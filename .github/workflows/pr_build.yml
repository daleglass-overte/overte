--- conflicted
+++ resolved
@@ -87,15 +87,9 @@
           echo "PYTHON_EXEC=python3" >> $GITHUB_ENV
           echo "INSTALLER_EXT=dmg" >> $GITHUB_ENV
           if [ "${{ matrix.build_type }}" = "full" ]; then
-<<<<<<< HEAD
-            echo "CMAKE_EXTRA=-DCMAKE_OSX_SYSROOT=/Applications/Xcode.app/Contents/Developer/Platforms/MacOSX.platform/Developer/SDKs/MacOSX10.12.sdk -DCMAKE_XCODE_ATTRIBUTE_CODE_SIGNING_REQUIRED=OFF -DOPENSSL_ROOT_DIR=/usr/local/opt/openssl -DOPENSSL_LIBRARIES=/usr/local/opt/openssl/lib -G Xcode" >> $GITHUB_ENV
+            echo "CMAKE_EXTRA=-DVIRCADIA_CPU_ARCHITECTURE= -DCMAKE_OSX_SYSROOT=/Applications/Xcode.app/Contents/Developer/Platforms/MacOSX.platform/Developer/SDKs/MacOSX10.12.sdk -DCMAKE_XCODE_ATTRIBUTE_CODE_SIGNING_REQUIRED=OFF -DOPENSSL_ROOT_DIR=/usr/local/opt/openssl -DOPENSSL_LIBRARIES=/usr/local/opt/openssl/lib -G Xcode" >> $GITHUB_ENV
           else
-            echo "CMAKE_EXTRA=-DCMAKE_OSX_SYSROOT=/Applications/Xcode.app/Contents/Developer/Platforms/MacOSX.platform/Developer/SDKs/MacOSX10.12.sdk -DCLIENT_ONLY=1 -DCMAKE_XCODE_ATTRIBUTE_CODE_SIGNING_REQUIRED=OFF -DOPENSSL_ROOT_DIR=/usr/local/opt/openssl -DOPENSSL_LIBRARIES=/usr/local/opt/openssl/lib -G Xcode" >> $GITHUB_ENV
-=======
-            echo "CMAKE_EXTRA=-DVIRCADIA_CPU_ARCHITECTURE= -DCMAKE_XCODE_ATTRIBUTE_CODE_SIGNING_REQUIRED=OFF -DOPENSSL_ROOT_DIR=/usr/local/opt/openssl -DOPENSSL_LIBRARIES=/usr/local/opt/openssl/lib -G Xcode" >> $GITHUB_ENV
-          else
-            echo "CMAKE_EXTRA=-DVIRCADIA_CPU_ARCHITECTURE= -DCLIENT_ONLY=1 -DCMAKE_XCODE_ATTRIBUTE_CODE_SIGNING_REQUIRED=OFF -DOPENSSL_ROOT_DIR=/usr/local/opt/openssl -DOPENSSL_LIBRARIES=/usr/local/opt/openssl/lib -G Xcode" >> $GITHUB_ENV
->>>>>>> 5754aeb8
+            echo "CMAKE_EXTRA=-DVIRCADIA_CPU_ARCHITECTURE= -DCMAKE_OSX_SYSROOT=/Applications/Xcode.app/Contents/Developer/Platforms/MacOSX.platform/Developer/SDKs/MacOSX10.12.sdk -DCLIENT_ONLY=1 -DCMAKE_XCODE_ATTRIBUTE_CODE_SIGNING_REQUIRED=OFF -DOPENSSL_ROOT_DIR=/usr/local/opt/openssl -DOPENSSL_LIBRARIES=/usr/local/opt/openssl/lib -G Xcode" >> $GITHUB_ENV
           fi
           echo "APP_TARGET_NAME=Vircadia" >> $GITHUB_ENV
         fi
