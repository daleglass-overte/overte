--- conflicted
+++ resolved
@@ -177,13 +177,8 @@
 option(GET_SOXR "Get Soxr library automatically as external project" 1)
 option(GET_TBB "Get Threading Building Blocks library automatically as external project" 1)
 option(GET_LIBOVR "Get LibOVR library automatically as external project" 1)
-<<<<<<< HEAD
-option(GET_OPENVR "Get OpenVR library automatically as external project" 1)
-option(GET_VHACD "Get V-HACD library automatically as external project" 1)
-=======
 option(GET_VHACD "Get V-HACD library automatically as external project" 1)
 option(GET_OPENVR "Get OpenVR library automatically as external project" 1)
->>>>>>> 09085f1c
 option(GET_BOOSTCONFIG "Get Boost-config library automatically as external project" 1)
 option(GET_OGLPLUS "Get OGLplus library automatically as external project" 1)
 
