--- conflicted
+++ resolved
@@ -1,10 +1,6 @@
 # Creating an Installer
 
-<<<<<<< HEAD
-*Last Updated on May 25, 2021*
-=======
 *Last Updated on June 16, 2021*
->>>>>>> a673eba6
 
 Follow the [build guide](BUILD.md) to figure out how to build Vircadia for your platform.
 
@@ -99,7 +95,6 @@
     1. **Solution:** Move your build and packaging folder as high up in the drive as possible to prevent an overage.
 
 ### MacOS
-<<<<<<< HEAD
 
 1. Ensure you have all the prerequisites fulfilled from the [MacOS Build Guide](BUILD_OSX.md).
 2. Perform a clean CMake in your build folder. e.g.
@@ -110,18 +105,6 @@
 
 #### Option A: Use Xcode GUI
 
-=======
-
-1. Ensure you have all the prerequisites fulfilled from the [MacOS Build Guide](BUILD_OSX.md).
-2. Perform a clean CMake in your build folder. e.g.
-    ```bash
-    BUILD_GLOBAL_SERVICES=STABLE USE_STABLE_GLOBAL_SERVICES=1 RELEASE_BUILD=PRODUCTION BUILD_NUMBER="Insert Build Identifier here e.g. short hash of your last Git commit" RELEASE_NAME="Insert Release Name Here" STABLE_BUILD=1 PRODUCTION_BUILD=1 RELEASE_NUMBER="Insert Release Version Here e.g. 1.1.0" RELEASE_TYPE=PRODUCTION cmake -DCMAKE_OSX_SYSROOT="/Applications/Xcode.app/Contents/Developer/Platforms/MacOSX.platform/Developer/SDKs/MacOSX10.12.sdk" -DCLIENT_ONLY=1 -DCMAKE_OSX_DEPLOYMENT_TARGET=10.12 -DOPENSSL_ROOT_DIR=/usr/local/opt/openssl -DOSX_SDK=10.12  ..
-    ```
-3. Pick a method to build and package your release.
-
-#### Option A: Use Xcode GUI
-
->>>>>>> a673eba6
 1. Perform a Release build of ALL_BUILD
 2. Perform a Release build of `packaged-server-console` 
      This will add a folder to `build\server-console\` -  
