<?xml version="1.0" encoding="utf-8"?>
<manifest xmlns:android="http://schemas.android.com/apk/res/android" package="io.highfidelity.hifiinterface">

    <uses-sdk android:minSdkVersion="24" android:targetSdkVersion="26" />
    <uses-feature android:glEsVersion="0x00030002" android:required="true" />
    <uses-permission android:name="android.permission.VIBRATE"/>
    <uses-permission android:name="android.permission.INTERNET" />
    <uses-permission android:name="android.permission.WRITE_EXTERNAL_STORAGE" />
    <uses-permission android:name="android.permission.ACCESS_NETWORK_STATE" />
    <uses-permission android:name="android.permission.READ_EXTERNAL_STORAGE"/>
    <uses-permission android:name="android.permission.RECORD_AUDIO" />
    <uses-feature android:name="android.hardware.sensor.accelerometer" android:required="true"/>
    <uses-feature android:name="android.hardware.sensor.gyroscope" android:required="true"/>

    <application
        android:name="org.qtproject.qt5.android.bindings.QtApplication"
        android:label="@string/app_name"
        android:hardwareAccelerated="true"
        android:allowBackup="true"
        android:screenOrientation="unspecified"
        android:theme="@style/NoSystemUI"
        android:icon="@drawable/ic_launcher"
        android:launchMode="singleTop"
        android:roundIcon="@drawable/ic_launcher">
        <activity android:name="io.highfidelity.hifiinterface.PermissionChecker">
            <intent-filter>
                <action android:name="android.intent.action.MAIN" />
                <category android:name="android.intent.category.LAUNCHER" />
            </intent-filter>
        </activity>
        <activity android:name="io.highfidelity.hifiinterface.WebViewActivity"
            android:theme="@android:style/Theme.Material.Light.NoActionBar"/>
        <!-- We don't want to show this on Daydream yet (we need to fix the turn-around problem on this screen)
         <activity android:name="io.highfidelity.hifiinterface.GvrLoaderActivity">
           <intent-filter>
               <action android:name="android.intent.action.MAIN" />
               <category android:name="com.google.intent.category.DAYDREAM"/>
           </intent-filter>
         </activity>
        -->
        <activity
            android:name=".MainActivity"
            android:screenOrientation="portrait"
<<<<<<< HEAD
            android:theme="@style/AppTheme">
        </activity>
=======
            android:theme="@style/Theme.AppCompat.Translucent.NoActionBar">
        </activity>
        <activity
            android:name=".GotoActivity"
            android:label="@string/go_to"
            android:theme="@style/AppTheme" />
        <activity android:name=".LoginActivity"
            android:theme="@style/AppTheme"/>
>>>>>>> aca261af
        <activity
            android:configChanges="orientation|uiMode|screenLayout|screenSize|smallestScreenSize|locale|fontScale|keyboard|keyboardHidden|navigation"
            android:name=".InterfaceActivity"
            android:label="@string/app_name"
            android:launchMode="singleTop"
            >

            <intent-filter>
                <category android:name="com.google.intent.category.DAYDREAM"/>
                <action android:name="android.intent.action.MAIN" />
            </intent-filter>

            <meta-data android:name="android.app.lib_name" android:value="native-lib"/>
            <meta-data android:name="android.app.qt_libs_resource_id" android:resource="@array/qt_libs"/>
            <meta-data android:name="android.app.bundled_in_lib_resource_id" android:resource="@array/bundled_in_lib"/>
            <meta-data android:name="android.app.bundled_in_assets_resource_id" android:resource="@array/bundled_in_assets"/>
            <meta-data android:name="android.app.load_local_libs" android:value="plugins/platforms/android/libqtforandroid.so:plugins/bearer/libqandroidbearer.so:lib/libQt5QuickParticles.so"/>
            <meta-data android:name="android.app.background_running" android:value="false"/>
            <meta-data android:name="android.app.auto_screen_scale_factor" android:value="false"/>
            <meta-data android:name="android.app.extract_android_style" android:value="full"/>
        </activity>

        <meta-data
            android:name="preloaded_fonts"
            android:resource="@array/preloaded_fonts" />

        <activity
            android:name=".SplashActivity"
            android:screenOrientation="portrait"
            android:theme="@style/Theme.AppCompat.Translucent.NoActionBar" />
    </application>

    <uses-feature android:name="android.software.vr.mode" android:required="true"/>
    <uses-feature android:name="android.hardware.vr.high_performance" android:required="true"/>

</manifest><|MERGE_RESOLUTION|>--- conflicted
+++ resolved
@@ -41,19 +41,8 @@
         <activity
             android:name=".MainActivity"
             android:screenOrientation="portrait"
-<<<<<<< HEAD
-            android:theme="@style/AppTheme">
-        </activity>
-=======
             android:theme="@style/Theme.AppCompat.Translucent.NoActionBar">
         </activity>
-        <activity
-            android:name=".GotoActivity"
-            android:label="@string/go_to"
-            android:theme="@style/AppTheme" />
-        <activity android:name=".LoginActivity"
-            android:theme="@style/AppTheme"/>
->>>>>>> aca261af
         <activity
             android:configChanges="orientation|uiMode|screenLayout|screenSize|smallestScreenSize|locale|fontScale|keyboard|keyboardHidden|navigation"
             android:name=".InterfaceActivity"
