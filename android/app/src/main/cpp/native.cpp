#include <functional>


#include <QtCore/QBuffer>
#include <QtCore/QDebug>
#include <QtCore/QDir>
#include <QtCore/QFile>
#include <QtCore/QThread>
#include <QtCore/QStringList>
#include <QtCore/QStandardPaths>
#include <QtCore/QTextStream>

#include <QtAndroidExtras/QAndroidJniObject>

#include <android/log.h>
#include <android/asset_manager.h>
#include <android/asset_manager_jni.h>

#include <shared/Storage.h>
#include <QObject>

#include <AddressManager.h>
#include "AndroidHelper.h"
#include <udt/PacketHeaders.h>

QAndroidJniObject __interfaceActivity;
<<<<<<< HEAD
QAndroidJniObject __loginCompletedListener;
QAndroidJniObject __loadCompleteListener;
QAndroidJniObject __usernameChangedListener;
=======
QAndroidJniObject __loginActivity;
QAndroidJniObject __loadCompleteListener;

>>>>>>> 03ca4272
void tempMessageHandler(QtMsgType type, const QMessageLogContext& context, const QString& message) {
    if (!message.isEmpty()) {
        const char * local=message.toStdString().c_str();
        switch (type) {
            case QtDebugMsg:
                __android_log_write(ANDROID_LOG_DEBUG,"Interface",local);
                break;
            case QtInfoMsg:
                __android_log_write(ANDROID_LOG_INFO,"Interface",local);
                break;
            case QtWarningMsg:
                __android_log_write(ANDROID_LOG_WARN,"Interface",local);
                break;
            case QtCriticalMsg:
                __android_log_write(ANDROID_LOG_ERROR,"Interface",local);
                break;
            case QtFatalMsg:
            default:
                __android_log_write(ANDROID_LOG_FATAL,"Interface",local);
                abort();
        }
    }
}

AAssetManager* g_assetManager = nullptr;

void withAssetData(const char* filename, const std::function<void(off64_t, const void*)>& callback) {
    auto asset = AAssetManager_open(g_assetManager, filename, AASSET_MODE_BUFFER);
    if (!asset) {
        throw std::runtime_error("Failed to open file");
    }
    auto buffer = AAsset_getBuffer(asset);
    off64_t size = AAsset_getLength64(asset);
    callback(size, buffer);
    AAsset_close(asset);
}

QStringList readAssetLines(const char* filename) {
    QStringList result;
    withAssetData(filename, [&](off64_t size, const void* data){
        QByteArray buffer = QByteArray::fromRawData((const char*)data, size);
        {
            QTextStream in(&buffer);
            while (!in.atEnd()) {
                QString line = in.readLine();
                result << line;
            }
        }
    });
    return result;
}

void copyAsset(const char* sourceAsset, const QString& destFilename) {
    withAssetData(sourceAsset, [&](off64_t size, const void* data){
        QFile file(destFilename);
        if (!file.open(QFile::ReadWrite | QIODevice::Truncate)) {
            throw std::runtime_error("Unable to open output file for writing");
        }
        if (!file.resize(size)) {
            throw std::runtime_error("Unable to resize output file");
        }
        if (size != 0) {
            auto mapped = file.map(0, size);
            if (!mapped) {
                throw std::runtime_error("Unable to map output file");
            }
            memcpy(mapped, data, size);
        }
        file.close();
    });
}

void unpackAndroidAssets() {
    const QString DEST_PREFIX = QStandardPaths::writableLocation(QStandardPaths::CacheLocation) + "/";

    QStringList filesToCopy = readAssetLines("cache_assets.txt");
    QString dateStamp = filesToCopy.takeFirst();
    QString dateStampFilename = DEST_PREFIX + dateStamp;
    qDebug() << "Checking date stamp" << dateStamp;
    if (QFileInfo(dateStampFilename).exists()) {
        return;
    }

    auto rootDir = QDir::root();
    for (const auto& fileToCopy : filesToCopy) {
        auto destFileName = DEST_PREFIX + fileToCopy;
        auto destFolder = QFileInfo(destFileName).absoluteDir();
        if (!destFolder.exists()) {
            qDebug() << "Creating folder" << destFolder.absolutePath();
            if (!rootDir.mkpath(destFolder.absolutePath())) {
                throw std::runtime_error("Error creating output path");
            }
        }
        if (QFile::exists(destFileName)) {
            qDebug() << "Removing old file" << destFileName;
            if (!QFile::remove(destFileName)) {
                throw std::runtime_error("Failed to remove existing file");
            }
        }

        qDebug() << "Copying asset " << fileToCopy << "to" << destFileName;
        copyAsset(fileToCopy.toStdString().c_str(), destFileName);
    }

    {
        qDebug() << "Writing date stamp" << dateStamp;
        QFile file(dateStampFilename);
        if (!file.open(QIODevice::ReadWrite | QIODevice::Truncate)) {
            throw std::runtime_error("Can't write date stamp");
        }
        QTextStream(&file) << "touch" << endl;
        file.close();
    }
}

extern "C" {

JNIEXPORT void Java_io_highfidelity_hifiinterface_InterfaceActivity_nativeOnCreate(JNIEnv* env, jobject obj, jobject instance, jobject asset_mgr) {
    g_assetManager = AAssetManager_fromJava(env, asset_mgr);
    qRegisterMetaType<QAndroidJniObject>("QAndroidJniObject");
    __interfaceActivity = QAndroidJniObject(instance);
    auto oldMessageHandler = qInstallMessageHandler(tempMessageHandler);
    unpackAndroidAssets();
    qInstallMessageHandler(oldMessageHandler);

    QObject::connect(&AndroidHelper::instance(), &AndroidHelper::androidActivityRequested, [](const QString& a, const bool backToScene) {
        QAndroidJniObject string = QAndroidJniObject::fromString(a);
<<<<<<< HEAD
        jboolean jBackToScene = (jboolean) backToScene;
        __interfaceActivity.callMethod<void>("openAndroidActivity", "(Ljava/lang/String;Z)V", string.object<jstring>(), jBackToScene);
    });

    QObject::connect(&AndroidHelper::instance(), &AndroidHelper::hapticFeedbackRequested, [](const QString &c) {
        QAndroidJniObject string = QAndroidJniObject::fromString(c);
        __interfaceActivity.callMethod<void>("performHapticFeedback", "(Ljava/lang/String;)V", string.object<jstring>());
=======
        __interfaceActivity.callMethod<void>("openAndroidActivity", "(Ljava/lang/String;)V", string.object<jstring>());
>>>>>>> 03ca4272
    });
}

JNIEXPORT void Java_io_highfidelity_hifiinterface_InterfaceActivity_nativeOnDestroy(JNIEnv* env, jobject obj) {
    QObject::disconnect(&AndroidHelper::instance(), &AndroidHelper::androidActivityRequested,
                        nullptr, nullptr);

}

JNIEXPORT void Java_io_highfidelity_hifiinterface_InterfaceActivity_nativeGotoUrl(JNIEnv* env, jobject obj, jstring url) {
    QAndroidJniObject jniUrl("java/lang/String", "(Ljava/lang/String;)V", url);
    DependencyManager::get<AddressManager>()->handleLookupString(jniUrl.toString());
}

JNIEXPORT void Java_io_highfidelity_hifiinterface_InterfaceActivity_nativeOnPause(JNIEnv* env, jobject obj) {
}

JNIEXPORT void Java_io_highfidelity_hifiinterface_InterfaceActivity_nativeOnResume(JNIEnv* env, jobject obj) {
}

JNIEXPORT void Java_io_highfidelity_hifiinterface_InterfaceActivity_nativeOnExitVr(JNIEnv* env, jobject obj) {
<<<<<<< HEAD
=======
}

JNIEXPORT void Java_io_highfidelity_hifiinterface_InterfaceActivity_nativeGoBackFromAndroidActivity(JNIEnv *env, jobject instance) {
    AndroidHelper::instance().goBackFromAndroidActivity();
>>>>>>> 03ca4272
}

// HifiUtils
JNIEXPORT jstring JNICALL Java_io_highfidelity_hifiinterface_HifiUtils_getCurrentAddress(JNIEnv *env, jobject instance) {
    QSharedPointer<AddressManager> addressManager = DependencyManager::get<AddressManager>();
    if (!addressManager) {
        return env->NewString(nullptr, 0);
    }

    QString str;
    if (!addressManager->getPlaceName().isEmpty()) {
        str = addressManager->getPlaceName();
    } else if (!addressManager->getHost().isEmpty()) {
        str = addressManager->getHost();
    }

    QRegExp pathRegEx("(\\/[^\\/]+)");
    if (!addressManager->currentPath().isEmpty() && addressManager->currentPath().contains(pathRegEx) && pathRegEx.matchedLength() > 0) {
        str += pathRegEx.cap(0);
    }

    return env->NewStringUTF(str.toLatin1().data());
}

<<<<<<< HEAD
JNIEXPORT void JNICALL
Java_io_highfidelity_hifiinterface_fragment_LoginFragment_nativeLogin(JNIEnv *env, jobject instance,
                                                            jstring username_, jstring password_,
                                                            jobject usernameChangedListener) {
=======
JNIEXPORT jstring JNICALL Java_io_highfidelity_hifiinterface_HifiUtils_protocolVersionSignature(JNIEnv *env, jobject instance) {
    return env->NewStringUTF(protocolVersionsSignatureBase64().toLatin1().data());
}

JNIEXPORT void JNICALL
Java_io_highfidelity_hifiinterface_LoginActivity_nativeLogin(JNIEnv *env, jobject instance,
                                                            jstring username_, jstring password_) {
>>>>>>> 03ca4272
    const char *c_username = env->GetStringUTFChars(username_, 0);
    const char *c_password = env->GetStringUTFChars(password_, 0);
    QString username = QString(c_username);
    QString password = QString(c_password);
    env->ReleaseStringUTFChars(username_, c_username);
    env->ReleaseStringUTFChars(password_, c_password);

    QSharedPointer<AccountManager> accountManager = AndroidHelper::instance().getAccountManager();

<<<<<<< HEAD
    __loginCompletedListener = QAndroidJniObject(instance);
    __usernameChangedListener = QAndroidJniObject(usernameChangedListener);

    QObject::connect(accountManager.data(), &AccountManager::loginComplete, [](const QUrl& authURL) {
        QString username = AndroidHelper::instance().getAccountManager()->getAccountInfo().getUsername();
=======
    __loginActivity = QAndroidJniObject(instance);

    QObject::connect(accountManager.data(), &AccountManager::loginComplete, [](const QUrl& authURL) {
>>>>>>> 03ca4272
        AndroidHelper::instance().notifyLoginComplete(true);
    });

    QObject::connect(accountManager.data(), &AccountManager::loginFailed, []() {
        AndroidHelper::instance().notifyLoginComplete(false);
    });

<<<<<<< HEAD
    QObject::connect(accountManager.data(), &AccountManager::usernameChanged, [](const QString& username) {
        QAndroidJniObject string = QAndroidJniObject::fromString(username);
        __usernameChangedListener.callMethod<void>("handleUsernameChanged", "(Ljava/lang/String;)V", string.object<jstring>());
    });

    QObject::connect(&AndroidHelper::instance(), &AndroidHelper::loginComplete, [](bool success) {
        jboolean jSuccess = (jboolean) success;
        __loginCompletedListener.callMethod<void>("handleLoginCompleted", "(Z)V", jSuccess);
    });

    QMetaObject::invokeMethod(accountManager.data(), "requestAccessToken",
                              Q_ARG(const QString&, username), Q_ARG(const QString&, password));
=======
    QObject::connect(&AndroidHelper::instance(), &AndroidHelper::loginComplete, [](bool success) {
        jboolean jSuccess = (jboolean) success;
        __loginActivity.callMethod<void>("handleLoginCompleted", "(Z)V", jSuccess);
    });

    QMetaObject::invokeMethod(accountManager.data(), "requestAccessToken", Q_ARG(const QString&, username), Q_ARG(const QString&, password));
>>>>>>> 03ca4272
}

JNIEXPORT void JNICALL
Java_io_highfidelity_hifiinterface_SplashActivity_registerLoadCompleteListener(JNIEnv *env,
                                                                               jobject instance) {

    __loadCompleteListener = QAndroidJniObject(instance);

    QObject::connect(&AndroidHelper::instance(), &AndroidHelper::qtAppLoadComplete, []() {

        __loadCompleteListener.callMethod<void>("onAppLoadedComplete", "()V");
        __interfaceActivity.callMethod<void>("onAppLoadedComplete", "()V");

        QObject::disconnect(&AndroidHelper::instance(), &AndroidHelper::qtAppLoadComplete, nullptr,
                            nullptr);
    });

}
JNIEXPORT jboolean JNICALL
<<<<<<< HEAD
Java_io_highfidelity_hifiinterface_MainActivity_nativeIsLoggedIn(JNIEnv *env, jobject instance) {
=======
Java_io_highfidelity_hifiinterface_HomeActivity_nativeIsLoggedIn(JNIEnv *env, jobject instance) {
>>>>>>> 03ca4272
    return AndroidHelper::instance().getAccountManager()->isLoggedIn();
}

JNIEXPORT void JNICALL
<<<<<<< HEAD
Java_io_highfidelity_hifiinterface_MainActivity_nativeLogout(JNIEnv *env, jobject instance) {
=======
Java_io_highfidelity_hifiinterface_HomeActivity_nativeLogout(JNIEnv *env, jobject instance) {
>>>>>>> 03ca4272
    AndroidHelper::instance().getAccountManager()->logout();
}

JNIEXPORT jstring JNICALL
<<<<<<< HEAD
Java_io_highfidelity_hifiinterface_MainActivity_nativeGetDisplayName(JNIEnv *env,
=======
Java_io_highfidelity_hifiinterface_HomeActivity_nativeGetDisplayName(JNIEnv *env,
>>>>>>> 03ca4272
                                                                     jobject instance) {
    QString username = AndroidHelper::instance().getAccountManager()->getAccountInfo().getUsername();
    return env->NewStringUTF(username.toLatin1().data());
}

}<|MERGE_RESOLUTION|>--- conflicted
+++ resolved
@@ -24,15 +24,9 @@
 #include <udt/PacketHeaders.h>
 
 QAndroidJniObject __interfaceActivity;
-<<<<<<< HEAD
 QAndroidJniObject __loginCompletedListener;
 QAndroidJniObject __loadCompleteListener;
 QAndroidJniObject __usernameChangedListener;
-=======
-QAndroidJniObject __loginActivity;
-QAndroidJniObject __loadCompleteListener;
-
->>>>>>> 03ca4272
 void tempMessageHandler(QtMsgType type, const QMessageLogContext& context, const QString& message) {
     if (!message.isEmpty()) {
         const char * local=message.toStdString().c_str();
@@ -160,7 +154,6 @@
 
     QObject::connect(&AndroidHelper::instance(), &AndroidHelper::androidActivityRequested, [](const QString& a, const bool backToScene) {
         QAndroidJniObject string = QAndroidJniObject::fromString(a);
-<<<<<<< HEAD
         jboolean jBackToScene = (jboolean) backToScene;
         __interfaceActivity.callMethod<void>("openAndroidActivity", "(Ljava/lang/String;Z)V", string.object<jstring>(), jBackToScene);
     });
@@ -168,9 +161,6 @@
     QObject::connect(&AndroidHelper::instance(), &AndroidHelper::hapticFeedbackRequested, [](const QString &c) {
         QAndroidJniObject string = QAndroidJniObject::fromString(c);
         __interfaceActivity.callMethod<void>("performHapticFeedback", "(Ljava/lang/String;)V", string.object<jstring>());
-=======
-        __interfaceActivity.callMethod<void>("openAndroidActivity", "(Ljava/lang/String;)V", string.object<jstring>());
->>>>>>> 03ca4272
     });
 }
 
@@ -192,13 +182,6 @@
 }
 
 JNIEXPORT void Java_io_highfidelity_hifiinterface_InterfaceActivity_nativeOnExitVr(JNIEnv* env, jobject obj) {
-<<<<<<< HEAD
-=======
-}
-
-JNIEXPORT void Java_io_highfidelity_hifiinterface_InterfaceActivity_nativeGoBackFromAndroidActivity(JNIEnv *env, jobject instance) {
-    AndroidHelper::instance().goBackFromAndroidActivity();
->>>>>>> 03ca4272
 }
 
 // HifiUtils
@@ -223,20 +206,14 @@
     return env->NewStringUTF(str.toLatin1().data());
 }
 
-<<<<<<< HEAD
+JNIEXPORT jstring JNICALL Java_io_highfidelity_hifiinterface_HifiUtils_protocolVersionSignature(JNIEnv *env, jobject instance) {
+    return env->NewStringUTF(protocolVersionsSignatureBase64().toLatin1().data());
+}
+
 JNIEXPORT void JNICALL
 Java_io_highfidelity_hifiinterface_fragment_LoginFragment_nativeLogin(JNIEnv *env, jobject instance,
                                                             jstring username_, jstring password_,
                                                             jobject usernameChangedListener) {
-=======
-JNIEXPORT jstring JNICALL Java_io_highfidelity_hifiinterface_HifiUtils_protocolVersionSignature(JNIEnv *env, jobject instance) {
-    return env->NewStringUTF(protocolVersionsSignatureBase64().toLatin1().data());
-}
-
-JNIEXPORT void JNICALL
-Java_io_highfidelity_hifiinterface_LoginActivity_nativeLogin(JNIEnv *env, jobject instance,
-                                                            jstring username_, jstring password_) {
->>>>>>> 03ca4272
     const char *c_username = env->GetStringUTFChars(username_, 0);
     const char *c_password = env->GetStringUTFChars(password_, 0);
     QString username = QString(c_username);
@@ -246,17 +223,11 @@
 
     QSharedPointer<AccountManager> accountManager = AndroidHelper::instance().getAccountManager();
 
-<<<<<<< HEAD
     __loginCompletedListener = QAndroidJniObject(instance);
     __usernameChangedListener = QAndroidJniObject(usernameChangedListener);
 
     QObject::connect(accountManager.data(), &AccountManager::loginComplete, [](const QUrl& authURL) {
         QString username = AndroidHelper::instance().getAccountManager()->getAccountInfo().getUsername();
-=======
-    __loginActivity = QAndroidJniObject(instance);
-
-    QObject::connect(accountManager.data(), &AccountManager::loginComplete, [](const QUrl& authURL) {
->>>>>>> 03ca4272
         AndroidHelper::instance().notifyLoginComplete(true);
     });
 
@@ -264,7 +235,6 @@
         AndroidHelper::instance().notifyLoginComplete(false);
     });
 
-<<<<<<< HEAD
     QObject::connect(accountManager.data(), &AccountManager::usernameChanged, [](const QString& username) {
         QAndroidJniObject string = QAndroidJniObject::fromString(username);
         __usernameChangedListener.callMethod<void>("handleUsernameChanged", "(Ljava/lang/String;)V", string.object<jstring>());
@@ -277,14 +247,6 @@
 
     QMetaObject::invokeMethod(accountManager.data(), "requestAccessToken",
                               Q_ARG(const QString&, username), Q_ARG(const QString&, password));
-=======
-    QObject::connect(&AndroidHelper::instance(), &AndroidHelper::loginComplete, [](bool success) {
-        jboolean jSuccess = (jboolean) success;
-        __loginActivity.callMethod<void>("handleLoginCompleted", "(Z)V", jSuccess);
-    });
-
-    QMetaObject::invokeMethod(accountManager.data(), "requestAccessToken", Q_ARG(const QString&, username), Q_ARG(const QString&, password));
->>>>>>> 03ca4272
 }
 
 JNIEXPORT void JNICALL
@@ -304,29 +266,17 @@
 
 }
 JNIEXPORT jboolean JNICALL
-<<<<<<< HEAD
 Java_io_highfidelity_hifiinterface_MainActivity_nativeIsLoggedIn(JNIEnv *env, jobject instance) {
-=======
-Java_io_highfidelity_hifiinterface_HomeActivity_nativeIsLoggedIn(JNIEnv *env, jobject instance) {
->>>>>>> 03ca4272
     return AndroidHelper::instance().getAccountManager()->isLoggedIn();
 }
 
 JNIEXPORT void JNICALL
-<<<<<<< HEAD
 Java_io_highfidelity_hifiinterface_MainActivity_nativeLogout(JNIEnv *env, jobject instance) {
-=======
-Java_io_highfidelity_hifiinterface_HomeActivity_nativeLogout(JNIEnv *env, jobject instance) {
->>>>>>> 03ca4272
     AndroidHelper::instance().getAccountManager()->logout();
 }
 
 JNIEXPORT jstring JNICALL
-<<<<<<< HEAD
 Java_io_highfidelity_hifiinterface_MainActivity_nativeGetDisplayName(JNIEnv *env,
-=======
-Java_io_highfidelity_hifiinterface_HomeActivity_nativeGetDisplayName(JNIEnv *env,
->>>>>>> 03ca4272
                                                                      jobject instance) {
     QString username = AndroidHelper::instance().getAccountManager()->getAccountInfo().getUsername();
     return env->NewStringUTF(username.toLatin1().data());
