package io.highfidelity.hifiinterface;

import java.net.URI;
import java.net.URISyntaxException;

/**
 * Created by Gabriel Calero & Cristian Duarte on 4/13/18.
 */

public class HifiUtils {

<<<<<<< HEAD
    public static final String METAVERSE_BASE_URL = "https://metaverse.highfidelity.com";
=======
    public static final String BASE_URL = "https://metaverse.highfidelity.com";
>>>>>>> 03ca4272

    private static HifiUtils instance;

    private HifiUtils() {
    }

    public static HifiUtils getInstance() {
        if (instance == null) {
            instance = new HifiUtils();
        }
        return instance;
    }

<<<<<<< HEAD
    public String absoluteHifiAssetUrl(String urlString) {
        return absoluteHifiAssetUrl(urlString, METAVERSE_BASE_URL);
    }

    public String absoluteHifiAssetUrl(String urlString, String baseUrl) {
=======
    public String sanitizeHifiUrl(String urlString) {
        urlString = urlString.trim();
        if (!urlString.isEmpty()) {
            URI uri;
            try {
                uri = new URI(urlString);
            } catch (URISyntaxException e) {
                return urlString;
            }
            if (uri.getScheme() == null || uri.getScheme().isEmpty()) {
                urlString = "hifi://" + urlString;
            }
        }
        return urlString;
    }

    public String absoluteHifiAssetUrl(String urlString) {
>>>>>>> 03ca4272
        urlString = urlString.trim();
        if (!urlString.isEmpty()) {
            URI uri;
            try {
                uri = new URI(urlString);
            } catch (URISyntaxException e) {
                return urlString;
            }
            if (uri.getScheme() == null || uri.getScheme().isEmpty()) {
<<<<<<< HEAD
                urlString = baseUrl + urlString;
=======
                urlString = BASE_URL + urlString;
>>>>>>> 03ca4272
            }
        }
        return urlString;
    }

    public native String getCurrentAddress();

    public native String protocolVersionSignature();

}<|MERGE_RESOLUTION|>--- conflicted
+++ resolved
@@ -9,11 +9,7 @@
 
 public class HifiUtils {
 
-<<<<<<< HEAD
     public static final String METAVERSE_BASE_URL = "https://metaverse.highfidelity.com";
-=======
-    public static final String BASE_URL = "https://metaverse.highfidelity.com";
->>>>>>> 03ca4272
 
     private static HifiUtils instance;
 
@@ -27,13 +23,6 @@
         return instance;
     }
 
-<<<<<<< HEAD
-    public String absoluteHifiAssetUrl(String urlString) {
-        return absoluteHifiAssetUrl(urlString, METAVERSE_BASE_URL);
-    }
-
-    public String absoluteHifiAssetUrl(String urlString, String baseUrl) {
-=======
     public String sanitizeHifiUrl(String urlString) {
         urlString = urlString.trim();
         if (!urlString.isEmpty()) {
@@ -50,9 +39,13 @@
         return urlString;
     }
 
+
     public String absoluteHifiAssetUrl(String urlString) {
->>>>>>> 03ca4272
-        urlString = urlString.trim();
+        return absoluteHifiAssetUrl(urlString, METAVERSE_BASE_URL);
+    }
+
+    public String absoluteHifiAssetUrl(String urlString, String baseUrl) {
+            urlString = urlString.trim();
         if (!urlString.isEmpty()) {
             URI uri;
             try {
@@ -61,11 +54,7 @@
                 return urlString;
             }
             if (uri.getScheme() == null || uri.getScheme().isEmpty()) {
-<<<<<<< HEAD
                 urlString = baseUrl + urlString;
-=======
-                urlString = BASE_URL + urlString;
->>>>>>> 03ca4272
             }
         }
         return urlString;
