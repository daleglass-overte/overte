<resources>
    <string name="app_name" translatable="false">Interface</string>
<<<<<<< HEAD
    <string name="go_to">Go To</string>
=======
    <string name="go_to">Home</string>
>>>>>>> 865e3a05
    <string name="web_view_action_open_in_browser" translatable="false">Open in browser</string>
    <string name="web_view_action_share" translatable="false">Share link</string>
    <string name="web_view_action_share_subject" translatable="false">Shared a link</string>
    <string name="web_view_action_share_chooser" translatable="false">Share link</string>
    <string name="featured">FEATURED</string>
    <string name="popular">POPULAR</string>
    <string name="bookmarks">BOOKMARKS</string>
    <string name="action_settings">Settings</string>

</resources><|MERGE_RESOLUTION|>--- conflicted
+++ resolved
@@ -1,10 +1,6 @@
 <resources>
     <string name="app_name" translatable="false">Interface</string>
-<<<<<<< HEAD
-    <string name="go_to">Go To</string>
-=======
     <string name="go_to">Home</string>
->>>>>>> 865e3a05
     <string name="web_view_action_open_in_browser" translatable="false">Open in browser</string>
     <string name="web_view_action_share" translatable="false">Share link</string>
     <string name="web_view_action_share_subject" translatable="false">Shared a link</string>
