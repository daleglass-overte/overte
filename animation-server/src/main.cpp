--- conflicted
+++ resolved
@@ -8,875 +8,7 @@
 
 #include "AnimationServer.h"
 
-
-<<<<<<< HEAD
-#ifdef _WIN32
-#include "Syssocket.h"
-#include "Systime.h"
-#else
-#include <sys/time.h>
-#include <arpa/inet.h>
-#include <ifaddrs.h>
-#endif
-
-bool shouldShowPacketsPerSecond = false; // do we want to debug packets per second
-bool includeBillboard = true; 
-bool includeBorderTracer = true;
-bool includeMovingBug = true;
-bool includeBlinkingVoxel = false;
-bool includeDanceFloor = true;
-bool buildStreet = false;
-bool nonThreadedPacketSender = false;
-int packetsPerSecond = PacketSender::DEFAULT_PACKETS_PER_SECOND;
-bool waitForVoxelServer = true;
-
-
-const int ANIMATION_LISTEN_PORT = 40107;
-int ANIMATE_FPS = 60;
-double ANIMATE_FPS_IN_MILLISECONDS = 1000.0/ANIMATE_FPS; // determines FPS from our desired FPS
-int ANIMATE_VOXELS_INTERVAL_USECS = (ANIMATE_FPS_IN_MILLISECONDS * 1000.0); // converts from milliseconds to usecs
-
-
-int PROCESSING_FPS = 60;
-double PROCESSING_FPS_IN_MILLISECONDS = 1000.0/PROCESSING_FPS; // determines FPS from our desired FPS
-int FUDGE_USECS = 650; // a little bit of fudge to actually do some processing
-int PROCESSING_INTERVAL_USECS = (PROCESSING_FPS_IN_MILLISECONDS * 1000.0) - FUDGE_USECS; // converts from milliseconds to usecs
-
-bool wantLocalDomain = false;
-
-unsigned long packetsSent = 0;
-unsigned long bytesSent = 0;
-
-
-JurisdictionListener* jurisdictionListener = NULL;
-VoxelEditPacketSender* voxelEditPacketSender = NULL;
-
-
-glm::vec3 rotatePoint(glm::vec3 point, float angle) {
-    //  First, create the quaternion based on this angle of rotation
-    glm::quat q(glm::vec3(0, -angle, 0));
-
-    //  Next, create a rotation matrix from that quaternion
-    glm::mat4 rotation = glm::mat4_cast(q);
-    
-    //  Transform the original vectors by the rotation matrix to get the new vectors
-    glm::vec4 quatPoint(point.x, point.y, point.z, 0);
-    glm::vec4 newPoint = quatPoint * rotation;
-    
-    return glm::vec3(newPoint.x, newPoint.y, newPoint.z);
-}
-
-
-const float BUG_VOXEL_SIZE = 0.0625f / TREE_SCALE; 
-glm::vec3 bugPosition  = glm::vec3(BUG_VOXEL_SIZE * 20.0, BUG_VOXEL_SIZE * 30.0, BUG_VOXEL_SIZE * 20.0);
-glm::vec3 bugDirection = glm::vec3(0, 0, 1);
-const int VOXELS_PER_BUG = 18;
-glm::vec3 bugPathCenter = glm::vec3(0.25f,0.15f,0.25f); // glm::vec3(BUG_VOXEL_SIZE * 150.0, BUG_VOXEL_SIZE * 30.0, BUG_VOXEL_SIZE * 150.0);
-float bugPathRadius = 0.2f; //BUG_VOXEL_SIZE * 140.0;
-float bugPathTheta = 0.0 * PI_OVER_180;
-float bugRotation = 0.0 * PI_OVER_180;
-float bugAngleDelta = 0.2 * PI_OVER_180;
-bool moveBugInLine = false;
-
-class BugPart {
-public:
-    glm::vec3       partLocation;
-    unsigned char   partColor[3];
-    
-    BugPart(const glm::vec3& location, unsigned char red, unsigned char green, unsigned char blue ) {
-        partLocation = location;
-        partColor[0] = red;
-        partColor[1] = green;
-        partColor[2] = blue;
-    }
-};
-
-const BugPart bugParts[VOXELS_PER_BUG] = {
-
-    // tail
-    BugPart(glm::vec3( 0, 0, -3), 51, 51, 153) ,
-    BugPart(glm::vec3( 0, 0, -2), 51, 51, 153) ,
-    BugPart(glm::vec3( 0, 0, -1), 51, 51, 153) ,
-
-    // body
-    BugPart(glm::vec3( 0, 0,  0), 255, 200, 0) ,
-    BugPart(glm::vec3( 0, 0,  1), 255, 200, 0) ,
-
-    // head
-    BugPart(glm::vec3( 0, 0,  2), 200, 0, 0) ,
-
-    // eyes
-    BugPart(glm::vec3( 1, 0,  3), 64, 64, 64) ,
-    BugPart(glm::vec3(-1, 0,  3), 64, 64, 64) ,
-
-    // wings
-    BugPart(glm::vec3( 3, 1,  1), 0, 153, 0) ,
-    BugPart(glm::vec3( 2, 1,  1), 0, 153, 0) ,
-    BugPart(glm::vec3( 1, 0,  1), 0, 153, 0) ,
-    BugPart(glm::vec3(-1, 0,  1), 0, 153, 0) ,
-    BugPart(glm::vec3(-2, 1,  1), 0, 153, 0) ,
-    BugPart(glm::vec3(-3, 1,  1), 0, 153, 0) ,
-
-
-    BugPart(glm::vec3( 2, -1,  0), 153, 200, 0) ,
-    BugPart(glm::vec3( 1, -1,  0), 153, 200, 0) ,
-    BugPart(glm::vec3(-1, -1,  0), 153, 200, 0) ,
-    BugPart(glm::vec3(-2, -1,  0), 153, 200, 0) ,
-};
-
-static void renderMovingBug() {
-    VoxelDetail details[VOXELS_PER_BUG];
-    
-    // Generate voxels for where bug used to be
-    for (int i = 0; i < VOXELS_PER_BUG; i++) {
-        details[i].s = BUG_VOXEL_SIZE;
-        
-        glm::vec3 partAt = bugParts[i].partLocation * BUG_VOXEL_SIZE * (bugDirection.x < 0 ? -1.0f : 1.0f);
-        glm::vec3 rotatedPartAt = rotatePoint(partAt, bugRotation);
-        glm::vec3 offsetPartAt = rotatedPartAt + bugPosition;
-
-        details[i].x = offsetPartAt.x;
-        details[i].y = offsetPartAt.y;
-        details[i].z = offsetPartAt.z;
-        
-        details[i].red   = bugParts[i].partColor[0];
-        details[i].green = bugParts[i].partColor[1];
-        details[i].blue  = bugParts[i].partColor[2];
-    }
-    
-    // send the "erase message" first...
-    PACKET_TYPE message = PACKET_TYPE_VOXEL_ERASE;
-    ::voxelEditPacketSender->queueVoxelEditMessages(message, VOXELS_PER_BUG, (VoxelDetail*)&details);
-
-    // Move the bug...
-    if (moveBugInLine) {
-        bugPosition.x += (bugDirection.x * BUG_VOXEL_SIZE);
-        bugPosition.y += (bugDirection.y * BUG_VOXEL_SIZE);
-        bugPosition.z += (bugDirection.z * BUG_VOXEL_SIZE);
-    
-        // Check boundaries
-        if (bugPosition.z > 1.0) {
-            bugDirection.z = -1;
-        }
-        if (bugPosition.z < BUG_VOXEL_SIZE) {
-            bugDirection.z = 1;
-        }
-    } else {
-
-        //printf("bugPathCenter=(%f,%f,%f)\n", bugPathCenter.x, bugPathCenter.y, bugPathCenter.z);
-
-        bugPathTheta += bugAngleDelta; // move slightly
-        bugRotation  -= bugAngleDelta; // rotate slightly
-        
-        // If we loop past end of circle, just reset back into normal range
-        if (bugPathTheta > (360.0f * PI_OVER_180)) {
-            bugPathTheta = 0;
-            bugRotation  = 0;
-        }
-
-        float x = bugPathCenter.x + bugPathRadius * cos(bugPathTheta);
-        float z = bugPathCenter.z + bugPathRadius * sin(bugPathTheta);
-        float y = bugPathCenter.y;
-        
-        bugPosition = glm::vec3(x, y, z);
-        //printf("bugPathTheta=%f\n", bugPathTheta);
-        //printf("bugRotation=%f\n", bugRotation);
-    }
-    
-    //printf("bugPosition=(%f,%f,%f)\n", bugPosition.x, bugPosition.y, bugPosition.z);
-    //printf("bugDirection=(%f,%f,%f)\n", bugDirection.x, bugDirection.y, bugDirection.z);
-    // would be nice to add some randomness here...
-
-    // Generate voxels for where bug is going to
-    for (int i = 0; i < VOXELS_PER_BUG; i++) {
-        details[i].s = BUG_VOXEL_SIZE;
-        
-        glm::vec3 partAt = bugParts[i].partLocation * BUG_VOXEL_SIZE * (bugDirection.x < 0 ? -1.0f : 1.0f);
-        glm::vec3 rotatedPartAt = rotatePoint(partAt, bugRotation);
-        glm::vec3 offsetPartAt = rotatedPartAt + bugPosition;
-
-        details[i].x = offsetPartAt.x;
-        details[i].y = offsetPartAt.y;
-        details[i].z = offsetPartAt.z;
-        
-        details[i].red   = bugParts[i].partColor[0];
-        details[i].green = bugParts[i].partColor[1];
-        details[i].blue  = bugParts[i].partColor[2];
-    }
-    
-    // send the "create message" ...
-    message = PACKET_TYPE_VOXEL_SET_DESTRUCTIVE;
-    ::voxelEditPacketSender->queueVoxelEditMessages(message, VOXELS_PER_BUG, (VoxelDetail*)&details);
-}
-
-
-float intensity = 0.5f;
-float intensityIncrement = 0.1f;
-const float MAX_INTENSITY = 1.0f;
-const float MIN_INTENSITY = 0.5f;
-const float BEACON_SIZE = 0.25f / TREE_SCALE; // approximately 1/4th meter
-
-static void sendVoxelBlinkMessage() {
-    VoxelDetail detail;
-    detail.s = BEACON_SIZE;
-    
-    glm::vec3 position = glm::vec3(0, 0, detail.s);
-    
-    detail.x = detail.s * floor(position.x / detail.s);
-    detail.y = detail.s * floor(position.y / detail.s);
-    detail.z = detail.s * floor(position.z / detail.s);
-    
-    ::intensity += ::intensityIncrement;
-    if (::intensity >= MAX_INTENSITY) {
-        ::intensity = MAX_INTENSITY;
-        ::intensityIncrement = -::intensityIncrement;
-    }
-    if (::intensity <= MIN_INTENSITY) {
-        ::intensity = MIN_INTENSITY;
-        ::intensityIncrement = -::intensityIncrement;
-    }
-
-    detail.red   = 255 * ::intensity;
-    detail.green = 0   * ::intensity;
-    detail.blue  = 0   * ::intensity;
-    
-    PACKET_TYPE message = PACKET_TYPE_VOXEL_SET_DESTRUCTIVE;
-
-    ::voxelEditPacketSender->sendVoxelEditMessage(message, detail);
-}
-
-bool stringOfLightsInitialized = false;
-int currentLight = 0;
-int lightMovementDirection = 1;
-const int SEGMENT_COUNT = 4;
-const int LIGHTS_PER_SEGMENT = 80;
-const int LIGHT_COUNT = LIGHTS_PER_SEGMENT * SEGMENT_COUNT;
-glm::vec3 stringOfLights[LIGHT_COUNT];
-unsigned char offColor[3] = { 240, 240, 240 };
-unsigned char onColor[3]  = {   0, 255, 255 };
-const float STRING_OF_LIGHTS_SIZE = 0.125f / TREE_SCALE; // approximately 1/8th meter
-
-static void sendBlinkingStringOfLights() {
-    PACKET_TYPE message = PACKET_TYPE_VOXEL_SET_DESTRUCTIVE; // we're a bully!
-    float lightScale = STRING_OF_LIGHTS_SIZE;
-    static VoxelDetail details[LIGHTS_PER_SEGMENT];
-
-    // first initialized the string of lights if needed...
-    if (!stringOfLightsInitialized) {
-        for (int segment = 0; segment < SEGMENT_COUNT; segment++) {
-            for (int indexInSegment = 0; indexInSegment < LIGHTS_PER_SEGMENT; indexInSegment++) {
-
-                int i = (segment * LIGHTS_PER_SEGMENT) + indexInSegment;
-
-                // four different segments on sides of initial platform
-                switch (segment) {
-                    case 0:
-                        // along x axis
-                        stringOfLights[i] = glm::vec3(indexInSegment * lightScale, 0, 0);
-                        break;
-                    case 1:
-                        // parallel to Z axis at outer X edge
-                        stringOfLights[i] = glm::vec3(LIGHTS_PER_SEGMENT * lightScale, 0, indexInSegment * lightScale);
-                        break;
-                    case 2:
-                        // parallel to X axis at outer Z edge
-                        stringOfLights[i] = glm::vec3((LIGHTS_PER_SEGMENT-indexInSegment) * lightScale, 0, 
-                                                      LIGHTS_PER_SEGMENT * lightScale);
-                        break;
-                    case 3:
-                        // on Z axis
-                        stringOfLights[i] = glm::vec3(0, 0, (LIGHTS_PER_SEGMENT-indexInSegment) * lightScale);
-                        break;
-                }
-
-                details[indexInSegment].s = STRING_OF_LIGHTS_SIZE;
-                details[indexInSegment].x = stringOfLights[i].x;
-                details[indexInSegment].y = stringOfLights[i].y;
-                details[indexInSegment].z = stringOfLights[i].z;
-
-                details[indexInSegment].red   = offColor[0];
-                details[indexInSegment].green = offColor[1];
-                details[indexInSegment].blue  = offColor[2];
-            }
-
-            ::voxelEditPacketSender->queueVoxelEditMessages(message, LIGHTS_PER_SEGMENT, (VoxelDetail*)&details);
-        }
-        stringOfLightsInitialized = true;
-    } else {
-        // turn off current light
-        details[0].x = stringOfLights[currentLight].x;
-        details[0].y = stringOfLights[currentLight].y;
-        details[0].z = stringOfLights[currentLight].z;
-        details[0].red   = offColor[0];
-        details[0].green = offColor[1];
-        details[0].blue  = offColor[2];
-
-        // move current light...
-        // if we're at the end of our string, then change direction
-        if (currentLight == LIGHT_COUNT-1) {
-            lightMovementDirection = -1;
-        }
-        if (currentLight == 0) {
-            lightMovementDirection = 1;
-        }
-        currentLight += lightMovementDirection;
-        
-        // turn on new current light
-        details[1].x = stringOfLights[currentLight].x;
-        details[1].y = stringOfLights[currentLight].y;
-        details[1].z = stringOfLights[currentLight].z;
-        details[1].red   = onColor[0];
-        details[1].green = onColor[1];
-        details[1].blue  = onColor[2];
-
-        // send both changes in same message
-        ::voxelEditPacketSender->queueVoxelEditMessages(message, 2, (VoxelDetail*)&details);
-    }
-}
-
-bool danceFloorInitialized = false;
-const float DANCE_FLOOR_LIGHT_SIZE = 1.0f / TREE_SCALE; // approximately 1 meter
-const int DANCE_FLOOR_LENGTH = 10;
-const int DANCE_FLOOR_WIDTH  = 10;
-glm::vec3 danceFloorPosition(100.0f / TREE_SCALE, 30.0f / TREE_SCALE, 10.0f / TREE_SCALE); 
-glm::vec3 danceFloorLights[DANCE_FLOOR_LENGTH][DANCE_FLOOR_WIDTH];
-unsigned char danceFloorOffColor[3] = { 240, 240, 240 };
-const int DANCE_FLOOR_COLORS = 6;
-
-unsigned char danceFloorOnColorA[DANCE_FLOOR_COLORS][3] = { 
-    { 255,   0,   0 }, {    0, 255,   0 }, {    0,   0, 255 },
-    {   0, 191, 255 }, {    0, 250, 154 }, {  255,  69,   0 },
-};
-unsigned char danceFloorOnColorB[DANCE_FLOOR_COLORS][3] = { 
-    {   0,   0,   0 }, {    0,   0,   0 }, {    0,   0,   0 }  ,
-    {   0,   0,   0 }, {    0,   0,   0 }, {    0,   0,   0 }  
-};
-float danceFloorGradient = 0.5f;
-const float BEATS_PER_MINUTE = 118.0f;
-const float SECONDS_PER_MINUTE = 60.0f;
-const float FRAMES_PER_BEAT = (SECONDS_PER_MINUTE * ANIMATE_FPS) / BEATS_PER_MINUTE;
-float danceFloorGradientIncrement = 1.0f / FRAMES_PER_BEAT;
-const float DANCE_FLOOR_MAX_GRADIENT = 1.0f;
-const float DANCE_FLOOR_MIN_GRADIENT = 0.0f;
-const int DANCE_FLOOR_VOXELS_PER_PACKET = 100;
-const int PACKETS_PER_DANCE_FLOOR = DANCE_FLOOR_VOXELS_PER_PACKET / (DANCE_FLOOR_WIDTH * DANCE_FLOOR_LENGTH);
-int danceFloorColors[DANCE_FLOOR_WIDTH][DANCE_FLOOR_LENGTH];
-
-void sendDanceFloor() {
-    PACKET_TYPE message = PACKET_TYPE_VOXEL_SET_DESTRUCTIVE; // we're a bully!
-    float lightScale = DANCE_FLOOR_LIGHT_SIZE;
-    static VoxelDetail details[DANCE_FLOOR_VOXELS_PER_PACKET];
-
-    // first initialized the billboard of lights if needed...
-    if (!::danceFloorInitialized) {
-        for (int i = 0; i < DANCE_FLOOR_WIDTH; i++) {
-            for (int j = 0; j < DANCE_FLOOR_LENGTH; j++) {
-
-                int randomColorIndex = randIntInRange(-DANCE_FLOOR_COLORS, DANCE_FLOOR_COLORS);
-                ::danceFloorColors[i][j] = randomColorIndex;
-                ::danceFloorLights[i][j] = ::danceFloorPosition + 
-                                         glm::vec3(i * DANCE_FLOOR_LIGHT_SIZE, 0, j * DANCE_FLOOR_LIGHT_SIZE);
-            }
-        }
-        ::danceFloorInitialized = true;
-    }
-
-    ::danceFloorGradient += ::danceFloorGradientIncrement;
-    
-    if (::danceFloorGradient >= DANCE_FLOOR_MAX_GRADIENT) {
-        ::danceFloorGradient = DANCE_FLOOR_MAX_GRADIENT;
-        ::danceFloorGradientIncrement = -::danceFloorGradientIncrement;
-    }
-    if (::danceFloorGradient <= DANCE_FLOOR_MIN_GRADIENT) {
-        ::danceFloorGradient = DANCE_FLOOR_MIN_GRADIENT;
-        ::danceFloorGradientIncrement = -::danceFloorGradientIncrement;
-    }
-
-    for (int i = 0; i < DANCE_FLOOR_LENGTH; i++) {
-        for (int j = 0; j < DANCE_FLOOR_WIDTH; j++) {
-
-            int nthVoxel = ((i * DANCE_FLOOR_WIDTH) + j);
-            int item = nthVoxel % DANCE_FLOOR_VOXELS_PER_PACKET;
-            
-            ::danceFloorLights[i][j] = ::danceFloorPosition + 
-                                        glm::vec3(i * DANCE_FLOOR_LIGHT_SIZE, 0, j * DANCE_FLOOR_LIGHT_SIZE);
-
-            details[item].s = lightScale;
-            details[item].x = ::danceFloorLights[i][j].x;
-            details[item].y = ::danceFloorLights[i][j].y;
-            details[item].z = ::danceFloorLights[i][j].z;
-
-            if (danceFloorColors[i][j] > 0) {
-                int color = danceFloorColors[i][j] - 1;
-                details[item].red   = (::danceFloorOnColorA[color][0] + 
-                                        ((::danceFloorOnColorB[color][0] - ::danceFloorOnColorA[color][0]) 
-                                         * ::danceFloorGradient));
-                details[item].green = (::danceFloorOnColorA[color][1] + 
-                                        ((::danceFloorOnColorB[color][1] - ::danceFloorOnColorA[color][1]) 
-                                         * ::danceFloorGradient));
-                details[item].blue  = (::danceFloorOnColorA[color][2] + 
-                                        ((::danceFloorOnColorB[color][2] - ::danceFloorOnColorA[color][2]) 
-                                         * ::danceFloorGradient));
-            } else if (::danceFloorColors[i][j] < 0) {
-                int color = -(::danceFloorColors[i][j] + 1);
-                details[item].red   = (::danceFloorOnColorB[color][0] + 
-                                        ((::danceFloorOnColorA[color][0] - ::danceFloorOnColorB[color][0]) 
-                                         * ::danceFloorGradient));
-                details[item].green = (::danceFloorOnColorB[color][1] + 
-                                        ((::danceFloorOnColorA[color][1] - ::danceFloorOnColorB[color][1]) 
-                                         * ::danceFloorGradient));
-                details[item].blue  = (::danceFloorOnColorB[color][2] + 
-                                        ((::danceFloorOnColorA[color][2] - ::danceFloorOnColorB[color][2]) 
-                                         * ::danceFloorGradient));
-            } else {
-                int color = 0;
-                details[item].red   = (::danceFloorOnColorB[color][0] + 
-                                        ((::danceFloorOnColorA[color][0] - ::danceFloorOnColorB[color][0]) 
-                                         * ::danceFloorGradient));
-                details[item].green = (::danceFloorOnColorB[color][1] + 
-                                        ((::danceFloorOnColorA[color][1] - ::danceFloorOnColorB[color][1]) 
-                                         * ::danceFloorGradient));
-                details[item].blue  = (::danceFloorOnColorB[color][2] + 
-                                        ((::danceFloorOnColorA[color][2] - ::danceFloorOnColorB[color][2]) 
-                                         * ::danceFloorGradient));
-            }
-            
-            if (item == DANCE_FLOOR_VOXELS_PER_PACKET - 1) {
-                ::voxelEditPacketSender->queueVoxelEditMessages(message, DANCE_FLOOR_VOXELS_PER_PACKET, (VoxelDetail*)&details);
-            }
-        }
-    }
-}
-
-bool billboardInitialized = false;
-const int BILLBOARD_HEIGHT = 9;
-const int BILLBOARD_WIDTH  = 45;
-glm::vec3 billboardPosition((0.125f / TREE_SCALE),(0.125f / TREE_SCALE),0);
-glm::vec3 billboardLights[BILLBOARD_HEIGHT][BILLBOARD_WIDTH];
-unsigned char billboardOffColor[3] = { 240, 240, 240 };
-unsigned char billboardOnColorA[3]  = {   0,   0, 255 };
-unsigned char billboardOnColorB[3]  = {   0, 255,   0 };
-float billboardGradient = 0.5f;
-float billboardGradientIncrement = 0.01f;
-const float BILLBOARD_MAX_GRADIENT = 1.0f;
-const float BILLBOARD_MIN_GRADIENT = 0.0f;
-const float BILLBOARD_LIGHT_SIZE   = 0.125f / TREE_SCALE; // approximately 1/8 meter per light
-const int VOXELS_PER_PACKET = 81;
-const int PACKETS_PER_BILLBOARD = VOXELS_PER_PACKET / (BILLBOARD_HEIGHT * BILLBOARD_WIDTH);
-
-
-// top to bottom... 
-bool billboardMessage[BILLBOARD_HEIGHT][BILLBOARD_WIDTH] = {
- { 0,0,0,0,0,0,0,0,0,0,0,0,0,0,0,0,0,0,0,0,0,0,0,0,0,0,0,0,0,0,0,0,0,0,0,0,0,0,0,0,0,0,0,0,0 },
- { 0,0,1,0,0,1,0,1,0,0,0,0,0,1,0,0,0,0,1,1,1,1,0,0,0,0,0,1,0,1,1,1,0,1,0,1,0,0,1,0,0,0,0,0,0 },
- { 0,0,1,0,0,1,0,0,0,0,0,0,0,1,0,0,0,0,1,0,0,0,0,1,0,0,0,1,0,1,0,1,0,1,0,0,0,1,1,1,0,0,0,0,0 },
- { 0,0,1,1,1,1,0,1,0,1,1,1,0,1,1,1,0,0,1,1,1,0,0,0,0,1,1,1,0,1,1,1,0,1,0,1,0,0,1,0,0,1,0,1,0 },
- { 0,0,1,0,0,1,0,1,0,1,0,1,0,1,0,1,0,0,1,0,0,0,0,1,0,1,0,1,0,1,0,0,0,1,0,1,0,0,1,0,0,1,0,1,0 },
- { 0,0,1,0,0,1,0,1,0,1,1,1,0,1,0,1,0,0,1,0,0,0,0,1,0,1,1,1,0,1,1,1,0,1,0,1,0,0,1,0,0,1,1,1,0 },
- { 0,0,0,0,0,0,0,0,0,0,0,1,0,0,0,0,0,0,0,0,0,0,0,0,0,0,0,0,0,0,0,0,0,0,0,0,0,0,0,0,0,0,0,1,0 },
- { 0,0,0,0,0,0,0,0,0,1,1,0,0,0,0,0,0,0,0,0,0,0,0,0,0,0,0,0,0,0,0,0,0,0,0,0,0,0,0,0,0,1,1,1,0 },
- { 0,0,0,0,0,0,0,0,0,0,0,0,0,0,0,0,0,0,0,0,0,0,0,0,0,0,0,0,0,0,0,0,0,0,0,0,0,0,0,0,0,0,0,0,0 }
-};
-
-static void sendBillboard() {
-    PACKET_TYPE message = PACKET_TYPE_VOXEL_SET_DESTRUCTIVE; // we're a bully!
-    float lightScale = BILLBOARD_LIGHT_SIZE;
-    static VoxelDetail details[VOXELS_PER_PACKET];
-
-    // first initialized the billboard of lights if needed...
-    if (!billboardInitialized) {
-        for (int i = 0; i < BILLBOARD_HEIGHT; i++) {
-            for (int j = 0; j < BILLBOARD_WIDTH; j++) {
-                
-                billboardLights[i][j] = billboardPosition + glm::vec3(j * lightScale, (float)((BILLBOARD_HEIGHT - i) * lightScale), 0);
-            }
-        }
-        billboardInitialized = true;
-    }
-
-    ::billboardGradient += ::billboardGradientIncrement;
-    
-    if (::billboardGradient >= BILLBOARD_MAX_GRADIENT) {
-        ::billboardGradient = BILLBOARD_MAX_GRADIENT;
-        ::billboardGradientIncrement = -::billboardGradientIncrement;
-    }
-    if (::billboardGradient <= BILLBOARD_MIN_GRADIENT) {
-        ::billboardGradient = BILLBOARD_MIN_GRADIENT;
-        ::billboardGradientIncrement = -::billboardGradientIncrement;
-    }
-
-    for (int i = 0; i < BILLBOARD_HEIGHT; i++) {
-        for (int j = 0; j < BILLBOARD_WIDTH; j++) {
-
-            int nthVoxel = ((i * BILLBOARD_WIDTH) + j);
-            int item = nthVoxel % VOXELS_PER_PACKET;
-            
-            billboardLights[i][j] = billboardPosition + glm::vec3(j * lightScale, (float)((BILLBOARD_HEIGHT - i) * lightScale), 0);
-
-            details[item].s = lightScale;
-            details[item].x = billboardLights[i][j].x;
-            details[item].y = billboardLights[i][j].y;
-            details[item].z = billboardLights[i][j].z;
-
-            if (billboardMessage[i][j]) {
-                details[item].red   = (billboardOnColorA[0] + ((billboardOnColorB[0] - billboardOnColorA[0]) * ::billboardGradient));
-                details[item].green = (billboardOnColorA[1] + ((billboardOnColorB[1] - billboardOnColorA[1]) * ::billboardGradient));
-                details[item].blue  = (billboardOnColorA[2] + ((billboardOnColorB[2] - billboardOnColorA[2]) * ::billboardGradient));
-            } else {
-                details[item].red   = billboardOffColor[0];
-                details[item].green = billboardOffColor[1];
-                details[item].blue  = billboardOffColor[2];
-            }
-            
-            if (item == VOXELS_PER_PACKET - 1) {
-                ::voxelEditPacketSender->queueVoxelEditMessages(message, VOXELS_PER_PACKET, (VoxelDetail*)&details);
-            }
-        }
-    }
-}
-
-bool roadInitialized = false;
-const int ROAD_WIDTH_METERS  = 3.0f;
-const int BRICKS_ACROSS_ROAD = 32;
-const float ROAD_BRICK_SIZE = 0.125f/TREE_SCALE; //(ROAD_WIDTH_METERS / TREE_SCALE) / BRICKS_ACROSS_ROAD; // in voxel units
-const int ROAD_LENGTH = 1.0f / ROAD_BRICK_SIZE; // in bricks
-const int ROAD_WIDTH  = BRICKS_ACROSS_ROAD; // in bricks
-glm::vec3 roadPosition(0.5f - (ROAD_BRICK_SIZE * BRICKS_ACROSS_ROAD), 0.0f, 0.0f);
-const int BRICKS_PER_PACKET = 32; // guessing
-const int PACKETS_PER_ROAD = VOXELS_PER_PACKET / (ROAD_LENGTH * ROAD_WIDTH);
-
-void doBuildStreet() {
-    if (roadInitialized) {
-        return;
-    }
-
-    PACKET_TYPE message = PACKET_TYPE_VOXEL_SET_DESTRUCTIVE; // we're a bully!
-    static VoxelDetail details[BRICKS_PER_PACKET];
-
-    for (int z = 0; z < ROAD_LENGTH; z++) {
-        for (int x = 0; x < ROAD_WIDTH; x++) {
-
-            int nthVoxel = ((z * ROAD_WIDTH) + x);
-            int item = nthVoxel % BRICKS_PER_PACKET;
-            
-            glm::vec3 brick = roadPosition + glm::vec3(x * ROAD_BRICK_SIZE, 0, z * ROAD_BRICK_SIZE);
-
-            details[item].s = ROAD_BRICK_SIZE;
-            details[item].x = brick.x;
-            details[item].y = brick.y;
-            details[item].z = brick.z;
-
-            unsigned char randomTone = randIntInRange(118,138);
-            details[item].red   = randomTone;
-            details[item].green = randomTone;
-            details[item].blue  = randomTone;
-            
-            if (item == BRICKS_PER_PACKET - 1) {
-                ::voxelEditPacketSender->queueVoxelEditMessages(message, BRICKS_PER_PACKET, (VoxelDetail*)&details);
-            }
-        }
-    }
-    roadInitialized = true;
-}
-
-
-double start = 0;
-
-
-void* animateVoxels(void* args) {
-
-    uint64_t lastAnimateTime = 0;
-    uint64_t lastProcessTime = 0;
-    int processesPerAnimate = 0;
-    
-    bool firstTime = true;
-
-    std::cout << "Setting PPS to " << ::packetsPerSecond << "\n";
-    ::voxelEditPacketSender->setPacketsPerSecond(::packetsPerSecond);
-
-    std::cout << "PPS set to " << ::voxelEditPacketSender->getPacketsPerSecond() << "\n";
-    
-    while (true) {
-
-        // If we're asked to wait for voxel servers, and there isn't one available yet, then
-        // let the voxelEditPacketSender process and move on.
-        if (::waitForVoxelServer && !::voxelEditPacketSender->voxelServersExist()) {
-            if (::nonThreadedPacketSender) {
-                ::voxelEditPacketSender->process();
-            }
-        } else {
-            if (firstTime) {
-                lastAnimateTime = usecTimestampNow();
-                firstTime = false;
-            }
-            lastProcessTime = usecTimestampNow();
-
-            int packetsStarting = 0;
-            int packetsEnding = 0;
-        
-            // The while loop will be running at PROCESSING_FPS, but we only want to call these animation functions at
-            // ANIMATE_FPS. So we check out last animate time and only call these if we've elapsed that time.
-            uint64_t now = usecTimestampNow();
-            uint64_t animationElapsed = now - lastAnimateTime;
-            int withinAnimationTarget = ANIMATE_VOXELS_INTERVAL_USECS - animationElapsed;
-            const int CLOSE_ENOUGH_TO_ANIMATE = 2000; // approximately 2 ms
-
-            int animateLoopsPerAnimate = 0;
-            while (withinAnimationTarget < CLOSE_ENOUGH_TO_ANIMATE) {
-                processesPerAnimate = 0;
-                animateLoopsPerAnimate++;
-            
-                lastAnimateTime = now;
-                packetsStarting =  ::voxelEditPacketSender->packetsToSendCount();
-            
-                // some animations
-                //sendVoxelBlinkMessage();
-
-                if (::includeBillboard) {
-                    sendBillboard();
-                }
-                if (::includeBorderTracer) {
-                    sendBlinkingStringOfLights();
-                }
-                if (::includeMovingBug) {
-                    renderMovingBug();
-                }
-                if (::includeBlinkingVoxel) {
-                    sendVoxelBlinkMessage();
-                }
-                if (::includeDanceFloor) {
-                    sendDanceFloor();
-                }
-        
-                if (::buildStreet) {
-                    doBuildStreet();
-                }
-
-                packetsEnding = ::voxelEditPacketSender->packetsToSendCount();
-
-                if (animationElapsed > ANIMATE_VOXELS_INTERVAL_USECS) {
-                    animationElapsed -= ANIMATE_VOXELS_INTERVAL_USECS; // credit ourselves one animation frame
-                } else {
-                    animationElapsed = 0;
-                }
-                withinAnimationTarget = ANIMATE_VOXELS_INTERVAL_USECS - animationElapsed;
-
-                ::voxelEditPacketSender->releaseQueuedMessages();
-            }
-        
-            if (::nonThreadedPacketSender) {
-                ::voxelEditPacketSender->process();
-            }
-            processesPerAnimate++;
-        
-            if (::shouldShowPacketsPerSecond) {
-                float lifetimeSeconds = ::voxelEditPacketSender->getLifetimeInSeconds();
-                int targetPPS = ::voxelEditPacketSender->getPacketsPerSecond();
-                float lifetimePPS = ::voxelEditPacketSender->getLifetimePPS();
-                float lifetimeBPS = ::voxelEditPacketSender->getLifetimeBPS();
-                uint64_t totalPacketsSent = ::voxelEditPacketSender->getLifetimePacketsSent();
-                uint64_t totalBytesSent = ::voxelEditPacketSender->getLifetimeBytesSent();
-
-                float lifetimePPSQueued = ::voxelEditPacketSender->getLifetimePPSQueued();
-                float lifetimeBPSQueued = ::voxelEditPacketSender->getLifetimeBPSQueued();
-                uint64_t totalPacketsQueued = ::voxelEditPacketSender->getLifetimePacketsQueued();
-                uint64_t totalBytesQueued = ::voxelEditPacketSender->getLifetimeBytesQueued();
-
-                uint64_t packetsPending = ::voxelEditPacketSender->packetsToSendCount();
-
-                printf("lifetime=%f secs packetsSent=%lld, bytesSent=%lld targetPPS=%d pps=%f bps=%f\n",
-                    lifetimeSeconds, totalPacketsSent, totalBytesSent, targetPPS, lifetimePPS, lifetimeBPS);
-                printf("packetsPending=%lld packetsQueued=%lld, bytesQueued=%lld ppsQueued=%f bpsQueued=%f\n",
-                    packetsPending, totalPacketsQueued, totalBytesQueued, lifetimePPSQueued, lifetimeBPSQueued);
-            }
-        }
-        // dynamically sleep until we need to fire off the next set of voxels
-        uint64_t usecToSleep =  PROCESSING_INTERVAL_USECS - (usecTimestampNow() - lastProcessTime);
-        if (usecToSleep > PROCESSING_INTERVAL_USECS) {
-            usecToSleep = PROCESSING_INTERVAL_USECS;
-        }
-    
-        if (usecToSleep > 0) {
-            usleep(usecToSleep);
-        }
-    }
-    
-    pthread_exit(0);
-}
-
-
-int main(int argc, const char * argv[])
-{
-    ::start = usecTimestampNow();
-
-    NodeList* nodeList = NodeList::createInstance(NODE_TYPE_ANIMATION_SERVER, ANIMATION_LISTEN_PORT);
-    setvbuf(stdout, NULL, _IOLBF, 0);
-
-    // Handle Local Domain testing with the --local command line
-    const char* NON_THREADED_PACKETSENDER = "--NonThreadedPacketSender";
-    ::nonThreadedPacketSender = cmdOptionExists(argc, argv, NON_THREADED_PACKETSENDER);
-    printf("nonThreadedPacketSender=%s\n", debug::valueOf(::nonThreadedPacketSender));
-
-    // Handle Local Domain testing with the --local command line
-    const char* NO_BILLBOARD = "--NoBillboard";
-    ::includeBillboard = !cmdOptionExists(argc, argv, NO_BILLBOARD);
-    printf("includeBillboard=%s\n", debug::valueOf(::includeBillboard));
-
-    const char* NO_BORDER_TRACER = "--NoBorderTracer";
-    ::includeBorderTracer = !cmdOptionExists(argc, argv, NO_BORDER_TRACER);
-    printf("includeBorderTracer=%s\n", debug::valueOf(::includeBorderTracer));
-
-    const char* NO_MOVING_BUG = "--NoMovingBug";
-    ::includeMovingBug = !cmdOptionExists(argc, argv, NO_MOVING_BUG);
-    printf("includeMovingBug=%s\n", debug::valueOf(::includeMovingBug));
-
-    const char* INCLUDE_BLINKING_VOXEL = "--includeBlinkingVoxel";
-    ::includeBlinkingVoxel = cmdOptionExists(argc, argv, INCLUDE_BLINKING_VOXEL);
-    printf("includeBlinkingVoxel=%s\n", debug::valueOf(::includeBlinkingVoxel));
-
-    const char* NO_DANCE_FLOOR = "--NoDanceFloor";
-    ::includeDanceFloor = !cmdOptionExists(argc, argv, NO_DANCE_FLOOR);
-    printf("includeDanceFloor=%s\n", debug::valueOf(::includeDanceFloor));
-
-    const char* BUILD_STREET = "--BuildStreet";
-    ::buildStreet = cmdOptionExists(argc, argv, BUILD_STREET);
-    printf("buildStreet=%s\n", debug::valueOf(::buildStreet));
-
-    // Handle Local Domain testing with the --local command line
-    const char* showPPS = "--showPPS";
-    ::shouldShowPacketsPerSecond = cmdOptionExists(argc, argv, showPPS);
-
-    // Handle Local Domain testing with the --local command line
-    const char* local = "--local";
-    ::wantLocalDomain = cmdOptionExists(argc, argv,local);
-    if (::wantLocalDomain) {
-        printf("Local Domain MODE!\n");
-        nodeList->setDomainIPToLocalhost();
-    }
-
-    const char* domainHostname = getCmdOption(argc, argv, "--domain");
-    if (domainHostname) {
-        NodeList::getInstance()->setDomainHostname(domainHostname);
-    }
-
-    const char* packetsPerSecondCommand = getCmdOption(argc, argv, "--pps");
-    if (packetsPerSecondCommand) {
-        ::packetsPerSecond = atoi(packetsPerSecondCommand);
-    }
-    printf("packetsPerSecond=%d\n",packetsPerSecond);
-
-    const char* animateFPSCommand = getCmdOption(argc, argv, "--AnimateFPS");
-    const char* animateIntervalCommand = getCmdOption(argc, argv, "--AnimateInterval");
-    if (animateFPSCommand || animateIntervalCommand) {
-        if (animateIntervalCommand) {
-            ::ANIMATE_FPS_IN_MILLISECONDS = atoi(animateIntervalCommand);
-            ::ANIMATE_VOXELS_INTERVAL_USECS = (ANIMATE_FPS_IN_MILLISECONDS * 1000.0); // converts from milliseconds to usecs
-            ::ANIMATE_FPS = PacketSender::USECS_PER_SECOND / ::ANIMATE_VOXELS_INTERVAL_USECS;
-        } else {
-            ::ANIMATE_FPS = atoi(animateFPSCommand);
-            ::ANIMATE_FPS_IN_MILLISECONDS = 1000.0/ANIMATE_FPS; // determines FPS from our desired FPS
-            ::ANIMATE_VOXELS_INTERVAL_USECS = (ANIMATE_FPS_IN_MILLISECONDS * 1000.0); // converts from milliseconds to usecs
-        }
-    }
-    printf("ANIMATE_FPS=%d\n",ANIMATE_FPS);
-    printf("ANIMATE_VOXELS_INTERVAL_USECS=%d\n",ANIMATE_VOXELS_INTERVAL_USECS);
-
-    const char* processingFPSCommand = getCmdOption(argc, argv, "--ProcessingFPS");
-    const char* processingIntervalCommand = getCmdOption(argc, argv, "--ProcessingInterval");
-    if (processingFPSCommand || processingIntervalCommand) {
-        if (processingIntervalCommand) {
-            ::PROCESSING_FPS_IN_MILLISECONDS = atoi(processingIntervalCommand);
-            ::PROCESSING_INTERVAL_USECS = ::PROCESSING_FPS_IN_MILLISECONDS * 1000.0;
-            ::PROCESSING_FPS = PacketSender::USECS_PER_SECOND / ::PROCESSING_INTERVAL_USECS;
-        } else {
-            ::PROCESSING_FPS = atoi(processingFPSCommand);
-            ::PROCESSING_FPS_IN_MILLISECONDS = 1000.0/PROCESSING_FPS; // determines FPS from our desired FPS
-            ::PROCESSING_INTERVAL_USECS = (PROCESSING_FPS_IN_MILLISECONDS * 1000.0) - FUDGE_USECS; // converts from milliseconds to usecs
-        }
-    }
-    printf("PROCESSING_FPS=%d\n",PROCESSING_FPS);
-    printf("PROCESSING_INTERVAL_USECS=%d\n",PROCESSING_INTERVAL_USECS);
-
-    if (cmdOptionExists(argc, argv, "--quickExit")) {
-        return 0;
-    }
-
-
-    nodeList->linkedDataCreateCallback = NULL; // do we need a callback?
-    nodeList->startSilentNodeRemovalThread();
-    
-    // Create our JurisdictionListener so we'll know where to send edit packets
-    ::jurisdictionListener = new JurisdictionListener();
-    if (::jurisdictionListener) {
-        ::jurisdictionListener->initialize(true);
-    }
-    
-    // Create out VoxelEditPacketSender
-    ::voxelEditPacketSender = new VoxelEditPacketSender;
-    ::voxelEditPacketSender->initialize(!::nonThreadedPacketSender);
-
-    if (::jurisdictionListener) {
-        ::voxelEditPacketSender->setVoxelServerJurisdictions(::jurisdictionListener->getJurisdictions());
-    }
-    if (::nonThreadedPacketSender) {
-        ::voxelEditPacketSender->setProcessCallIntervalHint(PROCESSING_INTERVAL_USECS);
-    }
-    
-    srand((unsigned)time(0));
-
-    pthread_t animateVoxelThread;
-    pthread_create(&animateVoxelThread, NULL, animateVoxels, NULL);
-
-    HifiSockAddr nodeSockAddr;
-    
-    unsigned char* packetData = new unsigned char[MAX_PACKET_SIZE];
-    ssize_t receivedBytes;
-    
-    timeval lastDomainServerCheckIn = {};
-    NodeList::getInstance()->setNodeTypesOfInterest(&NODE_TYPE_VOXEL_SERVER, 1);
-
-    // loop to send to nodes requesting data
-    while (true) {
-        // send a check in packet to the domain server if DOMAIN_SERVER_CHECK_IN_USECS has elapsed
-        if (usecTimestampNow() - usecTimestamp(&lastDomainServerCheckIn) >= DOMAIN_SERVER_CHECK_IN_USECS) {
-            gettimeofday(&lastDomainServerCheckIn, NULL);
-            NodeList::getInstance()->sendDomainServerCheckIn();
-        }
-        
-        // Nodes sending messages to us...
-        if (nodeList->getNodeSocket().hasPendingDatagrams()
-            && (receivedBytes = nodeList->getNodeSocket().readDatagram((char*) packetData, MAX_PACKET_SIZE,
-                                                                       nodeSockAddr.getAddressPointer(),
-                                                                       nodeSockAddr.getPortPointer())) &&
-            packetVersionMatch(packetData)) {
-            
-            if (packetData[0] == PACKET_TYPE_JURISDICTION) {
-                int headerBytes = numBytesForPacketHeader(packetData);
-                // PACKET_TYPE_JURISDICTION, first byte is the node type...
-                if (packetData[headerBytes] == NODE_TYPE_VOXEL_SERVER && ::jurisdictionListener) {
-                    ::jurisdictionListener->queueReceivedPacket(nodeSockAddr, packetData, receivedBytes);
-                }
-            }
-            NodeList::getInstance()->processNodeData(nodeSockAddr, packetData, receivedBytes);
-        }
-    }
-    
-    pthread_join(animateVoxelThread, NULL);
-    
-    if (::jurisdictionListener) {
-        ::jurisdictionListener->terminate();
-        delete ::jurisdictionListener;
-    }
-
-    if (::voxelEditPacketSender) {
-        ::voxelEditPacketSender->terminate();
-        delete ::voxelEditPacketSender;
-    }
-
-    return 0;
-=======
 int main(int argc, char * argv[]) {
     AnimationServer animationServer(argc, argv);
     return animationServer.exec();
->>>>>>> ba83fa46
 }