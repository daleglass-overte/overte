--- conflicted
+++ resolved
@@ -759,15 +759,11 @@
         int16_t numAvailableSamples = AudioConstants::NETWORK_FRAME_SAMPLES_PER_CHANNEL;
         const int16_t* nextSoundOutput = NULL;
 
-<<<<<<< HEAD
-        if (_avatarSound) {
+        if (_avatarSound && _avatarSound->isReady()) {
             if (isPlayingRecording && !_shouldMuteRecordingAudio) {
                 _shouldMuteRecordingAudio = true;
             }
-
-=======
-        if (_avatarSound && _avatarSound->isReady()) {
->>>>>>> 14ab5357
+            
             auto audioData = _avatarSound->getAudioData();
             nextSoundOutput = reinterpret_cast<const int16_t*>(audioData->rawData()
                     + _numAvatarSoundSentBytes);
