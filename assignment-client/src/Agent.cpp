//
//  Agent.cpp
//  assignment-client/src
//
//  Created by Stephen Birarda on 7/1/13.
//  Copyright 2013 High Fidelity, Inc.
//
//  Distributed under the Apache License, Version 2.0.
//  See the accompanying file LICENSE or http://www.apache.org/licenses/LICENSE-2.0.html
//

#include <QtCore/QCoreApplication>
#include <QtCore/QEventLoop>
#include <QtCore/QStandardPaths>
#include <QtCore/QTimer>
#include <QtNetwork/QNetworkDiskCache>
#include <QtNetwork/QNetworkRequest>
#include <QtNetwork/QNetworkReply>

#include <AudioRingBuffer.h>
#include <AvatarData.h>
#include <NetworkAccessManager.h>
#include <NodeList.h>
#include <PacketHeaders.h>
#include <ResourceCache.h>
#include <UUID.h>
#include <VoxelConstants.h>

#include <ParticlesScriptingInterface.h> // TODO: consider moving to scriptengine.h
#include <EntityScriptingInterface.h> // TODO: consider moving to scriptengine.h

#include "avatars/ScriptableAvatar.h"

#include "Agent.h"

static const int RECEIVED_AUDIO_STREAM_CAPACITY_FRAMES = 10;

Agent::Agent(const QByteArray& packet) :
    ThreadedAssignment(packet),
    _voxelEditSender(),
    _particleEditSender(),
<<<<<<< HEAD
    _entityEditSender(),
    _receivedAudioStream(NETWORK_BUFFER_LENGTH_SAMPLES_STEREO, 1, false, 1, 0, false),
=======
    _modelEditSender(),
    _receivedAudioStream(NETWORK_BUFFER_LENGTH_SAMPLES_STEREO, RECEIVED_AUDIO_STREAM_CAPACITY_FRAMES,
        InboundAudioStream::Settings(0, false, RECEIVED_AUDIO_STREAM_CAPACITY_FRAMES, false,
        DEFAULT_WINDOW_STARVE_THRESHOLD, DEFAULT_WINDOW_SECONDS_FOR_DESIRED_CALC_ON_TOO_MANY_STARVES,
        DEFAULT_WINDOW_SECONDS_FOR_DESIRED_REDUCTION, false)),
>>>>>>> 29ed1b3f
    _avatarHashMap()
{
    // be the parent of the script engine so it gets moved when we do
    _scriptEngine.setParent(this);
    
    _scriptEngine.getVoxelsScriptingInterface()->setPacketSender(&_voxelEditSender);
    _scriptEngine.getParticlesScriptingInterface()->setPacketSender(&_particleEditSender);
    _scriptEngine.getEntityScriptingInterface()->setPacketSender(&_entityEditSender);
}

void Agent::readPendingDatagrams() {
    QByteArray receivedPacket;
    HifiSockAddr senderSockAddr;
    NodeList* nodeList = NodeList::getInstance();
    
    while (readAvailableDatagram(receivedPacket, senderSockAddr)) {
        if (nodeList->packetVersionAndHashMatch(receivedPacket)) {
            PacketType datagramPacketType = packetTypeForPacket(receivedPacket);
            
            if (datagramPacketType == PacketTypeJurisdiction) {
                int headerBytes = numBytesForPacketHeader(receivedPacket);
                
                SharedNodePointer matchedNode = nodeList->sendingNodeForPacket(receivedPacket);
                
                if (matchedNode) {
                    // PacketType_JURISDICTION, first byte is the node type...
                    switch (receivedPacket[headerBytes]) {
                        case NodeType::VoxelServer:
                            _scriptEngine.getVoxelsScriptingInterface()->getJurisdictionListener()->
                                                                queueReceivedPacket(matchedNode,receivedPacket);
                            break;
                        case NodeType::ParticleServer:
                            _scriptEngine.getParticlesScriptingInterface()->getJurisdictionListener()->
                                                                queueReceivedPacket(matchedNode, receivedPacket);
                            break;
                        case NodeType::EntityServer:
                            _scriptEngine.getEntityScriptingInterface()->getJurisdictionListener()->
                                                                queueReceivedPacket(matchedNode, receivedPacket);
                            break;
                    }
                }
                
            } else if (datagramPacketType == PacketTypeParticleAddResponse) {
                // this will keep creatorTokenIDs to IDs mapped correctly
                Particle::handleAddParticleResponse(receivedPacket);
                
                // also give our local particle tree a chance to remap any internal locally created particles
                _particleViewer.getTree()->handleAddParticleResponse(receivedPacket);

                // Make sure our Node and NodeList knows we've heard from this node.
                SharedNodePointer sourceNode = nodeList->sendingNodeForPacket(receivedPacket);
                sourceNode->setLastHeardMicrostamp(usecTimestampNow());

            } else if (datagramPacketType == PacketTypeEntityAddResponse) {
                // this will keep creatorTokenIDs to IDs mapped correctly
                EntityItemID::handleAddEntityResponse(receivedPacket);
                
                // also give our local particle tree a chance to remap any internal locally created particles
                _entityViewer.getTree()->handleAddEntityResponse(receivedPacket);

                // Make sure our Node and NodeList knows we've heard from this node.
                SharedNodePointer sourceNode = nodeList->sendingNodeForPacket(receivedPacket);
                sourceNode->setLastHeardMicrostamp(usecTimestampNow());

            } else if (datagramPacketType == PacketTypeParticleData
                        || datagramPacketType == PacketTypeParticleErase
                        || datagramPacketType == PacketTypeOctreeStats
                        || datagramPacketType == PacketTypeVoxelData
                        || datagramPacketType == PacketTypeEntityData
                        || datagramPacketType == PacketTypeEntityErase
            ) {
                // Make sure our Node and NodeList knows we've heard from this node.
                SharedNodePointer sourceNode = nodeList->sendingNodeForPacket(receivedPacket);
                sourceNode->setLastHeardMicrostamp(usecTimestampNow());

                QByteArray mutablePacket = receivedPacket;
                int messageLength = mutablePacket.size();

                if (datagramPacketType == PacketTypeOctreeStats) {

                    int statsMessageLength = OctreeHeadlessViewer::parseOctreeStats(mutablePacket, sourceNode);
                    if (messageLength > statsMessageLength) {
                        mutablePacket = mutablePacket.mid(statsMessageLength);
                        
                        // TODO: this needs to be fixed, the goal is to test the packet version for the piggyback, but
                        //       this is testing the version and hash of the original packet
                        //       need to use numBytesArithmeticCodingFromBuffer()...
                        if (!NodeList::getInstance()->packetVersionAndHashMatch(receivedPacket)) {
                            return; // bail since piggyback data doesn't match our versioning
                        }
                    } else {
                        return; // bail since no piggyback data
                    }

                    datagramPacketType = packetTypeForPacket(mutablePacket);
                } // fall through to piggyback message

                if (datagramPacketType == PacketTypeParticleData || datagramPacketType == PacketTypeParticleErase) {
                    _particleViewer.processDatagram(mutablePacket, sourceNode);
                }

                if (datagramPacketType == PacketTypeEntityData || datagramPacketType == PacketTypeEntityErase) {
                    _entityViewer.processDatagram(mutablePacket, sourceNode);
                }
                
                if (datagramPacketType == PacketTypeVoxelData) {
                    _voxelViewer.processDatagram(mutablePacket, sourceNode);
                }

            } else if (datagramPacketType == PacketTypeMixedAudio || datagramPacketType == PacketTypeSilentAudioFrame) {

                _receivedAudioStream.parseData(receivedPacket);

                _lastReceivedAudioLoudness = _receivedAudioStream.getNextOutputFrameLoudness();

                _receivedAudioStream.clearBuffer();
                
                // let this continue through to the NodeList so it updates last heard timestamp
                // for the sending audio mixer
                NodeList::getInstance()->processNodeData(senderSockAddr, receivedPacket);
            } else if (datagramPacketType == PacketTypeBulkAvatarData
                       || datagramPacketType == PacketTypeAvatarIdentity
                       || datagramPacketType == PacketTypeAvatarBillboard
                       || datagramPacketType == PacketTypeKillAvatar) {
                // let the avatar hash map process it
                _avatarHashMap.processAvatarMixerDatagram(receivedPacket, nodeList->sendingNodeForPacket(receivedPacket));
                
                // let this continue through to the NodeList so it updates last heard timestamp
                // for the sending avatar-mixer
                NodeList::getInstance()->processNodeData(senderSockAddr, receivedPacket);
            } else {
                NodeList::getInstance()->processNodeData(senderSockAddr, receivedPacket);
            }
        }
    }
}

const QString AGENT_LOGGING_NAME = "agent";

void Agent::run() {
    ThreadedAssignment::commonInit(AGENT_LOGGING_NAME, NodeType::Agent);
    
    NodeList* nodeList = NodeList::getInstance();
    nodeList->addSetOfNodeTypesToNodeInterestSet(NodeSet()
                                                 << NodeType::AudioMixer
                                                 << NodeType::AvatarMixer
                                                 << NodeType::VoxelServer
                                                 << NodeType::ParticleServer
                                                 << NodeType::EntityServer
                                                );
    
    // figure out the URL for the script for this agent assignment
    QUrl scriptURL;
    if (_payload.isEmpty())  {
        scriptURL = QUrl(QString("http://%1:%2/assignment/%3")
            .arg(NodeList::getInstance()->getDomainHandler().getIP().toString())
            .arg(DOMAIN_SERVER_HTTP_PORT)
            .arg(uuidStringWithoutCurlyBraces(_uuid)));
    } else {
        scriptURL = QUrl(_payload);
    }
   
    NetworkAccessManager& networkAccessManager = NetworkAccessManager::getInstance();
    QNetworkReply *reply = networkAccessManager.get(QNetworkRequest(scriptURL));
    
    QNetworkDiskCache* cache = new QNetworkDiskCache();
    QString cachePath = QStandardPaths::writableLocation(QStandardPaths::DataLocation);
    cache->setCacheDirectory(!cachePath.isEmpty() ? cachePath : "agentCache");
    networkAccessManager.setCache(cache);
    
    qDebug() << "Downloading script at" << scriptURL.toString();
    
    QEventLoop loop;
    QObject::connect(reply, SIGNAL(finished()), &loop, SLOT(quit()));
    
    loop.exec();
    
    QString scriptContents(reply->readAll());
    
    qDebug() << "Downloaded script:" << scriptContents;
    
    // setup an Avatar for the script to use
    ScriptableAvatar scriptedAvatar(&_scriptEngine);
    scriptedAvatar.setForceFaceshiftConnected(true);

    // call model URL setters with empty URLs so our avatar, if user, will have the default models
    scriptedAvatar.setFaceModelURL(QUrl());
    scriptedAvatar.setSkeletonModelURL(QUrl());
    
    // give this AvatarData object to the script engine
    _scriptEngine.setAvatarData(&scriptedAvatar, "Avatar");
    _scriptEngine.setAvatarHashMap(&_avatarHashMap, "AvatarList");
    
    // register ourselves to the script engine
    _scriptEngine.registerGlobalObject("Agent", this);

    _scriptEngine.init(); // must be done before we set up the viewers

    _scriptEngine.registerGlobalObject("VoxelViewer", &_voxelViewer);
    // connect the VoxelViewer and the VoxelScriptingInterface to each other
    JurisdictionListener* voxelJL = _scriptEngine.getVoxelsScriptingInterface()->getJurisdictionListener();
    _voxelViewer.setJurisdictionListener(voxelJL);
    _voxelViewer.init();
    _scriptEngine.getVoxelsScriptingInterface()->setVoxelTree(_voxelViewer.getTree());
    
    _scriptEngine.registerGlobalObject("ParticleViewer", &_particleViewer);
    JurisdictionListener* particleJL = _scriptEngine.getParticlesScriptingInterface()->getJurisdictionListener();
    _particleViewer.setJurisdictionListener(particleJL);
    _particleViewer.init();
    _scriptEngine.getParticlesScriptingInterface()->setParticleTree(_particleViewer.getTree());

    _scriptEngine.registerGlobalObject("EntityViewer", &_entityViewer);
    JurisdictionListener* modelJL = _scriptEngine.getEntityScriptingInterface()->getJurisdictionListener();
    _entityViewer.setJurisdictionListener(modelJL);
    _entityViewer.init();
    _scriptEngine.getEntityScriptingInterface()->setEntityTree(_entityViewer.getTree());

    _scriptEngine.setScriptContents(scriptContents);
    _scriptEngine.run();
    setFinished(true);
}

void Agent::aboutToFinish() {
    _scriptEngine.stop();
    NetworkAccessManager::getInstance().clearAccessCache();
}<|MERGE_RESOLUTION|>--- conflicted
+++ resolved
@@ -39,16 +39,11 @@
     ThreadedAssignment(packet),
     _voxelEditSender(),
     _particleEditSender(),
-<<<<<<< HEAD
     _entityEditSender(),
-    _receivedAudioStream(NETWORK_BUFFER_LENGTH_SAMPLES_STEREO, 1, false, 1, 0, false),
-=======
-    _modelEditSender(),
     _receivedAudioStream(NETWORK_BUFFER_LENGTH_SAMPLES_STEREO, RECEIVED_AUDIO_STREAM_CAPACITY_FRAMES,
         InboundAudioStream::Settings(0, false, RECEIVED_AUDIO_STREAM_CAPACITY_FRAMES, false,
         DEFAULT_WINDOW_STARVE_THRESHOLD, DEFAULT_WINDOW_SECONDS_FOR_DESIRED_CALC_ON_TOO_MANY_STARVES,
         DEFAULT_WINDOW_SECONDS_FOR_DESIRED_REDUCTION, false)),
->>>>>>> 29ed1b3f
     _avatarHashMap()
 {
     // be the parent of the script engine so it gets moved when we do
