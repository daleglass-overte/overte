//
//  AssetServer.cpp
//  assignment-client/src/assets
//
//  Created by Ryan Huffman on 2015/07/21
//  Copyright 2015 High Fidelity, Inc.
//
//  Distributed under the Apache License, Version 2.0.
//  See the accompanying file LICENSE or http://www.apache.org/licenses/LICENSE-2.0.html
//


#include "AssetServer.h"

#include <thread>
#include <memory>

#include <QtCore/QCoreApplication>
#include <QtCore/QCryptographicHash>
#include <QtCore/QDateTime>
#include <QtCore/QDir>
#include <QtCore/QDirIterator>
#include <QtCore/QFile>
#include <QtCore/QFileInfo>
#include <QtCore/QJsonDocument>
#include <QtCore/QString>
#include <QtGui/QImageReader>
#include <QtCore/QVector>
#include <qurlquery.h>

#include <ClientServerUtils.h>
#include <FBXBaker.h>
#include <NodeType.h>
#include <SharedUtil.h>
#include <PathUtils.h>

#include "AssetServerLogging.h"
#include "SendAssetTask.h"
#include "UploadAssetTask.h"


static const uint8_t MIN_CORES_FOR_MULTICORE = 4;
static const uint8_t CPU_AFFINITY_COUNT_HIGH = 2;
static const uint8_t CPU_AFFINITY_COUNT_LOW = 1;
#ifdef Q_OS_WIN
static const int INTERFACE_RUNNING_CHECK_FREQUENCY_MS = 1000;
#endif

const QString ASSET_SERVER_LOGGING_TARGET_NAME = "asset-server";

static const QStringList BAKEABLE_MODEL_EXTENSIONS = { "fbx" };
static QStringList BAKEABLE_TEXTURE_EXTENSIONS;
static const QString BAKED_MODEL_SIMPLE_NAME = "asset.fbx";
static const QString BAKED_TEXTURE_SIMPLE_NAME = "texture.ktx";

BakeAssetTask::BakeAssetTask(const AssetHash& assetHash, const AssetPath& assetPath, const QString& filePath)
    : _assetHash(assetHash), _assetPath(assetPath), _filePath(filePath) {
}

void BakeAssetTask::run() {
    _isBaking.store(true);

    qRegisterMetaType<QVector<QString> >("QVector<QString>");
    TextureBakerThreadGetter fn = []() -> QThread* { return QThread::currentThread();  };

    std::unique_ptr<Baker> baker;

    if (_assetPath.endsWith(".fbx")) {
        baker = std::unique_ptr<FBXBaker> {
            new FBXBaker(QUrl("file:///" + _filePath), fn, PathUtils::generateTemporaryDir())
        };
    } else {
        baker = std::unique_ptr<TextureBaker> {
            new TextureBaker(QUrl("file:///" + _filePath), image::TextureUsage::CUBE_TEXTURE,
                             PathUtils::generateTemporaryDir())
        };
    }

    QEventLoop loop;
    connect(baker.get(), &Baker::finished, &loop, &QEventLoop::quit);
    QMetaObject::invokeMethod(baker.get(), "bake", Qt::QueuedConnection);
    loop.exec();

    if (baker->hasErrors()) {
<<<<<<< HEAD
        qDebug() << "Failed to bake: " << _assetHash << _assetPath;
        emit bakeFailed(_assetHash, _assetPath);
=======
        qDebug() << "Failed to bake: " << _assetHash << _assetPath << baker->getErrors();
>>>>>>> 55d44a8c
    } else {
        auto vectorOutputFiles = QVector<QString>::fromStdVector(baker->getOutputFiles());
        qDebug() << "Finished baking: " << _assetHash << _assetPath << vectorOutputFiles;
        emit bakeComplete(_assetHash, _assetPath, vectorOutputFiles);
    }
}

void AssetServer::bakeAsset(const AssetHash& assetHash, const AssetPath& assetPath, const QString& filePath) {
    qDebug() << "Starting bake for: " << assetPath << assetHash;
    auto it = _pendingBakes.find(assetHash);
    if (it == _pendingBakes.end()) {
        auto task = std::make_shared<BakeAssetTask>(assetHash, assetPath, filePath);
        task->setAutoDelete(false);
        _pendingBakes[assetHash] = task;

        connect(task.get(), &BakeAssetTask::bakeComplete, this, &AssetServer::handleCompletedBake);
        connect(task.get(), &BakeAssetTask::bakeFailed, this, &AssetServer::handleFailedBake);

        _bakingTaskPool.start(task.get());
    } else {
        qDebug() << "Already in queue";
    }
}

QString AssetServer::getPathToAssetHash(const AssetHash& assetHash) {
    return _filesDirectory.absoluteFilePath(assetHash);
}

BakingStatus AssetServer::getAssetStatus(const AssetPath& path, const AssetHash& hash) {
    auto it = _pendingBakes.find(hash);
    if (it != _pendingBakes.end()) {
        return (*it)->isBaking() ? Baking : Pending;
    }

    if (path.startsWith(HIDDEN_BAKED_CONTENT_FOLDER)) {
        return Baked;
    }

    auto dotIndex = path.lastIndexOf(".");
    if (dotIndex == -1) {
        return Irrelevant;
    }

    auto extension = path.mid(dotIndex + 1);

    QString bakedFilename;

    if (BAKEABLE_MODEL_EXTENSIONS.contains(extension)) {
        bakedFilename = BAKED_MODEL_SIMPLE_NAME;
    } else if (BAKEABLE_TEXTURE_EXTENSIONS.contains(extension.toLocal8Bit()) && hasMetaFile(hash)) {
        bakedFilename = BAKED_TEXTURE_SIMPLE_NAME;
    } else {
        return Irrelevant;
    }

    auto bakedPath = HIDDEN_BAKED_CONTENT_FOLDER + hash + "/" + bakedFilename;
    auto jt = _fileMappings.find(bakedPath);
    if (jt != _fileMappings.end()) {
        if (jt->second == hash) {
            bool loaded;
            AssetMeta meta;

            std::tie(loaded, meta) = readMetaFile(hash);
            if (loaded && meta.failedLastBake) {
                return Error;
            }

            return NotBaked;
        } else {
            return Baked;
        }
    }
    
    return Pending;
}

void AssetServer::bakeAssets() {
    auto it = _fileMappings.cbegin();
    for (; it != _fileMappings.cend(); ++it) {
        auto path = it->first;
        auto hash = it->second;
        maybeBake(path, hash);
    }
}

void AssetServer::maybeBake(const AssetPath& path, const AssetHash& hash) {
    if (needsToBeBaked(path, hash)) {
        qDebug() << "Queuing bake of: " << path;
        bakeAsset(hash, path, getPathToAssetHash(hash));
    }
}

void AssetServer::createEmptyMetaFile(const AssetHash& hash) {
    QString metaFilePath = "atp:/" + hash + "/meta.json";
    QFile metaFile { metaFilePath };
    
    if (!metaFile.exists()) {
        qDebug() << "Creating metafile for " << hash;
        if (metaFile.open(QFile::WriteOnly)) {
            qDebug() << "Created metafile for " << hash;
            metaFile.write("{}");
        }
    }
}

bool AssetServer::hasMetaFile(const AssetHash& hash) {
    QString metaFilePath = HIDDEN_BAKED_CONTENT_FOLDER + hash + "/meta.json";

    return _fileMappings.find(metaFilePath) != _fileMappings.end();
}

bool AssetServer::needsToBeBaked(const AssetPath& path, const AssetHash& assetHash) {
    if (path.startsWith(HIDDEN_BAKED_CONTENT_FOLDER)) {
        return false;
    }

    auto dotIndex = path.lastIndexOf(".");
    if (dotIndex == -1) {
        return false;
    }

    auto extension = path.mid(dotIndex + 1);

    QString bakedFilename;

    bool loaded;
    AssetMeta meta;
    std::tie(loaded, meta) = readMetaFile(assetHash);

    // TODO: Allow failed bakes that happened on old versions to be re-baked
    if (loaded && meta.failedLastBake) {
        return false;
    }

    if (BAKEABLE_MODEL_EXTENSIONS.contains(extension)) {
        bakedFilename = BAKED_MODEL_SIMPLE_NAME;
    } else if (loaded && BAKEABLE_TEXTURE_EXTENSIONS.contains(extension.toLocal8Bit())) {
        bakedFilename = BAKED_TEXTURE_SIMPLE_NAME;
    } else {
        return false;
    }

    auto bakedPath = HIDDEN_BAKED_CONTENT_FOLDER + assetHash + "/" + bakedFilename;
    return _fileMappings.find(bakedPath) == _fileMappings.end();
}

bool interfaceRunning() {
    bool result = false;

#ifdef Q_OS_WIN
    QSharedMemory sharedMemory { getInterfaceSharedMemoryName() };
    result = sharedMemory.attach(QSharedMemory::ReadOnly);
    if (result) {
        sharedMemory.detach();
    }
#endif
    return result;
}

void updateConsumedCores() {
    static bool wasInterfaceRunning = false;
    bool isInterfaceRunning = interfaceRunning();
    // If state is unchanged, return early
    if (isInterfaceRunning == wasInterfaceRunning) {
        return;
    }

    wasInterfaceRunning = isInterfaceRunning;
    auto coreCount = std::thread::hardware_concurrency();
    if (isInterfaceRunning) {
        coreCount = coreCount > MIN_CORES_FOR_MULTICORE ? CPU_AFFINITY_COUNT_HIGH : CPU_AFFINITY_COUNT_LOW;
    } 
    qCDebug(asset_server) << "Setting max consumed cores to " << coreCount;
    setMaxCores(coreCount);
}


AssetServer::AssetServer(ReceivedMessage& message) :
    ThreadedAssignment(message),
    _transferTaskPool(this),
    _bakingTaskPool(this)
{
    BAKEABLE_TEXTURE_EXTENSIONS = TextureBaker::getSupportedFormats();
    qDebug() << "Supported baking texture formats:" << BAKEABLE_MODEL_EXTENSIONS;

    // Most of the work will be I/O bound, reading from disk and constructing packet objects,
    // so the ideal is greater than the number of cores on the system.
    static const int TASK_POOL_THREAD_COUNT = 50;
    _transferTaskPool.setMaxThreadCount(TASK_POOL_THREAD_COUNT);
    _bakingTaskPool.setMaxThreadCount(1);

    auto& packetReceiver = DependencyManager::get<NodeList>()->getPacketReceiver();
    packetReceiver.registerListener(PacketType::AssetGet, this, "handleAssetGet");
    packetReceiver.registerListener(PacketType::AssetGetInfo, this, "handleAssetGetInfo");
    packetReceiver.registerListener(PacketType::AssetUpload, this, "handleAssetUpload");
    packetReceiver.registerListener(PacketType::AssetMappingOperation, this, "handleAssetMappingOperation");
    
#ifdef Q_OS_WIN
    updateConsumedCores();
    QTimer* timer = new QTimer(this);
    auto timerConnection = connect(timer, &QTimer::timeout, [] {
        updateConsumedCores();
    });
    connect(qApp, &QCoreApplication::aboutToQuit, [this, timerConnection] {
        disconnect(timerConnection);
    });
    timer->setInterval(INTERFACE_RUNNING_CHECK_FREQUENCY_MS);
    timer->setTimerType(Qt::CoarseTimer);
    timer->start();
#endif
}

void AssetServer::run() {

    qCDebug(asset_server) << "Waiting for connection to domain to request settings from domain-server.";

    // wait until we have the domain-server settings, otherwise we bail
    DomainHandler& domainHandler = DependencyManager::get<NodeList>()->getDomainHandler();
    connect(&domainHandler, &DomainHandler::settingsReceived, this, &AssetServer::completeSetup);
    connect(&domainHandler, &DomainHandler::settingsReceiveFail, this, &AssetServer::domainSettingsRequestFailed);

    ThreadedAssignment::commonInit(ASSET_SERVER_LOGGING_TARGET_NAME, NodeType::AssetServer);
}

static const QString ASSET_FILES_SUBDIR = "files";

void AssetServer::completeSetup() {
    auto nodeList = DependencyManager::get<NodeList>();

    auto& domainHandler = nodeList->getDomainHandler();
    const QJsonObject& settingsObject = domainHandler.getSettingsObject();

    static const QString ASSET_SERVER_SETTINGS_KEY = "asset_server";

    if (!settingsObject.contains(ASSET_SERVER_SETTINGS_KEY)) {
        qCCritical(asset_server) << "Received settings from the domain-server with no asset-server section. Stopping assignment.";
        setFinished(true);
        return;
    }

    auto assetServerObject = settingsObject[ASSET_SERVER_SETTINGS_KEY].toObject();

    static const QString MAX_BANDWIDTH_OPTION = "max_bandwidth";
    auto maxBandwidthValue = assetServerObject[MAX_BANDWIDTH_OPTION];
    auto maxBandwidthFloat = maxBandwidthValue.toDouble(-1);

    if (maxBandwidthFloat > 0.0) {
        const int BITS_PER_MEGABITS = 1000 * 1000;
        int maxBandwidth = maxBandwidthFloat * BITS_PER_MEGABITS;
        nodeList->setConnectionMaxBandwidth(maxBandwidth);
        qCInfo(asset_server) << "Set maximum bandwith per connection to" << maxBandwidthFloat << "Mb/s."
                    " (" << maxBandwidth << "bits/s)";
    }

    // get the path to the asset folder from the domain server settings
    static const QString ASSETS_PATH_OPTION = "assets_path";
    auto assetsJSONValue = assetServerObject[ASSETS_PATH_OPTION];

    if (!assetsJSONValue.isString()) {
        qCCritical(asset_server) << "Received an assets path from the domain-server that could not be parsed. Stopping assignment.";
        setFinished(true);
        return;
    }

    auto assetsPathString = assetsJSONValue.toString();
    QDir assetsPath { assetsPathString };
    QString absoluteFilePath = assetsPath.absolutePath();

    if (assetsPath.isRelative()) {
        // if the domain settings passed us a relative path, make an absolute path that is relative to the
        // default data directory
        absoluteFilePath = PathUtils::getAppDataFilePath("assets/" + assetsPathString);
    }

    _resourcesDirectory = QDir(absoluteFilePath);

    qCDebug(asset_server) << "Creating resources directory";
    _resourcesDirectory.mkpath(".");
    _filesDirectory = _resourcesDirectory;

    if (!_resourcesDirectory.mkpath(ASSET_FILES_SUBDIR) || !_filesDirectory.cd(ASSET_FILES_SUBDIR)) {
        qCCritical(asset_server) << "Unable to create file directory for asset-server files. Stopping assignment.";
        setFinished(true);
        return;
    }

    // load whatever mappings we currently have from the local file
    if (loadMappingsFromFile()) {
        qCInfo(asset_server) << "Serving files from: " << _filesDirectory.path();

        // Check the asset directory to output some information about what we have
        auto files = _filesDirectory.entryList(QDir::Files);

        QRegExp hashFileRegex { ASSET_HASH_REGEX_STRING };
        auto hashedFiles = files.filter(hashFileRegex);

        qCInfo(asset_server) << "There are" << hashedFiles.size() << "asset files in the asset directory.";

        if (_fileMappings.size() > 0) {
            cleanupUnmappedFiles();
        }

        nodeList->addSetOfNodeTypesToNodeInterestSet({ NodeType::Agent, NodeType::EntityScriptServer });

        bakeAssets();
    } else {
        qCCritical(asset_server) << "Asset Server assignment will not continue because mapping file could not be loaded.";
        setFinished(true);
    }
}

void AssetServer::cleanupUnmappedFiles() {
    QRegExp hashFileRegex { "^[a-f0-9]{" + QString::number(SHA256_HASH_HEX_LENGTH) + "}" };

    auto files = _filesDirectory.entryInfoList(QDir::Files);

    qCInfo(asset_server) << "Performing unmapped asset cleanup.";

    for (const auto& fileInfo : files) {
        auto filename = fileInfo.fileName();
        if (hashFileRegex.exactMatch(filename)) {
            bool matched { false };
            for (auto& pair : _fileMappings) {
                if (pair.second == filename) {
                    matched = true;
                    break;
                }
            }
            if (!matched) {
                // remove the unmapped file
                QFile removeableFile { fileInfo.absoluteFilePath() };

                if (removeableFile.remove()) {
                    qCDebug(asset_server) << "\tDeleted" << filename << "from asset files directory since it is unmapped.";

                    removeBakedPathsForDeletedAsset(filename);
                } else {
                    qCDebug(asset_server) << "\tAttempt to delete unmapped file" << filename << "failed";
                }
            }
        }
    }
}

void AssetServer::handleAssetMappingOperation(QSharedPointer<ReceivedMessage> message, SharedNodePointer senderNode) {
    MessageID messageID;
    message->readPrimitive(&messageID);

    AssetMappingOperationType operationType;
    message->readPrimitive(&operationType);

    auto replyPacket = NLPacketList::create(PacketType::AssetMappingOperationReply, QByteArray(), true, true);
    replyPacket->writePrimitive(messageID);

    switch (operationType) {
        case AssetMappingOperationType::Get:
            handleGetMappingOperation(*message, senderNode, *replyPacket);
            break;
        case AssetMappingOperationType::GetAll:
            handleGetAllMappingOperation(*message, senderNode, *replyPacket);
            break;
        case AssetMappingOperationType::Set:
            handleSetMappingOperation(*message, senderNode, *replyPacket);
            break;
        case AssetMappingOperationType::Delete:
            handleDeleteMappingsOperation(*message, senderNode, *replyPacket);
            break;
        case AssetMappingOperationType::Rename:
            handleRenameMappingOperation(*message, senderNode, *replyPacket);
            break;
        case AssetMappingOperationType::SetBakingEnabled:
            handleSetBakingEnabledOperation(*message, senderNode, *replyPacket);
            break;
    }

    auto nodeList = DependencyManager::get<NodeList>();
    nodeList->sendPacketList(std::move(replyPacket), *senderNode);
}

void AssetServer::handleGetMappingOperation(ReceivedMessage& message, SharedNodePointer senderNode, NLPacketList& replyPacket) {
    QString assetPath = message.readString();

    QUrl url { assetPath };
    assetPath = url.path();

    auto it = _fileMappings.find(assetPath);
    if (it != _fileMappings.end()) {

        // check if we should re-direct to a baked asset

        // first, figure out from the mapping extension what type of file this is
        auto assetPathExtension = assetPath.mid(assetPath.lastIndexOf('.') + 1).toLower();
        QString bakedRootFile;

        if (BAKEABLE_MODEL_EXTENSIONS.contains(assetPathExtension)) {
            bakedRootFile = BAKED_MODEL_SIMPLE_NAME;
        } else if (BAKEABLE_TEXTURE_EXTENSIONS.contains(assetPathExtension.toLocal8Bit())) {
            bakedRootFile = BAKED_TEXTURE_SIMPLE_NAME;
        }
        
        auto originalAssetHash = it->second;
        QString redirectedAssetHash;
        QString bakedAssetPath;
        quint8 wasRedirected = false;

        if (!bakedRootFile.isEmpty()) {
            // we ran into an asset for which we could have a baked version, let's check if it's ready
            bakedAssetPath = HIDDEN_BAKED_CONTENT_FOLDER + originalAssetHash + "/" + bakedRootFile;
            auto bakedIt = _fileMappings.find(bakedAssetPath);

            if (bakedIt != _fileMappings.end()) {
                qDebug() << "Did find baked version for: " << originalAssetHash << assetPath;
                // we found a baked version of the requested asset to serve, redirect to that
                redirectedAssetHash = bakedIt->second;
                wasRedirected = true;
            } else {
                qDebug() << "Did not find baked version for: " << originalAssetHash << assetPath;
            }
        }

        replyPacket.writePrimitive(AssetServerError::NoError);

        if (wasRedirected) {
            qDebug() << "Writing re-directed hash for" << originalAssetHash << "to" << redirectedAssetHash;
            replyPacket.write(QByteArray::fromHex(redirectedAssetHash.toUtf8()));

            // add a flag saying that this mapping request was redirect
            replyPacket.writePrimitive(wasRedirected);

            // include the re-directed path in case the caller needs to make relative path requests for the baked asset
            replyPacket.writeString(bakedAssetPath);

        } else {
            replyPacket.write(QByteArray::fromHex(originalAssetHash.toUtf8()));
            replyPacket.writePrimitive(wasRedirected);

            auto query = QUrlQuery(url.query());
            bool isSkybox = query.hasQueryItem("skybox");
            if (isSkybox) {
                writeMetaFile(originalAssetHash);
                maybeBake(originalAssetHash, assetPath);
            }
        }
    } else {
        replyPacket.writePrimitive(AssetServerError::AssetNotFound);
    }
}

void AssetServer::handleGetAllMappingOperation(ReceivedMessage& message, SharedNodePointer senderNode, NLPacketList& replyPacket) {
    replyPacket.writePrimitive(AssetServerError::NoError);

    uint32_t count = (uint32_t)_fileMappings.size();

    replyPacket.writePrimitive(count);

<<<<<<< HEAD
    for (auto it = _fileMappings.cbegin(); it != _fileMappings.cend(); ++it) {
        replyPacket.writeString(it->first);
        replyPacket.write(QByteArray::fromHex(it->second.toUtf8()));
        replyPacket.writePrimitive(getAssetStatus(it->first, it->second));
=======
    for (auto it = _fileMappings.cbegin(); it != _fileMappings.cend(); ++ it) {
        auto mapping = it.key();
        auto hash = it.value().toString();
        replyPacket.writeString(mapping);
        replyPacket.write(QByteArray::fromHex(hash.toUtf8()));
        replyPacket.writePrimitive(getAssetStatus(mapping, hash));
>>>>>>> 55d44a8c
    }
}

void AssetServer::handleSetMappingOperation(ReceivedMessage& message, SharedNodePointer senderNode, NLPacketList& replyPacket) {
    if (senderNode->getCanWriteToAssetServer()) {
        QString assetPath = message.readString();

        auto assetHash = message.read(SHA256_HASH_LENGTH).toHex();

        // don't process a set mapping operation that is inside the hidden baked folder
        if (assetPath.startsWith(HIDDEN_BAKED_CONTENT_FOLDER)) {
            qCDebug(asset_server) << "Refusing to process a set mapping operation inside" << HIDDEN_BAKED_CONTENT_FOLDER;
            replyPacket.writePrimitive(AssetServerError::PermissionDenied);
        } else {
            if (setMapping(assetPath, assetHash)) {
                replyPacket.writePrimitive(AssetServerError::NoError);
            } else {
                replyPacket.writePrimitive(AssetServerError::MappingOperationFailed);
            }
        }

    } else {
        replyPacket.writePrimitive(AssetServerError::PermissionDenied);
    }
}

void AssetServer::handleDeleteMappingsOperation(ReceivedMessage& message, SharedNodePointer senderNode, NLPacketList& replyPacket) {
    if (senderNode->getCanWriteToAssetServer()) {
        int numberOfDeletedMappings { 0 };
        message.readPrimitive(&numberOfDeletedMappings);

        QStringList mappingsToDelete;

        for (int i = 0; i < numberOfDeletedMappings; ++i) {
            auto mapping = message.readString();

            if (!mapping.startsWith(HIDDEN_BAKED_CONTENT_FOLDER)) {
                mappingsToDelete << mapping;
            } else {
                qCDebug(asset_server) << "Refusing to delete mapping" << mapping
                    << "that is inside" << HIDDEN_BAKED_CONTENT_FOLDER;
            }
        }

        if (deleteMappings(mappingsToDelete)) {
            replyPacket.writePrimitive(AssetServerError::NoError);
        } else {
            replyPacket.writePrimitive(AssetServerError::MappingOperationFailed);
        }
    } else {
        replyPacket.writePrimitive(AssetServerError::PermissionDenied);
    }
}

void AssetServer::handleRenameMappingOperation(ReceivedMessage& message, SharedNodePointer senderNode, NLPacketList& replyPacket) {
    if (senderNode->getCanWriteToAssetServer()) {
        QString oldPath = message.readString();
        QString newPath = message.readString();

        if (oldPath.startsWith(HIDDEN_BAKED_CONTENT_FOLDER) || newPath.startsWith(HIDDEN_BAKED_CONTENT_FOLDER)) {
            qCDebug(asset_server) << "Cannot rename" << oldPath << "to" << newPath
                << "since one of the paths is inside" << HIDDEN_BAKED_CONTENT_FOLDER;
            replyPacket.writePrimitive(AssetServerError::PermissionDenied);
        } else {
            if (renameMapping(oldPath, newPath)) {
                replyPacket.writePrimitive(AssetServerError::NoError);
            } else {
                replyPacket.writePrimitive(AssetServerError::MappingOperationFailed);
            }
        }

    } else {
        replyPacket.writePrimitive(AssetServerError::PermissionDenied);
    }
}

void AssetServer::handleSetBakingEnabledOperation(ReceivedMessage& message, SharedNodePointer senderNode, NLPacketList& replyPacket) {
    if (senderNode->getCanWriteToAssetServer()) {
        bool enabled { true };
        message.readPrimitive(&enabled);

        int numberOfMappings{ 0 };
        message.readPrimitive(&numberOfMappings);

        QStringList mappings;

        for (int i = 0; i < numberOfMappings; ++i) {
            mappings << message.readString();
        }

        if (setBakingEnabled(mappings, enabled)) {
            replyPacket.writePrimitive(AssetServerError::NoError);
        } else {
            replyPacket.writePrimitive(AssetServerError::MappingOperationFailed);
        }
    } else {
        replyPacket.writePrimitive(AssetServerError::PermissionDenied);
    }
}

void AssetServer::handleAssetGetInfo(QSharedPointer<ReceivedMessage> message, SharedNodePointer senderNode) {
    QByteArray assetHash;
    MessageID messageID;

    if (message->getSize() < qint64(SHA256_HASH_LENGTH + sizeof(messageID))) {
        qCDebug(asset_server) << "ERROR bad file request";
        return;
    }

    message->readPrimitive(&messageID);
    assetHash = message->readWithoutCopy(SHA256_HASH_LENGTH);

    auto size = qint64(sizeof(MessageID) + SHA256_HASH_LENGTH + sizeof(AssetServerError) + sizeof(qint64));
    auto replyPacket = NLPacket::create(PacketType::AssetGetInfoReply, size, true);

    QByteArray hexHash = assetHash.toHex();

    replyPacket->writePrimitive(messageID);
    replyPacket->write(assetHash);

    QString fileName = QString(hexHash);
    QFileInfo fileInfo { _filesDirectory.filePath(fileName) };

    if (fileInfo.exists() && fileInfo.isReadable()) {
        qCDebug(asset_server) << "Opening file: " << fileInfo.filePath();
        replyPacket->writePrimitive(AssetServerError::NoError);
        replyPacket->writePrimitive(fileInfo.size());
    } else {
        qCDebug(asset_server) << "Asset not found: " << QString(hexHash);
        replyPacket->writePrimitive(AssetServerError::AssetNotFound);
    }

    auto nodeList = DependencyManager::get<NodeList>();
    nodeList->sendPacket(std::move(replyPacket), *senderNode);
}

void AssetServer::handleAssetGet(QSharedPointer<ReceivedMessage> message, SharedNodePointer senderNode) {

    auto minSize = qint64(sizeof(MessageID) + SHA256_HASH_LENGTH + sizeof(DataOffset) + sizeof(DataOffset));

    if (message->getSize() < minSize) {
        qCDebug(asset_server) << "ERROR bad file request";
        return;
    }

    // Queue task
    auto task = new SendAssetTask(message, senderNode, _filesDirectory);
    _transferTaskPool.start(task);
}

void AssetServer::handleAssetUpload(QSharedPointer<ReceivedMessage> message, SharedNodePointer senderNode) {

    if (senderNode->getCanWriteToAssetServer()) {
        qCDebug(asset_server) << "Starting an UploadAssetTask for upload from" << uuidStringWithoutCurlyBraces(senderNode->getUUID());

        auto task = new UploadAssetTask(message, senderNode, _filesDirectory);
        _transferTaskPool.start(task);
    } else {
        // this is a node the domain told us is not allowed to rez entities
        // for now this also means it isn't allowed to add assets
        // so return a packet with error that indicates that

        auto permissionErrorPacket = NLPacket::create(PacketType::AssetUploadReply, sizeof(MessageID) + sizeof(AssetServerError), true);

        MessageID messageID;
        message->readPrimitive(&messageID);

        // write the message ID and a permission denied error
        permissionErrorPacket->writePrimitive(messageID);
        permissionErrorPacket->writePrimitive(AssetServerError::PermissionDenied);

        // send off the packet
        auto nodeList = DependencyManager::get<NodeList>();
        nodeList->sendPacket(std::move(permissionErrorPacket), *senderNode);
    }
}

void AssetServer::sendStatsPacket() {
    QJsonObject serverStats;

    auto stats = DependencyManager::get<NodeList>()->sampleStatsForAllConnections();

    for (const auto& stat : stats) {
        QJsonObject nodeStats;
        auto endTimeMs = std::chrono::duration_cast<std::chrono::milliseconds>(stat.second.endTime);
        QDateTime date = QDateTime::fromMSecsSinceEpoch(endTimeMs.count());

        static const float USEC_PER_SEC = 1000000.0f;
        static const float MEGABITS_PER_BYTE = 8.0f / 1000000.0f; // Bytes => Mbits
        float elapsed = (float)(stat.second.endTime - stat.second.startTime).count() / USEC_PER_SEC; // sec
        float megabitsPerSecPerByte = MEGABITS_PER_BYTE / elapsed; // Bytes => Mb/s

        QJsonObject connectionStats;
        connectionStats["1. Last Heard"] = date.toString();
        connectionStats["2. Est. Max (P/s)"] = stat.second.estimatedBandwith;
        connectionStats["3. RTT (ms)"] = stat.second.rtt;
        connectionStats["4. CW (P)"] = stat.second.congestionWindowSize;
        connectionStats["5. Period (us)"] = stat.second.packetSendPeriod;
        connectionStats["6. Up (Mb/s)"] = stat.second.sentBytes * megabitsPerSecPerByte;
        connectionStats["7. Down (Mb/s)"] = stat.second.receivedBytes * megabitsPerSecPerByte;
        nodeStats["Connection Stats"] = connectionStats;

        using Events = udt::ConnectionStats::Stats::Event;
        const auto& events = stat.second.events;

        QJsonObject upstreamStats;
        upstreamStats["1. Sent (P/s)"] = stat.second.sendRate;
        upstreamStats["2. Sent Packets"] = stat.second.sentPackets;
        upstreamStats["3. Recvd ACK"] = events[Events::ReceivedACK];
        upstreamStats["4. Procd ACK"] = events[Events::ProcessedACK];
        upstreamStats["5. Recvd LACK"] = events[Events::ReceivedLightACK];
        upstreamStats["6. Recvd NAK"] = events[Events::ReceivedNAK];
        upstreamStats["7. Recvd TNAK"] = events[Events::ReceivedTimeoutNAK];
        upstreamStats["8. Sent ACK2"] = events[Events::SentACK2];
        upstreamStats["9. Retransmitted"] = events[Events::Retransmission];
        nodeStats["Upstream Stats"] = upstreamStats;

        QJsonObject downstreamStats;
        downstreamStats["1. Recvd (P/s)"] = stat.second.receiveRate;
        downstreamStats["2. Recvd Packets"] = stat.second.receivedPackets;
        downstreamStats["3. Sent ACK"] = events[Events::SentACK];
        downstreamStats["4. Sent LACK"] = events[Events::SentLightACK];
        downstreamStats["5. Sent NAK"] = events[Events::SentNAK];
        downstreamStats["6. Sent TNAK"] = events[Events::SentTimeoutNAK];
        downstreamStats["7. Recvd ACK2"] = events[Events::ReceivedACK2];
        downstreamStats["8. Duplicates"] = events[Events::Duplicate];
        nodeStats["Downstream Stats"] = downstreamStats;

        QString uuid;
        auto nodelist = DependencyManager::get<NodeList>();
        if (stat.first == nodelist->getDomainHandler().getSockAddr()) {
            uuid = uuidStringWithoutCurlyBraces(nodelist->getDomainHandler().getUUID());
            nodeStats[USERNAME_UUID_REPLACEMENT_STATS_KEY] = "DomainServer";
        } else {
            auto node = nodelist->findNodeWithAddr(stat.first);
            uuid = uuidStringWithoutCurlyBraces(node ? node->getUUID() : QUuid());
            nodeStats[USERNAME_UUID_REPLACEMENT_STATS_KEY] = uuid;
        }

        serverStats[uuid] = nodeStats;
    }

    // send off the stats packets
    ThreadedAssignment::addPacketStatsAndSendStatsPacket(serverStats);
}

static const QString MAP_FILE_NAME = "map.json";

bool AssetServer::loadMappingsFromFile() {

    auto mapFilePath = _resourcesDirectory.absoluteFilePath(MAP_FILE_NAME);

    QFile mapFile { mapFilePath };
    if (mapFile.exists()) {
        if (mapFile.open(QIODevice::ReadOnly)) {
            QJsonParseError error;

            auto jsonDocument = QJsonDocument::fromJson(mapFile.readAll(), &error);

            if (error.error == QJsonParseError::NoError) {
                if (!jsonDocument.isObject()) {
                    qCWarning(asset_server) << "Failed to read mapping file, root value in" << mapFilePath << "is not an object";
                    return false;
                }

                //_fileMappings = jsonDocument.object().toVariantHash();
                auto root = jsonDocument.object();
                for (auto it = root.begin(); it != root.end(); ++it) {
                    auto key = it.key();
                    auto value = it.value();

                    if (!value.isString()) {
                        qCWarning(asset_server) << "Skipping" << key << ":" << value << "because it is not a string";
                        continue;
                    }

                    if (!isValidFilePath(key)) {
                        qCWarning(asset_server) << "Will not keep mapping for" << key << "since it is not a valid path.";
                        continue;
                    }

                    if (!isValidHash(value.toString())) {
                        qCWarning(asset_server) << "Will not keep mapping for" << key << "since it does not have a valid hash.";
                        continue;
                    }


                    qDebug() << "Added " << key << value.toString();
                    _fileMappings[key] = value.toString();
                }

                qCInfo(asset_server) << "Loaded" << _fileMappings.size() << "mappings from map file at" << mapFilePath;
                return true;
            }
        }

        qCCritical(asset_server) << "Failed to read mapping file at" << mapFilePath;
        return false;
    } else {
        qCInfo(asset_server) << "No existing mappings loaded from file since no file was found at" << mapFilePath;
    }

    return true;
}

bool AssetServer::writeMappingsToFile() {
    auto mapFilePath = _resourcesDirectory.absoluteFilePath(MAP_FILE_NAME);

    QFile mapFile { mapFilePath };
    if (mapFile.open(QIODevice::WriteOnly)) {
        QJsonObject root;

        for (auto it : _fileMappings) {
            root[it.first] = it.second;
        }

        QJsonDocument jsonDocument { root };

        if (mapFile.write(jsonDocument.toJson()) != -1) {
            qCDebug(asset_server) << "Wrote JSON mappings to file at" << mapFilePath;
            return true;
        } else {
            qCWarning(asset_server) << "Failed to write JSON mappings to file at" << mapFilePath;
        }
    } else {
        qCWarning(asset_server) << "Failed to open map file at" << mapFilePath;
    }

    return false;
}

bool AssetServer::setMapping(AssetPath path, AssetHash hash) {
    path = path.trimmed();

    if (!isValidFilePath(path)) {
        qCWarning(asset_server) << "Cannot set a mapping for invalid path:" << path << "=>" << hash;
        return false;
    }

    if (!isValidHash(hash)) {
        qCWarning(asset_server) << "Cannot set a mapping for invalid hash" << path << "=>" << hash;
        return false;
    }

    // remember what the old mapping was in case persistence fails
    auto it = _fileMappings.find(path);
    auto oldMapping = it != _fileMappings.end() ? it->second : "";

    // update the in memory QHash
    _fileMappings[path] = hash;

    // attempt to write to file
    if (writeMappingsToFile()) {
        // persistence succeeded, we are good to go
        qCDebug(asset_server) << "Set mapping:" << path << "=>" << hash;
        maybeBake(path, hash);
        return true;
    } else {
        // failed to persist this mapping to file - put back the old one in our in-memory representation
        if (oldMapping.isEmpty()) {
            _fileMappings.erase(_fileMappings.find(path));
        } else {
            _fileMappings[path] = oldMapping;
        }

        qCWarning(asset_server) << "Failed to persist mapping:" << path << "=>" << hash;

        return false;
    }
}

bool pathIsFolder(const AssetPath& path) {
    return path.endsWith('/');
}

void AssetServer::removeBakedPathsForDeletedAsset(AssetHash hash) {
    // we deleted the file with this hash

    // check if we had baked content for that file that should also now be removed
    // by calling deleteMappings for the hidden baked content folder for this hash
    AssetPathList hiddenBakedFolder { HIDDEN_BAKED_CONTENT_FOLDER + hash + "/" };

    qCDebug(asset_server) << "Deleting baked content below" << hiddenBakedFolder << "since" << hash << "was deleted";

    deleteMappings(hiddenBakedFolder);
}

bool AssetServer::deleteMappings(AssetPathList& paths) {
    // take a copy of the current mappings in case persistence of these deletes fails
    auto oldMappings = _fileMappings;

    QSet<QString> hashesToCheckForDeletion;

    // enumerate the paths to delete and remove them all
    for (auto& path : paths) {

        path = path.trimmed();

        // figure out if this path will delete a file or folder
        if (pathIsFolder(path)) {
            // enumerate the in memory file mappings and remove anything that matches
            auto it = _fileMappings.begin();
            auto sizeBefore = _fileMappings.size();

            while (it != _fileMappings.end()) {
                if (it->first.startsWith(path)) {
                    // add this hash to the list we need to check for asset removal from the server
                    hashesToCheckForDeletion << it->second;

                    it = _fileMappings.erase(it);
                } else {
                    ++it;
                }
            }

            auto sizeNow = _fileMappings.size();
            if (sizeBefore != sizeNow) {
                qCDebug(asset_server) << "Deleted" << sizeBefore - sizeNow << "mappings in folder: " << path;
            } else {
                qCDebug(asset_server) << "Did not find any mappings to delete in folder:" << path;
            }

        } else {
            auto it = _fileMappings.find(path);
            if (it != _fileMappings.end()) {
                _fileMappings.erase(it);

                // add this hash to the list we need to check for asset removal from server
                hashesToCheckForDeletion << it->second;

                qCDebug(asset_server) << "Deleted a mapping:" << path << "=>" << it->second;
            } else {
                qCDebug(asset_server) << "Unable to delete a mapping that was not found:" << path;
            }
        }
    }

    // deleted the old mappings, attempt to persist to file
    if (writeMappingsToFile()) {
        // persistence succeeded we are good to go

        // TODO iterate through hashesToCheckForDeletion instead
        for (auto& pair : _fileMappings) {
            auto it = hashesToCheckForDeletion.find(pair.second);
            if (it != hashesToCheckForDeletion.end()) {
                hashesToCheckForDeletion.erase(it);
            }
        }

        // we now have a set of hashes that are unmapped - we will delete those asset files
        for (auto& hash : hashesToCheckForDeletion) {
            // remove the unmapped file
            QFile removeableFile { _filesDirectory.absoluteFilePath(hash) };

            if (removeableFile.remove()) {
                qCDebug(asset_server) << "\tDeleted" << hash << "from asset files directory since it is now unmapped.";

                removeBakedPathsForDeletedAsset(hash);
            } else {
                qCDebug(asset_server) << "\tAttempt to delete unmapped file" << hash << "failed";
            }
        }

        return true;
    } else {
        qCWarning(asset_server) << "Failed to persist deleted mappings, rolling back";

        // we didn't delete the previous mapping, put it back in our in-memory representation
        _fileMappings = oldMappings;

        return false;
    }
}

bool AssetServer::renameMapping(AssetPath oldPath, AssetPath newPath) {
    oldPath = oldPath.trimmed();
    newPath = newPath.trimmed();

    if (!isValidFilePath(oldPath) || !isValidFilePath(newPath)) {
        qCWarning(asset_server) << "Cannot perform rename with invalid paths - both should have leading forward and no ending slashes:"
            << oldPath << "=>" << newPath;

        return false;
    }

    // figure out if this rename is for a file or folder
    if (pathIsFolder(oldPath)) {
        if (!pathIsFolder(newPath)) {
            // we were asked to rename a path to a folder to a path that isn't a folder, this is a fail
            qCWarning(asset_server) << "Cannot rename mapping from folder path" << oldPath << "to file path" << newPath;

            return false;
        }

        // take a copy of the old mappings
        auto oldMappings = _fileMappings;

        // iterate the current mappings and adjust any that matches the renamed folder
        auto it = oldMappings.begin();

        while (it != oldMappings.end()) {
            auto& oldKey = it->first;
            if (oldKey.startsWith(oldPath)) {
                auto newKey = oldKey;
                newKey.replace(0, oldPath.size(), newPath);

                // remove the old version from the in memory file mappings
                _fileMappings.erase(_fileMappings.find(oldKey));
                _fileMappings[newKey] = it->second;
            }

            ++it;
        }

        if (writeMappingsToFile()) {
            // persisted the changed mappings, return success
            qCDebug(asset_server) << "Renamed folder mapping:" << oldPath << "=>" << newPath;

            return true;
        } else {
            // couldn't persist the renamed paths, rollback and return failure
            _fileMappings = oldMappings;

            qCWarning(asset_server) << "Failed to persist renamed folder mapping:" << oldPath << "=>" << newPath;

            return false;
        }
    } else {
        if (pathIsFolder(newPath)) {
            // we were asked to rename a path to a file to a path that is a folder, this is a fail
            qCWarning(asset_server) << "Cannot rename mapping from file path" << oldPath << "to folder path" << newPath;

            return false;
        }

        // take the old hash to remove the old mapping
        auto it = _fileMappings.find(oldPath);
        auto oldSourceMapping = it->second;
        _fileMappings.erase(it);

        // in case we're overwriting, keep the current destination mapping for potential rollback
        auto oldDestinationMapping = _fileMappings.find(newPath)->second;

        if (!oldSourceMapping.isEmpty()) {
            _fileMappings[newPath] = oldSourceMapping;

            if (writeMappingsToFile()) {
                // persisted the renamed mapping, return success
                qCDebug(asset_server) << "Renamed mapping:" << oldPath << "=>" << newPath;

                return true;
            } else {
                // we couldn't persist the renamed mapping, rollback and return failure
                _fileMappings[oldPath] = oldSourceMapping;

                if (!oldDestinationMapping.isNull()) {
                    // put back the overwritten mapping for the destination path
                    _fileMappings[newPath] = oldDestinationMapping;
                } else {
                    // clear the new mapping
                    _fileMappings.erase(_fileMappings.find(newPath));
                }

                qCDebug(asset_server) << "Failed to persist renamed mapping:" << oldPath << "=>" << newPath;

                return false;
            }
        } else {
            // failed to find a mapping that was to be renamed, return failure
            return false;
        }
    }
}

static const QString BAKED_ASSET_SIMPLE_FBX_NAME = "asset.fbx";
static const QString BAKED_ASSET_SIMPLE_TEXTURE_NAME = "texture.ktx";

QString getBakeMapping(const AssetHash& hash, const QString& relativeFilePath) {
    return HIDDEN_BAKED_CONTENT_FOLDER + hash + "/" + relativeFilePath;
}

void AssetServer::handleFailedBake(QString originalAssetHash, QString assetPath) {
    qDebug() << "Failed: " << originalAssetHash << assetPath;

    bool loaded;
    AssetMeta meta;

    std::tie(loaded, meta) = readMetaFile(originalAssetHash);

    meta.failedLastBake = true;

    writeMetaFile(originalAssetHash, meta);
}

void AssetServer::handleCompletedBake(QString originalAssetHash, QString originalAssetPath, QVector<QString> bakedFilePaths) {
    bool errorCompletingBake { false };

    qDebug() << "Completing bake for " << originalAssetHash;

    for (auto& filePath: bakedFilePaths) {
        // figure out the hash for the contents of this file
        QFile file(filePath);

        qDebug() << "File path: " << filePath;

        AssetHash bakedFileHash;

        if (file.open(QIODevice::ReadOnly)) {
            QCryptographicHash hasher(QCryptographicHash::Sha256);

            if (hasher.addData(&file)) {
                bakedFileHash = hasher.result().toHex();
            } else {
                // stop handling this bake, couldn't hash the contents of the file
                errorCompletingBake = true;
                break;
            }

            // first check that we don't already have this bake file in our list
            auto bakeFileDestination = _filesDirectory.absoluteFilePath(bakedFileHash);
            if (!QFile::exists(bakeFileDestination)) {
                // copy each to our files folder (with the hash as their filename)
                if (!file.copy(_filesDirectory.absoluteFilePath(bakedFileHash))) {
                    // stop handling this bake, couldn't copy the bake file into our files directory
                    errorCompletingBake = true;
                    break;
                }
            }

            // setup the mapping for this bake file
            auto relativeFilePath = QUrl(filePath).fileName();
            qDebug() << "Relative file path is: " << relativeFilePath;

            if (relativeFilePath.endsWith(".fbx", Qt::CaseInsensitive)) {
                // for an FBX file, we replace the filename with the simple name
                // (to handle the case where two mapped assets have the same hash but different names)
                relativeFilePath = BAKED_ASSET_SIMPLE_FBX_NAME;
            } else if (!originalAssetPath.endsWith(".fbx", Qt::CaseInsensitive)) {
                relativeFilePath = BAKED_ASSET_SIMPLE_TEXTURE_NAME;

            }

            QString bakeMapping = getBakeMapping(originalAssetHash, relativeFilePath);

            // add a mapping (under the hidden baked folder) for this file resulting from the bake
            if (setMapping(bakeMapping, bakedFileHash)) {
                qDebug() << "Added" << bakeMapping << "for bake file" << bakedFileHash << "from bake of" << originalAssetHash;
            } else {
                qDebug() << "Failed to set mapping";
                // stop handling this bake, couldn't add a mapping for this bake file
                errorCompletingBake = true;
                break;
            }
        } else {
            qDebug() << "Failed to open baked file: " << filePath;
            // stop handling this bake, we couldn't open one of the files for reading
            errorCompletingBake = true;
            break;
        }
    }

    if (!errorCompletingBake) {
        // create the meta file to store which version of the baking process we just completed
        writeMetaFile(originalAssetHash);
    } else {
        qWarning() << "Could not complete bake for" << originalAssetHash;
    }

    _pendingBakes.remove(originalAssetHash);
}

static const QString BAKE_VERSION_KEY = "bake_version";
static const QString APP_VERSION_KEY = "app_version";
static const QString FAILED_LAST_BAKE_KEY = "failed_last_bake";

std::pair<bool, AssetMeta> AssetServer::readMetaFile(AssetHash hash) {
    auto metaFilePath = HIDDEN_BAKED_CONTENT_FOLDER + hash + "/" + "meta.json";

    auto it = _fileMappings.find(metaFilePath);
    if (it == _fileMappings.end()) {
        return { false, {} };
    }

    auto metaFileHash = it->second;

    QFile metaFile(_filesDirectory.absoluteFilePath(metaFileHash));

    if (metaFile.open(QIODevice::ReadOnly)) {
        auto data = metaFile.readAll();
        metaFile.close();

        QJsonParseError error;
        auto doc = QJsonDocument::fromJson(data, &error);

        if (error.error == QJsonParseError::NoError && doc.isObject()) {
            auto root = doc.object();

            auto bakeVersion = root[BAKE_VERSION_KEY].toInt(-1);
            auto appVersion = root[APP_VERSION_KEY].toInt(-1);
            auto failedLastBake = root[FAILED_LAST_BAKE_KEY];

            if (bakeVersion != -1
                && appVersion != -1
                && failedLastBake.isBool()) {

                AssetMeta meta;
                meta.bakeVersion = bakeVersion;
                meta.applicationVersion = appVersion;
                meta.failedLastBake = failedLastBake.toBool();

                return { true, meta };
            } else {
                qCWarning(asset_server) << "Metafile for" << hash << "has either missing or malformed data.";
            }
        }
    }

    return { false, {} };
}

bool AssetServer::writeMetaFile(AssetHash originalAssetHash, const AssetMeta& meta) {
    // construct the JSON that will be in the meta file
    QJsonObject metaFileObject;

    metaFileObject[BAKE_VERSION_KEY] = meta.bakeVersion;
    metaFileObject[APP_VERSION_KEY] = meta.applicationVersion;
    metaFileObject[FAILED_LAST_BAKE_KEY] = meta.failedLastBake;

    QJsonDocument metaFileDoc;
    metaFileDoc.setObject(metaFileObject);

    auto metaFileJSON = metaFileDoc.toJson();

    // get a hash for the contents of the meta-file
    AssetHash metaFileHash = QCryptographicHash::hash(metaFileJSON, QCryptographicHash::Sha256).toHex();

    // create the meta file in our files folder, named by the hash of its contents
    QFile metaFile(_filesDirectory.absoluteFilePath(metaFileHash));

    if (metaFile.open(QIODevice::WriteOnly)) {
        metaFile.write(metaFileJSON);
        metaFile.close();

        // add a mapping to the meta file so it doesn't get deleted because it is unmapped
        auto metaFileMapping = HIDDEN_BAKED_CONTENT_FOLDER + originalAssetHash + "/" + "meta.json";

        return setMapping(metaFileMapping, metaFileHash);
    } else {
        return false;
    }
}

bool AssetServer::setBakingEnabled(const AssetPathList& paths, bool enabled) {
    for (const auto& path : paths) {
        auto it = _fileMappings.find(path);
        if (it != _fileMappings.end()) {
            auto hash = it->second;

            auto dotIndex = path.lastIndexOf(".");
            if (dotIndex == -1) {
                continue;
            }

            auto extension = path.mid(dotIndex + 1);

            QString bakedFilename;
    
            if (BAKEABLE_MODEL_EXTENSIONS.contains(extension)) {
                bakedFilename = BAKED_MODEL_SIMPLE_NAME;
            } else if (BAKEABLE_TEXTURE_EXTENSIONS.contains(extension.toLocal8Bit()) && hasMetaFile(hash)) {
                bakedFilename = BAKED_TEXTURE_SIMPLE_NAME;
            } else {
                continue;
            }

            auto bakedMapping = getBakeMapping(hash, bakedFilename);

            bool currentlyDisabled = (_fileMappings.value(bakedMapping) == hash);

            if (enabled && currentlyDisabled) {
                QStringList bakedMappings{ bakedMapping };
                deleteMappings(bakedMappings);
                maybeBake(path, hash);
                qDebug() << "Enabled baking for" << path;
            } else if (!enabled && !currentlyDisabled) {
                removeBakedPathsForDeletedAsset(hash);
                setMapping(bakedMapping, hash);
                qDebug() << "Disabled baking for" << path;
            }
        }
    }
    return true;
}<|MERGE_RESOLUTION|>--- conflicted
+++ resolved
@@ -82,12 +82,8 @@
     loop.exec();
 
     if (baker->hasErrors()) {
-<<<<<<< HEAD
-        qDebug() << "Failed to bake: " << _assetHash << _assetPath;
+        qDebug() << "Failed to bake: " << _assetHash << _assetPath << baker->getErrors();
         emit bakeFailed(_assetHash, _assetPath);
-=======
-        qDebug() << "Failed to bake: " << _assetHash << _assetPath << baker->getErrors();
->>>>>>> 55d44a8c
     } else {
         auto vectorOutputFiles = QVector<QString>::fromStdVector(baker->getOutputFiles());
         qDebug() << "Finished baking: " << _assetHash << _assetPath << vectorOutputFiles;
@@ -543,19 +539,12 @@
 
     replyPacket.writePrimitive(count);
 
-<<<<<<< HEAD
-    for (auto it = _fileMappings.cbegin(); it != _fileMappings.cend(); ++it) {
-        replyPacket.writeString(it->first);
-        replyPacket.write(QByteArray::fromHex(it->second.toUtf8()));
-        replyPacket.writePrimitive(getAssetStatus(it->first, it->second));
-=======
     for (auto it = _fileMappings.cbegin(); it != _fileMappings.cend(); ++ it) {
-        auto mapping = it.key();
-        auto hash = it.value().toString();
+        auto mapping = it->first;
+        auto hash = it->second;
         replyPacket.writeString(mapping);
         replyPacket.write(QByteArray::fromHex(hash.toUtf8()));
         replyPacket.writePrimitive(getAssetStatus(mapping, hash));
->>>>>>> 55d44a8c
     }
 }
 
