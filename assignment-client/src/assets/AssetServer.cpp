--- conflicted
+++ resolved
@@ -184,12 +184,7 @@
 }
 
 bool AssetServer::hasMetaFile(const AssetHash& hash) {
-<<<<<<< HEAD
-    QString metaFilePath = "/.baked/" + hash + "/meta.json";
-=======
     QString metaFilePath = HIDDEN_BAKED_CONTENT_FOLDER + hash + "/meta.json";
-    qDebug() << "in mappings?" << metaFilePath;
->>>>>>> 70430c00
 
     return _fileMappings.find(metaFilePath) != _fileMappings.end();
 }
@@ -225,13 +220,8 @@
         return false;
     }
 
-<<<<<<< HEAD
-    auto bakedPath = "/.baked/" + assetHash + "/" + bakedFilename;
+    auto bakedPath = HIDDEN_BAKED_CONTENT_FOLDER + assetHash + "/" + bakedFilename;
     return _fileMappings.find(bakedPath) == _fileMappings.end();
-=======
-    auto bakedPath = HIDDEN_BAKED_CONTENT_FOLDER + assetHash + "/" + bakedFilename;
-    return !_fileMappings.contains(bakedPath);
->>>>>>> 70430c00
 }
 
 bool interfaceRunning() {
@@ -421,13 +411,9 @@
                 QFile removeableFile { fileInfo.absoluteFilePath() };
 
                 if (removeableFile.remove()) {
-<<<<<<< HEAD
                     qCDebug(asset_server) << "\tDeleted" << filename << "from asset files directory since it is unmapped.";
-=======
-                    qCDebug(asset_server) << "\tDeleted" << fileInfo.fileName() << "from asset files directory since it is unmapped.";
-
-                    removeBakedPathsForDeletedAsset(fileInfo.fileName());
->>>>>>> 70430c00
+
+                    removeBakedPathsForDeletedAsset(filename);
                 } else {
                     qCDebug(asset_server) << "\tAttempt to delete unmapped file" << filename << "failed";
                 }
