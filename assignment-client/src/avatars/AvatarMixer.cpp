--- conflicted
+++ resolved
@@ -522,16 +522,6 @@
     
     ThreadedAssignment::commonInit(AVATAR_MIXER_LOGGING_NAME, NodeType::AvatarMixer);
 
-<<<<<<< HEAD
-    auto nodeList = DependencyManager::get<NodeList>();
-    nodeList->addNodeTypeToInterestSet(NodeType::Agent);
-
-    nodeList->linkedDataCreateCallback = [] (Node* node) {
-        node->setLinkedData(std::unique_ptr<AvatarMixerClientData> { new AvatarMixerClientData });
-    };
-
-=======
->>>>>>> c22d632c
     // setup the timer that will be fired on the broadcast thread
     _broadcastTimer = new QTimer;
     _broadcastTimer->setInterval(AVATAR_DATA_SEND_INTERVAL_MSECS);
@@ -547,7 +537,7 @@
     nodeList->addNodeTypeToInterestSet(NodeType::Agent);
     
     nodeList->linkedDataCreateCallback = [] (Node* node) {
-        node->setLinkedData(new AvatarMixerClientData());
+        node->setLinkedData(std::unique_ptr<AvatarMixerClientData> { new AvatarMixerClientData });
     };
     
     // parse the settings to pull out the values we need
