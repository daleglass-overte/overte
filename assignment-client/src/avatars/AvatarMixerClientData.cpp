//
//  AvatarMixerClientData.cpp
//  assignment-client/src/avatars
//
//  Created by Stephen Birarda on 2/4/2014.
//  Copyright 2014 High Fidelity, Inc.
//
//  Distributed under the Apache License, Version 2.0.
//  See the accompanying file LICENSE or http://www.apache.org/licenses/LICENSE-2.0.html
//

#include <udt/PacketHeaders.h>

#include "AvatarMixerClientData.h"

int AvatarMixerClientData::parseData(NLPacket& packet) {
<<<<<<< HEAD
    // pull the sequence number from the data first
    packet.readPrimitive(&_lastReceivedSequenceNumber);
    
    // read the remaining data
    return _avatar.parseDataFromBuffer(packet.read(packet.bytesLeftToRead()));
=======
    // compute the offset to the data payload
    return _avatar.parseDataFromBuffer(packet.readWithoutCopy(packet.bytesLeftToRead()));
>>>>>>> b19f1e06
}

bool AvatarMixerClientData::checkAndSetHasReceivedFirstPackets() {
    bool oldValue = _hasReceivedFirstPackets;
    _hasReceivedFirstPackets = true;
    return oldValue;
}

uint16_t AvatarMixerClientData::getLastBroadcastSequenceNumber(const QUuid& nodeUUID) const {
    // return the matching PacketSequenceNumber, or the default if we don't have it
    auto nodeMatch = _lastBroadcastSequenceNumbers.find(nodeUUID);
    if (nodeMatch != _lastBroadcastSequenceNumbers.end()) {
        return nodeMatch->second;
    } else {
        return 0;
    }
}

void AvatarMixerClientData::loadJSONStats(QJsonObject& jsonObject) const {
    jsonObject["display_name"] = _avatar.getDisplayName();
    jsonObject["full_rate_distance"] = _fullRateDistance;
    jsonObject["max_avatar_distance"] = _maxAvatarDistance;
    jsonObject["num_avatars_sent_last_frame"] = _numAvatarsSentLastFrame;
    jsonObject["avg_other_avatar_starves_per_second"] = getAvgNumOtherAvatarStarvesPerSecond();
    jsonObject["avg_other_avatar_skips_per_second"] = getAvgNumOtherAvatarSkipsPerSecond();
    jsonObject["total_num_out_of_order_sends"] = _numOutOfOrderSends;
    
    jsonObject[OUTBOUND_AVATAR_DATA_STATS_KEY] = getOutboundAvatarDataKbps();
}<|MERGE_RESOLUTION|>--- conflicted
+++ resolved
@@ -14,16 +14,11 @@
 #include "AvatarMixerClientData.h"
 
 int AvatarMixerClientData::parseData(NLPacket& packet) {
-<<<<<<< HEAD
     // pull the sequence number from the data first
     packet.readPrimitive(&_lastReceivedSequenceNumber);
     
-    // read the remaining data
-    return _avatar.parseDataFromBuffer(packet.read(packet.bytesLeftToRead()));
-=======
     // compute the offset to the data payload
     return _avatar.parseDataFromBuffer(packet.readWithoutCopy(packet.bytesLeftToRead()));
->>>>>>> b19f1e06
 }
 
 bool AvatarMixerClientData::checkAndSetHasReceivedFirstPackets() {
