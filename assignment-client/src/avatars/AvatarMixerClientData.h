//
//  AvatarMixerClientData.h
//  assignment-client/src/avatars
//
//  Created by Stephen Birarda on 2/4/2014.
//  Copyright 2014 High Fidelity, Inc.
//
//  Distributed under the Apache License, Version 2.0.
//  See the accompanying file LICENSE or http://www.apache.org/licenses/LICENSE-2.0.html
//

#ifndef hifi_AvatarMixerClientData_h
#define hifi_AvatarMixerClientData_h

#include <algorithm>
#include <cfloat>
#include <unordered_map>
#include <unordered_set>

#include <QtCore/QJsonObject>
#include <QtCore/QUrl>

#include <AvatarData.h>
#include <NodeData.h>
#include <NumericalConstants.h>
#include <udt/PacketHeaders.h>
#include <SimpleMovingAverage.h>
#include <UUIDHasher.h>

const QString OUTBOUND_AVATAR_DATA_STATS_KEY = "outbound_av_data_kbps";
const QString INBOUND_AVATAR_DATA_STATS_KEY = "inbound_av_data_kbps";

class AvatarMixerClientData : public NodeData {
    Q_OBJECT
public:
<<<<<<< HEAD
    int parseData(ReceivedMessage& message) override;
    AvatarData& getAvatar() { return _avatar; }
=======
    int parseData(NLPacket& packet);
    AvatarData& getAvatar() { return *_avatar; }
>>>>>>> 9d47ac00

    bool checkAndSetHasReceivedFirstPacketsFrom(const QUuid& uuid);

    uint16_t getLastBroadcastSequenceNumber(const QUuid& nodeUUID) const;
    void setLastBroadcastSequenceNumber(const QUuid& nodeUUID, uint16_t sequenceNumber)
        { _lastBroadcastSequenceNumbers[nodeUUID] = sequenceNumber; }
    Q_INVOKABLE void removeLastBroadcastSequenceNumber(const QUuid& nodeUUID) { _lastBroadcastSequenceNumbers.erase(nodeUUID); }

    uint16_t getLastReceivedSequenceNumber() const { return _lastReceivedSequenceNumber; }

    quint64 getBillboardChangeTimestamp() const { return _billboardChangeTimestamp; }
    void setBillboardChangeTimestamp(quint64 billboardChangeTimestamp) { _billboardChangeTimestamp = billboardChangeTimestamp; }

    quint64 getIdentityChangeTimestamp() const { return _identityChangeTimestamp; }
    void setIdentityChangeTimestamp(quint64 identityChangeTimestamp) { _identityChangeTimestamp = identityChangeTimestamp; }

    void setFullRateDistance(float fullRateDistance) { _fullRateDistance = fullRateDistance; }
    float getFullRateDistance() const { return _fullRateDistance; }

    void setMaxAvatarDistance(float maxAvatarDistance) { _maxAvatarDistance = maxAvatarDistance; }
    float getMaxAvatarDistance() const { return _maxAvatarDistance; }

    void resetNumAvatarsSentLastFrame() { _numAvatarsSentLastFrame = 0; }
    void incrementNumAvatarsSentLastFrame() { ++_numAvatarsSentLastFrame; }
    int getNumAvatarsSentLastFrame() const { return _numAvatarsSentLastFrame; }

    void recordNumOtherAvatarStarves(int numAvatarsHeldBack) { _otherAvatarStarves.updateAverage((float) numAvatarsHeldBack); }
    float getAvgNumOtherAvatarStarvesPerSecond() const { return _otherAvatarStarves.getAverageSampleValuePerSecond(); }

    void recordNumOtherAvatarSkips(int numOtherAvatarSkips) { _otherAvatarSkips.updateAverage((float) numOtherAvatarSkips); }
    float getAvgNumOtherAvatarSkipsPerSecond() const { return _otherAvatarSkips.getAverageSampleValuePerSecond(); }

    void incrementNumOutOfOrderSends() { ++_numOutOfOrderSends; }

    int getNumFramesSinceFRDAdjustment() const { return _numFramesSinceAdjustment; }
    void incrementNumFramesSinceFRDAdjustment() { ++_numFramesSinceAdjustment; }
    void resetNumFramesSinceFRDAdjustment() { _numFramesSinceAdjustment = 0; }

    void recordSentAvatarData(int numBytes) { _avgOtherAvatarDataRate.updateAverage((float) numBytes); }

    float getOutboundAvatarDataKbps() const
        { return _avgOtherAvatarDataRate.getAverageSampleValuePerSecond() / (float) BYTES_PER_KILOBIT; }

    void loadJSONStats(QJsonObject& jsonObject) const;
private:
    AvatarSharedPointer _avatar { new AvatarData() };

    uint16_t _lastReceivedSequenceNumber { 0 };
    std::unordered_map<QUuid, uint16_t> _lastBroadcastSequenceNumbers;
    std::unordered_set<QUuid> _hasReceivedFirstPacketsFrom;

    quint64 _billboardChangeTimestamp = 0;
    quint64 _identityChangeTimestamp = 0;

    float _fullRateDistance = FLT_MAX;
    float _maxAvatarDistance = FLT_MAX;

    int _numAvatarsSentLastFrame = 0;
    int _numFramesSinceAdjustment = 0;

    SimpleMovingAverage _otherAvatarStarves;
    SimpleMovingAverage _otherAvatarSkips;
    int _numOutOfOrderSends = 0;

    SimpleMovingAverage _avgOtherAvatarDataRate;
};

#endif // hifi_AvatarMixerClientData_h<|MERGE_RESOLUTION|>--- conflicted
+++ resolved
@@ -33,13 +33,8 @@
 class AvatarMixerClientData : public NodeData {
     Q_OBJECT
 public:
-<<<<<<< HEAD
     int parseData(ReceivedMessage& message) override;
-    AvatarData& getAvatar() { return _avatar; }
-=======
-    int parseData(NLPacket& packet);
     AvatarData& getAvatar() { return *_avatar; }
->>>>>>> 9d47ac00
 
     bool checkAndSetHasReceivedFirstPacketsFrom(const QUuid& uuid);
 
