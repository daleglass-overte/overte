//
//  OctreeInboundPacketProcessor.cpp
//  assignment-client/src/octree
//
//  Created by Brad Hefta-Gaub on 8/21/13.
//  Copyright 2013 High Fidelity, Inc.
//
//  Distributed under the Apache License, Version 2.0.
//  See the accompanying file LICENSE or http://www.apache.org/licenses/LICENSE-2.0.html
//

#include <limits>

#include <NumericalConstants.h>
#include <udt/PacketHeaders.h>
#include <PerfStat.h>

#include "OctreeServer.h"
#include "OctreeServerConsts.h"
#include "OctreeInboundPacketProcessor.h"

static QUuid DEFAULT_NODE_ID_REF;
const quint64 TOO_LONG_SINCE_LAST_NACK = 1 * USECS_PER_SECOND;

OctreeInboundPacketProcessor::OctreeInboundPacketProcessor(OctreeServer* myServer) :
    _myServer(myServer),
    _receivedPacketCount(0),
    _totalTransitTime(0),
    _totalProcessTime(0),
    _totalLockWaitTime(0),
    _totalElementsInPacket(0),
    _totalPackets(0),
    _lastNackTime(usecTimestampNow()),
    _shuttingDown(false)
{
}

void OctreeInboundPacketProcessor::resetStats() {
    _totalTransitTime = 0;
    _totalProcessTime = 0;
    _totalLockWaitTime = 0;
    _totalElementsInPacket = 0;
    _totalPackets = 0;
    _lastNackTime = usecTimestampNow();

    _singleSenderStats.clear();
}

unsigned long OctreeInboundPacketProcessor::getMaxWait() const {
    // calculate time until next sendNackPackets()
    quint64 nextNackTime = _lastNackTime + TOO_LONG_SINCE_LAST_NACK;
    quint64 now = usecTimestampNow();
    if (now >= nextNackTime) {
        return 0;
    }
    return (nextNackTime - now) / USECS_PER_MSEC + 1;
}

void OctreeInboundPacketProcessor::preProcess() {
    // check if it's time to send a nack. If yes, do so
    quint64 now = usecTimestampNow();
    if (now - _lastNackTime >= TOO_LONG_SINCE_LAST_NACK) {
        _lastNackTime = now;
        sendNackPackets();
    }
}

void OctreeInboundPacketProcessor::midProcess() {
    // check if it's time to send a nack. If yes, do so
    quint64 now = usecTimestampNow();
    if (now - _lastNackTime >= TOO_LONG_SINCE_LAST_NACK) {
        _lastNackTime = now;
        sendNackPackets();
    }
}

void OctreeInboundPacketProcessor::processPacket(QSharedPointer<NLPacket> packet, SharedNodePointer sendingNode) {
    if (_shuttingDown) {
        qDebug() << "OctreeInboundPacketProcessor::processPacket() while shutting down... ignoring incoming packet";
        return;
    }

    bool debugProcessPacket = _myServer->wantsVerboseDebug();

    if (debugProcessPacket) {
        qDebug("OctreeInboundPacketProcessor::processPacket() payload=%p payloadLength=%lld",
               packet->getPayload(),
               packet->getPayloadSize());
    }

    // Ask our tree subclass if it can handle the incoming packet...
    PacketType::Value packetType = packet->getType();
    
    if (_myServer->getOctree()->handlesEditPacketType(packetType)) {
        PerformanceWarning warn(debugProcessPacket, "processPacket KNOWN TYPE", debugProcessPacket);
        _receivedPacketCount++;

        unsigned short int sequence;
        packet->readPrimitive(&sequence);

        quint64 sentAt;
        packet->readPrimitive(&sentAt);
        
        quint64 arrivedAt = usecTimestampNow();
        if (sentAt > arrivedAt) {
            if (debugProcessPacket || _myServer->wantsDebugReceiving()) {
                qDebug() << "unreasonable sentAt=" << sentAt << " usecs";
                qDebug() << "setting sentAt to arrivedAt=" << arrivedAt << " usecs";
            }
            sentAt = arrivedAt;
        }

        quint64 transitTime = arrivedAt - sentAt;
        int editsInPacket = 0;
        quint64 processTime = 0;
        quint64 lockWaitTime = 0;

        if (debugProcessPacket || _myServer->wantsDebugReceiving()) {
            qDebug() << "PROCESSING THREAD: got '" << packetType << "' packet - " << _receivedPacketCount << " command from client";
            qDebug() << "    receivedBytes=" << packet->getDataSize();
            qDebug() << "         sequence=" << sequence;
            qDebug() << "           sentAt=" << sentAt << " usecs";
            qDebug() << "        arrivedAt=" << arrivedAt << " usecs";
            qDebug() << "      transitTime=" << transitTime << " usecs";
            qDebug() << "      sendingNode->getClockSkewUsec()=" << sendingNode->getClockSkewUsec() << " usecs";


        }

        if (debugProcessPacket) {
            qDebug() << "    numBytesPacketHeader=" << packet->localHeaderSize();
            qDebug() << "    sizeof(sequence)=" << sizeof(sequence);
            qDebug() << "    sizeof(sentAt)=" << sizeof(sentAt);
        }

        if (debugProcessPacket) {
            qDebug() << "    atByte (in payload)=" << packet->pos();
<<<<<<< HEAD
            qDebug() << "    payload size=" << packet->getPayloadSize();
            if (!packet->bytesAvailable()) {
=======
            qDebug() << "    payload size=" << packet->getSizeUsed();
            if (!packet->bytesLeftToRead()) {
>>>>>>> 44c99ef8
                qDebug() << "    ----- UNEXPECTED ---- got a packet without any edit details!!!! --------";
            }
        }
        
        const unsigned char* editData = nullptr;

        while (packet->bytesLeftToRead() > 0) {

            editData = reinterpret_cast<const unsigned char*>(packet->getPayload() + packet->pos());

            int maxSize = packet->bytesLeftToRead();

            if (debugProcessPacket) {
                qDebug() << " --- inside while loop ---";
                qDebug() << "    maxSize=" << maxSize;
                qDebug("OctreeInboundPacketProcessor::processPacket() %c "
                       "payload=%p payloadLength=%lld editData=%p payloadPosition=%lld maxSize=%d",
                        packetType, packet->getPayload(), packet->getPayloadSize(), editData,
                        packet->pos(), maxSize);
            }

            quint64 startLock = usecTimestampNow();
            _myServer->getOctree()->lockForWrite();
            quint64 startProcess = usecTimestampNow();
            int editDataBytesRead =
                _myServer->getOctree()->processEditPacketData(*packet, editData, maxSize, sendingNode);

            if (debugProcessPacket) {
                qDebug() << "OctreeInboundPacketProcessor::processPacket() after processEditPacketData()..."
                                << "editDataBytesRead=" << editDataBytesRead;
            }

            _myServer->getOctree()->unlock();
            quint64 endProcess = usecTimestampNow();

            editsInPacket++;
            quint64 thisProcessTime = endProcess - startProcess;
            quint64 thisLockWaitTime = startProcess - startLock;
            processTime += thisProcessTime;
            lockWaitTime += thisLockWaitTime;

            // skip to next edit record in the packet
            packet->seek(packet->pos() + editDataBytesRead);

            if (debugProcessPacket) {
                qDebug() << "    editDataBytesRead=" << editDataBytesRead;
                qDebug() << "    AFTER processEditPacketData payload position=" << packet->pos();
                qDebug() << "    AFTER processEditPacketData payload size=" << packet->getPayloadSize();
            }

        }

        if (debugProcessPacket) {
            qDebug("OctreeInboundPacketProcessor::processPacket() DONE LOOPING FOR %c "
                   "payload=%p payloadLength=%lld editData=%p payloadPosition=%lld",
                    packetType, packet->getPayload(), packet->getPayloadSize(), editData, packet->pos());
        }

        // Make sure our Node and NodeList knows we've heard from this node.
        QUuid& nodeUUID = DEFAULT_NODE_ID_REF;
        if (sendingNode) {
            nodeUUID = sendingNode->getUUID();
            if (debugProcessPacket) {
                qDebug() << "sender has uuid=" << nodeUUID;
            }
        } else {
            if (debugProcessPacket) {
                qDebug() << "sender has no known nodeUUID.";
            }
        }
        trackInboundPacket(nodeUUID, sequence, transitTime, editsInPacket, processTime, lockWaitTime);
    } else {
        qDebug("unknown packet ignored... packetType=%d", packetType);
    }
}

void OctreeInboundPacketProcessor::trackInboundPacket(const QUuid& nodeUUID, unsigned short int sequence, quint64 transitTime,
            int editsInPacket, quint64 processTime, quint64 lockWaitTime) {

    _totalTransitTime += transitTime;
    _totalProcessTime += processTime;
    _totalLockWaitTime += lockWaitTime;
    _totalElementsInPacket += editsInPacket;
    _totalPackets++;

    // find the individual senders stats and track them there too...
    // see if this is the first we've heard of this node...
    if (_singleSenderStats.find(nodeUUID) == _singleSenderStats.end()) {
        SingleSenderStats stats;
        stats.trackInboundPacket(sequence, transitTime, editsInPacket, processTime, lockWaitTime);
        _singleSenderStats[nodeUUID] = stats;
    } else {
        SingleSenderStats& stats = _singleSenderStats[nodeUUID];
        stats.trackInboundPacket(sequence, transitTime, editsInPacket, processTime, lockWaitTime);
    }
}

int OctreeInboundPacketProcessor::sendNackPackets() {
    if (_shuttingDown) {
        qDebug() << "OctreeInboundPacketProcessor::sendNackPackets() while shutting down... ignore";
        return 0;
    }

    NLPacketList nackPacketList(_myServer->getMyEditNackType());
    auto nodeList = DependencyManager::get<NodeList>();
    int packetsSent = 0;

    NodeToSenderStatsMapIterator i = _singleSenderStats.begin();
    while (i != _singleSenderStats.end()) {

        QUuid nodeUUID = i.key();
        SingleSenderStats nodeStats = i.value();

        // check if this node is still alive.  Remove its stats if it's dead.
        if (!isAlive(nodeUUID)) {
            i = _singleSenderStats.erase(i);
            continue;
        }

        // if there are packets from _node that are waiting to be processed,
        // don't send a NACK since the missing packets may be among those waiting packets.
        if (hasPacketsToProcessFrom(nodeUUID)) {
            i++;
            continue;
        }

        const SharedNodePointer& destinationNode = DependencyManager::get<NodeList>()->nodeWithUUID(nodeUUID);

        // retrieve sequence number stats of node, prune its missing set
        SequenceNumberStats& sequenceNumberStats = nodeStats.getIncomingEditSequenceNumberStats();
        sequenceNumberStats.pruneMissingSet();

        // construct nack packet(s) for this node
        const QSet<unsigned short int>& missingSequenceNumbers = sequenceNumberStats.getMissingSet();

        auto it = missingSequenceNumbers.constBegin();

        while (it != missingSequenceNumbers.constEnd()) {
            unsigned short int sequenceNumber = *it;
            nackPacketList.writePrimitive(sequenceNumber);
            ++it;
        }
        
        
        if (nackPacketList.getNumPackets()) {
            qDebug() << "NACK Sent back to editor/client... destinationNode=" << nodeUUID;
            
            packetsSent += nackPacketList.getNumPackets();
            
            // send the list of nack packets
            nodeList->sendPacketList(nackPacketList, *destinationNode);
        }
    }

    return packetsSent;
}


SingleSenderStats::SingleSenderStats()
    : _totalTransitTime(0),
    _totalProcessTime(0),
    _totalLockWaitTime(0),
    _totalElementsInPacket(0),
    _totalPackets(0),
    _incomingEditSequenceNumberStats()
{

}

void SingleSenderStats::trackInboundPacket(unsigned short int incomingSequence, quint64 transitTime,
    int editsInPacket, quint64 processTime, quint64 lockWaitTime) {

    // track sequence number
    _incomingEditSequenceNumberStats.sequenceNumberReceived(incomingSequence);

    // update other stats
    _totalTransitTime += transitTime;
    _totalProcessTime += processTime;
    _totalLockWaitTime += lockWaitTime;
    _totalElementsInPacket += editsInPacket;
    _totalPackets++;
}<|MERGE_RESOLUTION|>--- conflicted
+++ resolved
@@ -135,13 +135,9 @@
 
         if (debugProcessPacket) {
             qDebug() << "    atByte (in payload)=" << packet->pos();
-<<<<<<< HEAD
             qDebug() << "    payload size=" << packet->getPayloadSize();
-            if (!packet->bytesAvailable()) {
-=======
-            qDebug() << "    payload size=" << packet->getSizeUsed();
+
             if (!packet->bytesLeftToRead()) {
->>>>>>> 44c99ef8
                 qDebug() << "    ----- UNEXPECTED ---- got a packet without any edit details!!!! --------";
             }
         }
