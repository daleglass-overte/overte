//
//  OctreeSendThread.cpp
//  assignment-client/src/octree
//
//  Created by Brad Hefta-Gaub on 8/21/13.
//  Copyright 2013 High Fidelity, Inc.
//
//  Distributed under the Apache License, Version 2.0.
//  See the accompanying file LICENSE or http://www.apache.org/licenses/LICENSE-2.0.html
//

#include <NodeList.h>
#include <NumericalConstants.h>
#include <udt/PacketHeaders.h>
#include <PerfStat.h>

#include "OctreeSendThread.h"
#include "OctreeServer.h"
#include "OctreeServerConsts.h"
#include "OctreeLogging.h"

quint64 startSceneSleepTime = 0;
quint64 endSceneSleepTime = 0;

OctreeSendThread::OctreeSendThread(OctreeServer* myServer, const SharedNodePointer& node) :
    _myServer(myServer),
    _node(node),
    _nodeUUID(node->getUUID()),
    _packetData(),
    _nodeMissingCount(0),
    _isShuttingDown(false)
{
    QString safeServerName("Octree");

    // set our QThread object name so we can identify this thread while debugging
    setObjectName(QString("Octree Send Thread (%1)").arg(uuidStringWithoutCurlyBraces(node->getUUID())));

    if (_myServer) {
        safeServerName = _myServer->getMyServerName();
    }

    qDebug() << qPrintable(safeServerName)  << "server [" << _myServer << "]: client connected "
                                            "- starting sending thread [" << this << "]";

    OctreeServer::clientConnected();
}

OctreeSendThread::~OctreeSendThread() {
    QString safeServerName("Octree");
    if (_myServer) {
        safeServerName = _myServer->getMyServerName();
    }

    qDebug() << qPrintable(safeServerName)  << "server [" << _myServer << "]: client disconnected "
                                            "- ending sending thread [" << this << "]";

    OctreeServer::clientDisconnected();
    OctreeServer::stopTrackingThread(this);

    _node.clear();
}

void OctreeSendThread::setIsShuttingDown() {
    _isShuttingDown = true;
}


bool OctreeSendThread::process() {
    if (_isShuttingDown) {
        return false; // exit early if we're shutting down
    }

    OctreeServer::didProcess(this);

    quint64  start = usecTimestampNow();

    // we'd better have a server at this point, or we're in trouble
    assert(_myServer);

    // don't do any send processing until the initial load of the octree is complete...
    if (_myServer->isInitialLoadComplete()) {
        if (_node) {
            _nodeMissingCount = 0;
            OctreeQueryNode* nodeData = static_cast<OctreeQueryNode*>(_node->getLinkedData());

            // Sometimes the node data has not yet been linked, in which case we can't really do anything
            if (nodeData && !nodeData->isShuttingDown()) {
                bool viewFrustumChanged = nodeData->updateCurrentViewFrustum();
                packetDistributor(nodeData, viewFrustumChanged);
            }
        }
    }

    if (_isShuttingDown) {
        return false; // exit early if we're shutting down
    }

    // Only sleep if we're still running and we got the lock last time we tried, otherwise try to get the lock asap
    if (isStillRunning()) {
        // dynamically sleep until we need to fire off the next set of octree elements
        int elapsed = (usecTimestampNow() - start);
        int usecToSleep =  OCTREE_SEND_INTERVAL_USECS - elapsed;

        if (usecToSleep > 0) {
            PerformanceWarning warn(false,"OctreeSendThread... usleep()",false,&_usleepTime,&_usleepCalls);
            usleep(usecToSleep);
        } else {
            const int MIN_USEC_TO_SLEEP = 1;
            usleep(MIN_USEC_TO_SLEEP);
        }
    }

    return isStillRunning();  // keep running till they terminate us
}

quint64 OctreeSendThread::_usleepTime = 0;
quint64 OctreeSendThread::_usleepCalls = 0;

quint64 OctreeSendThread::_totalBytes = 0;
quint64 OctreeSendThread::_totalWastedBytes = 0;
quint64 OctreeSendThread::_totalPackets = 0;

int OctreeSendThread::handlePacketSend(OctreeQueryNode* nodeData, int& trueBytesSent, int& truePacketsSent) {
    OctreeServer::didHandlePacketSend(this);

    // if we're shutting down, then exit early
    if (nodeData->isShuttingDown()) {
        return 0;
    }

    bool debug = _myServer->wantsDebugSending();
    quint64 now = usecTimestampNow();

    bool packetSent = false; // did we send a packet?
    int packetsSent = 0;

    // Here's where we check to see if this packet is a duplicate of the last packet. If it is, we will silently
    // obscure the packet and not send it. This allows the callers and upper level logic to not need to know about
    // this rate control savings.
    if (nodeData->shouldSuppressDuplicatePacket()) {
        nodeData->resetOctreePacket(); // we still need to reset it though!
        return packetsSent; // without sending...
    }

    // If we've got a stats message ready to send, then see if we can piggyback them together
    if (nodeData->stats.isReadyToSend() && !nodeData->isShuttingDown()) {
        // Send the stats message to the client
        NLPacket& statsPacket = nodeData->stats.getStatsMessage();

        // If the size of the stats message and the octree message will fit in a packet, then piggyback them
        if (nodeData->getPacket().getDataSize() <= statsPacket.bytesAvailableForWrite()) {

            // copy octree message to back of stats message
            statsPacket.write(nodeData->getPacket().getData(), nodeData->getPacket().getDataSize());

            // since a stats message is only included on end of scene, don't consider any of these bytes "wasted", since
            // there was nothing else to send.
            int thisWastedBytes = 0;
            _totalWastedBytes += thisWastedBytes;
            _totalBytes += statsPacket.getDataSize();
            _totalPackets++;

            if (debug) {
                NLPacket& sentPacket = nodeData->getPacket();

                sentPacket.seek(sizeof(OCTREE_PACKET_FLAGS));

                OCTREE_PACKET_SEQUENCE sequence;
                sentPacket.readPrimitive(&sequence);

                OCTREE_PACKET_SENT_TIME timestamp;
                sentPacket.readPrimitive(&timestamp);

                qDebug() << "Adding stats to packet at " << now << " [" << _totalPackets <<"]: sequence: " << sequence <<
                        " timestamp: " << timestamp <<
                        " statsMessageLength: " << statsPacket.getDataSize() <<
                        " original size: " << nodeData->getPacket().getDataSize() << " [" << _totalBytes <<
                        "] wasted bytes:" << thisWastedBytes << " [" << _totalWastedBytes << "]";
            }

            // actually send it
            OctreeServer::didCallWriteDatagram(this);
            DependencyManager::get<NodeList>()->sendUnreliablePacket(statsPacket, *_node);
            packetSent = true;
        } else {
            // not enough room in the packet, send two packets
            OctreeServer::didCallWriteDatagram(this);
            DependencyManager::get<NodeList>()->sendUnreliablePacket(statsPacket, *_node);

            // since a stats message is only included on end of scene, don't consider any of these bytes "wasted", since
            // there was nothing else to send.
            int thisWastedBytes = 0;
            _totalWastedBytes += thisWastedBytes;
            _totalBytes += statsPacket.getDataSize();
            _totalPackets++;

            if (debug) {
                NLPacket& sentPacket = nodeData->getPacket();

                sentPacket.seek(sizeof(OCTREE_PACKET_FLAGS));

                OCTREE_PACKET_SEQUENCE sequence;
                sentPacket.readPrimitive(&sequence);

                OCTREE_PACKET_SENT_TIME timestamp;
                sentPacket.readPrimitive(&timestamp);

                qDebug() << "Sending separate stats packet at " << now << " [" << _totalPackets <<"]: sequence: " << sequence <<
                        " timestamp: " << timestamp <<
                        " size: " << statsPacket.getDataSize() << " [" << _totalBytes <<
                        "] wasted bytes:" << thisWastedBytes << " [" << _totalWastedBytes << "]";
            }

            trueBytesSent += statsPacket.getDataSize();
            truePacketsSent++;
            packetsSent++;

            OctreeServer::didCallWriteDatagram(this);
            DependencyManager::get<NodeList>()->sendUnreliablePacket(nodeData->getPacket(), *_node);
            packetSent = true;

            int packetSizeWithHeader = nodeData->getPacket().getDataSize();
            thisWastedBytes = udt::MAX_PACKET_SIZE - packetSizeWithHeader;
            _totalWastedBytes += thisWastedBytes;
            _totalBytes += nodeData->getPacket().getDataSize();
            _totalPackets++;

            if (debug) {
                NLPacket& sentPacket = nodeData->getPacket();

                sentPacket.seek(sizeof(OCTREE_PACKET_FLAGS));

                OCTREE_PACKET_SEQUENCE sequence;
                sentPacket.readPrimitive(&sequence);

                OCTREE_PACKET_SENT_TIME timestamp;
                sentPacket.readPrimitive(&timestamp);

                qDebug() << "Sending packet at " << now << " [" << _totalPackets <<"]: sequence: " << sequence <<
                        " timestamp: " << timestamp <<
                        " size: " << nodeData->getPacket().getDataSize() << " [" << _totalBytes <<
                        "] wasted bytes:" << thisWastedBytes << " [" << _totalWastedBytes << "]";
            }
        }
        nodeData->stats.markAsSent();
    } else {
        // If there's actually a packet waiting, then send it.
        if (nodeData->isPacketWaiting() && !nodeData->isShuttingDown()) {
            // just send the octree packet
            OctreeServer::didCallWriteDatagram(this);
            DependencyManager::get<NodeList>()->sendUnreliablePacket(nodeData->getPacket(), *_node);
            packetSent = true;

            int packetSizeWithHeader = nodeData->getPacket().getDataSize();
            int thisWastedBytes = udt::MAX_PACKET_SIZE - packetSizeWithHeader;
            _totalWastedBytes += thisWastedBytes;
            _totalBytes += packetSizeWithHeader;
            _totalPackets++;

            if (debug) {
                NLPacket& sentPacket = nodeData->getPacket();

                sentPacket.seek(sizeof(OCTREE_PACKET_FLAGS));

                OCTREE_PACKET_SEQUENCE sequence;
                sentPacket.readPrimitive(&sequence);

                OCTREE_PACKET_SENT_TIME timestamp;
                sentPacket.readPrimitive(&timestamp);

                qDebug() << "Sending packet at " << now << " [" << _totalPackets <<"]: sequence: " << sequence <<
                        " timestamp: " << timestamp <<
                        " size: " << packetSizeWithHeader << " [" << _totalBytes <<
                        "] wasted bytes:" << thisWastedBytes << " [" << _totalWastedBytes << "]";
            }
        }
    }

    // remember to track our stats
    if (packetSent) {
        nodeData->stats.packetSent(nodeData->getPacket().getPayloadSize());
        trueBytesSent += nodeData->getPacket().getPayloadSize();
        truePacketsSent++;
        packetsSent++;
        nodeData->octreePacketSent();
        nodeData->resetOctreePacket();
    }

    return packetsSent;
}

/// Version of octree element distributor that sends the deepest LOD level at once
int OctreeSendThread::packetDistributor(OctreeQueryNode* nodeData, bool viewFrustumChanged) {

    OctreeServer::didPacketDistributor(this);

    // if shutting down, exit early
    if (nodeData->isShuttingDown()) {
        return 0;
    }

    // calculate max number of packets that can be sent during this interval
    int clientMaxPacketsPerInterval = std::max(1, (nodeData->getMaxQueryPacketsPerSecond() / INTERVALS_PER_SECOND));
    int maxPacketsPerInterval = std::min(clientMaxPacketsPerInterval, _myServer->getPacketsPerClientPerInterval());

    int truePacketsSent = 0;
    int trueBytesSent = 0;
    int packetsSentThisInterval = 0;
    bool isFullScene = ((!viewFrustumChanged || !nodeData->getWantDelta()) && nodeData->getViewFrustumJustStoppedChanging())
                                || nodeData->hasLodChanged();

    bool somethingToSend = true; // assume we have something

    // FOR NOW... node tells us if it wants to receive only view frustum deltas
    bool wantDelta = viewFrustumChanged && nodeData->getWantDelta();

    // If our packet already has content in it, then we must use the color choice of the waiting packet.
    // If we're starting a fresh packet, then...
    //     If we're moving, and the client asked for low res, then we force monochrome, otherwise, use
    //     the clients requested color state.
    bool wantColor = nodeData->getWantColor();
    bool wantCompression = nodeData->getWantCompression();

    // If we have a packet waiting, and our desired want color, doesn't match the current waiting packets color
    // then let's just send that waiting packet.
    if (!nodeData->getCurrentPacketFormatMatches()) {
        if (nodeData->isPacketWaiting()) {
            packetsSentThisInterval += handlePacketSend(nodeData, trueBytesSent, truePacketsSent);
        } else {
            nodeData->resetOctreePacket();
        }
        int targetSize = MAX_OCTREE_PACKET_DATA_SIZE;
        if (wantCompression) {
            targetSize = nodeData->getAvailable() - sizeof(OCTREE_PACKET_INTERNAL_SECTION_SIZE);
        }
        _packetData.changeSettings(wantCompression, targetSize);
    }

    const ViewFrustum* lastViewFrustum =  wantDelta ? &nodeData->getLastKnownViewFrustum() : NULL;

    // If the current view frustum has changed OR we have nothing to send, then search against
    // the current view frustum for things to send.
    if (viewFrustumChanged || nodeData->elementBag.isEmpty()) {

        // if our view has changed, we need to reset these things...
        if (viewFrustumChanged) {
            if (nodeData->moveShouldDump() || nodeData->hasLodChanged()) {
                nodeData->dumpOutOfView();
            }
            nodeData->map.erase();
        }

        if (!viewFrustumChanged && !nodeData->getWantDelta()) {
            // only set our last sent time if we weren't resetting due to frustum change
            nodeData->setLastTimeBagEmpty();
        }

        // track completed scenes and send out the stats packet accordingly
        nodeData->stats.sceneCompleted();
        nodeData->setLastRootTimestamp(_myServer->getOctree()->getRoot()->getLastChanged());
        _myServer->getOctree()->releaseSceneEncodeData(&nodeData->extraEncodeData);

        // TODO: add these to stats page
        //::endSceneSleepTime = _usleepTime;
        //unsigned long sleepTime = ::endSceneSleepTime - ::startSceneSleepTime;
        //unsigned long encodeTime = nodeData->stats.getTotalEncodeTime();
        //unsigned long elapsedTime = nodeData->stats.getElapsedTime();

        int packetsJustSent = handlePacketSend(nodeData, trueBytesSent, truePacketsSent);
        packetsSentThisInterval += packetsJustSent;

        // If we're starting a full scene, then definitely we want to empty the elementBag
        if (isFullScene) {
            nodeData->elementBag.deleteAll();
        }

        // TODO: add these to stats page
        //::startSceneSleepTime = _usleepTime;

        nodeData->sceneStart(usecTimestampNow() - CHANGE_FUDGE);
        // start tracking our stats
        nodeData->stats.sceneStarted(isFullScene, viewFrustumChanged,
                                     _myServer->getOctree()->getRoot(), _myServer->getJurisdiction());

        // This is the start of "resending" the scene.
        bool dontRestartSceneOnMove = false; // this is experimental
        if (dontRestartSceneOnMove) {
            if (nodeData->elementBag.isEmpty()) {
                nodeData->elementBag.insert(_myServer->getOctree()->getRoot());
            }
        } else {
            nodeData->elementBag.insert(_myServer->getOctree()->getRoot());
        }
    }

    // If we have something in our elementBag, then turn them into packets and send them out...
    if (!nodeData->elementBag.isEmpty()) {
        int bytesWritten = 0;
        quint64 start = usecTimestampNow();

        // TODO: add these to stats page
        //quint64 startCompressTimeMsecs = OctreePacketData::getCompressContentTime() / 1000;
        //quint64 startCompressCalls = OctreePacketData::getCompressContentCalls();

        int extraPackingAttempts = 0;
        bool completedScene = false;

        while (somethingToSend && packetsSentThisInterval < maxPacketsPerInterval && !nodeData->isShuttingDown()) {
            float lockWaitElapsedUsec = OctreeServer::SKIP_TIME;
            float encodeElapsedUsec = OctreeServer::SKIP_TIME;
            float compressAndWriteElapsedUsec = OctreeServer::SKIP_TIME;
            float packetSendingElapsedUsec = OctreeServer::SKIP_TIME;

            quint64 startInside = usecTimestampNow();

            bool lastNodeDidntFit = false; // assume each node fits
            if (!nodeData->elementBag.isEmpty()) {

                quint64 lockWaitStart = usecTimestampNow();
                _myServer->getOctree()->withReadLock([&]{
                    quint64 lockWaitEnd = usecTimestampNow();
                    lockWaitElapsedUsec = (float)(lockWaitEnd - lockWaitStart);
                    quint64 encodeStart = usecTimestampNow();

                    OctreeElementPointer subTree = nodeData->elementBag.extract();

                    /* TODO: Looking for a way to prevent locking and encoding a tree that is not
                    // going to result in any packets being sent...
                    //
                    // If our node is root, and the root hasn't changed, and our view hasn't changed,
                    // and we've already seen at least one duplicate packet, then we probably don't need
                    // to lock the tree and encode, because the result should be that no bytes will be
                    // encoded, and this will be a duplicate packet from the  last one we sent...
                    OctreeElementPointer root = _myServer->getOctree()->getRoot();
                    bool skipEncode = false;
                    if (
                            (subTree == root)
                            && (nodeData->getLastRootTimestamp() == root->getLastChanged())
                            && !viewFrustumChanged
                            && (nodeData->getDuplicatePacketCount() > 0)
                    ) {
                        qDebug() << "is root, root not changed, view not changed, already seen a duplicate!"
                            << "Can we skip it?";
                        skipEncode = true;
                    }
                    */

                    bool wantOcclusionCulling = nodeData->getWantOcclusionCulling();
                    CoverageMap* coverageMap = wantOcclusionCulling ? &nodeData->map : IGNORE_COVERAGE_MAP;

                    float octreeSizeScale = nodeData->getOctreeSizeScale();
                    int boundaryLevelAdjustClient = nodeData->getBoundaryLevelAdjust();

                    int boundaryLevelAdjust = boundaryLevelAdjustClient + (viewFrustumChanged && nodeData->getWantLowResMoving()
                                                                           ? LOW_RES_MOVING_ADJUST : NO_BOUNDARY_ADJUST);

                    EncodeBitstreamParams params(INT_MAX, &nodeData->getCurrentViewFrustum(), wantColor,
                                                 WANT_EXISTS_BITS, DONT_CHOP, wantDelta, lastViewFrustum,
                                                 wantOcclusionCulling, coverageMap, boundaryLevelAdjust, octreeSizeScale,
                                                 nodeData->getLastTimeBagEmpty(),
                                                 isFullScene, &nodeData->stats, _myServer->getJurisdiction(),
                                                 &nodeData->extraEncodeData);

                    // TODO: should this include the lock time or not? This stat is sent down to the client,
                    // it seems like it may be a good idea to include the lock time as part of the encode time
                    // are reported to client. Since you can encode without the lock
                    nodeData->stats.encodeStarted();

                    bytesWritten = _myServer->getOctree()->encodeTreeBitstream(subTree, &_packetData, nodeData->elementBag, params);

                    quint64 encodeEnd = usecTimestampNow();
                    encodeElapsedUsec = (float)(encodeEnd - encodeStart);

                    // If after calling encodeTreeBitstream() there are no nodes left to send, then we know we've
                    // sent the entire scene. We want to know this below so we'll actually write this content into
                    // the packet and send it
                    completedScene = nodeData->elementBag.isEmpty();

                    // if we're trying to fill a full size packet, then we use this logic to determine if we have a DIDNT_FIT case.
                    if (_packetData.getTargetSize() == MAX_OCTREE_PACKET_DATA_SIZE) {
                        if (_packetData.hasContent() && bytesWritten == 0 &&
                                params.stopReason == EncodeBitstreamParams::DIDNT_FIT) {
                            lastNodeDidntFit = true;
                        }
                    } else {
                        // in compressed mode and we are trying to pack more... and we don't care if the _packetData has
                        // content or not... because in this case even if we were unable to pack any data, we want to drop
                        // below to our sendNow logic, but we do want to track that we attempted to pack extra
                        extraPackingAttempts++;
                        if (bytesWritten == 0 && params.stopReason == EncodeBitstreamParams::DIDNT_FIT) {
                            lastNodeDidntFit = true;
                        }
                    }

                    nodeData->stats.encodeStopped();
                });
            } else {
                // If the bag was empty then we didn't even attempt to encode, and so we know the bytesWritten were 0
                bytesWritten = 0;
                somethingToSend = false; // this will cause us to drop out of the loop...
            }

            // If the last node didn't fit, but we're in compressed mode, then we actually want to see if we can fit a
            // little bit more in this packet. To do this we write into the packet, but don't send it yet, we'll
            // keep attempting to write in compressed mode to add more compressed segments

            // We only consider sending anything if there is something in the _packetData to send... But
            // if bytesWritten == 0 it means either the subTree couldn't fit or we had an empty bag... Both cases
            // mean we should send the previous packet contents and reset it.
            if (completedScene || lastNodeDidntFit) {

                if (_packetData.hasContent()) {
                    quint64 compressAndWriteStart = usecTimestampNow();

                    // if for some reason the finalized size is greater than our available size, then probably the "compressed"
                    // form actually inflated beyond our padding, and in this case we will send the current packet, then
                    // write to out new packet...
                    unsigned int writtenSize = _packetData.getFinalizedSize()
                            + (nodeData->getCurrentPacketIsCompressed() ? sizeof(OCTREE_PACKET_INTERNAL_SECTION_SIZE) : 0);

                    if (writtenSize > nodeData->getAvailable()) {
                        packetsSentThisInterval += handlePacketSend(nodeData, trueBytesSent, truePacketsSent);
                    }

                    nodeData->writeToPacket(_packetData.getFinalizedData(), _packetData.getFinalizedSize());
                    extraPackingAttempts = 0;
                    quint64 compressAndWriteEnd = usecTimestampNow();
                    compressAndWriteElapsedUsec = (float)(compressAndWriteEnd - compressAndWriteStart);
                }

                // If we're not running compressed, then we know we can just send now. Or if we're running compressed, but
                // the packet doesn't have enough space to bother attempting to pack more...
                bool sendNow = true;

                if (nodeData->getCurrentPacketIsCompressed() &&
                    nodeData->getAvailable() >= MINIMUM_ATTEMPT_MORE_PACKING &&
                    extraPackingAttempts <= REASONABLE_NUMBER_OF_PACKING_ATTEMPTS) {
                    sendNow = false; // try to pack more
                }

                int targetSize = MAX_OCTREE_PACKET_DATA_SIZE;
                if (sendNow) {
                    quint64 packetSendingStart = usecTimestampNow();
                    packetsSentThisInterval += handlePacketSend(nodeData, trueBytesSent, truePacketsSent);
                    quint64 packetSendingEnd = usecTimestampNow();
                    packetSendingElapsedUsec = (float)(packetSendingEnd - packetSendingStart);

                    if (wantCompression) {
                        targetSize = nodeData->getAvailable() - sizeof(OCTREE_PACKET_INTERNAL_SECTION_SIZE);
                    }
                } else {
                    // If we're in compressed mode, then we want to see if we have room for more in this wire packet.
                    // but we've finalized the _packetData, so we want to start a new section, we will do that by
                    // resetting the packet settings with the max uncompressed size of our current available space
                    // in the wire packet. We also include room for our section header, and a little bit of padding
                    // to account for the fact that whenc compressing small amounts of data, we sometimes end up with
                    // a larger compressed size then uncompressed size
                    targetSize = nodeData->getAvailable() - sizeof(OCTREE_PACKET_INTERNAL_SECTION_SIZE) - COMPRESS_PADDING;
                }
                _packetData.changeSettings(nodeData->getWantCompression(), targetSize); // will do reset

            }
            OctreeServer::trackTreeWaitTime(lockWaitElapsedUsec);
            OctreeServer::trackEncodeTime(encodeElapsedUsec);
            OctreeServer::trackCompressAndWriteTime(compressAndWriteElapsedUsec);
            OctreeServer::trackPacketSendingTime(packetSendingElapsedUsec);

            quint64 endInside = usecTimestampNow();
            quint64 elapsedInsideUsecs = endInside - startInside;
            OctreeServer::trackInsideTime((float)elapsedInsideUsecs);
        }


<<<<<<< HEAD
        if (somethingToSend) {
            qCDebug(octree) << "Hit PPS Limit, packetsSentThisInterval =" << packetsSentThisInterval
                            << "  maxPacketsPerInterval = " << maxPacketsPerInterval
                            << "  clientMaxPacketsPerInterval = " << clientMaxPacketsPerInterval;
=======
        if (somethingToSend && _myServer->wantsVerboseDebug()) {
            qDebug() << "Hit PPS Limit, packetsSentThisInterval =" << packetsSentThisInterval
                     << "  maxPacketsPerInterval = " << maxPacketsPerInterval
                     << "  clientMaxPacketsPerInterval = " << clientMaxPacketsPerInterval;
>>>>>>> 2363ca04
        }


        // Here's where we can/should allow the server to send other data...
        // send the environment packet
        // TODO: should we turn this into a while loop to better handle sending multiple special packets
        if (_myServer->hasSpecialPacketsToSend(_node) && !nodeData->isShuttingDown()) {
            int specialPacketsSent;
            trueBytesSent += _myServer->sendSpecialPackets(_node, nodeData, specialPacketsSent);
            nodeData->resetOctreePacket();   // because nodeData's _sequenceNumber has changed
            truePacketsSent += specialPacketsSent;
            packetsSentThisInterval += specialPacketsSent;
        }

        // Re-send packets that were nacked by the client
        while (nodeData->hasNextNackedPacket() && packetsSentThisInterval < maxPacketsPerInterval) {
            const NLPacket* packet = nodeData->getNextNackedPacket();
            if (packet) {
                DependencyManager::get<NodeList>()->sendUnreliablePacket(*packet, *_node);
                truePacketsSent++;
                packetsSentThisInterval++;

                _totalBytes += packet->getDataSize();
                _totalPackets++;
                _totalWastedBytes += udt::MAX_PACKET_SIZE - packet->getDataSize();
            }
        }

        quint64 end = usecTimestampNow();
        int elapsedmsec = (end - start) / USECS_PER_MSEC;
        OctreeServer::trackLoopTime(elapsedmsec);

        // TODO: add these to stats page
        //quint64 endCompressCalls = OctreePacketData::getCompressContentCalls();
        //int elapsedCompressCalls = endCompressCalls - startCompressCalls;
        //quint64 endCompressTimeMsecs = OctreePacketData::getCompressContentTime() / 1000;
        //int elapsedCompressTimeMsecs = endCompressTimeMsecs - startCompressTimeMsecs;

        // if after sending packets we've emptied our bag, then we want to remember that we've sent all
        // the octree elements from the current view frustum
        if (nodeData->elementBag.isEmpty()) {
            nodeData->updateLastKnownViewFrustum();
            nodeData->setViewSent(true);
            nodeData->map.erase(); // It would be nice if we could save this, and only reset it when the view frustum changes
        }

    } // end if bag wasn't empty, and so we sent stuff...

    return truePacketsSent;
}<|MERGE_RESOLUTION|>--- conflicted
+++ resolved
@@ -570,20 +570,11 @@
             OctreeServer::trackInsideTime((float)elapsedInsideUsecs);
         }
 
-
-<<<<<<< HEAD
-        if (somethingToSend) {
-            qCDebug(octree) << "Hit PPS Limit, packetsSentThisInterval =" << packetsSentThisInterval
-                            << "  maxPacketsPerInterval = " << maxPacketsPerInterval
-                            << "  clientMaxPacketsPerInterval = " << clientMaxPacketsPerInterval;
-=======
         if (somethingToSend && _myServer->wantsVerboseDebug()) {
-            qDebug() << "Hit PPS Limit, packetsSentThisInterval =" << packetsSentThisInterval
-                     << "  maxPacketsPerInterval = " << maxPacketsPerInterval
-                     << "  clientMaxPacketsPerInterval = " << clientMaxPacketsPerInterval;
->>>>>>> 2363ca04
-        }
-
+            qCDebug(otree) << "Hit PPS Limit, packetsSentThisInterval =" << packetsSentThisInterval
+                           << "  maxPacketsPerInterval = " << maxPacketsPerInterval
+                           << "  clientMaxPacketsPerInterval = " << clientMaxPacketsPerInterval;
+        }
 
         // Here's where we can/should allow the server to send other data...
         // send the environment packet
