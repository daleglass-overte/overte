--- conflicted
+++ resolved
@@ -18,7 +18,6 @@
         </div>
     </header>
 
-<<<<<<< HEAD
     <div id="console-tray">
         <div id="navigation">
             <h4 class="light-gray">NAVIGATE</h4>
@@ -53,30 +52,6 @@
                     <div class="title">
                         <h4 id="status">STATUS</h4>
                     </div>
-=======
-    <h1>High Fidelity</h1>
-
-    <h2>Interface</h2>
-    <div id="process-status">
-      <div id="process-interface">
-        <span class="name">Interface</span>
-        <span class="status">unknown</span>
-        <button class="power-on">Turn On</button>
-        <button class="power-off">Turn Off</button>
-      </div>
-    </div>
-
-    <h2>Home</h2>
-    <div id="home">
-        <div id="server">
-          <span class="status">unknown</span>
-          <button class="power-on">Turn On</button>
-          <button class="power-off">Turn Off</button>
-          <a href="http://localhost:40100/" target="_blank">Settings</a>
-          <a id="open-logs" href="#">Open log directory</a>
-        </div>
-    </div>
->>>>>>> 471fa032
 
                     <div id="domain-server-status" class="process-status">
                         <div class="circle running"></div>
@@ -105,11 +80,13 @@
                     <div id="manage-separator">
                         <img src="images/manage-button-sep.svg"/>
                     </div>
-                    <a id="settings" href="#" class="manage-button">
+
+                    <!-- TODO: handle the case where the DS HTTP port is non-standard -->
+                    <a id="settings" href="http://localhost:40100/settings" target="_blank" class="manage-button">
                         <img src="images/settings.svg" />
                         <p>Settings</p>
                     </a>
-                    <a id="logs" href="#" class="manage-button">
+                    <a id="open-logs" href="#" class="manage-button">
                         <img src="images/logs.svg" />
                         <p>Logs</p>
                     </a>
