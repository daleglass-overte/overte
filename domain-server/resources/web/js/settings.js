var Settings = {
  showAdvanced: false,
  ADVANCED_CLASS: 'advanced-setting',
  TRIGGER_CHANGE_CLASS: 'trigger-change',
  DATA_ROW_CLASS: 'value-row',
  DATA_COL_CLASS: 'value-col',
  ADD_ROW_BUTTON_CLASS: 'add-row',
  ADD_ROW_SPAN_CLASSES: 'glyphicon glyphicon-plus add-row',
  DEL_ROW_BUTTON_CLASS: 'del-row',
  DEL_ROW_SPAN_CLASSES: 'glyphicon glyphicon-remove del-row',
  TABLE_BUTTONS_CLASS: 'buttons',
  NEW_ROW_CLASS: 'new-row'
};

var viewHelpers = {
  getFormGroup: function(groupName, setting, values, isAdvanced, isLocked) {
    setting_name = groupName + "." + setting.name
    
    form_group = "<div class='form-group " + (isAdvanced ? Settings.ADVANCED_CLASS : "") + "'>"
    
    if (_.has(values, groupName) && _.has(values[groupName], setting.name)) {
      setting_value = values[groupName][setting.name] 
    } else if (_.has(setting, 'default')) {
      setting_value = setting.default
    } else {
      setting_value = ""
    }
    
    label_class = 'control-label'
    if (isLocked) {
      label_class += ' locked'
    }
    
    common_attrs = " class='" + (setting.type !== 'checkbox' ? 'form-control' : '')
      + " " + Settings.TRIGGER_CHANGE_CLASS + "' data-short-name='" + setting.name + "' name='" + setting_name + "' "
    
    if (setting.type === 'checkbox') {
      if (setting.label) {
        form_group += "<label class='" + label_class + "'>" + setting.label + "</label>"
      }
      form_group += "<div class='checkbox" + (isLocked ? " disabled" : "") + "'>"
      form_group += "<label for='" + setting_name + "'>"
      form_group += "<input type='checkbox'" + common_attrs + (setting_value ? "checked" : "") + (isLocked ? " disabled" : "") + "/>"
      form_group += " " + setting.help + "</label>";
      form_group += "</div>"
    } else if (setting.type === 'table') {
      form_group += makeTable(setting, setting_name, setting_value);
    } else {
      input_type = _.has(setting, 'type') ? setting.type : "text"

      if (setting.label) {
        form_group += "<label for='" + setting_name + "' class='" + label_class + "'>" + setting.label + "</label>";
      }
      
      if (setting.type === 'select') {
        form_group += "<select class='form-control' data-hidden-input='" + setting_name + "'>'"
        
        _.each(setting.options, function(option) {
          form_group += "<option value='" + option.value + "'" + 
          (option.value == setting_value ? 'selected' : '') + ">" + option.label + "</option>"
        })
        
        form_group += "</select>"
        
        form_group += "<input type='hidden'" + common_attrs + "value='" + setting_value + "'>"
      } else {
        
        if (input_type == 'integer') {
          input_type = "text"
        }
        
        form_group += "<input type='" + input_type + "'" +  common_attrs +
          "placeholder='" + (_.has(setting, 'placeholder') ? setting.placeholder : "") + 
          "' value='" + setting_value + "'" + (isLocked ? " disabled" : "") + "/>"
      }
      
      form_group += "<span class='help-block'>" + setting.help + "</span>" 
    }
    
    form_group += "</div>"
    return form_group
  }
}

$(document).ready(function(){  
  /*
  * Clamped-width. 
  * Usage:
  *  <div data-clampedwidth=".myParent">This long content will force clamped width</div>
  *
  * Author: LV
  */
  
  $('[data-clampedwidth]').each(function () {
    var elem = $(this);
    var parentPanel = elem.data('clampedwidth');
    var resizeFn = function () {
      var sideBarNavWidth = $(parentPanel).width() - parseInt(elem.css('paddingLeft')) - parseInt(elem.css('paddingRight')) - parseInt(elem.css('marginLeft')) - parseInt(elem.css('marginRight')) - parseInt(elem.css('borderLeftWidth')) - parseInt(elem.css('borderRightWidth'));
      elem.css('width', sideBarNavWidth);
    };

    resizeFn();
    $(window).resize(resizeFn);
  })
                  
  $('#settings-form').on('click', '.' + Settings.ADD_ROW_BUTTON_CLASS, function(){
    addTableRow(this);
  })
    
  $('#settings-form').on('click', '.' + Settings.DEL_ROW_BUTTON_CLASS, function(){
    deleteTableRow(this);
  })
  
  $('#settings-form').on('keypress', 'table input', function(e){
    if (e.keyCode == 13) {
      // capture enter in table input
      // if we have a sibling next to us that has an input, jump to it, otherwise check if we have a glyphicon for add to click
      sibling = $(this).parent('td').next();
      
      if (sibling.hasClass(Settings.DATA_COL_CLASS)) {
        // set focus to next input
        sibling.find('input').focus()
      } else if (sibling.hasClass(Settings.TABLE_BUTTONS_CLASS)) {
        sibling.find('.' + Settings.ADD_ROW_BUTTON_CLASS).click()
        
        // set focus to the first input in the new row
        $(this).closest('table').find('tr.inputs input:first').focus()
      }      
    }
  });
    
  $('#settings-form').on('change', '.' + Settings.TRIGGER_CHANGE_CLASS , function(){
    // this input was changed, add the changed data attribute to it
    $(this).attr('data-changed', true)
    
    badgeSidebarForDifferences($(this))
  })
  
  $('#advanced-toggle-button').click(function(){
    Settings.showAdvanced = !Settings.showAdvanced
    var advancedSelector = $('.' + Settings.ADVANCED_CLASS)
    
    if (Settings.showAdvanced) {
      advancedSelector.show()
      $(this).html("Hide advanced")
    } else {
      advancedSelector.hide()
      $(this).html("Show advanced")
    }
    
    $(this).blur()
  })
  
  $('#settings-form').on('click', '#choose-domain-btn', function(){
    chooseFromHighFidelityDomains($(this))
  })
  
  $('#settings-form').on('change', 'select', function(){
    console.log("Changed" + $(this))
    $("input[name='" +  $(this).attr('data-hidden-input') + "']").val($(this).val()).change()
  })

  var panelsSource = $('#panels-template').html()
  Settings.panelsTemplate = _.template(panelsSource)
  
  var sidebarTemplate = $('#list-group-template').html()
  Settings.sidebarTemplate = _.template(sidebarTemplate)
  
  // $('body').scrollspy({ target: '#setup-sidebar'})
  
  reloadSettings()
})

function reloadSettings() {
  $.getJSON('/settings.json', function(data){
    _.extend(data, viewHelpers)
    
    $('.nav-stacked').html(Settings.sidebarTemplate(data))
    $('#panels').html(Settings.panelsTemplate(data))
    
    Settings.initialValues = form2js('settings-form', ".", false, cleanupFormValues, true);
    
    // add tooltip to locked settings
    $('label.locked').tooltip({
      placement: 'right',
      title: 'This setting is in the master config file and cannot be changed'
    })
    
    appendDomainSelectionModal()
  });
}

function appendDomainSelectionModal() {
  var metaverseInput = $("[name='metaverse.id']");
  var chooseButton = $("<button type='button' id='choose-domain-btn' class='btn btn-primary' style='margin-top:10px'>Choose ID from my domains</button>");
  metaverseInput.after(chooseButton);
}

var SETTINGS_ERROR_MESSAGE = "There was a problem saving domain settings. Please try again!";

$('body').on('click', '.save-button', function(e){
  // disable any inputs not changed
  $("input:not([data-changed])").each(function(){
    $(this).prop('disabled', true);
  });
  
  // grab a JSON representation of the form via form2js
  var formJSON = form2js('settings-form', ".", false, cleanupFormValues, true);
  
  console.log(formJSON);
  
  // re-enable all inputs
  $("input").each(function(){
    $(this).prop('disabled', false);
  });
  
  // remove focus from the button
  $(this).blur()
  
  // POST the form JSON to the domain-server settings.json endpoint so the settings are saved
  $.ajax('/settings.json', {
    data: JSON.stringify(formJSON),
    contentType: 'application/json',
    type: 'POST'
  }).done(function(data){
    if (data.status == "success") {
      showRestartModal();
    } else {
      showErrorMessage("Error", SETTINGS_ERROR_MESSAGE)
      reloadSettings();
    }
  }).fail(function(){
    showErrorMessage("Error", SETTINGS_ERROR_MESSAGE)
    reloadSettings();
  });
  
  return false;
});

function makeTable(setting, setting_name, setting_value) {
  var isArray = !_.has(setting, 'key')
  
  var html = (setting.label) ? "<label class='control-label'>" + setting.label + "</label>" : ""
  html += "<span class='help-block'>" + setting.help + "</span>"
  html += "<table class='table table-bordered' data-short-name='" + setting.name + "' name='" + setting_name 
    + "' data-setting-type='" + (isArray ? 'array' : 'hash') + "'>"
    
  // Column names
  html += "<tr class='headers'>"
  
  if (setting.numbered === true) {
    html += "<td class='number'><strong>#</strong></td>" // Row number
  }
  
  if (setting.key) {
    html += "<td class='key'><strong>" + setting.key.label + "</strong></td>" // Key
  }
  
  _.each(setting.columns, function(col) {
    html += "<td class='data'><strong>" + col.label + "</strong></td>" // Data
  })
  
  html += "<td class='buttons'><strong>+/-</strong></td></tr>"
    
  // populate rows in the table from existing values
  var row_num = 1
  
  _.each(setting_value, function(row, indexOrName) {
    html += "<tr class='" + Settings.DATA_ROW_CLASS + "'" + (isArray ? "" : "name='" + setting_name + "." + indexOrName + "'") + ">"
    
    if (setting.numbered === true) {
      html += "<td class='numbered'>" + row_num + "</td>"
    }
    
    if (setting.key) {
        html += "<td class='key'>" + indexOrName + "</td>"
    }
    
    _.each(setting.columns, function(col) {
      html += "<td class='" + Settings.DATA_COL_CLASS + "'>"
      
      if (isArray) {
        colIsArray = _.isArray(row)
        colValue = colIsArray ? row : row[col.name]
        html += colValue
        
        // for arrays we add a hidden input to this td so that values can be posted appropriately
        html += "<input type='hidden' name='" + setting_name + "[" + indexOrName + "]" 
          + (colIsArray ? "" : "." + col.name) + "' value='" + colValue + "'/>"
      } else if (row.hasOwnProperty(col.name)) {
        html += row[col.name] 
      }
      
      html += "</td>"
    })
    
    html += "<td class='buttons'><span class='" + Settings.DEL_ROW_SPAN_CLASSES + "'></span></td>"
    html += "</tr>"
    
    row_num++
  })
    
  // populate inputs in the table for new values
  html += makeTableInputs(setting)
  html += "</table>"
    
  return html;
}

function makeTableInputs(setting) {
  var html = "<tr class='inputs'>"
  
  if (setting.numbered === true) {
    html += "<td class='numbered'></td>"
  }
  
  if (setting.key) {
    html += "<td class='key' name='" + setting.key.name + "'>\
             <input type='text' class='form-control' placeholder='" + (_.has(setting.key, 'placeholder') ? setting.key.placeholder : "") + "' value=''>\
             </td>"
  }
  
  _.each(setting.columns, function(col) {
<<<<<<< HEAD
    html += "<td class='row-data'name='" + col.name + "'>\
             <input type='text' class='form-control' placeholder='" + (col.placeholder ? col.placeholder : "") + "' value=''>\
=======
    html += "<td class='" + Settings.DATA_COL_CLASS + "'name='" + col.name + "'>\
             <input type='text' class='form-control' placeholder='" + (col.key ? col.key : "") + "' value=''>\
>>>>>>> eb26b64a
             </td>"
  })
  
  html += "<td class='buttons'><span class='glyphicon glyphicon-plus " + Settings.ADD_ROW_BUTTON_CLASS + "'></span></td>"
  html += "</tr>"
    
  return html
}

function badgeSidebarForDifferences(changedElement) {
  // figure out which group this input is in
  var panelParentID = changedElement.closest('.panel').attr('id')
  
  // get a JSON representation of that section
  var panelJSON = form2js(panelParentID, ".", false, cleanupFormValues, true)[panelParentID]
  var initialPanelJSON = Settings.initialValues[panelParentID]
  
  var badgeValue = 0
  
  // badge for any settings we have that are not the same or are not present in initialValues
  for (var setting in panelJSON) {
    if (!_.isEqual(panelJSON[setting], initialPanelJSON[setting]) 
        && (panelJSON[setting] !== "" || _.has(initialPanelJSON, setting))) {
      badgeValue += 1
    }
  }
  
  // update the list-group-item badge to have the new value
  if (badgeValue == 0) {
    badgeValue = ""
  }
  
  $("a[href='#" + panelParentID + "'] .badge").html(badgeValue);
}

function addTableRow(add_glyphicon) {
  var row = $(add_glyphicon).closest('tr')
  
  var table = row.parents('table')
  var isArray = table.data('setting-type') === 'array'
  
  var columns = row.parent().children('.' + Settings.DATA_ROW_CLASS)
  
  if (!isArray) {
    // Check key spaces
    var key = row.children(".key").children("input").val()
    if (key.indexOf(' ') !== -1) {
      showErrorMessage("Error", "Key contains spaces")
      return
    }
    // Check keys with the same name
    var equals = false;
    _.each(columns.children(".key"), function(element) {
      if ($(element).text() === key) {
        equals = true
        return
      }
    })
    if (equals) {
      showErrorMessage("Error", "Two keys cannot be identical")
      return
    }
  }
      
  // Check empty fields
  var empty = false;
  _.each(row.children('.' + Settings.DATA_COL_CLASS + ' input'), function(element) {
    if ($(element).val().length === 0) {
      empty = true
      return
    }
  })
  
  if (empty) {
    showErrorMessage("Error", "Empty field(s)")
    return
  }
  
  var input_clone = row.clone()
  
  // Change input row to data row
  var table = row.parents("table")
  var setting_name = table.attr("name") 
  var full_name = setting_name + "." + key
  row.addClass(Settings.DATA_ROW_CLASS + " " + Settings.NEW_ROW_CLASS)
  row.removeClass("inputs")
      
  _.each(row.children(), function(element) {
    if ($(element).hasClass("numbered")) { 
      // Index row
      var numbers = columns.children(".numbered")
      if (numbers.length > 0) {
        $(element).html(parseInt(numbers.last().text()) + 1)
      } else {
        $(element).html(1)
      }
    } else if ($(element).hasClass("buttons")) { 
      // Change buttons
      var span = $(element).children("span")
      span.removeClass(Settings.ADD_ROW_SPAN_CLASSES)
      span.addClass(Settings.DEL_ROW_SPAN_CLASSES)
    } else if ($(element).hasClass("key")) {
      var input = $(element).children("input")
      $(element).html(input.val())
      input.remove()
    } else if ($(element).hasClass(Settings.DATA_COL_CLASS)) { 
      // Hide inputs
      var input = $(element).children("input")
      input.attr("type", "hidden")
      
      if (isArray) {
        var row_index = row.siblings('.' + Settings.DATA_ROW_CLASS).length
        var key = $(element).attr('name')
        
        // are there multiple columns or just one?
        // with multiple we have an array of Objects, with one we have an array of whatever the value type is
        var num_columns = row.children('.' + Settings.DATA_COL_CLASS).length
        input.attr("name", setting_name + "[" + row_index + "]" + (num_columns > 1 ? "." + key : ""))        
      } else {
        input.attr("name", full_name + "." + $(element).attr("name"))
      }
      
      input.attr("data-changed", "true")
             
      $(element).append(input.val())
    } else {
      console.log("Unknown table element")
    }
  })
  
  input_clone.find('input').each(function(){
    $(this).val('')
  });
  
  if (isArray) {
    updateDataChangedForSiblingRows(row, true)
    
    // the addition of any table row should remove the empty-array-row
    row.siblings('.empty-array-row').remove()
  }
  
  badgeSidebarForDifferences($(table))
  
  row.parent().append(input_clone)
}

function deleteTableRow(delete_glyphicon) {
  var row = $(delete_glyphicon).closest('tr')
  
  var table = $(row).closest('table')
  var isArray = table.data('setting-type') === 'array'
  
  if (!isArray) {
    // this is a hash row, so we empty it but leave the hidden input blank so it is cleared when we save
    row.empty()
    row.html("<input type='hidden' class='form-control' name='" + table.attr("name") + "' data-changed='true' value=''>");
  } else if (table.find('.' + Settings.DATA_ROW_CLASS).length > 1) {
    updateDataChangedForSiblingRows(row)
    
    // this isn't the last row - we can just remove it
    row.remove()
  } else {
    // this is the last row, we can't remove it completely since we need to post an empty array
    row.empty()
    
    row.removeClass(Settings.DATA_ROW_CLASS).removeClass(Settings.NEW_ROW_CLASS)
    row.addClass('empty-array-row')
    
    row.html("<input type='hidden' class='form-control' name='" + table.attr("name").replace('[]', '') 
      + "' data-changed='true' value=''>");
  }
  
  // we need to fire a change event on one of the remaining inputs so that the sidebar badge is updated
  badgeSidebarForDifferences($(table))
} 

function updateDataChangedForSiblingRows(row, forceTrue) {
  // anytime a new row is added to an array we need to set data-changed for all sibling row inputs to true
  // unless it matches the inital set of values
  
  if (!forceTrue) {
    // figure out which group this row is in
    var panelParentID = row.closest('.panel').attr('id')
    // get the short name for the setting from the table
    var tableShortName = row.closest('table').data('short-name')
  
    // get a JSON representation of that section
    var panelSettingJSON = form2js(panelParentID, ".", false, cleanupFormValues, true)[panelParentID][tableShortName]
    var initialPanelSettingJSON = Settings.initialValues[panelParentID][tableShortName]
    
    // if they are equal, we don't need data-changed
    isTrue = _.isEqual(panelSettingJSON, initialPanelSettingJSON)
  } else {
    isTrue = true
  }
  
  row.siblings('.' + Settings.DATA_ROW_CLASS).each(function(){
    var hiddenInput = $(this).find('td.' + Settings.DATA_COL_CLASS + ' input')
    if (isTrue) {
      hiddenInput.attr('data-changed', isTrue)
    } else {
      hiddenInput.removeAttr('data-changed')
    }
  })
}

function showRestartModal() {
  $('#restart-modal').modal({
    backdrop: 'static',
    keyboard: false
  });
  
  var secondsElapsed = 0;
  var numberOfSecondsToWait = 3;
  
  var refreshSpan = $('span#refresh-time')
  refreshSpan.html(numberOfSecondsToWait +  " seconds");
  
  // call ourselves every 1 second to countdown
  var refreshCountdown = setInterval(function(){
    secondsElapsed++;
    secondsLeft = numberOfSecondsToWait - secondsElapsed
    refreshSpan.html(secondsLeft + (secondsLeft == 1 ? " second" : " seconds"))
    
    if (secondsElapsed == numberOfSecondsToWait) {
      location.reload(true);
      clearInterval(refreshCountdown);
    }
  }, 1000);
}

function cleanupFormValues(node) {
  if (node.type && node.type === 'checkbox') {
    return { name: node.name, value: node.checked ? true : false };
  } else {
    return false;
  }
}

function showErrorMessage(title, message) {
  swal(title, message)
}

function chooseFromHighFidelityDomains(clickedButton) {
  // setup the modal to help user pick their domain
  if (Settings.initialValues.metaverse.access_token) {
    
    // add a spinner to the choose button
    clickedButton.html("Loading domains...")
    clickedButton.attr('disabled', 'disabled')
    
    // get a list of user domains from data-web
    data_web_domains_url = "https://data.highfidelity.io/api/v1/domains?access_token="
    $.getJSON(data_web_domains_url + Settings.initialValues.metaverse.access_token, function(data){
      
      modal_buttons = {
        cancel: {
          label: 'Cancel',
          className: 'btn-default'
        }
      }
      
      if (data.data.domains.length) {
        // setup a select box for the returned domains
        modal_body = "<p>Choose the High Fidelity domain you want this domain-server to represent.<br/>This will set your domain ID on the settings page.</p>"
        domain_select = $("<select id='domain-name-select' class='form-control'></select>")
        _.each(data.data.domains, function(domain){
          domain_select.append("<option value='" + domain.id + "'>" + domain.name + "</option>")
        })
        modal_body += "<label for='domain-name-select'>Domains</label>" + domain_select[0].outerHTML
        modal_buttons["success"] = {
          label: 'Choose domain',
          callback: function() {
            domainID = $('#domain-name-select').val()
            // set the domain ID on the form
            $("[name='metaverse.id']").val(domainID).change();
          }
        }
      } else {
        modal_buttons["success"] = {
          label: 'Create new domain',
          callback: function() {
            window.open("https://data.highfidelity.io/user/domains", '_blank');
          }
        }
        modal_body = "<p>You do not have any domains in your High Fidelity account." + 
          "<br/><br/>Go to your domains page to create a new one. Once your domain is created re-open this dialog to select it.</p>"
      }
      
      
      bootbox.dialog({
        title: "Choose matching domain",
        message: modal_body,
        buttons: modal_buttons
      })
      
      // remove the spinner from the choose button
      clickedButton.html("Choose from my domains")
      clickedButton.removeAttr('disabled')
    })
    
  } else {
    bootbox.alert({
      message: "You must have an access token to query your High Fidelity domains.<br><br>" + 
        "Please follow the instructions on the settings page to add an access token.",
      title: "Access token required"
    })
  }
}<|MERGE_RESOLUTION|>--- conflicted
+++ resolved
@@ -321,13 +321,8 @@
   }
   
   _.each(setting.columns, function(col) {
-<<<<<<< HEAD
-    html += "<td class='row-data'name='" + col.name + "'>\
+    html += "<td class='" + Settings.DATA_COL_CLASS + "'name='" + col.name + "'>\
              <input type='text' class='form-control' placeholder='" + (col.placeholder ? col.placeholder : "") + "' value=''>\
-=======
-    html += "<td class='" + Settings.DATA_COL_CLASS + "'name='" + col.name + "'>\
-             <input type='text' class='form-control' placeholder='" + (col.key ? col.key : "") + "' value=''>\
->>>>>>> eb26b64a
              </td>"
   })
   
