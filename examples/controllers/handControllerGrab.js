//  handControllerGrab.js
//  examples
//
//  Created by Eric Levin on  9/2/15
//  Additions by James B. Pollack @imgntn on 9/24/2015
//  Additions By Seth Alves on 10/20/2015
//  Copyright 2015 High Fidelity, Inc.
//
//  Grabs physically moveable entities with hydra-like controllers; it works for either near or far objects.
//
//  Distributed under the Apache License, Version 2.0.
//  See the accompanying file LICENSE or http://www.apache.org/licenses/LICENSE-2.0.html
/*global print, MyAvatar, Entities, AnimationCache, SoundCache, Scene, Camera, Overlays, Audio, HMD, AvatarList, AvatarManager, Controller, UndoStack, Window, Account, GlobalServices, Script, ScriptDiscoveryService, LODManager, Menu, Vec3, Quat, AudioDevice, Paths, Clipboard, Settings, XMLHttpRequest, randFloat, randInt, pointInExtents, vec3equal, setEntityCustomData, getEntityCustomData */

Script.include("../libraries/utils.js");


//
// add lines where the hand ray picking is happening
//
var WANT_DEBUG = false;

//
// these tune time-averaging and "on" value for analog trigger
//

var TRIGGER_SMOOTH_RATIO = 0.1; // 0.0 disables smoothing of trigger value
var TRIGGER_ON_VALUE = 0.4;
var TRIGGER_OFF_VALUE = 0.15;

//
// distant manipulation
//

var DISTANCE_HOLDING_RADIUS_FACTOR = 5; // multiplied by distance between hand and object
var DISTANCE_HOLDING_ACTION_TIMEFRAME = 0.1; // how quickly objects move to their new position
var DISTANCE_HOLDING_ROTATION_EXAGGERATION_FACTOR = 2.0; // object rotates this much more than hand did
var NO_INTERSECT_COLOR = { red: 10, green: 10, blue: 255}; // line color when pick misses
var INTERSECT_COLOR = { red: 250, green: 10, blue: 10}; // line color when pick hits
var LINE_ENTITY_DIMENSIONS = { x: 1000, y: 1000,z: 1000};
var LINE_LENGTH = 500;
var PICK_MAX_DISTANCE = 500; // max length of pick-ray

//
// near grabbing
//

var GRAB_RADIUS = 0.3; // if the ray misses but an object is this close, it will still be selected
var NEAR_GRABBING_ACTION_TIMEFRAME = 0.05; // how quickly objects move to their new position
var NEAR_GRABBING_VELOCITY_SMOOTH_RATIO = 1.0; // adjust time-averaging of held object's velocity.  1.0 to disable.
var NEAR_PICK_MAX_DISTANCE = 0.3; // max length of pick-ray for close grabbing to be selected
var RELEASE_VELOCITY_MULTIPLIER = 1.5; // affects throwing things
var PICK_BACKOFF_DISTANCE = 0.2; // helps when hand is intersecting the grabble object
var NEAR_GRABBING_KINEMATIC = true; // force objects to be kinematic when near-grabbed

//
// other constants
//

var RIGHT_HAND = 1;
var LEFT_HAND = 0;

var ZERO_VEC = {
    x: 0,
    y: 0,
    z: 0
};
var NULL_ACTION_ID = "{00000000-0000-0000-000000000000}";
var MSEC_PER_SEC = 1000.0;

// these control how long an abandoned pointer line will hang around
var LIFETIME = 10;
var ACTION_TTL = 15; // seconds
var ACTION_TTL_REFRESH = 5;
var PICKS_PER_SECOND_PER_HAND = 5;
var MSECS_PER_SEC = 1000.0;


var GRABBABLE_DATA_KEY = "grabbableKey"; // shared with grab.js
var GRAB_USER_DATA_KEY = "grabKey"; // shared with grab.js

var DEFAULT_GRABBABLE_DATA = {
    grabbable: true,
    invertSolidWhileHeld: false
};

var disabledHand ='none';


// states for the state machine
var STATE_OFF = 0;
var STATE_SEARCHING = 1;
var STATE_DISTANCE_HOLDING = 2;
var STATE_CONTINUE_DISTANCE_HOLDING = 3;
var STATE_NEAR_GRABBING = 4;
var STATE_CONTINUE_NEAR_GRABBING = 5;
var STATE_NEAR_GRABBING_NON_COLLIDING = 6;
var STATE_CONTINUE_NEAR_GRABBING_NON_COLLIDING = 7;
var STATE_FAR_GRABBING_NON_COLLIDING = 8;
var STATE_CONTINUE_FAR_GRABBING_NON_COLLIDING = 9;
var STATE_RELEASE = 10;


function stateToName(state) {
    switch (state) {
    case STATE_OFF:
        return "off";
    case STATE_SEARCHING:
        return "searching";
    case STATE_DISTANCE_HOLDING:
        return "distance_holding";
    case STATE_CONTINUE_DISTANCE_HOLDING:
        return "continue_distance_holding";
    case STATE_NEAR_GRABBING:
        return "near_grabbing";
    case STATE_CONTINUE_NEAR_GRABBING:
        return "continue_near_grabbing";
    case STATE_NEAR_GRABBING_NON_COLLIDING:
        return "near_grabbing_non_colliding";
    case STATE_CONTINUE_NEAR_GRABBING_NON_COLLIDING:
        return "continue_near_grabbing_non_colliding";
    case STATE_FAR_GRABBING_NON_COLLIDING:
        return "far_grabbing_non_colliding";
    case STATE_CONTINUE_FAR_GRABBING_NON_COLLIDING:
        return "continue_far_grabbing_non_colliding";
    case STATE_RELEASE:
        return "release";
    }

    return "unknown";
}

function getTag() {
    return "grab-" + MyAvatar.sessionUUID;
}

function entityIsGrabbedByOther(entityID) {
    // by convention, a distance grab sets the tag of its action to be grab-*owner-session-id*.
    var actionIDs = Entities.getActionIDs(entityID);
    for (var actionIndex = 0; actionIndex < actionIDs.length; actionIndex++) {
        var actionID = actionIDs[actionIndex];
        var actionArguments = Entities.getActionArguments(entityID, actionID);
        var tag = actionArguments["tag"];
        if (tag == getTag()) {
            // we see a grab-*uuid* shaped tag, but it's our tag, so that's okay.
            continue;
        }
        if (tag.slice(0, 5) == "grab-") {
            // we see a grab-*uuid* shaped tag and it's not ours, so someone else is grabbing it.
            return true;
        }
    }
    return false;
}


function MyController(hand, triggerAction) {
    this.hand = hand;
    if (this.hand === RIGHT_HAND) {
        this.getHandPosition = MyAvatar.getRightPalmPosition;
        this.getHandRotation = MyAvatar.getRightPalmRotation;
    } else {
        this.getHandPosition = MyAvatar.getLeftPalmPosition;
        this.getHandRotation = MyAvatar.getLeftPalmRotation;
    }

    var SPATIAL_CONTROLLERS_PER_PALM = 2;
    var TIP_CONTROLLER_OFFSET = 1;
    this.triggerAction = triggerAction;
    this.palm = SPATIAL_CONTROLLERS_PER_PALM * hand;
    this.tip = SPATIAL_CONTROLLERS_PER_PALM * hand + TIP_CONTROLLER_OFFSET;

    this.actionID = null; // action this script created...
    this.grabbedEntity = null; // on this entity.
    this.grabbedVelocity = ZERO_VEC; // rolling average of held object's velocity
    this.state = STATE_OFF;
    this.pointer = null; // entity-id of line object
    this.triggerValue = 0; // rolling average of trigger value
    this.rawTriggerValue = 0;

    var _this = this;

    this.update = function() {

        this.updateSmoothedTrigger();

        switch (this.state) {
            case STATE_OFF:
                this.off();
                this.touchTest();
                break;
            case STATE_SEARCHING:
                this.search();
                break;
            case STATE_DISTANCE_HOLDING:
                this.distanceHolding();
                break;
            case STATE_CONTINUE_DISTANCE_HOLDING:
                this.continueDistanceHolding();
                break;
            case STATE_NEAR_GRABBING:
                this.nearGrabbing();
                break;
            case STATE_CONTINUE_NEAR_GRABBING:
                this.continueNearGrabbing();
                break;
            case STATE_NEAR_GRABBING_NON_COLLIDING:
                this.nearGrabbingNonColliding();
                break;
            case STATE_CONTINUE_NEAR_GRABBING_NON_COLLIDING:
                this.continueNearGrabbingNonColliding();
                break;
            case STATE_FAR_GRABBING_NON_COLLIDING:
                this.farGrabbingNonColliding();
                break;
            case STATE_CONTINUE_FAR_GRABBING_NON_COLLIDING:
                this.continueFarGrabbingNonColliding();
                break;
            case STATE_RELEASE:
                this.release();
                break;
        }
    };

    this.setState = function(newState) {
        if (WANT_DEBUG) {
            print("STATE: " + stateToName(this.state) + " --> " + stateToName(newState) + ", hand: " + this.hand);
        }
        this.state = newState;
    }

    this.debugLine = function(closePoint, farPoint, color){
        Entities.addEntity({
            type: "Line",
            name: "Debug Line",
            dimensions: LINE_ENTITY_DIMENSIONS,
            visible: true,
            position: closePoint,
            linePoints: [ZERO_VEC, farPoint],
            color: color,
            lifetime: 0.1
        });
    }

    this.lineOn = function(closePoint, farPoint, color) {
        // draw a line
        if (this.pointer === null) {
            this.pointer = Entities.addEntity({
                type: "Line",
                name: "pointer",
                dimensions: LINE_ENTITY_DIMENSIONS,
                visible: true,
                position: closePoint,
                linePoints: [ZERO_VEC, farPoint],
                color: color,
                lifetime: LIFETIME
            });
        } else {
            var age = Entities.getEntityProperties(this.pointer, "age").age;
            this.pointer = Entities.editEntity(this.pointer, {
                position: closePoint,
                linePoints: [ZERO_VEC, farPoint],
                color: color,
                lifetime: age + LIFETIME
            });
        }
    };

    this.lineOff = function() {
        if (this.pointer !== null) {
            Entities.deleteEntity(this.pointer);
        }
        this.pointer = null;
    };

    this.eitherTrigger = function (value) {
        _this.rawTriggerValue = value;
    };

    this.updateSmoothedTrigger = function () {
        var triggerValue = this.rawTriggerValue;
        // smooth out trigger value
        this.triggerValue = (this.triggerValue * TRIGGER_SMOOTH_RATIO) +
            (triggerValue * (1.0 - TRIGGER_SMOOTH_RATIO));

    };

    this.triggerSmoothedSqueezed = function() {
        return this.triggerValue > TRIGGER_ON_VALUE;
    };

    this.triggerSmoothedReleased = function() {
        return this.triggerValue < TRIGGER_OFF_VALUE;
    };

    this.triggerSqueezed = function() { 
        var triggerValue = this.rawTriggerValue;
        return triggerValue > TRIGGER_ON_VALUE;
    };

    this.off = function() {
        if (this.triggerSmoothedSqueezed()) {
            this.lastPickTime = 0;
            this.setState(STATE_SEARCHING);
            return;
        }
    }

    this.search = function() {
        //if this hand is the one that's disabled, we don't want to search for anything at all
        if (this.hand === disabledHand) {
            return;
        }

        if (this.triggerSmoothedReleased()) {
            this.setState(STATE_RELEASE);
            return;
        }

        // the trigger is being pressed, do a ray test
        var handPosition = this.getHandPosition();
        var distantPickRay = {
            origin: handPosition,
            direction: Quat.getUp(this.getHandRotation()),
            length: PICK_MAX_DISTANCE
        };

        this.lineOn(distantPickRay.origin, Vec3.multiply(distantPickRay.direction, LINE_LENGTH), NO_INTERSECT_COLOR);

        // don't pick 60x per second.
        var pickRays = [];
        var now = Date.now();
        if (now - this.lastPickTime > MSECS_PER_SEC / PICKS_PER_SECOND_PER_HAND) {
            pickRays = [distantPickRay];
            this.lastPickTime = now;
        }

        for (var index=0; index < pickRays.length; ++index) {
            var pickRay = pickRays[index];
            var directionNormalized = Vec3.normalize(pickRay.direction);
            var directionBacked = Vec3.multiply(directionNormalized, PICK_BACKOFF_DISTANCE);
            var pickRayBacked = {
                origin: Vec3.subtract(pickRay.origin, directionBacked),
                direction: pickRay.direction
            };

            if (WANT_DEBUG) {
                this.debugLine(pickRayBacked.origin, Vec3.multiply(pickRayBacked.direction, NEAR_PICK_MAX_DISTANCE), {
                    red: 0,
                    green: 255,
                    blue: 0
                })
            }

            var intersection = Entities.findRayIntersection(pickRayBacked, true);

            if (intersection.intersects && intersection.properties.locked === 0) {
                // the ray is intersecting something we can move.
                var intersectionDistance = Vec3.distance(pickRay.origin, intersection.intersection);
                this.grabbedEntity = intersection.entityID;

                //this code will disabled the beam for the opposite hand of the one that grabbed it if the entity says so
                var grabbableData = getEntityCustomData(GRABBABLE_DATA_KEY, intersection.entityID, DEFAULT_GRABBABLE_DATA);
                if (grabbableData["turnOffOppositeBeam"] === true) {
                    if (this.hand === RIGHT_HAND) {
                        disabledHand = LEFT_HAND;
                    } else {
                        disabledHand = RIGHT_HAND;
                    }
                } else {
                    disabledHand = 'none';
                }

                if (grabbableData.grabbable === false) {
                    this.grabbedEntity = null;
                    continue;
                }
                if (intersectionDistance > pickRay.length) {
                    // too far away for this ray.
                    continue;
                }
                if (intersectionDistance <= NEAR_PICK_MAX_DISTANCE) {
                    // the hand is very close to the intersected object.  go into close-grabbing mode.
                    var grabbableData = getEntityCustomData(GRABBABLE_DATA_KEY, this.grabbedEntity, DEFAULT_GRABBABLE_DATA);
                    if (grabbableData.wantsTrigger) {
                        this.setState(STATE_NEAR_GRABBING_NON_COLLIDING);
                    } else {
                        this.setState(STATE_NEAR_GRABBING);
                    }
                } else {
                    // don't allow two people to distance grab the same object
                    if (entityIsGrabbedByOther(intersection.entityID)) {
                        this.grabbedEntity = null;
                    } else {
                        // the hand is far from the intersected object.  go into distance-holding mode
                        if (intersection.properties.collisionsWillMove === 1) {
                            this.setState(STATE_DISTANCE_HOLDING);
                        } else {
                            this.setState(STATE_FAR_GRABBING_NON_COLLIDING);
                        }
                    }
                }
            }
        }

        if (this.grabbedEntity === null) {
            // forward ray test failed, try sphere test.
            var nearbyEntities = Entities.findEntities(handPosition, GRAB_RADIUS);
            var minDistance = PICK_MAX_DISTANCE;
            var i, props, distance, grabbableData;
            for (i = 0; i < nearbyEntities.length; i++) {
                var grabbableDataForCandidate =
                    getEntityCustomData(GRABBABLE_DATA_KEY, nearbyEntities[i], DEFAULT_GRABBABLE_DATA);
                if (grabbableDataForCandidate.grabbable === false) {
                    continue;
                }
                var propsForCandidate =
                    Entities.getEntityProperties(nearbyEntities[i], ["position", "name", "collisionsWillMove", "locked"]);
                distance = Vec3.distance(propsForCandidate.position, handPosition);
                if (distance < minDistance && propsForCandidate.name !== "pointer") {
                    this.grabbedEntity = nearbyEntities[i];
                    minDistance = distance;
                    props = propsForCandidate;
                    grabbableData = grabbableDataForCandidate;
                }
            }
            if (this.grabbedEntity === null) {
                return;
            }
            if (grabbableData.wantsTrigger) {
                this.setState(STATE_NEAR_GRABBING_NON_COLLIDING);
            } else if (props.locked === 0) {
                this.setState(STATE_NEAR_GRABBING);
            }
        }
    };

    this.distanceHolding = function() {

<<<<<<< HEAD
        var handControllerPosition = Controller.getSpatialControlPosition(this.palm);
        var handRotation = Quat.multiply(MyAvatar.orientation, Controller.getSpatialControlRawRotation(this.palm));
        var grabbedProperties = Entities.getEntityProperties(this.grabbedEntity, ["position", "rotation", "gravity",
                                                                                  "ignoreForCollisions",
                                                                                  "collisionsWillMove"]);
=======
        var handControllerPosition = (this.hand === RIGHT_HAND) ? MyAvatar.rightHandPosition : MyAvatar.leftHandPosition;
        var controllerHandInput = (this.hand === RIGHT_HAND) ? Controller.Standard.RightHand : Controller.Standard.LeftHand;
        var handRotation = Quat.multiply(MyAvatar.orientation, Controller.getPoseValue(controllerHandInput).rotation);
        var grabbedProperties = Entities.getEntityProperties(this.grabbedEntity, ["position", "rotation",
                                                                                  "gravity", "ignoreForCollisions"]);
>>>>>>> 88fda01c
        var now = Date.now();

        // add the action and initialize some variables
        this.currentObjectPosition = grabbedProperties.position;
        this.currentObjectRotation = grabbedProperties.rotation;
        this.currentObjectTime = now;
        this.handPreviousPosition = handControllerPosition;
        this.handPreviousRotation = handRotation;

        this.actionID = NULL_ACTION_ID;
        this.actionID = Entities.addAction("spring", this.grabbedEntity, {
            targetPosition: this.currentObjectPosition,
            linearTimeScale: DISTANCE_HOLDING_ACTION_TIMEFRAME,
            targetRotation: this.currentObjectRotation,
            angularTimeScale: DISTANCE_HOLDING_ACTION_TIMEFRAME,
            tag: getTag(),
            ttl: ACTION_TTL
        });
        if (this.actionID === NULL_ACTION_ID) {
            this.actionID = null;
        }
        this.actionTimeout = now + (ACTION_TTL * MSEC_PER_SEC);

        if (this.actionID !== null) {
            this.setState(STATE_CONTINUE_DISTANCE_HOLDING);
            this.activateEntity(this.grabbedEntity, grabbedProperties);
            if (this.hand === RIGHT_HAND) {
                Entities.callEntityMethod(this.grabbedEntity, "setRightHand");
            } else {
                Entities.callEntityMethod(this.grabbedEntity, "setLeftHand");
            }
            Entities.callEntityMethod(this.grabbedEntity, "startDistantGrab");
        }

        this.currentAvatarPosition = MyAvatar.position;
        this.currentAvatarOrientation = MyAvatar.orientation;

    };

    this.continueDistanceHolding = function() {
        if (this.triggerSmoothedReleased()) {
            this.setState(STATE_RELEASE);
            return;
        }

        var handPosition = this.getHandPosition();
        var handControllerPosition = (this.hand === RIGHT_HAND) ? MyAvatar.rightHandPosition : MyAvatar.leftHandPosition;
        var controllerHandInput = (this.hand === RIGHT_HAND) ? Controller.Standard.RightHand : Controller.Standard.LeftHand;
        var handRotation = Quat.multiply(MyAvatar.orientation, Controller.getPoseValue(controllerHandInput).rotation);
        var grabbedProperties = Entities.getEntityProperties(this.grabbedEntity, ["position", "rotation"]);

        this.lineOn(handPosition, Vec3.subtract(grabbedProperties.position, handPosition), INTERSECT_COLOR);

        // the action was set up on a previous call.  update the targets.
        var radius = Math.max(Vec3.distance(this.currentObjectPosition, handControllerPosition) *
                              DISTANCE_HOLDING_RADIUS_FACTOR, DISTANCE_HOLDING_RADIUS_FACTOR);
        // how far did avatar move this timestep?
        var currentPosition = MyAvatar.position;
        var avatarDeltaPosition = Vec3.subtract(currentPosition, this.currentAvatarPosition);
        this.currentAvatarPosition = currentPosition;

        // How far did the avatar turn this timestep?
        // Note:  The following code is too long because we need a Quat.quatBetween() function
        // that returns the minimum quaternion between two quaternions. 
        var currentOrientation = MyAvatar.orientation;
        if (Quat.dot(currentOrientation, this.currentAvatarOrientation) < 0.0) {
            var negativeCurrentOrientation = {
                x: -currentOrientation.x,
                y: -currentOrientation.y,
                z: -currentOrientation.z,
                w: -currentOrientation.w
            };
            var avatarDeltaOrientation = Quat.multiply(negativeCurrentOrientation, Quat.inverse(this.currentAvatarOrientation));
        } else {
            var avatarDeltaOrientation = Quat.multiply(currentOrientation, Quat.inverse(this.currentAvatarOrientation));
        }
        var handToAvatar = Vec3.subtract(handControllerPosition, this.currentAvatarPosition);
        var objectToAvatar = Vec3.subtract(this.currentObjectPosition, this.currentAvatarPosition);
        var handMovementFromTurning = Vec3.subtract(Quat.multiply(avatarDeltaOrientation, handToAvatar), handToAvatar);
        var objectMovementFromTurning = Vec3.subtract(Quat.multiply(avatarDeltaOrientation, objectToAvatar), objectToAvatar);
        this.currentAvatarOrientation = currentOrientation;

        // how far did hand move this timestep?
        var handMoved = Vec3.subtract(handControllerPosition, this.handPreviousPosition);
        this.handPreviousPosition = handControllerPosition;

        //  magnify the hand movement but not the change from avatar movement & rotation
        handMoved = Vec3.subtract(handMoved, avatarDeltaPosition);
        handMoved = Vec3.subtract(handMoved, handMovementFromTurning);
        var superHandMoved = Vec3.multiply(handMoved, radius);

        //  Move the object by the magnified amount and then by amount from avatar movement & rotation
        var newObjectPosition = Vec3.sum(this.currentObjectPosition, superHandMoved);
        newObjectPosition = Vec3.sum(newObjectPosition, avatarDeltaPosition);
        newObjectPosition = Vec3.sum(newObjectPosition, objectMovementFromTurning);

        var deltaPosition = Vec3.subtract(newObjectPosition, this.currentObjectPosition); // meters
        var now = Date.now();
        var deltaTime = (now - this.currentObjectTime) / MSEC_PER_SEC; // convert to seconds
        this.computeReleaseVelocity(deltaPosition, deltaTime, false);

        this.currentObjectPosition = newObjectPosition;
        this.currentObjectTime = now;

        // this doubles hand rotation
        var handChange = Quat.multiply(Quat.slerp(this.handPreviousRotation,
                                                  handRotation,
                                                  DISTANCE_HOLDING_ROTATION_EXAGGERATION_FACTOR),
                                       Quat.inverse(this.handPreviousRotation));
        this.handPreviousRotation = handRotation;
        this.currentObjectRotation = Quat.multiply(handChange, this.currentObjectRotation);

        Entities.callEntityMethod(this.grabbedEntity, "continueDistantGrab");

        Entities.updateAction(this.grabbedEntity, this.actionID, {
            targetPosition: this.currentObjectPosition,
            linearTimeScale: DISTANCE_HOLDING_ACTION_TIMEFRAME,
            targetRotation: this.currentObjectRotation,
            angularTimeScale: DISTANCE_HOLDING_ACTION_TIMEFRAME,
            ttl: ACTION_TTL
        });
        this.actionTimeout = now + (ACTION_TTL * MSEC_PER_SEC);
    };

    this.nearGrabbing = function() {
        var now = Date.now();

        var grabbableData = getEntityCustomData(GRABBABLE_DATA_KEY, this.grabbedEntity, DEFAULT_GRABBABLE_DATA);

        var turnOffOtherHand = grabbableData["turnOffOtherHand"];
        if (turnOffOtherHand === true) {
            //don't activate the second hand grab because the script is handling the second hand logic
            return;
        }

        if (this.triggerSmoothedReleased()) {
            this.setState(STATE_RELEASE);
            return;
        }


        this.lineOff();

        var grabbedProperties = Entities.getEntityProperties(this.grabbedEntity,
                                                             ["position", "rotation", "gravity",
                                                              "ignoreForCollisions", "collisionsWillMove"]);
        this.activateEntity(this.grabbedEntity, grabbedProperties);
        if (grabbedProperties.collisionsWillMove && NEAR_GRABBING_KINEMATIC) {
            Entities.editEntity(this.grabbedEntity, {
                collisionsWillMove: false
            });
        }

        var handRotation = this.getHandRotation();
        var handPosition = this.getHandPosition();

        var grabbableData = getEntityCustomData(GRABBABLE_DATA_KEY, this.grabbedEntity, DEFAULT_GRABBABLE_DATA);

        if (grabbableData.spatialKey) {
            if (grabbableData.spatialKey.relativePosition) {
                this.offsetPosition = grabbableData.spatialKey.relativePosition;
            }
            if (grabbableData.spatialKey.relativeRotation) {
                this.offsetRotation = grabbableData.spatialKey.relativeRotation;
            }
        } else {
            var objectRotation = grabbedProperties.rotation;
            this.offsetRotation = Quat.multiply(Quat.inverse(handRotation), objectRotation);

            var currentObjectPosition = grabbedProperties.position;
            var offset = Vec3.subtract(currentObjectPosition, handPosition);
            this.offsetPosition = Vec3.multiplyQbyV(Quat.inverse(Quat.multiply(handRotation, this.offsetRotation)), offset);
        }

        this.actionID = NULL_ACTION_ID;
        this.actionID = Entities.addAction("hold", this.grabbedEntity, {
            hand: this.hand === RIGHT_HAND ? "right" : "left",
            timeScale: NEAR_GRABBING_ACTION_TIMEFRAME,
            relativePosition: this.offsetPosition,
            relativeRotation: this.offsetRotation,
            ttl: ACTION_TTL,
            kinematic: NEAR_GRABBING_KINEMATIC,
            kinematicSetVelocity: true
        });
        if (this.actionID === NULL_ACTION_ID) {
            this.actionID = null;
        } else {
            this.actionTimeout = now + (ACTION_TTL * MSEC_PER_SEC);
            this.setState(STATE_CONTINUE_NEAR_GRABBING);
            if (this.hand === RIGHT_HAND) {
                Entities.callEntityMethod(this.grabbedEntity, "setRightHand");
            } else {
                Entities.callEntityMethod(this.grabbedEntity, "setLeftHand");
            }
            Entities.callEntityMethod(this.grabbedEntity, "startNearGrab");

        }

        this.currentHandControllerTipPosition = (this.hand === RIGHT_HAND) ? MyAvatar.rightHandTipPosition : MyAvatar.leftHandTipPosition;;

        this.currentObjectTime = Date.now();
    };

    this.continueNearGrabbing = function() {
        if (this.triggerSmoothedReleased()) {
            this.setState(STATE_RELEASE);
            return;
        }

        // Keep track of the fingertip velocity to impart when we release the object.
        // Note that the idea of using a constant 'tip' velocity regardless of the
        // object's actual held offset is an idea intended to make it easier to throw things:
        // Because we might catch something or transfer it between hands without a good idea
        // of it's actual offset, let's try imparting a velocity which is at a fixed radius
        // from the palm.

        var handControllerPosition = (this.hand === RIGHT_HAND) ? MyAvatar.rightHandPosition : MyAvatar.leftHandPosition;
        var now = Date.now();

        var deltaPosition = Vec3.subtract(handControllerPosition, this.currentHandControllerTipPosition); // meters
        var deltaTime = (now - this.currentObjectTime) / MSEC_PER_SEC; // convert to seconds
        this.computeReleaseVelocity(deltaPosition, deltaTime, true);

        this.currentHandControllerTipPosition = handControllerPosition;
        this.currentObjectTime = now;
        Entities.callEntityMethod(this.grabbedEntity, "continueNearGrab");

        if (this.actionTimeout - now < ACTION_TTL_REFRESH * MSEC_PER_SEC) {
            // if less than a 5 seconds left, refresh the actions ttl
            Entities.updateAction(this.grabbedEntity, this.actionID, {
                hand: this.hand === RIGHT_HAND ? "right" : "left",
                timeScale: NEAR_GRABBING_ACTION_TIMEFRAME,
                relativePosition: this.offsetPosition,
                relativeRotation: this.offsetRotation,
                ttl: ACTION_TTL,
                kinematic: NEAR_GRABBING_KINEMATIC,
                kinematicSetVelocity: true
            });
            this.actionTimeout = now + (ACTION_TTL * MSEC_PER_SEC);
        }
    };

    this.nearGrabbingNonColliding = function() {
        if (this.triggerSmoothedReleased()) {
            this.setState(STATE_RELEASE);
            return;
        }
        if (this.hand === RIGHT_HAND) {
            Entities.callEntityMethod(this.grabbedEntity, "setRightHand");
        } else {
            Entities.callEntityMethod(this.grabbedEntity, "setLeftHand");
        }
        Entities.callEntityMethod(this.grabbedEntity, "startNearGrabNonColliding");
        this.setState(STATE_CONTINUE_NEAR_GRABBING_NON_COLLIDING);
    };

    this.farGrabbingNonColliding = function() {
        if (this.triggerSmoothedReleased()) {
            this.setState(STATE_RELEASE);
            return;
        }

        if (this.hand === RIGHT_HAND) {
            Entities.callEntityMethod(this.grabbedEntity, "setRightHand");
        } else {
            Entities.callEntityMethod(this.grabbedEntity, "setLeftHand");
        }
        Entities.callEntityMethod(this.grabbedEntity, "startFarGrabNonColliding");
        this.setState(STATE_CONTINUE_FAR_GRABBING_NON_COLLIDING);
    };

    this.continueNearGrabbingNonColliding = function() {
        if (this.triggerSmoothedReleased()) {
            this.setState(STATE_RELEASE);
            return;
        }

        Entities.callEntityMethod(this.grabbedEntity, "continueNearGrabbingNonColliding");
    };

    this.continueFarGrabbingNonColliding = function() {
        if (this.triggerSmoothedReleased()) {
            this.setState(STATE_RELEASE);
            return;
        }

        var handPosition = this.getHandPosition();
        var pickRay = {
            origin: handPosition,
            direction: Quat.getUp(this.getHandRotation())
        };

        var now = Date.now();
        if (now - this.lastPickTime > MSECS_PER_SEC / PICKS_PER_SECOND_PER_HAND) {
            var intersection = Entities.findRayIntersection(pickRay, true);
            this.lastPickTime = now;
            if (intersection.entityID != this.grabbedEntity) {
                this.setState(STATE_RELEASE);
                return;
            }
        }

        this.lineOn(pickRay.origin, Vec3.multiply(pickRay.direction, LINE_LENGTH), NO_INTERSECT_COLOR);
        Entities.callEntityMethod(this.grabbedEntity, "continueFarGrabbingNonColliding");
    };

    _this.allTouchedIDs = {};
    this.touchTest = function() {
        var maxDistance = 0.05;
        var leftHandPosition = MyAvatar.getLeftPalmPosition();
        var rightHandPosition = MyAvatar.getRightPalmPosition();
        var leftEntities = Entities.findEntities(leftHandPosition, maxDistance);
        var rightEntities = Entities.findEntities(rightHandPosition, maxDistance);
        var ids = [];

        if (leftEntities.length !== 0) {
            leftEntities.forEach(function(entity) {
                ids.push(entity);
            });

        }

        if (rightEntities.length !== 0) {
            rightEntities.forEach(function(entity) {
                ids.push(entity);
            });
        }

        ids.forEach(function(id) {

            var props = Entities.getEntityProperties(id, ["boundingBox", "name"]);
            if (props.name === 'pointer') {
                return;
            } else {
                var entityMinPoint = props.boundingBox.brn;
                var entityMaxPoint = props.boundingBox.tfl;
                var leftIsTouching = pointInExtents(leftHandPosition, entityMinPoint, entityMaxPoint);
                var rightIsTouching = pointInExtents(rightHandPosition, entityMinPoint, entityMaxPoint);

                if ((leftIsTouching || rightIsTouching) && _this.allTouchedIDs[id] === undefined) {
                    // we haven't been touched before, but either right or left is touching us now
                    _this.allTouchedIDs[id] = true;
                    _this.startTouch(id);
                } else if ((leftIsTouching || rightIsTouching) && _this.allTouchedIDs[id] === true) {
                    // we have been touched before and are still being touched
                    // continue touch
                    _this.continueTouch(id);
                } else if (_this.allTouchedIDs[id] === true) {
                    delete _this.allTouchedIDs[id];
                    _this.stopTouch(id);

                } else {
                    //we are in another state
                    return;
                }
            }

        });

    };

    this.startTouch = function(entityID) {
        Entities.callEntityMethod(entityID, "startTouch");
    };

    this.continueTouch = function(entityID) {
        Entities.callEntityMethod(entityID, "continueTouch");
    };

    this.stopTouch = function(entityID) {
        Entities.callEntityMethod(entityID, "stopTouch");
    };

    this.computeReleaseVelocity = function(deltaPosition, deltaTime, useMultiplier) {
        if (deltaTime > 0.0 && !vec3equal(deltaPosition, ZERO_VEC)) {
            var grabbedVelocity = Vec3.multiply(deltaPosition, 1.0 / deltaTime);
            // don't update grabbedVelocity if the trigger is off.  the smoothing of the trigger
            // value would otherwise give the held object time to slow down.
            if (this.triggerSqueezed()) {
                this.grabbedVelocity =
                    Vec3.sum(Vec3.multiply(this.grabbedVelocity, (1.0 - NEAR_GRABBING_VELOCITY_SMOOTH_RATIO)),
                        Vec3.multiply(grabbedVelocity, NEAR_GRABBING_VELOCITY_SMOOTH_RATIO));
            }

            if (useMultiplier) {
                this.grabbedVelocity = Vec3.multiply(this.grabbedVelocity, RELEASE_VELOCITY_MULTIPLIER);
            }
        }
    };

    this.release = function() {

        if(this.hand !== disabledHand){
            //release the disabled hand when we let go with the main one
            disabledHand = 'none';
        }
        this.lineOff();

        if (this.grabbedEntity !== null) {
            if (this.actionID !== null) {
                Entities.deleteAction(this.grabbedEntity, this.actionID);
            }
            Entities.callEntityMethod(this.grabbedEntity, "releaseGrab");
        }

        this.deactivateEntity(this.grabbedEntity);

        // the action will tend to quickly bring an object's velocity to zero.  now that
        // the action is gone, set the objects velocity to something the holder might expect.
        Entities.editEntity(this.grabbedEntity, {
            velocity: this.grabbedVelocity
        });

        this.grabbedVelocity = ZERO_VEC;
        this.grabbedEntity = null;
        this.actionID = null;
        this.setState(STATE_OFF);
    };

    this.cleanup = function() {
        this.release();
    };

    this.activateEntity = function(entityID, grabbedProperties) {
        var grabbableData = getEntityCustomData(GRABBABLE_DATA_KEY, entityID, DEFAULT_GRABBABLE_DATA);
        var invertSolidWhileHeld = grabbableData["invertSolidWhileHeld"];
        var data = getEntityCustomData(GRAB_USER_DATA_KEY, entityID, {});
        data["activated"] = true;
        data["avatarId"] = MyAvatar.sessionUUID;
        data["refCount"] = data["refCount"] ? data["refCount"] + 1 : 1;
        // zero gravity and set ignoreForCollisions in a way that lets us put them back, after all grabs are done
        if (data["refCount"] == 1) {
            data["gravity"] = grabbedProperties.gravity;
            data["ignoreForCollisions"] = grabbedProperties.ignoreForCollisions;
            data["collisionsWillMove"] = grabbedProperties.collisionsWillMove;
            var whileHeldProperties = {gravity: {x:0, y:0, z:0}};
            if (invertSolidWhileHeld) {
                whileHeldProperties["ignoreForCollisions"] = ! grabbedProperties.ignoreForCollisions;
            }
            Entities.editEntity(entityID, whileHeldProperties);
        }
        setEntityCustomData(GRAB_USER_DATA_KEY, entityID, data);
        return data;
    };

    this.deactivateEntity = function(entityID) {
        var data = getEntityCustomData(GRAB_USER_DATA_KEY, entityID, {});
        if (data && data["refCount"]) {
            data["refCount"] = data["refCount"] - 1;
            if (data["refCount"] < 1) {
                Entities.editEntity(entityID, {
                    gravity: data["gravity"],
                    ignoreForCollisions: data["ignoreForCollisions"],
                    collisionsWillMove: data["collisionsWillMove"]
                });
                data = null;
            }
        } else {
            data = null;
        }
        setEntityCustomData(GRAB_USER_DATA_KEY, entityID, data);
    };
}

var rightController = new MyController(RIGHT_HAND, Controller.Standard.RT);
var leftController = new MyController(LEFT_HAND, Controller.Standard.LT);

var MAPPING_NAME = "com.highfidelity.handControllerGrab";

var mapping = Controller.newMapping(MAPPING_NAME);
mapping.from([Controller.Standard.RB, Controller.Standard.RT]).to(rightController.eitherTrigger);
mapping.from([Controller.Standard.LB, Controller.Standard.LT]).to(leftController.eitherTrigger);
Controller.enableMapping(MAPPING_NAME);


function update() {
    rightController.update();
    leftController.update();
}

function cleanup() {
    rightController.cleanup();
    leftController.cleanup();
    Controller.disableMapping(MAPPING_NAME);
}

Script.scriptEnding.connect(cleanup);
Script.update.connect(update);<|MERGE_RESOLUTION|>--- conflicted
+++ resolved
@@ -436,20 +436,12 @@
     };
 
     this.distanceHolding = function() {
-
-<<<<<<< HEAD
-        var handControllerPosition = Controller.getSpatialControlPosition(this.palm);
-        var handRotation = Quat.multiply(MyAvatar.orientation, Controller.getSpatialControlRawRotation(this.palm));
-        var grabbedProperties = Entities.getEntityProperties(this.grabbedEntity, ["position", "rotation", "gravity",
-                                                                                  "ignoreForCollisions",
-                                                                                  "collisionsWillMove"]);
-=======
         var handControllerPosition = (this.hand === RIGHT_HAND) ? MyAvatar.rightHandPosition : MyAvatar.leftHandPosition;
         var controllerHandInput = (this.hand === RIGHT_HAND) ? Controller.Standard.RightHand : Controller.Standard.LeftHand;
         var handRotation = Quat.multiply(MyAvatar.orientation, Controller.getPoseValue(controllerHandInput).rotation);
         var grabbedProperties = Entities.getEntityProperties(this.grabbedEntity, ["position", "rotation",
-                                                                                  "gravity", "ignoreForCollisions"]);
->>>>>>> 88fda01c
+                                                                                  "gravity", "ignoreForCollisions",
+ 
         var now = Date.now();
 
         // add the action and initialize some variables
