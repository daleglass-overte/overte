//  hydraGrab.js
//  examples
//
//  Created by Eric Levin on  9/2/15
//  Additions by James B. Pollack @imgntn on 9/24/2015
//  Copyright 2015 High Fidelity, Inc.
//
//  Grabs physically moveable entities with hydra-like controllers; it works for either near or far objects.
//
//  Distributed under the Apache License, Version 2.0.
//  See the accompanying file LICENSE or http://www.apache.org/licenses/LICENSE-2.0.html
/*global print, MyAvatar, Entities, AnimationCache, SoundCache, Scene, Camera, Overlays, Audio, HMD, AvatarList, AvatarManager, Controller, UndoStack, Window, Account, GlobalServices, Script, ScriptDiscoveryService, LODManager, Menu, Vec3, Quat, AudioDevice, Paths, Clipboard, Settings, XMLHttpRequest, randFloat, randInt, pointInExtents, vec3equal, setEntityCustomData, getEntityCustomData */

Script.include("../libraries/utils.js");

/////////////////////////////////////////////////////////////////
//
// these tune time-averaging and "on" value for analog trigger
//

var TRIGGER_SMOOTH_RATIO = 0.1; // 0.0 disables smoothing of trigger value
var TRIGGER_ON_VALUE = 0.4;
var TRIGGER_OFF_VALUE = 0.15;

/////////////////////////////////////////////////////////////////
//
// distant manipulation
//

var DISTANCE_HOLDING_RADIUS_FACTOR = 5; // multiplied by distance between hand and object
var DISTANCE_HOLDING_ACTION_TIMEFRAME = 0.1; // how quickly objects move to their new position
var DISTANCE_HOLDING_ROTATION_EXAGGERATION_FACTOR = 2.0; // object rotates this much more than hand did
var NO_INTERSECT_COLOR = { red: 10, green: 10, blue: 255}; // line color when pick misses
var INTERSECT_COLOR = { red: 250, green: 10, blue: 10}; // line color when pick hits
var LINE_ENTITY_DIMENSIONS = { x: 1000, y: 1000,z: 1000};
var LINE_LENGTH = 500;


/////////////////////////////////////////////////////////////////
//
// near grabbing
//

var GRAB_RADIUS = 0.3; // if the ray misses but an object is this close, it will still be selected
var NEAR_GRABBING_ACTION_TIMEFRAME = 0.05; // how quickly objects move to their new position
var NEAR_GRABBING_VELOCITY_SMOOTH_RATIO = 1.0; // adjust time-averaging of held object's velocity.  1.0 to disable.
var NEAR_PICK_MAX_DISTANCE = 0.6; // max length of pick-ray for close grabbing to be selected
var RELEASE_VELOCITY_MULTIPLIER = 1.5; // affects throwing things

/////////////////////////////////////////////////////////////////
//
// other constants
//

var RIGHT_HAND = 1;
var LEFT_HAND = 0;

var ZERO_VEC = {
    x: 0,
    y: 0,
    z: 0
};
var NULL_ACTION_ID = "{00000000-0000-0000-000000000000}";
var MSEC_PER_SEC = 1000.0;

// these control how long an abandoned pointer line will hang around
var startTime = Date.now();
var LIFETIME = 10;
var ACTION_LIFETIME = 10; // seconds
var PICKS_PER_SECOND_PER_HAND = 5;
var MSECS_PER_SEC = 1000.0;

// states for the state machine
var STATE_OFF = 0;
var STATE_SEARCHING = 1;
var STATE_DISTANCE_HOLDING = 2;
var STATE_CONTINUE_DISTANCE_HOLDING = 3;
var STATE_NEAR_GRABBING = 4;
var STATE_CONTINUE_NEAR_GRABBING = 5;
var STATE_NEAR_GRABBING_NON_COLLIDING = 6;
var STATE_CONTINUE_NEAR_GRABBING_NON_COLLIDING = 7;
var STATE_FAR_GRABBING_NON_COLLIDING = 8;
var STATE_CONTINUE_FAR_GRABBING_NON_COLLIDING = 9;
var STATE_RELEASE = 10;

var GRABBABLE_DATA_KEY = "grabbableKey"; // shared with grab.js
var GRAB_USER_DATA_KEY = "grabKey"; // shared with grab.js

var DEFAULT_GRABBABLE_DATA = {
    grabbable: true,
    invertSolidWhileHeld: false
};

function getTag() {
    return "grab-" + MyAvatar.sessionUUID;
}

function entityIsGrabbedByOther(entityID) {
    // by convention, a distance grab sets the tag of its action to be grab-*owner-session-id*.
    var actionIDs = Entities.getActionIDs(entityID);
    for (var actionIndex = 0; actionIndex < actionIDs.length; actionIndex++) {
        var actionID = actionIDs[actionIndex];
        var actionArguments = Entities.getActionArguments(entityID, actionID);
        var tag = actionArguments["tag"];
        if (tag == getTag()) {
            // we see a grab-*uuid* shaped tag, but it's our tag, so that's okay.
            continue;
        }
        if (tag.slice(0, 5) == "grab-") {
            // we see a grab-*uuid* shaped tag and it's not ours, so someone else is grabbing it.
            return true;
        }
    }
    return false;
}


function MyController(hand, triggerAction) {
    this.hand = hand;
    if (this.hand === RIGHT_HAND) {
        this.getHandPosition = MyAvatar.getRightPalmPosition;
        this.getHandRotation = MyAvatar.getRightPalmRotation;
    } else {
        this.getHandPosition = MyAvatar.getLeftPalmPosition;
        this.getHandRotation = MyAvatar.getLeftPalmRotation;
    }

    var SPATIAL_CONTROLLERS_PER_PALM = 2;
    var TIP_CONTROLLER_OFFSET = 1;
    this.triggerAction = triggerAction;
    this.palm = SPATIAL_CONTROLLERS_PER_PALM * hand;
    this.tip = SPATIAL_CONTROLLERS_PER_PALM * hand + TIP_CONTROLLER_OFFSET;

    this.actionID = null; // action this script created...
    this.grabbedEntity = null; // on this entity.
    this.grabbedVelocity = ZERO_VEC; // rolling average of held object's velocity
    this.state = STATE_OFF;
    this.pointer = null; // entity-id of line object
    this.triggerValue = 0; // rolling average of trigger value

    var _this = this;

    this.update = function() {

        this.updateSmoothedTrigger();

        switch (this.state) {
            case STATE_OFF:
                this.off();
                this.touchTest();
                break;
            case STATE_SEARCHING:
                this.search();
                break;
            case STATE_DISTANCE_HOLDING:
                this.distanceHolding();
                break;
            case STATE_CONTINUE_DISTANCE_HOLDING:
                this.continueDistanceHolding();
                break;
            case STATE_NEAR_GRABBING:
                this.nearGrabbing();
                break;
            case STATE_CONTINUE_NEAR_GRABBING:
                this.continueNearGrabbing();
                break;
            case STATE_NEAR_GRABBING_NON_COLLIDING:
                this.nearGrabbingNonColliding();
                break;
            case STATE_CONTINUE_NEAR_GRABBING_NON_COLLIDING:
                this.continueNearGrabbingNonColliding();
                break;
            case STATE_FAR_GRABBING_NON_COLLIDING:
                this.farGrabbingNonColliding();
                break;
            case STATE_CONTINUE_FAR_GRABBING_NON_COLLIDING:
                this.continueFarGrabbingNonColliding();
                break;
            case STATE_RELEASE:
                this.release();
                break;
        }
    };

    this.setState = function(newState) {
        // print("STATE: " + this.state + " --> " + newState);
        this.state = newState;
    }


    this.lineOn = function(closePoint, farPoint, color) {
        // draw a line
        if (this.pointer === null) {
            this.pointer = Entities.addEntity({
                type: "Line",
                name: "pointer",
                dimensions: LINE_ENTITY_DIMENSIONS,
                visible: true,
                position: closePoint,
                linePoints: [ZERO_VEC, farPoint],
                color: color,
                lifetime: LIFETIME
            });
        } else {
            Entities.editEntity(this.pointer, {
                position: closePoint,
                linePoints: [ZERO_VEC, farPoint],
                color: color,
                lifetime: (Date.now() - startTime) / MSEC_PER_SEC + LIFETIME
            });
        }

    };

    this.lineOff = function() {
        if (this.pointer !== null) {
            Entities.deleteEntity(this.pointer);
        }
        this.pointer = null;
    };

    this.updateSmoothedTrigger = function() {
        var triggerValue = Controller.getActionValue(this.triggerAction);
        // smooth out trigger value
        this.triggerValue = (this.triggerValue * TRIGGER_SMOOTH_RATIO) +
            (triggerValue * (1.0 - TRIGGER_SMOOTH_RATIO));
    }

    this.triggerSmoothedSqueezed = function() {
        return this.triggerValue > TRIGGER_ON_VALUE;
    };

    this.triggerSmoothedReleased = function() {
        return this.triggerValue < TRIGGER_OFF_VALUE;
    };

    this.triggerSqueezed = function() {
        var triggerValue = Controller.getActionValue(this.triggerAction);
        return triggerValue > TRIGGER_ON_VALUE;
    };

    this.off = function() {
        if (this.triggerSmoothedSqueezed()) {
            this.lastPickTime = 0;
            this.setState(STATE_SEARCHING);
            return;
        }
    }

    this.search = function() {
        if (this.triggerSmoothedReleased()) {
            this.setState(STATE_RELEASE);
            return;
        }

        // the trigger is being pressed, do a ray test
        var handPosition = this.getHandPosition();
        var pickRay = {
            origin: handPosition,
            direction: Quat.getUp(this.getHandRotation())
        };

        this.lineOn(pickRay.origin, Vec3.multiply(pickRay.direction, LINE_LENGTH), NO_INTERSECT_COLOR);

<<<<<<< HEAD
        var defaultGrabbableData = {
            grabbable: true
        };

        // don't pick 60x per second.  do this check after updating the line so it's not jumpy.
        var now = Date.now();
        if (now - this.lastPickTime < MSECS_PER_SEC / PICKS_PER_SECOND_PER_HAND) {
            return;
        }
        this.lastPickTime = now;

=======
>>>>>>> 69d6e5d2
        var intersection = Entities.findRayIntersection(pickRay, true);
        if (intersection.intersects && intersection.properties.locked === 0) {
            // the ray is intersecting something we can move.
            var handControllerPosition = Controller.getSpatialControlPosition(this.palm);
            var intersectionDistance = Vec3.distance(handControllerPosition, intersection.intersection);
            this.grabbedEntity = intersection.entityID;

            var grabbableData = getEntityCustomData(GRABBABLE_DATA_KEY, intersection.entityID, DEFAULT_GRABBABLE_DATA);
            if (grabbableData.grabbable === false) {
                this.grabbedEntity = null;
                return;
            }
            if (intersectionDistance < NEAR_PICK_MAX_DISTANCE) {
                // the hand is very close to the intersected object.  go into close-grabbing mode.
                if (intersection.properties.collisionsWillMove === 1) {
                    this.setState(STATE_NEAR_GRABBING);
                } else {
                    this.setState(STATE_NEAR_GRABBING_NON_COLLIDING);
                }
            } else {
                // don't allow two people to distance grab the same object
                if (entityIsGrabbedByOther(intersection.entityID)) {
                    this.grabbedEntity = null;
                } else {
                    // the hand is far from the intersected object.  go into distance-holding mode
                    if (intersection.properties.collisionsWillMove === 1) {
                        this.setState(STATE_DISTANCE_HOLDING);
                    } else {
                        this.setState(STATE_FAR_GRABBING_NON_COLLIDING);
                    }
                }
            }
        } else {
            // forward ray test failed, try sphere test.
            var nearbyEntities = Entities.findEntities(handPosition, GRAB_RADIUS);
            var minDistance = GRAB_RADIUS;
            var i, props, distance;

            for (i = 0; i < nearbyEntities.length; i++) {

                var grabbableData = getEntityCustomData(GRABBABLE_DATA_KEY, nearbyEntities[i], DEFAULT_GRABBABLE_DATA);
                if (grabbableData.grabbable === false) {
                    return;
                }

                props = Entities.getEntityProperties(nearbyEntities[i], ["position", "name", "collisionsWillMove", "locked"]);

                distance = Vec3.distance(props.position, handPosition);
                if (distance < minDistance && props.name !== "pointer") {
                    this.grabbedEntity = nearbyEntities[i];
                    minDistance = distance;
                }
            }
            if (this.grabbedEntity === null) {
                // this.lineOn(pickRay.origin, Vec3.multiply(pickRay.direction, LINE_LENGTH), NO_INTERSECT_COLOR);
            } else if (props.locked === 0 && props.collisionsWillMove === 1) {
                this.setState(STATE_NEAR_GRABBING);
            } else if (props.collisionsWillMove === 0) {
                // We have grabbed a non-physical object, so we want to trigger a non-colliding event as opposed to a grab event
                this.setState(STATE_NEAR_GRABBING_NON_COLLIDING);
            }
        }
    };

    this.distanceHolding = function() {

        var handControllerPosition = Controller.getSpatialControlPosition(this.palm);
        var handRotation = Quat.multiply(MyAvatar.orientation, Controller.getSpatialControlRawRotation(this.palm));
        var grabbedProperties = Entities.getEntityProperties(this.grabbedEntity, ["position", "rotation",
                                                                                  "gravity", "ignoreForCollisions"]);

        // add the action and initialize some variables
        this.currentObjectPosition = grabbedProperties.position;
        this.currentObjectRotation = grabbedProperties.rotation;
        this.currentObjectTime = Date.now();
        this.handPreviousPosition = handControllerPosition;
        this.handPreviousRotation = handRotation;

        this.actionID = NULL_ACTION_ID;
        this.actionID = Entities.addAction("spring", this.grabbedEntity, {
            targetPosition: this.currentObjectPosition,
            linearTimeScale: DISTANCE_HOLDING_ACTION_TIMEFRAME,
            targetRotation: this.currentObjectRotation,
            angularTimeScale: DISTANCE_HOLDING_ACTION_TIMEFRAME,
            tag: getTag(),
            lifetime: ACTION_LIFETIME
        });
        if (this.actionID === NULL_ACTION_ID) {
            this.actionID = null;
        }

        if (this.actionID !== null) {
            this.setState(STATE_CONTINUE_DISTANCE_HOLDING);
            this.activateEntity(this.grabbedEntity, grabbedProperties);
            if (this.hand === RIGHT_HAND) {
                Entities.callEntityMethod(this.grabbedEntity, "setRightHand");
            } else {
                Entities.callEntityMethod(this.grabbedEntity, "setLeftHand");
            }
            Entities.callEntityMethod(this.grabbedEntity, "startDistantGrab");
        }

        this.currentAvatarPosition = MyAvatar.position;
        this.currentAvatarOrientation = MyAvatar.orientation;

    };

    this.continueDistanceHolding = function() {
        if (this.triggerSmoothedReleased()) {
            this.setState(STATE_RELEASE);
            return;
        }

        var handPosition = this.getHandPosition();
        var handControllerPosition = Controller.getSpatialControlPosition(this.palm);
        var handRotation = Quat.multiply(MyAvatar.orientation, Controller.getSpatialControlRawRotation(this.palm));
        var grabbedProperties = Entities.getEntityProperties(this.grabbedEntity, ["position", "rotation"]);

        this.lineOn(handPosition, Vec3.subtract(grabbedProperties.position, handPosition), INTERSECT_COLOR);

        // the action was set up on a previous call.  update the targets.
        var radius = Math.max(Vec3.distance(this.currentObjectPosition, handControllerPosition) * DISTANCE_HOLDING_RADIUS_FACTOR, DISTANCE_HOLDING_RADIUS_FACTOR);

        // how far did avatar move this timestep?
        var currentPosition = MyAvatar.position;
        var avatarDeltaPosition = Vec3.subtract(currentPosition, this.currentAvatarPosition);
        this.currentAvatarPosition = currentPosition;

        // How far did the avatar turn this timestep?
        // Note:  The following code is too long because we need a Quat.quatBetween() function
        // that returns the minimum quaternion between two quaternions. 
        var currentOrientation = MyAvatar.orientation;
        if (Quat.dot(currentOrientation, this.currentAvatarOrientation) < 0.0) {
            var negativeCurrentOrientation = {
                x: -currentOrientation.x,
                y: -currentOrientation.y,
                z: -currentOrientation.z,
                w: -currentOrientation.w
            };
            var avatarDeltaOrientation = Quat.multiply(negativeCurrentOrientation, Quat.inverse(this.currentAvatarOrientation));
        } else {
            var avatarDeltaOrientation = Quat.multiply(currentOrientation, Quat.inverse(this.currentAvatarOrientation));
        }
        var handToAvatar = Vec3.subtract(handControllerPosition, this.currentAvatarPosition);
        var objectToAvatar = Vec3.subtract(this.currentObjectPosition, this.currentAvatarPosition);
        var handMovementFromTurning = Vec3.subtract(Quat.multiply(avatarDeltaOrientation, handToAvatar), handToAvatar);
        var objectMovementFromTurning = Vec3.subtract(Quat.multiply(avatarDeltaOrientation, objectToAvatar), objectToAvatar);
        this.currentAvatarOrientation = currentOrientation;

        // how far did hand move this timestep?
        var handMoved = Vec3.subtract(handControllerPosition, this.handPreviousPosition);
        this.handPreviousPosition = handControllerPosition;

        //  magnify the hand movement but not the change from avatar movement & rotation
        handMoved = Vec3.subtract(handMoved, avatarDeltaPosition);
        handMoved = Vec3.subtract(handMoved, handMovementFromTurning);
        var superHandMoved = Vec3.multiply(handMoved, radius);

        //  Move the object by the magnified amount and then by amount from avatar movement & rotation
        var newObjectPosition = Vec3.sum(this.currentObjectPosition, superHandMoved);
        newObjectPosition = Vec3.sum(newObjectPosition, avatarDeltaPosition);
        newObjectPosition = Vec3.sum(newObjectPosition, objectMovementFromTurning);

        var deltaPosition = Vec3.subtract(newObjectPosition, this.currentObjectPosition); // meters
        var now = Date.now();
        var deltaTime = (now - this.currentObjectTime) / MSEC_PER_SEC; // convert to seconds
        this.computeReleaseVelocity(deltaPosition, deltaTime, false);

        this.currentObjectPosition = newObjectPosition;
        this.currentObjectTime = now;

        // this doubles hand rotation
        var handChange = Quat.multiply(Quat.slerp(this.handPreviousRotation, handRotation, DISTANCE_HOLDING_ROTATION_EXAGGERATION_FACTOR), Quat.inverse(this.handPreviousRotation));
        this.handPreviousRotation = handRotation;
        this.currentObjectRotation = Quat.multiply(handChange, this.currentObjectRotation);

        Entities.callEntityMethod(this.grabbedEntity, "continueDistantGrab");

        Entities.updateAction(this.grabbedEntity, this.actionID, {
            targetPosition: this.currentObjectPosition,
            linearTimeScale: DISTANCE_HOLDING_ACTION_TIMEFRAME,
            targetRotation: this.currentObjectRotation,
            angularTimeScale: DISTANCE_HOLDING_ACTION_TIMEFRAME,
            lifetime: ACTION_LIFETIME
        });
    };

    this.nearGrabbing = function() {

        if (this.triggerSmoothedReleased()) {
            this.setState(STATE_RELEASE);
            return;
        }

        this.lineOff();

        var grabbedProperties = Entities.getEntityProperties(this.grabbedEntity, 
                                                             ["position", "rotation", "gravity", "ignoreForCollisions"]);
        this.activateEntity(this.grabbedEntity, grabbedProperties);

        var handRotation = this.getHandRotation();
        var handPosition = this.getHandPosition();

        var objectRotation = grabbedProperties.rotation;
        var offsetRotation = Quat.multiply(Quat.inverse(handRotation), objectRotation);

        var currentObjectPosition = grabbedProperties.position;
        var offset = Vec3.subtract(currentObjectPosition, handPosition);
        var offsetPosition = Vec3.multiplyQbyV(Quat.inverse(Quat.multiply(handRotation, offsetRotation)), offset);

        this.actionID = NULL_ACTION_ID;
        this.actionID = Entities.addAction("kinematic-hold", this.grabbedEntity, {
            hand: this.hand === RIGHT_HAND ? "right" : "left",
            timeScale: NEAR_GRABBING_ACTION_TIMEFRAME,
            relativePosition: offsetPosition,
            relativeRotation: offsetRotation,
            lifetime: ACTION_LIFETIME
        });
        if (this.actionID === NULL_ACTION_ID) {
            this.actionID = null;
        } else {
            this.setState(STATE_CONTINUE_NEAR_GRABBING);
            if (this.hand === RIGHT_HAND) {
                Entities.callEntityMethod(this.grabbedEntity, "setRightHand");
            } else {
                Entities.callEntityMethod(this.grabbedEntity, "setLeftHand");
            }
            Entities.callEntityMethod(this.grabbedEntity, "startNearGrab");

        }

        this.currentHandControllerTipPosition = Controller.getSpatialControlPosition(this.tip);

        this.currentObjectTime = Date.now();
    };

    this.continueNearGrabbing = function() {
        if (this.triggerSmoothedReleased()) {
            this.setState(STATE_RELEASE);
            return;
        }

        // Keep track of the fingertip velocity to impart when we release the object
        // Note that the idea of using a constant 'tip' velocity regardless of the 
        // object's actual held offset is an idea intended to make it easier to throw things:
        // Because we might catch something or transfer it between hands without a good idea 
        // of it's actual offset, let's try imparting a velocity which is at a fixed radius
        // from the palm.

        var handControllerPosition = Controller.getSpatialControlPosition(this.tip);
        var now = Date.now();

        var deltaPosition = Vec3.subtract(handControllerPosition, this.currentHandControllerTipPosition); // meters
        var deltaTime = (now - this.currentObjectTime) / MSEC_PER_SEC; // convert to seconds
        this.computeReleaseVelocity(deltaPosition, deltaTime, true);

        this.currentHandControllerTipPosition = handControllerPosition;
        this.currentObjectTime = now;
        Entities.callEntityMethod(this.grabbedEntity, "continueNearGrab");

        Entities.updateAction(this.grabbedEntity, this.actionID, {
            lifetime: ACTION_LIFETIME
        });
    };

    this.nearGrabbingNonColliding = function() {
        if (this.triggerSmoothedReleased()) {
            this.setState(STATE_RELEASE);
            return;
        }
        if (this.hand === RIGHT_HAND) {
            Entities.callEntityMethod(this.grabbedEntity, "setRightHand");
        } else {
            Entities.callEntityMethod(this.grabbedEntity, "setLeftHand");
        }
        Entities.callEntityMethod(this.grabbedEntity, "startNearGrabNonColliding");
        this.setState(STATE_CONTINUE_NEAR_GRABBING_NON_COLLIDING);
    };

    this.farGrabbingNonColliding = function() {
        if (this.triggerSmoothedReleased()) {
            this.setState(STATE_RELEASE);
            return;
        }

        if (this.hand === RIGHT_HAND) {
            Entities.callEntityMethod(this.grabbedEntity, "setRightHand");
        } else {
            Entities.callEntityMethod(this.grabbedEntity, "setLeftHand");
        }
        Entities.callEntityMethod(this.grabbedEntity, "startFarGrabNonColliding");
        this.setState(STATE_CONTINUE_FAR_GRABBING_NON_COLLIDING);
    };

    this.continueNearGrabbingNonColliding = function() {
        if (this.triggerSmoothedReleased()) {
            this.setState(STATE_RELEASE);
            return;
        }

        Entities.callEntityMethod(this.grabbedEntity, "continueNearGrabbingNonColliding");
    };

    this.continueFarGrabbingNonColliding = function() {
        if (this.triggerSmoothedReleased()) {
            this.setState(STATE_RELEASE);
            return;
        }

        var handPosition = this.getHandPosition();
        var pickRay = {
            origin: handPosition,
            direction: Quat.getUp(this.getHandRotation())
        };

        this.lineOn(pickRay.origin, Vec3.multiply(pickRay.direction, LINE_LENGTH), NO_INTERSECT_COLOR);
        Entities.callEntityMethod(this.grabbedEntity, "continueFarGrabbingNonColliding");
    };

    _this.allTouchedIDs = {};
    this.touchTest = function() {
        var maxDistance = 0.05;
        var leftHandPosition = MyAvatar.getLeftPalmPosition();
        var rightHandPosition = MyAvatar.getRightPalmPosition();
        var leftEntities = Entities.findEntities(leftHandPosition, maxDistance);
        var rightEntities = Entities.findEntities(rightHandPosition, maxDistance);
        var ids = [];

        if (leftEntities.length !== 0) {
            leftEntities.forEach(function(entity) {
                ids.push(entity);
            });

        }

        if (rightEntities.length !== 0) {
            rightEntities.forEach(function(entity) {
                ids.push(entity);
            });
        }

        ids.forEach(function(id) {

            var props = Entities.getEntityProperties(id, ["boundingBox", "name"]);
            if (props.name === 'pointer') {
                return;
            } else {
                var entityMinPoint = props.boundingBox.brn;
                var entityMaxPoint = props.boundingBox.tfl;
                var leftIsTouching = pointInExtents(leftHandPosition, entityMinPoint, entityMaxPoint);
                var rightIsTouching = pointInExtents(rightHandPosition, entityMinPoint, entityMaxPoint);

                if ((leftIsTouching || rightIsTouching) && _this.allTouchedIDs[id] === undefined) {
                    // we haven't been touched before, but either right or left is touching us now
                    _this.allTouchedIDs[id] = true;
                    _this.startTouch(id);
                } else if ((leftIsTouching || rightIsTouching) && _this.allTouchedIDs[id] === true) {
                    // we have been touched before and are still being touched
                    // continue touch
                    _this.continueTouch(id);
                } else if (_this.allTouchedIDs[id] === true) {
                    delete _this.allTouchedIDs[id];
                    _this.stopTouch(id);

                } else {
                    //we are in another state
                    return;
                }
            }

        });

    };

    this.startTouch = function(entityID) {
        Entities.callEntityMethod(entityID, "startTouch");
    };

    this.continueTouch = function(entityID) {
        Entities.callEntityMethod(entityID, "continueTouch");
    };

    this.stopTouch = function(entityID) {
        Entities.callEntityMethod(entityID, "stopTouch");
    };

    this.computeReleaseVelocity = function(deltaPosition, deltaTime, useMultiplier) {
        if (deltaTime > 0.0 && !vec3equal(deltaPosition, ZERO_VEC)) {
            var grabbedVelocity = Vec3.multiply(deltaPosition, 1.0 / deltaTime);
            // don't update grabbedVelocity if the trigger is off.  the smoothing of the trigger
            // value would otherwise give the held object time to slow down.
            if (this.triggerSqueezed()) {
                this.grabbedVelocity =
                    Vec3.sum(Vec3.multiply(this.grabbedVelocity, (1.0 - NEAR_GRABBING_VELOCITY_SMOOTH_RATIO)),
                        Vec3.multiply(grabbedVelocity, NEAR_GRABBING_VELOCITY_SMOOTH_RATIO));
            }

            if (useMultiplier) {
                this.grabbedVelocity = Vec3.multiply(this.grabbedVelocity, RELEASE_VELOCITY_MULTIPLIER);
            }
        }
    };

    this.release = function() {

        this.lineOff();

        if (this.grabbedEntity !== null) {
            if (this.actionID !== null) {
                Entities.deleteAction(this.grabbedEntity, this.actionID);
            }
            Entities.callEntityMethod(this.grabbedEntity, "releaseGrab");
        }

        // the action will tend to quickly bring an object's velocity to zero.  now that
        // the action is gone, set the objects velocity to something the holder might expect.
        Entities.editEntity(this.grabbedEntity, {
            velocity: this.grabbedVelocity
        });
        this.deactivateEntity(this.grabbedEntity);

        this.grabbedVelocity = ZERO_VEC;
        this.grabbedEntity = null;
        this.actionID = null;
        this.setState(STATE_OFF);
    };

    this.cleanup = function() {
        this.release();
    };

    this.activateEntity = function(entityID, grabbedProperties) {
        var grabbableData = getEntityCustomData(GRABBABLE_DATA_KEY, entityID, DEFAULT_GRABBABLE_DATA);
        var invertSolidWhileHeld = grabbableData["invertSolidWhileHeld"];
        var data = getEntityCustomData(GRAB_USER_DATA_KEY, entityID, {});
        data["activated"] = true;
        data["avatarId"] = MyAvatar.sessionUUID;
        data["refCount"] = data["refCount"] ? data["refCount"] + 1 : 1;
        // zero gravity and set ignoreForCollisions in a way that lets us put them back, after all grabs are done
        if (data["refCount"] == 1) {
            data["gravity"] = grabbedProperties.gravity;
            data["ignoreForCollisions"] = grabbedProperties.ignoreForCollisions;
            var whileHeldProperties = {gravity: {x:0, y:0, z:0}};
            if (invertSolidWhileHeld) {
                whileHeldProperties["ignoreForCollisions"] = ! grabbedProperties.ignoreForCollisions;
            }
            Entities.editEntity(entityID, whileHeldProperties);
        }
        setEntityCustomData(GRAB_USER_DATA_KEY, entityID, data);
        return data;
    };

    this.deactivateEntity = function(entityID) {
        var data = getEntityCustomData(GRAB_USER_DATA_KEY, entityID, {});
        if (data && data["refCount"]) {
            data["refCount"] = data["refCount"] - 1;
            if (data["refCount"] < 1) {
                Entities.editEntity(entityID, {
                    gravity: data["gravity"],
                    ignoreForCollisions: data["ignoreForCollisions"]
                });
                data = null;
            }
        } else {
            data = null;
        }
        setEntityCustomData(GRAB_USER_DATA_KEY, entityID, data);
    };
}

var rightController = new MyController(RIGHT_HAND, Controller.findAction("RIGHT_HAND_CLICK"));
var leftController = new MyController(LEFT_HAND, Controller.findAction("LEFT_HAND_CLICK"));

function update() {
    rightController.update();
    leftController.update();
}

function cleanup() {
    rightController.cleanup();
    leftController.cleanup();
}

Script.scriptEnding.connect(cleanup);
Script.update.connect(update);<|MERGE_RESOLUTION|>--- conflicted
+++ resolved
@@ -262,11 +262,6 @@
 
         this.lineOn(pickRay.origin, Vec3.multiply(pickRay.direction, LINE_LENGTH), NO_INTERSECT_COLOR);
 
-<<<<<<< HEAD
-        var defaultGrabbableData = {
-            grabbable: true
-        };
-
         // don't pick 60x per second.  do this check after updating the line so it's not jumpy.
         var now = Date.now();
         if (now - this.lastPickTime < MSECS_PER_SEC / PICKS_PER_SECOND_PER_HAND) {
@@ -274,8 +269,6 @@
         }
         this.lastPickTime = now;
 
-=======
->>>>>>> 69d6e5d2
         var intersection = Entities.findRayIntersection(pickRay, true);
         if (intersection.intersects && intersection.properties.locked === 0) {
             // the ray is intersecting something we can move.
