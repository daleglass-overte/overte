//  hydraGrab.js
//  examples
//
//  Created by Eric Levin on  9/2/15
//  Additions by James B. Pollack @imgntn on 9/24/2015
//  Copyright 2015 High Fidelity, Inc.
//
//  Grabs physically moveable entities with hydra-like controllers; it works for either near or far objects.
//
//  Distributed under the Apache License, Version 2.0.
//  See the accompanying file LICENSE or http://www.apache.org/licenses/LICENSE-2.0.html
/*global print, MyAvatar, Entities, AnimationCache, SoundCache, Scene, Camera, Overlays, Audio, HMD, AvatarList, AvatarManager, Controller, UndoStack, Window, Account, GlobalServices, Script, ScriptDiscoveryService, LODManager, Menu, Vec3, Quat, AudioDevice, Paths, Clipboard, Settings, XMLHttpRequest, randFloat, randInt, pointInExtents, vec3equal, setEntityCustomData, getEntityCustomData */

Script.include("../libraries/utils.js");

/////////////////////////////////////////////////////////////////
//
// these tune time-averaging and "on" value for analog trigger
//

var TRIGGER_SMOOTH_RATIO = 0.1; // 0.0 disables smoothing of trigger value
var TRIGGER_ON_VALUE = 0.4;
var TRIGGER_OFF_VALUE = 0.15;

/////////////////////////////////////////////////////////////////
//
// distant manipulation
//

var DISTANCE_HOLDING_RADIUS_FACTOR = 5; // multiplied by distance between hand and object
var DISTANCE_HOLDING_ACTION_TIMEFRAME = 0.1; // how quickly objects move to their new position
var DISTANCE_HOLDING_ROTATION_EXAGGERATION_FACTOR = 2.0; // object rotates this much more than hand did
var NO_INTERSECT_COLOR = { red: 10, green: 10, blue: 255}; // line color when pick misses
var INTERSECT_COLOR = { red: 250, green: 10, blue: 10}; // line color when pick hits
var LINE_ENTITY_DIMENSIONS = { x: 1000, y: 1000, z: 1000};
var LINE_LENGTH = 500;


/////////////////////////////////////////////////////////////////
//
// near grabbing
//

var GRAB_RADIUS = 0.3; // if the ray misses but an object is this close, it will still be selected
var NEAR_GRABBING_ACTION_TIMEFRAME = 0.05; // how quickly objects move to their new position
var NEAR_GRABBING_VELOCITY_SMOOTH_RATIO = 1.0; // adjust time-averaging of held object's velocity.  1.0 to disable.
var NEAR_PICK_MAX_DISTANCE = 0.6; // max length of pick-ray for close grabbing to be selected
var RELEASE_VELOCITY_MULTIPLIER = 1.5; // affects throwing things

/////////////////////////////////////////////////////////////////
//
// other constants
//

var RIGHT_HAND = 1;
var LEFT_HAND = 0;

var ZERO_VEC = {
    x: 0,
    y: 0,
    z: 0
};
var NULL_ACTION_ID = "{00000000-0000-0000-000000000000}";
var MSEC_PER_SEC = 1000.0;

// these control how long an abandoned pointer line will hang around
var startTime = Date.now();
var LIFETIME = 10;
var ACTION_LIFETIME = 10; // seconds

// states for the state machine
var STATE_OFF = 0;
var STATE_SEARCHING = 1;
var STATE_DISTANCE_HOLDING = 2;
var STATE_CONTINUE_DISTANCE_HOLDING = 3;
var STATE_NEAR_GRABBING = 4;
var STATE_CONTINUE_NEAR_GRABBING = 5;
var STATE_NEAR_GRABBING_NON_COLLIDING = 6;
var STATE_CONTINUE_NEAR_GRABBING_NON_COLLIDING = 7;
var STATE_RELEASE = 8;

var GRAB_USER_DATA_KEY = "grabKey";
var GRABBABLE_DATA_KEY = "grabbableKey";

function getTag() {
    return "grab-" + MyAvatar.sessionUUID;
}

function entityIsGrabbedByOther(entityID) {
    // by convention, a distance grab sets the tag of its action to be grab-*owner-session-id*.
    var actionIDs = Entities.getActionIDs(entityID);
    for (var actionIndex = 0; actionIndex < actionIDs.length; actionIndex++) {
        var actionID = actionIDs[actionIndex];
        var actionArguments = Entities.getActionArguments(entityID, actionID);
        var tag = actionArguments["tag"];
        if (tag == getTag()) {
            // we see a grab-*uuid* shaped tag, but it's our tag, so that's okay.
            continue;
        }
        if (tag.slice(0, 5) == "grab-") {
            // we see a grab-*uuid* shaped tag and it's not ours, so someone else is grabbing it.
            return true;
        }
    }
    return false;
}


function MyController(hand, triggerAction) {
    this.hand = hand;
    if (this.hand === RIGHT_HAND) {
        this.getHandPosition = MyAvatar.getRightPalmPosition;
        this.getHandRotation = MyAvatar.getRightPalmRotation;
    } else {
        this.getHandPosition = MyAvatar.getLeftPalmPosition;
        this.getHandRotation = MyAvatar.getLeftPalmRotation;
    }

    var SPATIAL_CONTROLLERS_PER_PALM = 2;
    var TIP_CONTROLLER_OFFSET = 1;
    this.triggerAction = triggerAction;
    this.palm = SPATIAL_CONTROLLERS_PER_PALM * hand;
    this.tip = SPATIAL_CONTROLLERS_PER_PALM * hand + TIP_CONTROLLER_OFFSET; 

    this.actionID = null; // action this script created...
    this.grabbedEntity = null; // on this entity.
    this.grabbedVelocity = ZERO_VEC; // rolling average of held object's velocity
    this.state = STATE_OFF;
    this.pointer = null; // entity-id of line object
    this.triggerValue = 0; // rolling average of trigger value

    var _this = this;

    this.update = function() {

        this.updateSmoothedTrigger();

        switch (this.state) {
            case STATE_OFF:
                this.off();
                this.touchTest();
                break;
            case STATE_SEARCHING:
                this.search();
                break;
            case STATE_DISTANCE_HOLDING:
                this.distanceHolding();
                break;
            case STATE_CONTINUE_DISTANCE_HOLDING:
                this.continueDistanceHolding();
                break;
            case STATE_NEAR_GRABBING:
                this.nearGrabbing();
                break;
            case STATE_CONTINUE_NEAR_GRABBING:
                this.continueNearGrabbing();
                break;
            case STATE_NEAR_GRABBING_NON_COLLIDING:
                this.nearGrabbingNonColliding();
                break;
            case STATE_CONTINUE_NEAR_GRABBING_NON_COLLIDING:
                this.continueNearGrabbingNonColliding();
                break;
            case STATE_RELEASE:
                this.release();
                break;
        }
    };

    this.setState = function(newState) {
        // print("STATE: " + this.state + " --> " + newState);
        this.state = newState;
    }


    this.lineOn = function(closePoint, farPoint, color) {
        // draw a line
        if (this.pointer === null) {
            this.pointer = Entities.addEntity({
                type: "Line",
                name: "pointer",
                dimensions: LINE_ENTITY_DIMENSIONS,
                visible: true,
                position: closePoint,
                linePoints: [ZERO_VEC, farPoint],
                color: color,
                lifetime: LIFETIME
            });
        } else {
            Entities.editEntity(this.pointer, {
                position: closePoint,
                linePoints: [ZERO_VEC, farPoint],
                color: color,
                lifetime: (Date.now() - startTime) / MSEC_PER_SEC + LIFETIME
            });
        }

    };

    this.lineOff = function() {
        if (this.pointer !== null) {
            Entities.deleteEntity(this.pointer);
        }
        this.pointer = null;
    };

    this.updateSmoothedTrigger = function() {
        var triggerValue = Controller.getActionValue(this.triggerAction);
        // smooth out trigger value
        this.triggerValue = (this.triggerValue * TRIGGER_SMOOTH_RATIO) +
            (triggerValue * (1.0 - TRIGGER_SMOOTH_RATIO));
    }
    
    this.triggerSmoothedSqueezed = function() {
        return this.triggerValue > TRIGGER_ON_VALUE;
    };

    this.triggerSmoothedReleased = function() {
        return this.triggerValue < TRIGGER_OFF_VALUE;
    };

    this.triggerSqueezed = function() {
        var triggerValue = Controller.getActionValue(this.triggerAction);
        return triggerValue > TRIGGER_ON_VALUE;
    };

    this.off = function() {
        if (this.triggerSmoothedSqueezed()) {
            this.setState(STATE_SEARCHING);
            return;
        }
    }

    this.search = function() {
        if (this.triggerSmoothedReleased()) {
            this.setState(STATE_RELEASE);
            return;
        }

        // the trigger is being pressed, do a ray test
        var handPosition = this.getHandPosition();
        var pickRay = {
            origin: handPosition,
            direction: Quat.getUp(this.getHandRotation())
        };

        this.lineOn(pickRay.origin, Vec3.multiply(pickRay.direction, LINE_LENGTH), NO_INTERSECT_COLOR);

        var defaultGrabbableData = {
            grabbable: true
        };

        var intersection = Entities.findRayIntersection(pickRay, true);
        if (intersection.intersects &&
            intersection.properties.collisionsWillMove === 1 &&
            intersection.properties.locked === 0) {
            // the ray is intersecting something we can move.
            var handControllerPosition = Controller.getSpatialControlPosition(this.palm);
            var intersectionDistance = Vec3.distance(handControllerPosition, intersection.intersection);
            this.grabbedEntity = intersection.entityID;

            var grabbableData = getEntityCustomData(GRABBABLE_DATA_KEY, intersection.entityID, defaultGrabbableData);
            if (grabbableData.grabbable === false) {
                this.grabbedEntity = null;
                return;
            }
            if (intersectionDistance < NEAR_PICK_MAX_DISTANCE) {
                // the hand is very close to the intersected object.  go into close-grabbing mode.
                this.setState(STATE_NEAR_GRABBING);
            } else {
                // don't allow two people to distance grab the same object
                if (entityIsGrabbedByOther(intersection.entityID)) {
                    this.grabbedEntity = null;
                } else {
                    // the hand is far from the intersected object.  go into distance-holding mode
                    this.setState(STATE_DISTANCE_HOLDING);
                }
            }
        } else {
            // forward ray test failed, try sphere test.
            var nearbyEntities = Entities.findEntities(handPosition, GRAB_RADIUS);
            var minDistance = GRAB_RADIUS;
            var i, props, distance;

            for (i = 0; i < nearbyEntities.length; i++) {

                var grabbableData = getEntityCustomData(GRABBABLE_DATA_KEY, nearbyEntities[i], defaultGrabbableData);
                if (grabbableData.grabbable === false) {
                    return;
                }

                props = Entities.getEntityProperties(nearbyEntities[i], ["position", "name", "collisionsWillMove", "locked"]);

                distance = Vec3.distance(props.position, handPosition);
                if (distance < minDistance && props.name !== "pointer") {
                    this.grabbedEntity = nearbyEntities[i];
                    minDistance = distance;
                }
            }
            if (this.grabbedEntity === null) {
                // this.lineOn(pickRay.origin, Vec3.multiply(pickRay.direction, LINE_LENGTH), NO_INTERSECT_COLOR);
            } else if (props.locked === 0 && props.collisionsWillMove === 1) {
                this.setState(STATE_NEAR_GRABBING);
            } else if (props.collisionsWillMove === 0) {
                // We have grabbed a non-physical object, so we want to trigger a non-colliding event as opposed to a grab event
                this.setState(STATE_NEAR_GRABBING_NON_COLLIDING);
            }
        }
    };

    this.distanceHolding = function() {

        var handControllerPosition = Controller.getSpatialControlPosition(this.palm);
        var handRotation = Quat.multiply(MyAvatar.orientation, Controller.getSpatialControlRawRotation(this.palm));
        var grabbedProperties = Entities.getEntityProperties(this.grabbedEntity, ["position", "rotation"]);

        // add the action and initialize some variables
        this.currentObjectPosition = grabbedProperties.position;
        this.currentObjectRotation = grabbedProperties.rotation;
        this.currentObjectTime = Date.now();
        this.handPreviousPosition = handControllerPosition;
        this.handPreviousRotation = handRotation;

        this.actionID = NULL_ACTION_ID;
        this.actionID = Entities.addAction("spring", this.grabbedEntity, {
            targetPosition: this.currentObjectPosition,
            linearTimeScale: DISTANCE_HOLDING_ACTION_TIMEFRAME,
            targetRotation: this.currentObjectRotation,
            angularTimeScale: DISTANCE_HOLDING_ACTION_TIMEFRAME,
            tag: getTag(),
            lifetime: ACTION_LIFETIME
        });
        if (this.actionID === NULL_ACTION_ID) {
            this.actionID = null;
        }

        if (this.actionID !== null) {
            this.setState(STATE_CONTINUE_DISTANCE_HOLDING);
            this.activateEntity(this.grabbedEntity);
            if (this.hand === RIGHT_HAND) {
                Entities.callEntityMethod(this.grabbedEntity, "setRightHand");
            } else {
                Entities.callEntityMethod(this.grabbedEntity, "setLeftHand");
            }
            Entities.callEntityMethod(this.grabbedEntity, "startDistantGrab");
        }

        this.currentAvatarPosition = MyAvatar.position;
        this.currentAvatarOrientation = MyAvatar.orientation;

    };

    this.continueDistanceHolding = function() {
        if (this.triggerSmoothedReleased()) {
            this.setState(STATE_RELEASE);
            return;
        }

        var handPosition = this.getHandPosition();
        var handControllerPosition = Controller.getSpatialControlPosition(this.palm);
        var handRotation = Quat.multiply(MyAvatar.orientation, Controller.getSpatialControlRawRotation(this.palm));
        var grabbedProperties = Entities.getEntityProperties(this.grabbedEntity, ["position", "rotation"]);

        this.lineOn(handPosition, Vec3.subtract(grabbedProperties.position, handPosition), INTERSECT_COLOR);

        // the action was set up on a previous call.  update the targets.
        var radius = Math.max(Vec3.distance(this.currentObjectPosition, handControllerPosition) * DISTANCE_HOLDING_RADIUS_FACTOR, DISTANCE_HOLDING_RADIUS_FACTOR);

        // how far did avatar move this timestep?
        var currentPosition = MyAvatar.position;
        var avatarDeltaPosition = Vec3.subtract(currentPosition, this.currentAvatarPosition); 
        this.currentAvatarPosition = currentPosition;
        
        // How far did the avatar turn this timestep?
        // Note:  The following code is too long because we need a Quat.quatBetween() function
        // that returns the minimum quaternion between two quaternions. 
        var currentOrientation = MyAvatar.orientation;
        if (Quat.dot(currentOrientation, this.currentAvatarOrientation) < 0.0) {
            var negativeCurrentOrientation = { 
                x: -currentOrientation.x, 
                y: -currentOrientation.y, 
                z: -currentOrientation.z, 
                w: -currentOrientation.w 
            };
            var avatarDeltaOrientation = Quat.multiply(negativeCurrentOrientation, Quat.inverse(this.currentAvatarOrientation));
        } else {
            var avatarDeltaOrientation = Quat.multiply(currentOrientation, Quat.inverse(this.currentAvatarOrientation));
        }
        var handToAvatar = Vec3.subtract(handControllerPosition, this.currentAvatarPosition);
        var objectToAvatar = Vec3.subtract(this.currentObjectPosition, this.currentAvatarPosition);
        var handMovementFromTurning = Vec3.subtract(Quat.multiply(avatarDeltaOrientation, handToAvatar), handToAvatar); 
        var objectMovementFromTurning = Vec3.subtract(Quat.multiply(avatarDeltaOrientation, objectToAvatar), objectToAvatar); 
        this.currentAvatarOrientation = currentOrientation;

        // how far did hand move this timestep?
        var handMoved = Vec3.subtract(handControllerPosition, this.handPreviousPosition);
        this.handPreviousPosition = handControllerPosition;

        //  magnify the hand movement but not the change from avatar movement & rotation
        handMoved = Vec3.subtract(handMoved, avatarDeltaPosition);
        handMoved = Vec3.subtract(handMoved, handMovementFromTurning);
        var superHandMoved = Vec3.multiply(handMoved, radius);

        //  Move the object by the magnified amount and then by amount from avatar movement & rotation
        var newObjectPosition = Vec3.sum(this.currentObjectPosition, superHandMoved);
        newObjectPosition = Vec3.sum(newObjectPosition, avatarDeltaPosition);
        newObjectPosition = Vec3.sum(newObjectPosition, objectMovementFromTurning);

        var deltaPosition = Vec3.subtract(newObjectPosition, this.currentObjectPosition); // meters
        var now = Date.now();
        var deltaTime = (now - this.currentObjectTime) / MSEC_PER_SEC; // convert to seconds
        this.computeReleaseVelocity(deltaPosition, deltaTime, false);
        
        this.currentObjectPosition = newObjectPosition;
        this.currentObjectTime = now;

        // this doubles hand rotation
        var handChange = Quat.multiply(Quat.slerp(this.handPreviousRotation, handRotation, DISTANCE_HOLDING_ROTATION_EXAGGERATION_FACTOR), Quat.inverse(this.handPreviousRotation));
        this.handPreviousRotation = handRotation;
        this.currentObjectRotation = Quat.multiply(handChange, this.currentObjectRotation);

        Entities.callEntityMethod(this.grabbedEntity, "continueDistantGrab");

        Entities.updateAction(this.grabbedEntity, this.actionID, {
            targetPosition: this.currentObjectPosition,
            linearTimeScale: DISTANCE_HOLDING_ACTION_TIMEFRAME,
            targetRotation: this.currentObjectRotation,
            angularTimeScale: DISTANCE_HOLDING_ACTION_TIMEFRAME,
            lifetime: ACTION_LIFETIME
        });
    };

    this.nearGrabbing = function() {

        if (this.triggerSmoothedReleased()) {
            this.setState(STATE_RELEASE);
            return;
        }

        this.lineOff();

        this.activateEntity(this.grabbedEntity);

        var grabbedProperties = Entities.getEntityProperties(this.grabbedEntity, ["position", "rotation", "gravity"]);

        var handRotation = this.getHandRotation();
        var handPosition = this.getHandPosition();

        var objectRotation = grabbedProperties.rotation;
        var offsetRotation = Quat.multiply(Quat.inverse(handRotation), objectRotation);

        var currentObjectPosition = grabbedProperties.position;
        var offset = Vec3.subtract(currentObjectPosition, handPosition);
        var offsetPosition = Vec3.multiplyQbyV(Quat.inverse(Quat.multiply(handRotation, offsetRotation)), offset);

        this.saveGravity = grabbedProperties.gravity;
        Entities.editEntity(this.grabbedEntity, {gravity: {x:0, y:0, z:0}});

        this.actionID = NULL_ACTION_ID;
        this.actionID = Entities.addAction("kinematic-hold", this.grabbedEntity, {
            hand: this.hand === RIGHT_HAND ? "right" : "left",
            timeScale: NEAR_GRABBING_ACTION_TIMEFRAME,
            relativePosition: offsetPosition,
            relativeRotation: offsetRotation,
            lifetime: ACTION_LIFETIME
        });
        if (this.actionID === NULL_ACTION_ID) {
            this.actionID = null;
        } else {
            this.setState(STATE_CONTINUE_NEAR_GRABBING);
            if (this.hand === RIGHT_HAND) {
                Entities.callEntityMethod(this.grabbedEntity, "setRightHand");
            } else {
                Entities.callEntityMethod(this.grabbedEntity, "setLeftHand");
            }
            Entities.callEntityMethod(this.grabbedEntity, "startNearGrab");

        }

        this.currentHandControllerTipPosition = Controller.getSpatialControlPosition(this.tip);

        this.currentObjectTime = Date.now();
    };

    this.continueNearGrabbing = function() {
        if (this.triggerSmoothedReleased()) {
<<<<<<< HEAD
            this.state = STATE_RELEASE;
            Entities.editEntity(this.grabbedEntity, {gravity: this.saveGravity});
=======
            this.setState(STATE_RELEASE);
>>>>>>> 1ead2068
            return;
        }

        // Keep track of the fingertip velocity to impart when we release the object
        // Note that the idea of using a constant 'tip' velocity regardless of the 
        // object's actual held offset is an idea intended to make it easier to throw things:
        // Because we might catch something or transfer it between hands without a good idea 
        // of it's actual offset, let's try imparting a velocity which is at a fixed radius
        // from the palm.

        var handControllerPosition = Controller.getSpatialControlPosition(this.tip);
        var now = Date.now();

        var deltaPosition = Vec3.subtract(handControllerPosition, this.currentHandControllerTipPosition); // meters
        var deltaTime = (now - this.currentObjectTime) / MSEC_PER_SEC; // convert to seconds
        this.computeReleaseVelocity(deltaPosition, deltaTime, true);

        this.currentHandControllerTipPosition = handControllerPosition;
        this.currentObjectTime = now;
        Entities.callEntityMethod(this.grabbedEntity, "continueNearGrab");

        Entities.updateAction(this.grabbedEntity, this.actionID, {lifetime: ACTION_LIFETIME});
    };

    this.nearGrabbingNonColliding = function() {
        if (this.triggerSmoothedReleased()) {
            this.setState(STATE_RELEASE);
            return;
        }
        if (this.hand === RIGHT_HAND) {
            Entities.callEntityMethod(this.grabbedEntity, "setRightHand");
        } else {
            Entities.callEntityMethod(this.grabbedEntity, "setLeftHand");
        }
        Entities.callEntityMethod(this.grabbedEntity, "startNearGrabNonColliding");
        this.setState(STATE_CONTINUE_NEAR_GRABBING_NON_COLLIDING);
    };

    this.continueNearGrabbingNonColliding = function() {
        if (this.triggerSmoothedReleased()) {
            this.setState(STATE_RELEASE);
            return;
        }
        Entities.callEntityMethod(this.grabbedEntity, "continueNearGrabbingNonColliding");
    };

    _this.allTouchedIDs = {};
    this.touchTest = function() {
        var maxDistance = 0.05;
        var leftHandPosition = MyAvatar.getLeftPalmPosition();
        var rightHandPosition = MyAvatar.getRightPalmPosition();
        var leftEntities = Entities.findEntities(leftHandPosition, maxDistance);
        var rightEntities = Entities.findEntities(rightHandPosition, maxDistance);
        var ids = [];

        if (leftEntities.length !== 0) {
            leftEntities.forEach(function(entity) {
                ids.push(entity);
            });

        }

        if (rightEntities.length !== 0) {
            rightEntities.forEach(function(entity) {
                ids.push(entity);
            });
        }

        ids.forEach(function(id) {

            var props = Entities.getEntityProperties(id, ["boundingBox", "name"]);
            if (props.name === 'pointer') {
                return;
            } else {
                var entityMinPoint = props.boundingBox.brn;
                var entityMaxPoint = props.boundingBox.tfl;
                var leftIsTouching = pointInExtents(leftHandPosition, entityMinPoint, entityMaxPoint);
                var rightIsTouching = pointInExtents(rightHandPosition, entityMinPoint, entityMaxPoint);

                if ((leftIsTouching || rightIsTouching) && _this.allTouchedIDs[id] === undefined) {
                    // we haven't been touched before, but either right or left is touching us now
                    _this.allTouchedIDs[id] = true;
                    _this.startTouch(id);
                } else if ((leftIsTouching || rightIsTouching) && _this.allTouchedIDs[id] === true) {
                    // we have been touched before and are still being touched
                    // continue touch
                    _this.continueTouch(id);
                } else if (_this.allTouchedIDs[id] === true) {
                    delete _this.allTouchedIDs[id];
                    _this.stopTouch(id);

                } else {
                    //we are in another state
                    return;
                }
            }

        });

    };

    this.startTouch = function(entityID) {
        Entities.callEntityMethod(entityID, "startTouch");
    };

    this.continueTouch = function(entityID) {
        Entities.callEntityMethod(entityID, "continueTouch");
    };

    this.stopTouch = function(entityID) {
        Entities.callEntityMethod(entityID, "stopTouch");
    };

    this.computeReleaseVelocity = function(deltaPosition, deltaTime, useMultiplier) {
        if (deltaTime > 0.0 && !vec3equal(deltaPosition, ZERO_VEC)) {
            var grabbedVelocity = Vec3.multiply(deltaPosition, 1.0 / deltaTime);
            // don't update grabbedVelocity if the trigger is off.  the smoothing of the trigger
            // value would otherwise give the held object time to slow down.
            if (this.triggerSqueezed()) {
                this.grabbedVelocity =
                    Vec3.sum(Vec3.multiply(this.grabbedVelocity, (1.0 - NEAR_GRABBING_VELOCITY_SMOOTH_RATIO)),
                        Vec3.multiply(grabbedVelocity, NEAR_GRABBING_VELOCITY_SMOOTH_RATIO));
            }

            if (useMultiplier) {
                this.grabbedVelocity = Vec3.multiply(this.grabbedVelocity, RELEASE_VELOCITY_MULTIPLIER);
            }
        }
    };

    this.release = function() {

        this.lineOff();

        if (this.grabbedEntity !== null) {
            if(this.actionID !== null) {
              Entities.deleteAction(this.grabbedEntity, this.actionID);  
            }
            Entities.callEntityMethod(this.grabbedEntity, "releaseGrab");
        }

        // the action will tend to quickly bring an object's velocity to zero.  now that
        // the action is gone, set the objects velocity to something the holder might expect.
        Entities.editEntity(this.grabbedEntity, {
            velocity: this.grabbedVelocity
        });
        this.deactivateEntity(this.grabbedEntity);

        this.grabbedVelocity = ZERO_VEC;
        this.grabbedEntity = null;
        this.actionID = null;
        this.setState(STATE_OFF);
    };

    this.cleanup = function() {
        this.release();
    };

    this.activateEntity = function() {
        var data = {
            activated: true,
            avatarId: MyAvatar.sessionUUID
        };
        setEntityCustomData(GRAB_USER_DATA_KEY, this.grabbedEntity, data);
    };

    this.deactivateEntity = function() {
        var data = {
            activated: false,
            avatarId: null
        };
        setEntityCustomData(GRAB_USER_DATA_KEY, this.grabbedEntity, data);
    };
}

var rightController = new MyController(RIGHT_HAND, Controller.findAction("RIGHT_HAND_CLICK"));
var leftController = new MyController(LEFT_HAND, Controller.findAction("LEFT_HAND_CLICK"));

function update() {
    rightController.update();
    leftController.update();
}

function cleanup() {
    rightController.cleanup();
    leftController.cleanup();
}

Script.scriptEnding.connect(cleanup);
Script.update.connect(update);<|MERGE_RESOLUTION|>--- conflicted
+++ resolved
@@ -484,12 +484,8 @@
 
     this.continueNearGrabbing = function() {
         if (this.triggerSmoothedReleased()) {
-<<<<<<< HEAD
-            this.state = STATE_RELEASE;
+            this.setState(STATE_RELEASE);
             Entities.editEntity(this.grabbedEntity, {gravity: this.saveGravity});
-=======
-            this.setState(STATE_RELEASE);
->>>>>>> 1ead2068
             return;
         }
 
