--- conflicted
+++ resolved
@@ -558,21 +558,19 @@
             </div>
         </div>
 
-<<<<<<< HEAD
         <div class="property">
             <div class="label">Mass</div>
             <div class="value">
                 <input type='number' id="property-mass"></input>
             </div>
         </div>
-=======
-        <tr>
-            <td class="label">Density</td>
-            <td>
+
+        <div>
+            <div class="label">Density</div>
+            <div>
                 <input type='number' id="property-density"></input>
-            </td>
-        </tr>
->>>>>>> 048d1903
+            </div>
+        </div>
 
         <div class="property">
             <div class="label">Ignore For Collisions</div>
