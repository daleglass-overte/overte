<?xml version="1.0" encoding="utf-8"?>
<!DOCTYPE TS>
<TS version="2.1" language="en_US">
<context>
    <name>Application</name>
    <message>
        <location filename="src/Application.cpp" line="1380"/>
        <source>Export Voxels</source>
        <translation type="unfinished"></translation>
    </message>
    <message>
        <location filename="src/Application.cpp" line="1381"/>
        <source>Sparse Voxel Octree Files (*.svo)</source>
        <translation type="unfinished"></translation>
    </message>
    <message>
<<<<<<< HEAD
        <location filename="src/Application.cpp" line="3597"/>
=======
        <location filename="src/Application.cpp" line="3608"/>
>>>>>>> efcd07ff
        <source>Open Script</source>
        <translation type="unfinished"></translation>
    </message>
    <message>
<<<<<<< HEAD
        <location filename="src/Application.cpp" line="3598"/>
=======
        <location filename="src/Application.cpp" line="3609"/>
>>>>>>> efcd07ff
        <source>JavaScript Files (*.js)</source>
        <translation type="unfinished"></translation>
    </message>
</context>
<context>
    <name>ChatWindow</name>
    <message>
        <location filename="ui/chatWindow.ui" line="20"/>
        <location filename="../build/interface/ui_chatWindow.h" line="143"/>
        <source>Chat</source>
        <translation type="unfinished"></translation>
    </message>
    <message>
        <location filename="ui/chatWindow.ui" line="50"/>
        <location filename="../build/interface/ui_chatWindow.h" line="144"/>
        <source>Connecting to XMPP...</source>
        <translation type="unfinished"></translation>
    </message>
    <message>
        <location filename="ui/chatWindow.ui" line="71"/>
        <location filename="../build/interface/ui_chatWindow.h" line="145"/>
        <source> online now:</source>
        <translation type="unfinished"></translation>
    </message>
    <message numerus="yes">
        <location filename="src/ui/ChatWindow.cpp" line="128"/>
        <source>day</source>
        <translation>
            <numerusform>%n day</numerusform>
            <numerusform>%n days</numerusform>
        </translation>
    </message>
    <message numerus="yes">
        <location filename="src/ui/ChatWindow.cpp" line="128"/>
        <source>hour</source>
        <translation>
            <numerusform>%n hour</numerusform>
            <numerusform>%n hours</numerusform>
        </translation>
    </message>
    <message numerus="yes">
        <location filename="src/ui/ChatWindow.cpp" line="128"/>
        <source>minute</source>
        <translation>
            <numerusform>%n minute</numerusform>
            <numerusform>%n minutes</numerusform>
        </translation>
    </message>
    <message numerus="yes">
        <source>second</source>
        <translation type="vanished">
            <numerusform>%n second</numerusform>
            <numerusform>%n seconds</numerusform>
        </translation>
    </message>
    <message>
        <location filename="src/ui/ChatWindow.cpp" line="183"/>
        <source>%1 online now:</source>
        <translation type="unfinished"></translation>
    </message>
</context>
<context>
    <name>Dialog</name>
    <message>
        <location filename="ui/updateDialog.ui" line="20"/>
        <location filename="ui/updateDialog.ui" line="73"/>
        <location filename="../build/interface/ui_updateDialog.h" line="137"/>
        <location filename="../build/interface/ui_updateDialog.h" line="138"/>
        <source>Update Required</source>
        <translation type="unfinished"></translation>
    </message>
    <message>
        <location filename="ui/updateDialog.ui" line="129"/>
        <location filename="../build/interface/ui_updateDialog.h" line="140"/>
        <source>Download</source>
        <translation type="unfinished"></translation>
    </message>
    <message>
        <location filename="ui/updateDialog.ui" line="151"/>
        <location filename="../build/interface/ui_updateDialog.h" line="141"/>
        <source>Skip Version</source>
        <translation type="unfinished"></translation>
    </message>
    <message>
        <location filename="ui/updateDialog.ui" line="173"/>
        <location filename="../build/interface/ui_updateDialog.h" line="142"/>
        <source>Close</source>
        <translation type="unfinished"></translation>
    </message>
</context>
<context>
    <name>Menu</name>
    <message>
        <location filename="src/Menu.cpp" line="459"/>
        <source>Open .ini config file</source>
        <translation type="unfinished"></translation>
    </message>
    <message>
        <location filename="src/Menu.cpp" line="461"/>
        <location filename="src/Menu.cpp" line="473"/>
        <source>Text files (*.ini)</source>
        <translation type="unfinished"></translation>
    </message>
    <message>
        <location filename="src/Menu.cpp" line="471"/>
        <source>Save .ini config file</source>
        <translation type="unfinished"></translation>
    </message>
</context>
<context>
    <name>PreferencesDialog</name>
    <message>
        <location filename="ui/preferencesDialog.ui" line="90"/>
        <location filename="../build/interface/ui_preferencesDialog.h" line="618"/>
        <source>Cancel</source>
        <translation type="unfinished"></translation>
    </message>
    <message>
        <location filename="ui/preferencesDialog.ui" line="125"/>
        <location filename="../build/interface/ui_preferencesDialog.h" line="619"/>
        <source>Save all changes</source>
        <translation type="unfinished"></translation>
    </message>
    <message>
        <location filename="ui/preferencesDialog.ui" line="196"/>
        <location filename="ui/preferencesDialog.ui" line="573"/>
        <location filename="../build/interface/ui_preferencesDialog.h" line="620"/>
        <location filename="../build/interface/ui_preferencesDialog.h" line="629"/>
        <source>Avatar</source>
        <translation type="unfinished"></translation>
    </message>
    <message>
        <location filename="ui/preferencesDialog.ui" line="230"/>
        <location filename="../build/interface/ui_preferencesDialog.h" line="621"/>
        <source>&lt;html&gt;&lt;head/&gt;&lt;body&gt;&lt;p&gt;Avatar display name &lt;span style=&quot; color:#909090;&quot;&gt;(optional)&lt;/span&gt;&lt;/p&gt;&lt;/body&gt;&lt;/html&gt;</source>
        <translation type="unfinished"></translation>
    </message>
    <message>
        <location filename="ui/preferencesDialog.ui" line="266"/>
        <location filename="../build/interface/ui_preferencesDialog.h" line="622"/>
        <source>Not showing a name</source>
        <translation type="unfinished"></translation>
    </message>
    <message>
        <location filename="ui/preferencesDialog.ui" line="294"/>
        <location filename="../build/interface/ui_preferencesDialog.h" line="623"/>
        <source>Head</source>
        <translation type="unfinished"></translation>
    </message>
    <message>
        <location filename="ui/preferencesDialog.ui" line="395"/>
        <location filename="../build/interface/ui_preferencesDialog.h" line="625"/>
        <source>Body</source>
        <translation type="unfinished"></translation>
    </message>
    <message>
        <location filename="ui/preferencesDialog.ui" line="506"/>
        <location filename="../build/interface/ui_preferencesDialog.h" line="627"/>
        <source>Advanced Tuning</source>
        <translation type="unfinished"></translation>
    </message>
    <message>
        <location filename="ui/preferencesDialog.ui" line="537"/>
        <location filename="../build/interface/ui_preferencesDialog.h" line="628"/>
        <source>It&apos;s not recomended that you play with these settings unless you&apos;ve looked into exactly what they do.</source>
        <translation type="unfinished"></translation>
    </message>
    <message>
        <location filename="ui/preferencesDialog.ui" line="605"/>
        <location filename="../build/interface/ui_preferencesDialog.h" line="630"/>
        <source>Vertical field of view</source>
        <translation type="unfinished"></translation>
    </message>
    <message>
        <location filename="ui/preferencesDialog.ui" line="708"/>
        <location filename="../build/interface/ui_preferencesDialog.h" line="631"/>
        <source>Lean scale (applies to Faceshift users)</source>
        <translation type="unfinished"></translation>
    </message>
    <message>
        <location filename="ui/preferencesDialog.ui" line="793"/>
        <location filename="../build/interface/ui_preferencesDialog.h" line="632"/>
        <source>Avatar scale &lt;span style=&quot; color:#909090;&quot;&gt;(default is 1.0)&lt;/span&gt;</source>
        <translation type="unfinished"></translation>
    </message>
    <message>
        <location filename="ui/preferencesDialog.ui" line="875"/>
        <location filename="../build/interface/ui_preferencesDialog.h" line="633"/>
        <source>Pupil dillation</source>
        <translation type="unfinished"></translation>
    </message>
    <message>
        <location filename="ui/preferencesDialog.ui" line="954"/>
        <location filename="../build/interface/ui_preferencesDialog.h" line="634"/>
        <source>Audio Jitter Buffer Samples (0 for automatic)</source>
        <translation type="unfinished"></translation>
    </message>
    <message>
        <location filename="ui/preferencesDialog.ui" line="1045"/>
        <location filename="../build/interface/ui_preferencesDialog.h" line="635"/>
        <source>Faceshift eye detection</source>
        <translation type="unfinished"></translation>
    </message>
    <message>
        <location filename="ui/preferencesDialog.ui" line="1125"/>
        <location filename="../build/interface/ui_preferencesDialog.h" line="636"/>
        <source>Voxels</source>
        <translation type="unfinished"></translation>
    </message>
    <message>
        <location filename="ui/preferencesDialog.ui" line="1157"/>
        <location filename="../build/interface/ui_preferencesDialog.h" line="637"/>
        <source>Maximum voxels</source>
        <translation type="unfinished"></translation>
    </message>
    <message>
        <location filename="ui/preferencesDialog.ui" line="1236"/>
        <location filename="../build/interface/ui_preferencesDialog.h" line="638"/>
        <source>Max voxels sent each second</source>
        <translation type="unfinished"></translation>
    </message>
</context>
<context>
    <name>QObject</name>
    <message>
        <location filename="src/ui/ImportDialog.cpp" line="22"/>
        <location filename="src/ui/ImportDialog.cpp" line="23"/>
        <source>Import Voxels</source>
        <translation type="unfinished"></translation>
    </message>
    <message>
        <location filename="src/ui/ImportDialog.cpp" line="24"/>
        <source>Loading ...</source>
        <translation type="unfinished"></translation>
    </message>
    <message>
        <location filename="src/ui/ImportDialog.cpp" line="25"/>
        <source>Place voxels</source>
        <translation type="unfinished"></translation>
    </message>
    <message>
        <location filename="src/ui/ImportDialog.cpp" line="26"/>
        <source>&lt;b&gt;Import&lt;/b&gt; %1 as voxels</source>
        <translation type="unfinished"></translation>
    </message>
    <message>
        <location filename="src/ui/ImportDialog.cpp" line="27"/>
        <source>Cancel</source>
        <translation type="unfinished"></translation>
    </message>
</context>
</TS><|MERGE_RESOLUTION|>--- conflicted
+++ resolved
@@ -14,20 +14,12 @@
         <translation type="unfinished"></translation>
     </message>
     <message>
-<<<<<<< HEAD
-        <location filename="src/Application.cpp" line="3597"/>
-=======
         <location filename="src/Application.cpp" line="3608"/>
->>>>>>> efcd07ff
         <source>Open Script</source>
         <translation type="unfinished"></translation>
     </message>
     <message>
-<<<<<<< HEAD
-        <location filename="src/Application.cpp" line="3598"/>
-=======
         <location filename="src/Application.cpp" line="3609"/>
->>>>>>> efcd07ff
         <source>JavaScript Files (*.js)</source>
         <translation type="unfinished"></translation>
     </message>
@@ -138,119 +130,6 @@
     </message>
 </context>
 <context>
-    <name>PreferencesDialog</name>
-    <message>
-        <location filename="ui/preferencesDialog.ui" line="90"/>
-        <location filename="../build/interface/ui_preferencesDialog.h" line="618"/>
-        <source>Cancel</source>
-        <translation type="unfinished"></translation>
-    </message>
-    <message>
-        <location filename="ui/preferencesDialog.ui" line="125"/>
-        <location filename="../build/interface/ui_preferencesDialog.h" line="619"/>
-        <source>Save all changes</source>
-        <translation type="unfinished"></translation>
-    </message>
-    <message>
-        <location filename="ui/preferencesDialog.ui" line="196"/>
-        <location filename="ui/preferencesDialog.ui" line="573"/>
-        <location filename="../build/interface/ui_preferencesDialog.h" line="620"/>
-        <location filename="../build/interface/ui_preferencesDialog.h" line="629"/>
-        <source>Avatar</source>
-        <translation type="unfinished"></translation>
-    </message>
-    <message>
-        <location filename="ui/preferencesDialog.ui" line="230"/>
-        <location filename="../build/interface/ui_preferencesDialog.h" line="621"/>
-        <source>&lt;html&gt;&lt;head/&gt;&lt;body&gt;&lt;p&gt;Avatar display name &lt;span style=&quot; color:#909090;&quot;&gt;(optional)&lt;/span&gt;&lt;/p&gt;&lt;/body&gt;&lt;/html&gt;</source>
-        <translation type="unfinished"></translation>
-    </message>
-    <message>
-        <location filename="ui/preferencesDialog.ui" line="266"/>
-        <location filename="../build/interface/ui_preferencesDialog.h" line="622"/>
-        <source>Not showing a name</source>
-        <translation type="unfinished"></translation>
-    </message>
-    <message>
-        <location filename="ui/preferencesDialog.ui" line="294"/>
-        <location filename="../build/interface/ui_preferencesDialog.h" line="623"/>
-        <source>Head</source>
-        <translation type="unfinished"></translation>
-    </message>
-    <message>
-        <location filename="ui/preferencesDialog.ui" line="395"/>
-        <location filename="../build/interface/ui_preferencesDialog.h" line="625"/>
-        <source>Body</source>
-        <translation type="unfinished"></translation>
-    </message>
-    <message>
-        <location filename="ui/preferencesDialog.ui" line="506"/>
-        <location filename="../build/interface/ui_preferencesDialog.h" line="627"/>
-        <source>Advanced Tuning</source>
-        <translation type="unfinished"></translation>
-    </message>
-    <message>
-        <location filename="ui/preferencesDialog.ui" line="537"/>
-        <location filename="../build/interface/ui_preferencesDialog.h" line="628"/>
-        <source>It&apos;s not recomended that you play with these settings unless you&apos;ve looked into exactly what they do.</source>
-        <translation type="unfinished"></translation>
-    </message>
-    <message>
-        <location filename="ui/preferencesDialog.ui" line="605"/>
-        <location filename="../build/interface/ui_preferencesDialog.h" line="630"/>
-        <source>Vertical field of view</source>
-        <translation type="unfinished"></translation>
-    </message>
-    <message>
-        <location filename="ui/preferencesDialog.ui" line="708"/>
-        <location filename="../build/interface/ui_preferencesDialog.h" line="631"/>
-        <source>Lean scale (applies to Faceshift users)</source>
-        <translation type="unfinished"></translation>
-    </message>
-    <message>
-        <location filename="ui/preferencesDialog.ui" line="793"/>
-        <location filename="../build/interface/ui_preferencesDialog.h" line="632"/>
-        <source>Avatar scale &lt;span style=&quot; color:#909090;&quot;&gt;(default is 1.0)&lt;/span&gt;</source>
-        <translation type="unfinished"></translation>
-    </message>
-    <message>
-        <location filename="ui/preferencesDialog.ui" line="875"/>
-        <location filename="../build/interface/ui_preferencesDialog.h" line="633"/>
-        <source>Pupil dillation</source>
-        <translation type="unfinished"></translation>
-    </message>
-    <message>
-        <location filename="ui/preferencesDialog.ui" line="954"/>
-        <location filename="../build/interface/ui_preferencesDialog.h" line="634"/>
-        <source>Audio Jitter Buffer Samples (0 for automatic)</source>
-        <translation type="unfinished"></translation>
-    </message>
-    <message>
-        <location filename="ui/preferencesDialog.ui" line="1045"/>
-        <location filename="../build/interface/ui_preferencesDialog.h" line="635"/>
-        <source>Faceshift eye detection</source>
-        <translation type="unfinished"></translation>
-    </message>
-    <message>
-        <location filename="ui/preferencesDialog.ui" line="1125"/>
-        <location filename="../build/interface/ui_preferencesDialog.h" line="636"/>
-        <source>Voxels</source>
-        <translation type="unfinished"></translation>
-    </message>
-    <message>
-        <location filename="ui/preferencesDialog.ui" line="1157"/>
-        <location filename="../build/interface/ui_preferencesDialog.h" line="637"/>
-        <source>Maximum voxels</source>
-        <translation type="unfinished"></translation>
-    </message>
-    <message>
-        <location filename="ui/preferencesDialog.ui" line="1236"/>
-        <location filename="../build/interface/ui_preferencesDialog.h" line="638"/>
-        <source>Max voxels sent each second</source>
-        <translation type="unfinished"></translation>
-    </message>
-</context>
-<context>
     <name>QObject</name>
     <message>
         <location filename="src/ui/ImportDialog.cpp" line="22"/>
