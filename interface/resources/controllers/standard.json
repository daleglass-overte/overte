{
    "name": "Standard to Action",
    "channels": [
        { "from": "Standard.LY", "to": "Actions.TranslateZ" },
        { "from": "Standard.LX", "to": "Actions.TranslateX" },

        { "from": "Standard.RX",
          "when": [ "Application.InHMD", "Application.ComfortMode" ],
          "to": "Actions.StepYaw",
          "filters":
            [
                { "type": "pulse", "interval": 0.5 },
                { "type": "scale", "scale": 22.5 }
            ]
        },
        { "from": "Standard.RX", "to": "Actions.Yaw" },
<<<<<<< HEAD
        { "from": "Standard.RY", "when": "!Application.InHMD", "to": "Actions.Pitch" }, 
        { "from": "Standard.RY", "when": "Application.InHMD", "filters": "invert", "to": "Actions.TranslateY" }, 
=======
        
        { "from": "Standard.RY", 
          "when": "Application.Grounded", 
          "to": "Actions.Up", 
          "filters": 
            [
                { "type": "deadZone", "min": 0.95 },
                "invert"
            ]
        }, 
        { "from": "Standard.RY", "to": "Actions.Up", "filters": "invert"}, 
>>>>>>> 143e92ee

        { "from": [ "Standard.DU", "Standard.DL", "Standard.DR", "Standard.DD" ], "to": "Standard.LeftPrimaryThumb" },
        { "from": "Standard.Back", "to": "Standard.LeftSecondaryThumb" },

        { "from": [ "Standard.A", "Standard.B", "Standard.X", "Standard.Y" ], "to": "Standard.RightPrimaryThumb" },
        { "from": "Standard.Start", "to": "Standard.RightSecondaryThumb" },

        { "from": "Standard.LeftSecondaryThumb", "to": "Actions.CycleCamera" }, 
        { "from": "Standard.RightSecondaryThumb", "to": "Actions.ContextMenu" },

        { "from": "Standard.LT", "to": "Actions.LeftHandClick" }, 
        { "from": "Standard.RT", "to": "Actions.RightHandClick" },

        { "from": "Standard.LeftHand", "to": "Actions.LeftHand" }, 
        { "from": "Standard.RightHand", "to": "Actions.RightHand" }
    ]
}




<|MERGE_RESOLUTION|>--- conflicted
+++ resolved
@@ -14,11 +14,6 @@
             ]
         },
         { "from": "Standard.RX", "to": "Actions.Yaw" },
-<<<<<<< HEAD
-        { "from": "Standard.RY", "when": "!Application.InHMD", "to": "Actions.Pitch" }, 
-        { "from": "Standard.RY", "when": "Application.InHMD", "filters": "invert", "to": "Actions.TranslateY" }, 
-=======
-        
         { "from": "Standard.RY", 
           "when": "Application.Grounded", 
           "to": "Actions.Up", 
@@ -29,7 +24,6 @@
             ]
         }, 
         { "from": "Standard.RY", "to": "Actions.Up", "filters": "invert"}, 
->>>>>>> 143e92ee
 
         { "from": [ "Standard.DU", "Standard.DL", "Standard.DR", "Standard.DD" ], "to": "Standard.LeftPrimaryThumb" },
         { "from": "Standard.Back", "to": "Standard.LeftSecondaryThumb" },
