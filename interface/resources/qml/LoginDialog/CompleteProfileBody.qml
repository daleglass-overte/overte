//
//  CompleteProfileBody.qml
//
//  Created by Clement on 7/18/16
//  Copyright 2015 High Fidelity, Inc.
//
//  Distributed under the Apache License, Version 2.0.
//  See the accompanying file LICENSE or http://www.apache.org/licenses/LICENSE-2.0.html
//

import Hifi 1.0
import QtQuick 2.4
import QtQuick.Controls.Styles 1.4 as OriginalStyles

import controlsUit 1.0 as HifiControlsUit
import stylesUit 1.0 as HifiStylesUit
import TabletScriptingInterface 1.0

Item {
    id: completeProfileBody
    clip: true
    width: root.width
    height: root.height
    readonly property string termsContainerText: qsTr("By creating this user profile, you agree to High Fidelity's Terms of Service")
    readonly property string termsContainerOculusText: qsTr("By signing up, you agree to High Fidelity's Terms of Service")
    readonly property int textFieldHeight: 31
    readonly property string fontFamily: "Raleway"
    readonly property int fontSize: 15
    readonly property bool fontBold: true
    readonly property int textFieldFontSize: 18
    readonly property var passwordImageRatio: 16 / 23

    property bool withOculus: withOculus
    property bool withSteam: withSteam
    property string errorString: errorString

    readonly property bool loginDialogPoppedUp: loginDialog.getLoginDialogPoppedUp()

    QtObject {
        id: d
        readonly property int minWidth: 480
        readonly property int minWidthButton: !root.isTablet ? 256 : 174
        property int maxWidth: root.width
        readonly property int minHeight: 120
        readonly property int minHeightButton: 36
        property int maxHeight: root.height

        function resize() {
            maxWidth = root.width;
            maxHeight = root.height;
            if (root.isTablet === false) {
                var targetWidth = Math.max(Math.max(titleWidth, Math.max(additionalTextContainer.width,
                                                                termsContainer.width)), mainContainer.width)
                parent.width = root.width = Math.max(d.minWidth, Math.min(d.maxWidth, targetWidth))
            }
            var targetHeight = Math.max(5 * hifi.dimensions.contentSpacing.y + d.minHeightButton + additionalTextContainer.height + termsContainer.height, d.maxHeight)
            parent.height = root.height = Math.max(d.minHeight, Math.min(d.maxHeight, targetHeight))
        }
    }

    Item {
        id: mainContainer
        width: root.width
        height: root.height
        onHeightChanged: d.resize(); onWidthChanged: d.resize();

        Item {
            id: contentItem
            width: parent.width
            height: errorContainer.height + fields.height + buttons.height + additionalTextContainer.height +
                termsContainer.height
            anchors.top: parent.top
            anchors.topMargin: root.bannerHeight + 0.25 * parent.height
            anchors.left: parent.left

            Item {
                id: errorContainer
                width: parent.width
                height: loginErrorMessageTextMetrics.height
                anchors {
                    bottom: completeProfileBody.withOculus ? fields.top : buttons.top;
                    bottomMargin: 1.5 * hifi.dimensions.contentSpacing.y;
                    left: buttons.left;
                }
                TextMetrics {
                    id: loginErrorMessageTextMetrics
                    font: loginErrorMessage.font
                    text: loginErrorMessage.text
                }
                Text {
                    id: loginErrorMessage;
                    color: "red";
                    width: root.bannerWidth;
                    font.family: completeProfileBody.fontFamily
                    font.pixelSize: 18
                    font.bold: completeProfileBody.fontBold
                    verticalAlignment: Text.AlignVCenter
                    horizontalAlignment: Text.AlignHCenter
                    text: completeProfileBody.errorString
                    visible: true
                }
                Component.onCompleted: {
                    if (loginErrorMessageTextMetrics.width > root.bannerWidth) {
                        loginErrorMessage.wrapMode = Text.WordWrap;
                        loginErrorMessage.verticalAlignment = Text.AlignLeft;
                        loginErrorMessage.horizontalAlignment = Text.AlignLeft;
                        errorContainer.height = (loginErrorMessageTextMetrics.width / root.bannerWidth) * loginErrorMessageTextMetrics.height;
                    } else {
                        loginErrorMessage.wrapMode = Text.NoWrap;
                        errorContainer.height = loginErrorMessageTextMetrics.height;
                    }
                }
            }

            Item {
                id: fields
                width: root.bannerWidth
                height: 3 * completeProfileBody.textFieldHeight + 2 * hifi.dimensions.contentSpacing.y
                visible: completeProfileBody.withOculus
                anchors {
                    left: parent.left
                    leftMargin: (parent.width - root.bannerWidth) / 2
                    bottom: buttons.top
                    bottomMargin: hifi.dimensions.contentSpacing.y
                }

                HifiControlsUit.TextField {
                    id: usernameField
                    width: root.bannerWidth
                    height: completeProfileBody.textFieldHeight
                    placeholderText: "Username"
                    font.pixelSize: completeProfileBody.textFieldFontSize
                    styleRenderType: Text.QtRendering
                    anchors {
                        top: parent.top
                    }
                    Keys.onPressed: {
                        if (!usernameField.visible) {
                            return;
                        }
                        switch (event.key) {
                            case Qt.Key_Tab:
                                event.accepted = true;
                                if (event.modifiers === Qt.ShiftModifier) {
                                    passwordField.focus = true;
                                } else {
                                    emailField.focus = true;
                                }
                                break;
                            case Qt.Key_Backtab:
                                event.accepted = true;
                                passwordField.focus = true;
                                break;
                            case Qt.Key_Enter:
                            case Qt.Key_Return:
                                event.accepted = true;
                                loginDialog.createAccountFromOculus(emailField.text, usernameField.text, passwordField.text);
                                bodyLoader.setSource("LoggingInBody.qml", { "loginDialog": loginDialog, "root": root, "bodyLoader": bodyLoader, "withSteam": completeProfileBody.withSteam,
                                    "linkSteam": false, "withOculus": completeProfileBody.withOculus, "linkOculus": false, "createOculus": true });
                                break;
                        }
                    }
                    onFocusChanged: {
                        root.text = "";
                        if (focus) {
                            root.isPassword = false;
                        }
                    }
                    Component.onCompleted: {
                        var userID = "";
                        if (completeProfileBody.withOculus) {
                            userID = loginDialog.oculusUserID();
                        }
                        usernameField.text = userID;
                    }
                }
                HifiControlsUit.TextField {
                    id: emailField
                    width: root.bannerWidth
                    height: completeProfileBody.textFieldHeight
                    anchors {
                        top: usernameField.bottom
                        topMargin: hifi.dimensions.contentSpacing.y
                    }
                    placeholderText: "Email"
                    font.pixelSize: completeProfileBody.textFieldFontSize
                    styleRenderType: Text.QtRendering
                    activeFocusOnPress: true
                    Keys.onPressed: {
                        switch (event.key) {
                            case Qt.Key_Tab:
                                event.accepted = true;
                                if (event.modifiers === Qt.ShiftModifier) {
                                    usernameField.focus = true;
                                } else {
                                    passwordField.focus = true;
                                }
                                break;
                            case Qt.Key_Backtab:
                                event.accepted = true;
                                usernameField.focus = true;
                                break;
                            case Qt.Key_Enter:
                            case Qt.Key_Return:
                                event.accepted = true;
                                loginDialog.createAccountFromOculus(emailField.text, usernameField.text, passwordField.text);
                                bodyLoader.setSource("LoggingInBody.qml", { "loginDialog": loginDialog, "root": root, "bodyLoader": bodyLoader, "withSteam": completeProfileBody.withSteam,
                                    "linkSteam": false, "withOculus": completeProfileBody.withOculus, "linkOculus": false, "createOculus": true });
                                break;
                        }
                    }
                    onFocusChanged: {
                        root.text = "";
                        if (focus) {
                            root.isPassword = false;
                        }
                    }
                }
                HifiControlsUit.TextField {
                    id: passwordField
                    width: root.bannerWidth
                    height: completeProfileBody.textFieldHeight
                    placeholderText: "Password (optional)"
                    font.pixelSize: completeProfileBody.textFieldFontSize
                    styleRenderType: Text.QtRendering
                    activeFocusOnPress: true
                    echoMode: passwordFieldMouseArea.showPassword ? TextInput.Normal : TextInput.Password
                    anchors {
                        top: emailField.bottom
                        topMargin: hifi.dimensions.contentSpacing.y
                    }

                    onFocusChanged: {
                        root.text = "";
                        root.isPassword = focus;
                    }

                    Item {
                        id: showPasswordContainer
                        z: 10
                        // width + image's rightMargin
                        width: showPasswordImage.width + 8
                        height: parent.height
                        anchors {
                            right: parent.right
                        }

                        Image {
                            id: showPasswordImage
                            width: passwordField.height * passwordImageRatio
                            height: passwordField.height * passwordImageRatio
                            anchors {
                                right: parent.right
                                rightMargin: 8
                                top: parent.top
                                topMargin: passwordFieldMouseArea.showPassword ? 6 : 8
                                bottom: parent.bottom
                                bottomMargin: passwordFieldMouseArea.showPassword ? 5 : 8
                            }
                            source: passwordFieldMouseArea.showPassword ?  "../../images/eyeClosed.svg" : "../../images/eyeOpen.svg"
                            MouseArea {
                                id: passwordFieldMouseArea
                                anchors.fill: parent
                                acceptedButtons: Qt.LeftButton
                                property bool showPassword: false
                                onClicked: {
                                    showPassword = !showPassword;
                                }
                            }
                        }
                    }
                    Keys.onPressed: {
                        switch (event.key) {
                            case Qt.Key_Tab:
                                event.accepted = true;
                                if (event.modifiers === Qt.ShiftModifier) {
                                    emailField.focus = true;
                                } else if (usernameField.visible) {
                                    usernameField.focus = true;
                                } else {
                                    emailField.focus = true;
                                }
                                break;
                            case Qt.Key_Backtab:
                                event.accepted = true;
                                emailField.focus = true;
                                break;
                        case Qt.Key_Enter:
                        case Qt.Key_Return:
                            event.accepted = true;
                            loginDialog.createAccountFromOculus(emailField.text, usernameField.text, passwordField.text);
                            bodyLoader.setSource("LoggingInBody.qml", { "loginDialog": loginDialog, "root": root, "bodyLoader": bodyLoader, "withSteam": completeProfileBody.withSteam,
                                "linkSteam": false, "withOculus": completeProfileBody.withOculus, "linkOculus": false, "createOculus": true });
                            break;
                        }
                    }
                }
            }

            Item {
                id: buttons
                width: root.bannerWidth
                height: d.minHeightButton
                anchors {
                    top: parent.top
                    topMargin: (parent.height - additionalTextContainer.height + fields.height) / 2 - hifi.dimensions.contentSpacing.y
                    left: parent.left
                    leftMargin: (parent.width - root.bannerWidth) / 2
                }
                HifiControlsUit.Button {
                    id: cancelButton
                    anchors {
                        top: parent.top
                        left: parent.left
                    }
                    width: (parent.width - hifi.dimensions.contentSpacing.x) / 2
                    height: d.minHeightButton

                    text: qsTr("CANCEL")
                    color: hifi.buttons.noneBorderlessWhite

                    fontFamily: completeProfileBody.fontFamily
                    fontSize: completeProfileBody.fontSize
                    fontBold: completeProfileBody.fontBold
                    onClicked: {
                        if (completeProfileBody.loginDialogPoppedUp) {
                            var data = {
                                "action": "user clicked cancel on the complete profile screen"
                            }
                            UserActivityLogger.logAction("encourageLoginDialog", data);
                        }

                        bodyLoader.setSource("LinkAccountBody.qml", { "loginDialog": loginDialog, "root": root, "bodyLoader": bodyLoader });
                    }
                }
                HifiControlsUit.Button {
                    id: profileButton
                    anchors {
                        top: parent.top
                        right: parent.right
                    }
                    width: (parent.width - hifi.dimensions.contentSpacing.x) / 2
                    height: d.minHeightButton

                    text: completeProfileBody.withOculus ? qsTr("Sign Up") : qsTr("Create your profile")
                    color: hifi.buttons.blue

                    fontFamily: completeProfileBody.fontFamily
                    fontSize: completeProfileBody.fontSize
                    fontBold: completeProfileBody.fontBold
                    onClicked: {
                        if (completeProfileBody.loginDialogPoppedUp) {
                            var data = {
                                "action": "user clicked create profile"
                            }
                            UserActivityLogger.logAction("encourageLoginDialog", data);
                        }
                        loginErrorMessage.visible = false;
                        if (completeProfileBody.withOculus) {
                            loginDialog.createAccountFromOculus(emailField.text, usernameField.text, passwordField.text);
                            bodyLoader.setSource("LoggingInBody.qml", { "loginDialog": loginDialog, "root": root, "bodyLoader": bodyLoader, "withSteam": completeProfileBody.withSteam,
                                "linkSteam": false, "withOculus": completeProfileBody.withOculus, "linkOculus": false, "createOculus": true });
                        } else if (completeProfileBody.withSteam) {
                            loginDialog.createAccountFromSteam();
                        }
                    }
                }
            }

            Item {
                id: termsContainer
                width: parent.width
                height: termsTextMetrics.height
                anchors {
                    top: buttons.bottom
                    horizontalCenter: parent.horizontalCenter
                    topMargin: hifi.dimensions.contentSpacing.y
                    left: parent.left
                }
                TextMetrics {
                    id: termsTextMetrics
                    font: termsText.font
                    text: completeProfileBody.withOculus ? completeProfileBody.termsContainerOculusText : completeProfileBody.termsContainerText
                    Component.onCompleted: {
                        // with the link.
                        if (completeProfileBody.withOculus) {
                            termsText.text = qsTr("By signing up, you agree to <a href='https://highfidelity.com/terms'>High Fidelity's Terms of Service</a>")
                        } else {
                            termsText.text = qsTr("By creating this user profile, you agree to <a href='https://highfidelity.com/terms'>High Fidelity's Terms of Service</a>")
                        }
                    }
                }

                HifiStylesUit.InfoItem {
                    id: termsText
                    text: completeProfileBody.withOculus ? completeProfileBody.termsContainerOculusText : completeProfileBody.termsContainerText
                    font.family: completeProfileBody.fontFamily
                    font.pixelSize: completeProfileBody.fontSize
                    font.bold: completeProfileBody.fontBold
                    wrapMode: Text.WordWrap
                    color: hifi.colors.white
                    linkColor: hifi.colors.blueAccent
                    lineHeight: 1
                    lineHeightMode: Text.ProportionalHeight

                    onLinkActivated: loginDialog.openUrl(link);

                    Component.onCompleted: {
                        if (termsTextMetrics.width > root.bannerWidth) {
                            termsText.width = root.bannerWidth;
                            termsText.wrapMode = Text.WordWrap;
                            additionalText.verticalAlignment = Text.AlignLeft;
                            additionalText.horizontalAlignment = Text.AlignLeft;
                            termsContainer.height = (termsTextMetrics.width / root.bannerWidth) * termsTextMetrics.height;
                            termsContainer.anchors.left = buttons.left;
                        } else {
                            termsText.anchors.centerIn = termsContainer;
                        }
                    }
                }
            }

            Item {
                id: additionalTextContainer
                width: parent.width
                height: additionalTextMetrics.height
                anchors {
                    top: termsContainer.bottom
                    horizontalCenter: parent.horizontalCenter
                    topMargin: 2 * hifi.dimensions.contentSpacing.y
                    left: parent.left
                }

                TextMetrics {
                    id: additionalTextMetrics
                    font: additionalText.font
                    text: "Already have a High Fidelity profile? Link to an existing profile here."
                }

                HifiStylesUit.ShortcutText {
                    id: additionalText
                    text: "<a href='https://fake.link'>Already have a High Fidelity profile? Link to an existing profile here.</a>"
                    width: root.bannerWidth;
                    font.family: completeProfileBody.fontFamily
                    font.pixelSize: completeProfileBody.fontSize
                    font.bold: completeProfileBody.fontBold
                    wrapMode: Text.NoWrap
                    lineHeight: 1
                    lineHeightMode: Text.ProportionalHeight
                    horizontalAlignment: Text.AlignHCenter
                    linkColor: hifi.colors.blueAccent

                    onLinkActivated: {
                        bodyLoader.setSource("LinkAccountBody.qml", { "loginDialog": loginDialog, "root": root, "bodyLoader": bodyLoader, "errorString": "",
                            "withSteam": completeProfileBody.withSteam, "linkSteam": completeProfileBody.withSteam, "withOculus": completeProfileBody.withOculus,
                            "linkOculus": completeProfileBody.withOculus });
                    }
                    Component.onCompleted: {
                        if (additionalTextMetrics.width > root.bannerWidth) {
                            additionalText.wrapMode = Text.WordWrap;
                            additionalText.verticalAlignment = Text.AlignLeft;
                            additionalText.horizontalAlignment = Text.AlignLeft;
                            additionalTextContainer.height = (additionalTextMetrics.width / root.bannerWidth) * additionalTextMetrics.height;
                            additionalTextContainer.anchors.left = buttons.left;
                        } else {
                            additionalText.anchors.centerIn = additionalTextContainer;
                        }
                    }
                }
            }
        }
    }

    Connections {
        target: loginDialog
        onHandleCreateCompleted: {
<<<<<<< HEAD
            console.log("Create Succeeded");
            if (completeProfileBody.withSteam) {
                loginDialog.loginThroughSteam();
            }
            bodyLoader.setSource("LoggingInBody.qml", { "loginDialog": loginDialog, "root": root, "bodyLoader": bodyLoader, "withSteam": completeProfileBody.withSteam, "linkSteam": false,
                "withOculus": completeProfileBody.withOculus, "linkOculus": false });
        }
        onHandleCreateFailed: {
            console.log("Create Failed: " + error);
            if (!completeProfileBody.withOculus) {
                bodyLoader.setSource("UsernameCollisionBody.qml", { "loginDialog": loginDialog, "root": root, "bodyLoader": bodyLoader, "withSteam": completeProfileBody.withSteam,
                    "withOculus": completeProfileBody.withOculus });
            }
=======
            console.log("Create Succeeded")

            if (completeProfileBody.withSteam) {
                if (completeProfileBody.loginDialogPoppedUp) {
                    var data = {
                        "action": "user created a profile with Steam successfully from the complete profile screen"
                    }
                    UserActivityLogger.logAction("encourageLoginDialog", data);
                }
                loginDialog.loginThroughSteam();
            }
            bodyLoader.setSource("LoggingInBody.qml", { "loginDialog": loginDialog, "root": root, "bodyLoader": bodyLoader, "withSteam": completeProfileBody.withSteam, "linkSteam": false });
        }
        onHandleCreateFailed: {
            console.log("Create Failed: " + error);
            if (completeProfileBody.withSteam) {
                if (completeProfileBody.loginDialogPoppedUp) {
                    var data = {
                        "action": "user failed to create a profile with Steam from the complete profile screen"
                    }
                    UserActivityLogger.logAction("encourageLoginDialog", data);
                }
            }

            bodyLoader.setSource("UsernameCollisionBody.qml", { "loginDialog": loginDialog, "root": root, "bodyLoader": bodyLoader, "withSteam": completeProfileBody.withSteam });
>>>>>>> d64858b1
        }
    }

    Component.onCompleted: {
        //but rise Tablet's one instead for Tablet interface
        if (root.isTablet || root.isOverlay) {
            root.keyboardEnabled = HMD.active;
            root.keyboardRaised = Qt.binding( function() { return keyboardRaised; })
        }
        d.resize();
        root.text = "";
        usernameField.forceActiveFocus();
    }
}<|MERGE_RESOLUTION|>--- conflicted
+++ resolved
@@ -474,9 +474,14 @@
     Connections {
         target: loginDialog
         onHandleCreateCompleted: {
-<<<<<<< HEAD
-            console.log("Create Succeeded");
+            console.log("Create Succeeded");            
             if (completeProfileBody.withSteam) {
+                if (completeProfileBody.loginDialogPoppedUp) {
+                    var data = {
+                        "action": "user created a profile with Steam successfully from the complete profile screen"
+                    }
+                    UserActivityLogger.logAction("encourageLoginDialog", data);
+                }
                 loginDialog.loginThroughSteam();
             }
             bodyLoader.setSource("LoggingInBody.qml", { "loginDialog": loginDialog, "root": root, "bodyLoader": bodyLoader, "withSteam": completeProfileBody.withSteam, "linkSteam": false,
@@ -484,37 +489,19 @@
         }
         onHandleCreateFailed: {
             console.log("Create Failed: " + error);
+            if (completeProfileBody.withSteam || completeProfileBody.withOculus) {
+                if (completeProfileBody.loginDialogPoppedUp) {
+                    action = completeProfileBody.withSteam ? "Steam" : "Oculus";
+                    var data = {
+                        "action": "user failed to create a profile with " + action + " from the complete profile screen"
+                    }
+                    UserActivityLogger.logAction("encourageLoginDialog", data);
+                }
+            }
             if (!completeProfileBody.withOculus) {
                 bodyLoader.setSource("UsernameCollisionBody.qml", { "loginDialog": loginDialog, "root": root, "bodyLoader": bodyLoader, "withSteam": completeProfileBody.withSteam,
                     "withOculus": completeProfileBody.withOculus });
             }
-=======
-            console.log("Create Succeeded")
-
-            if (completeProfileBody.withSteam) {
-                if (completeProfileBody.loginDialogPoppedUp) {
-                    var data = {
-                        "action": "user created a profile with Steam successfully from the complete profile screen"
-                    }
-                    UserActivityLogger.logAction("encourageLoginDialog", data);
-                }
-                loginDialog.loginThroughSteam();
-            }
-            bodyLoader.setSource("LoggingInBody.qml", { "loginDialog": loginDialog, "root": root, "bodyLoader": bodyLoader, "withSteam": completeProfileBody.withSteam, "linkSteam": false });
-        }
-        onHandleCreateFailed: {
-            console.log("Create Failed: " + error);
-            if (completeProfileBody.withSteam) {
-                if (completeProfileBody.loginDialogPoppedUp) {
-                    var data = {
-                        "action": "user failed to create a profile with Steam from the complete profile screen"
-                    }
-                    UserActivityLogger.logAction("encourageLoginDialog", data);
-                }
-            }
-
-            bodyLoader.setSource("UsernameCollisionBody.qml", { "loginDialog": loginDialog, "root": root, "bodyLoader": bodyLoader, "withSteam": completeProfileBody.withSteam });
->>>>>>> d64858b1
         }
     }
 
