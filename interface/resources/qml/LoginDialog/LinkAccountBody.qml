--- conflicted
+++ resolved
@@ -13,14 +13,9 @@
 import QtQuick.Controls 1.4
 import QtQuick.Controls.Styles 1.4 as OriginalStyles
 
-<<<<<<< HEAD
-import "qrc:///qml//controls-uit" as HifiControlsUit
-import "qrc:///qml//styles-uit" as HifiStylesUit
-=======
-import controlsUit 1.0
-import stylesUit 1.0
-
->>>>>>> e125107a
+import controlsUit 1.0 as HifiControlsUit
+import stylesUit 1.0 as HifiStylesUit
+
 Item {
     id: linkAccountBody
     clip: true
