//
//  LoggingInBody.qml
//
//  Created by Wayne Chen on 10/18/18
//  Copyright 2018 High Fidelity, Inc.
//
//  Distributed under the Apache License, Version 2.0.
//  See the accompanying file LICENSE or http://www.apache.org/licenses/LICENSE-2.0.html
//

import Hifi 1.0
import QtQuick 2.7
import QtQuick.Controls 1.4
import QtQuick.Controls.Styles 1.4 as OriginalStyles

import controlsUit 1.0 as HifiControlsUit
import stylesUit 1.0 as HifiStylesUit

Item {
    id: loggingInBody
    clip: true
    height: root.height
    width: root.width
    property int textFieldHeight: 31
    property int loggingInGlyphRightMargin: 10
    property string fontFamily: "Raleway"
    property int fontSize: 15
    property bool fontBold: true
    property bool withSteam: withSteam
    property bool withOculus: withOculus
    property bool linkSteam: linkSteam
    property bool linkOculus: linkOculus
    property bool createOculus: createOculus

    readonly property bool loginDialogPoppedUp: loginDialog.getLoginDialogPoppedUp()

    QtObject {
        id: d
        readonly property int minWidth: 480
        readonly property int minWidthButton: !root.isTablet ? 256 : 174
        property int maxWidth: root.width
        readonly property int minHeight: 120
        readonly property int minHeightButton: 36
        property int maxHeight: root.height

        function resize() {
            maxWidth = root.width;
            maxHeight = root.height;
            var targetWidth = Math.max(titleWidth, mainContainer.width);
            var targetHeight =  hifi.dimensions.contentSpacing.y + mainContainer.height +
                    4 * hifi.dimensions.contentSpacing.y;

            var newWidth = Math.max(d.minWidth, Math.min(d.maxWidth, targetWidth));
            if (!isNaN(newWidth)) {
                parent.width = root.width = newWidth;
            }

            parent.height = root.height = Math.max(d.minHeight, Math.min(d.maxHeight, targetHeight)) + hifi.dimensions.contentSpacing.y;
        }
    }

    // timer to kill the dialog upon login success
    Timer {
        id: successTimer
        interval: 1000;
        running: false;
        repeat: false;
        onTriggered: {
            if (loggingInBody.loginDialogPoppedUp) {
                loginDialog.dismissLoginDialog();
                var data = {
                    "action": "user logged in successfully"
                };
                UserActivityLogger.logAction("encourageLoginDialog", data);
            }
            root.tryDestroy();
        }
    }

    function init() {
        // For the process of logging in.
        loggingInText.wrapMode = Text.NoWrap;
        if (loggingInBody.createOculus) {
            loggingInGlyph.text = hifi.glyphs.oculus;
            loggingInGlyph.visible = true;
            loggingInText.text = "Creating account with Oculus";
            loggingInText.x = loggingInHeader.width/2 - loggingInTextMetrics.width/2 + loggingInGlyphTextMetrics.width/2;
        } else if (loggingInBody.withSteam) {
            loggingInGlyph.visible = true;
            loggingInText.text = "Logging in to Steam";
            loggingInText.x = loggingInHeader.width/2 - loggingInTextMetrics.width/2 + loggingInGlyphTextMetrics.width/2;
        } else if (loggingInBody.withOculus) {
            loggingInGlyph.text = hifi.glyphs.oculus;
            loggingInGlyph.visible = true;
            loggingInText.text = "Logging in to Oculus";
            loggingInText.x = loggingInHeader.width/2 - loggingInTextMetrics.width/2 + loggingInGlyphTextMetrics.width/2;
        } else {
            loggingInText.text = "Logging in";
            loggingInText.anchors.centerIn = loggingInHeader;
        }
        loggingInSpinner.visible = true;
    }
    function loadingSuccess() {
        if (loggingInBody.linkSteam) {
            loggingInText.text = "Linking to Steam";
            loggingInText.x = loggingInHeader.width/2 - loggingInTextMetrics.width/2 + loggingInGlyphTextMetrics.width/2;
            loginDialog.linkSteam();
            return;
        } else if (loggingInBody.linkOculus) {
            loggingInText.text = "Linking to Oculus";
            loggingInText.x = loggingInHeader.width/2 - loggingInTextMetrics.width/2 + loggingInGlyphTextMetrics.width/2;
            loginDialog.linkOculus();
            return;
        }
        loggingInSpinner.visible = false;
        if (loggingInBody.withSteam) {
            // reset the flag.
            loggingInGlyph.visible = false;
            loggingInText.text = "You are now logged into Steam!";
            loggingInText.x = 0;
            loggingInText.anchors.centerIn = loggingInHeader;
            loggedInGlyph.visible = true;
            if (loggingInBody.loginDialogPoppedUp) {
                var data = {
                    "action": "user logged in with Steam successfully"
                };
                UserActivityLogger.logAction("encourageLoginDialog", data);
            }
        } else if (loggingInBody.withOculus) {
            // reset the flag.
            loggingInGlyph.visible = false;
            loggingInText.text = "You are now logged into Oculus!";
            loggingInText.x = 0;
            loggingInText.anchors.centerIn = loggingInHeader;
            loggedInGlyph.text = hifi.glyphs.oculus;
            loggedInGlyph.visible = true;
            if (loggingInBody.loginDialogPoppedUp) {
                var data = {
                    "action": "user logged in with Oculus successfully"
                };
                UserActivityLogger.logAction("encourageLoginDialog", data);
            }
        } else {
            loggingInText.text = "You are now logged in!";
            if (loggingInBody.loginDialogPoppedUp) {
                var data = {
                    "action": "user logged in successfully"
                };
                UserActivityLogger.logAction("encourageLoginDialog", data);
            }

        }
        successTimer.start();
    }

    Item {
        id: mainContainer
        anchors.fill: parent
        onHeightChanged: d.resize(); onWidthChanged: d.resize();

        Item {
            id: loggingInContainer
            anchors.fill: parent
            onHeightChanged: d.resize(); onWidthChanged: d.resize();

            Item {
                id: loggingInHeader
                width: parent.width
                height: loggingInGlyph.height
                anchors {
                    top: parent.top
                    topMargin: 0.4 * parent.height
                    left: parent.left
                }
                TextMetrics {
                    id: loggingInGlyphTextMetrics;
                    font: loggingInGlyph.font;
                    text: loggingInGlyph.text;
                }
                HifiStylesUit.HiFiGlyphs {
                    id: loggingInGlyph;
                    text: hifi.glyphs.steamSquare;
                    // Color
                    color: "white";
                    // Size
                    size: 36;
                    // Anchors
                    anchors.right: loggingInText.left;
                    anchors.rightMargin: loggingInBody.loggingInGlyphRightMargin
                    anchors.bottom: parent.bottom;
                    // Alignment
                    horizontalAlignment: Text.AlignHCenter;
                    verticalAlignment: Text.AlignVCenter;
                    visible: loggingInBody.withSteam || loggingInBody.withOculus;
                }

                TextMetrics {
                    id: loggingInTextMetrics;
                    font: loggingInText.font;
                    text: loggingInText.text;
                }
                Text {
                    id: loggingInText;
                    width: loggingInTextMetrics.width
                    anchors.verticalCenter: parent.verticalCenter
                    color: "white";
                    font.family: loggingInBody.fontFamily
                    font.pixelSize: 24
                    font.bold: loggingInBody.fontBold
                    wrapMode: Text.NoWrap
                    verticalAlignment: Text.AlignVCenter
                    horizontalAlignment: Text.AlignHCenter
                    text: "Logging in"
                }
            }
            Item {
                id: loggingInFooter
                width: parent.width
                height: 0.5 * parent.height
                anchors {
                    top: loggingInHeader.bottom
                    topMargin: 2 * hifi.dimensions.contentSpacing.y
                }
                AnimatedImage {
                    id: loggingInSpinner
                    source: "images/loader-snake-256.gif"
                    width: 64
                    height: width
                    anchors.left: parent.left;
                    anchors.leftMargin: (parent.width - width) / 2;
                    anchors.top: parent.top
                    anchors.topMargin: hifi.dimensions.contentSpacing.y
                }
                TextMetrics {
                    id: loggedInGlyphTextMetrics;
                    font: loggedInGlyph.font;
                    text: loggedInGlyph.text;
                }
                HifiStylesUit.HiFiGlyphs {
                    id: loggedInGlyph;
                    text: hifi.glyphs.steamSquare;
                    // color
                    color: "white"
                    // Size
                    size: 78;
                    // Anchors
                    anchors.left: parent.left;
                    anchors.leftMargin: (parent.width - loggedInGlyph.size) / 2;
                    anchors.top: parent.top
                    anchors.topMargin: hifi.dimensions.contentSpacing.y
                    // Alignment
                    horizontalAlignment: Text.AlignHCenter;
                    verticalAlignment: Text.AlignVCenter;
                    visible: false;
                }
                HifiControlsUit.Button {
                    id: okButton;
                    width: d.minWidthButton
                    height: d.minHeightButton
                    text: qsTr("OK")
                    color: hifi.buttons.white
                    anchors {
                        top: loggedInGlyph.bottom
                        topMargin: 3 * hifi.dimensions.contentSpacing.y
                        left: parent.left
                        leftMargin: (parent.width - width) / 2;
                    }
                    onClicked: {
                        root.tryDestroy();
                        if (loginDialog.getLoginDialogPoppedUp()) {
                            loginDialog.dismissLoginDialog();
                        }
                    }
                    visible: false
                }
            }
        }
    }

    Component.onCompleted: {
        d.resize();
        loggingInBody.init();
    }

    Connections {
        target: loginDialog
        onHandleCreateCompleted: {
            console.log("Create Succeeded")
            if (loggingInBody.withOculus) {
                loggingInBody.createOculus = false;
                loggingInText.text = "Account created! Logging in to Oculus";
                loginDialog.loginThroughOculus();
            }
        }
        onHandleCreateFailed: {
            console.log("Create Failed: " + error);
            if (loggingInBody.withOculus) {
                bodyLoader.setSource("CompleteProfileBody.qml", { "loginDialog": loginDialog, "root": root, "bodyLoader": bodyLoader, "withSteam": loggingInBody.withSteam,
                    "withOculus": loggingInBody.withOculus, "errorString": error });
            }
        }
        onHandleLinkCompleted: {
            console.log("Link Succeeded");
<<<<<<< HEAD
            loggingInBody.linkSteam = false;
            loggingInBody.linkOculus = false;
            loggingInBody.loadingSuccess();
        }
        onHandleLinkFailed: {
            console.log("Link Failed: " + error);
            loggingInSpinner.visible = false;
            if (loggingInBody.linkOculus) {
                loggingInText.text = "Oculus failed to link";
                okButton.visible = true;
            } else {
                bodyLoader.setSource("LinkAccountBody.qml", { "loginDialog": loginDialog, "root": root, "bodyLoader": bodyLoader, "linkSteam": loggingInBody.linkSteam,
                    "linkOculus": loggingInBody.linkOculus, "errorString": error });
            }
=======
            if (loggingInBody.linkSteam) {
                loggingInBody.linkSteam = false;
                if (loggingInBody.loginDialogPoppedUp) {
                    var data = {
                        "action": "user linked Steam with their hifi account credentials successfully"
                    };
                    UserActivityLogger.logAction("encourageLoginDialog", data);
                }

                loggingInBody.loadingSuccess();
            }
        }
        onHandleLinkFailed: {
            console.log("Link Failed: " + error);
            if (loggingInBody.linkSteam) {
                if (loggingInBody.loginDialogPoppedUp) {
                    var data = {
                        "action": "user linked Steam unsuccessfully"
                    };
                    UserActivityLogger.logAction("encourageLoginDialog", data);
                }
            }
            bodyLoader.setSource("LinkAccountBody.qml", { "loginDialog": loginDialog, "root": root, "bodyLoader": bodyLoader, "linkSteam": true, "errorString": error });
>>>>>>> d64858b1
        }

        onHandleLoginCompleted: {
            console.log("Login Succeeded");
            loggingInBody.loadingSuccess();
        }

        onHandleLoginFailed: {
            console.log("Login Failed")
            loggingInSpinner.visible = false;
            loggingInGlyph.visible = false;
            var errorString = "";
            if (loggingInBody.linkOculus && loggingInBody.withOculus) {
                errorString = "Username or password is incorrect.";
                bodyLoader.setSource("LinkAccountBody.qml", { "loginDialog": loginDialog, "root": root, "bodyLoader": bodyLoader, "withSteam": loggingInBody.withSteam,
                    "withOculus": loggingInBody.withOculus, "linkSteam": loggingInBody.linkSteam, "linkOculus": loggingInBody.linkOculus, "errorString": errorString });
            } else if (loggingInBody.linkSteam && loggingInBody.withSteam) {
                errorString = "Username or password is incorrect.";
<<<<<<< HEAD
                bodyLoader.setSource("LinkAccountBody.qml", { "loginDialog": loginDialog, "root": root, "bodyLoader": bodyLoader, "withSteam": loggingInBody.withSteam,
                    "withOculus": loggingInBody.withOculus, "linkSteam": loggingInBody.linkSteam, "linkOculus": loggingInBody.linkOculus, "errorString": errorString });
=======
                if (loggingInBody.loginDialogPoppedUp) {
                    var data = {
                        "action": "user failed to link Steam with their hifi account credentials"
                    };
                    UserActivityLogger.logAction("encourageLoginDialog", data);
                }
                bodyLoader.setSource("LinkAccountBody.qml", { "loginDialog": loginDialog, "root": root, "bodyLoader": bodyLoader, "withSteam": loggingInBody.withSteam, "linkSteam": loggingInBody.linkSteam, "errorString": errorString });
>>>>>>> d64858b1
            } else if (loggingInBody.withSteam) {
                errorString = "Your Steam authentication has failed. Please make sure you are logged into Steam and try again.";
<<<<<<< HEAD
                bodyLoader.setSource("CompleteProfileBody.qml", { "loginDialog": loginDialog, "root": root, "bodyLoader": bodyLoader, "withSteam": loggingInBody.withSteam,
                    "withOculus": loggingInBody.withOculus, "linkSteam": loggingInBody.linkSteam, "linkOculus": loggingInBody.linkOculus, "errorString": errorString });
            } else if (loggingInBody.withOculus) {
                errorString = "Your Oculus account is not connected to an existing High Fidelity account. Please create a new one."
                bodyLoader.setSource("CompleteProfileBody.qml", { "loginDialog": loginDialog, "root": root, "bodyLoader": bodyLoader, "withSteam": loggingInBody.withSteam,
                    "withOculus": loggingInBody.withOculus, "linkSteam": loggingInBody.linkSteam, "linkOculus": loggingInBody.linkOculus, "errorString": errorString });
            } else {
=======
                if (loggingInBody.loginDialogPoppedUp) {
                    var data = {
                        "action": "user failed to authenticate with Steam to log in"
                    };
                    UserActivityLogger.logAction("encourageLoginDialog", data);
                }
                bodyLoader.setSource("CompleteProfileBody.qml", { "loginDialog": loginDialog, "root": root, "bodyLoader": bodyLoader, "withSteam": loggingInBody.withSteam, "errorString": errorString });
            } else if (loggingInBody.withOculus) {
                loggingInGlyph.visible = false;
                errorString = "Your Oculus authentication has failed. Please make sure you are logged into Oculus and try again."
                if (loggingInBody.loginDialogPoppedUp) {
                    var data = {
                        "action": "user failed to authenticate with Oculus to log in"
                    };
                    UserActivityLogger.logAction("encourageLoginDialog", data);
                }
                bodyLoader.setSource("LinkAccountBody.qml", { "loginDialog": loginDialog, "root": root, "bodyLoader": bodyLoader, "errorString": errorString });
            }
            else {
>>>>>>> d64858b1
                errorString = "Username or password is incorrect.";
                if (loggingInBody.loginDialogPoppedUp) {
                    var data = {
                        "action": "user failed at logging in"
                    };
                    UserActivityLogger.logAction("encourageLoginDialog", data);
                }

                bodyLoader.setSource("LinkAccountBody.qml", { "loginDialog": loginDialog, "root": root, "bodyLoader": bodyLoader, "errorString": errorString });
            }
        }
    }
}<|MERGE_RESOLUTION|>--- conflicted
+++ resolved
@@ -301,9 +301,23 @@
         }
         onHandleLinkCompleted: {
             console.log("Link Succeeded");
-<<<<<<< HEAD
-            loggingInBody.linkSteam = false;
-            loggingInBody.linkOculus = false;
+            if (loggingInBody.linkSteam) {
+                loggingInBody.linkSteam = false;
+                if (loggingInBody.loginDialogPoppedUp) {
+                    var data = {
+                        "action": "user linked Steam with their hifi account credentials successfully"
+                    };
+                    UserActivityLogger.logAction("encourageLoginDialog", data);
+                }
+            } else if (loggingInBody.linkOculus) {
+                loggingInBody.linkOculus = false;
+                if (loggingInBody.loginDialogPoppedUp) {
+                    var data = {
+                        "action": "user linked Oculus with their hifi account credentials successfully"
+                    };
+                    UserActivityLogger.logAction("encourageLoginDialog", data);
+                }
+            }
             loggingInBody.loadingSuccess();
         }
         onHandleLinkFailed: {
@@ -311,36 +325,24 @@
             loggingInSpinner.visible = false;
             if (loggingInBody.linkOculus) {
                 loggingInText.text = "Oculus failed to link";
+                if (loggingInBody.loginDialogPoppedUp) {
+                    var data = {
+                        "action": "user linked Oculus unsuccessfully"
+                    };
+                    UserActivityLogger.logAction("encourageLoginDialog", data);
+                }
                 okButton.visible = true;
+            } else if (loggingInBody.linkSteam){
+                if (loggingInBody.loginDialogPoppedUp) {
+                    var data = {
+                        "action": "user linked Steam unsuccessfully"
+                    };
+                    UserActivityLogger.logAction("encourageLoginDialog", data);
+                }
             } else {
                 bodyLoader.setSource("LinkAccountBody.qml", { "loginDialog": loginDialog, "root": root, "bodyLoader": bodyLoader, "linkSteam": loggingInBody.linkSteam,
                     "linkOculus": loggingInBody.linkOculus, "errorString": error });
             }
-=======
-            if (loggingInBody.linkSteam) {
-                loggingInBody.linkSteam = false;
-                if (loggingInBody.loginDialogPoppedUp) {
-                    var data = {
-                        "action": "user linked Steam with their hifi account credentials successfully"
-                    };
-                    UserActivityLogger.logAction("encourageLoginDialog", data);
-                }
-
-                loggingInBody.loadingSuccess();
-            }
-        }
-        onHandleLinkFailed: {
-            console.log("Link Failed: " + error);
-            if (loggingInBody.linkSteam) {
-                if (loggingInBody.loginDialogPoppedUp) {
-                    var data = {
-                        "action": "user linked Steam unsuccessfully"
-                    };
-                    UserActivityLogger.logAction("encourageLoginDialog", data);
-                }
-            }
-            bodyLoader.setSource("LinkAccountBody.qml", { "loginDialog": loginDialog, "root": root, "bodyLoader": bodyLoader, "linkSteam": true, "errorString": error });
->>>>>>> d64858b1
         }
 
         onHandleLoginCompleted: {
@@ -355,63 +357,55 @@
             var errorString = "";
             if (loggingInBody.linkOculus && loggingInBody.withOculus) {
                 errorString = "Username or password is incorrect.";
+                if (loggingInBody.loginDialogPoppedUp) {
+                    var data = {
+                        "action": "user failed to link Oculus with their hifi account credentials"
+                    };
+                    UserActivityLogger.logAction("encourageLoginDialog", data);
+                }
                 bodyLoader.setSource("LinkAccountBody.qml", { "loginDialog": loginDialog, "root": root, "bodyLoader": bodyLoader, "withSteam": loggingInBody.withSteam,
                     "withOculus": loggingInBody.withOculus, "linkSteam": loggingInBody.linkSteam, "linkOculus": loggingInBody.linkOculus, "errorString": errorString });
             } else if (loggingInBody.linkSteam && loggingInBody.withSteam) {
                 errorString = "Username or password is incorrect.";
-<<<<<<< HEAD
+                if (loggingInBody.loginDialogPoppedUp) {
+                    var data = {
+                        "action": "user failed to link Steam with their hifi account credentials"
+                    };
+                    UserActivityLogger.logAction("encourageLoginDialog", data);
+                }
                 bodyLoader.setSource("LinkAccountBody.qml", { "loginDialog": loginDialog, "root": root, "bodyLoader": bodyLoader, "withSteam": loggingInBody.withSteam,
                     "withOculus": loggingInBody.withOculus, "linkSteam": loggingInBody.linkSteam, "linkOculus": loggingInBody.linkOculus, "errorString": errorString });
-=======
-                if (loggingInBody.loginDialogPoppedUp) {
-                    var data = {
-                        "action": "user failed to link Steam with their hifi account credentials"
-                    };
-                    UserActivityLogger.logAction("encourageLoginDialog", data);
-                }
-                bodyLoader.setSource("LinkAccountBody.qml", { "loginDialog": loginDialog, "root": root, "bodyLoader": bodyLoader, "withSteam": loggingInBody.withSteam, "linkSteam": loggingInBody.linkSteam, "errorString": errorString });
->>>>>>> d64858b1
             } else if (loggingInBody.withSteam) {
                 errorString = "Your Steam authentication has failed. Please make sure you are logged into Steam and try again.";
-<<<<<<< HEAD
+                if (loggingInBody.loginDialogPoppedUp) {
+                    var data = {
+                        "action": "user failed to authenticate with Steam to log in"
+                    };
+                    UserActivityLogger.logAction("encourageLoginDialog", data);
+                }
                 bodyLoader.setSource("CompleteProfileBody.qml", { "loginDialog": loginDialog, "root": root, "bodyLoader": bodyLoader, "withSteam": loggingInBody.withSteam,
                     "withOculus": loggingInBody.withOculus, "linkSteam": loggingInBody.linkSteam, "linkOculus": loggingInBody.linkOculus, "errorString": errorString });
             } else if (loggingInBody.withOculus) {
                 errorString = "Your Oculus account is not connected to an existing High Fidelity account. Please create a new one."
+                if (loggingInBody.loginDialogPoppedUp) {
+                    var data = {
+                        "action": "user failed to authenticate with Oculus to log in"
+                    };
+                    UserActivityLogger.logAction("encourageLoginDialog", data);
+                }
                 bodyLoader.setSource("CompleteProfileBody.qml", { "loginDialog": loginDialog, "root": root, "bodyLoader": bodyLoader, "withSteam": loggingInBody.withSteam,
                     "withOculus": loggingInBody.withOculus, "linkSteam": loggingInBody.linkSteam, "linkOculus": loggingInBody.linkOculus, "errorString": errorString });
             } else {
-=======
-                if (loggingInBody.loginDialogPoppedUp) {
-                    var data = {
-                        "action": "user failed to authenticate with Steam to log in"
-                    };
-                    UserActivityLogger.logAction("encourageLoginDialog", data);
-                }
-                bodyLoader.setSource("CompleteProfileBody.qml", { "loginDialog": loginDialog, "root": root, "bodyLoader": bodyLoader, "withSteam": loggingInBody.withSteam, "errorString": errorString });
-            } else if (loggingInBody.withOculus) {
-                loggingInGlyph.visible = false;
-                errorString = "Your Oculus authentication has failed. Please make sure you are logged into Oculus and try again."
-                if (loggingInBody.loginDialogPoppedUp) {
-                    var data = {
-                        "action": "user failed to authenticate with Oculus to log in"
-                    };
-                    UserActivityLogger.logAction("encourageLoginDialog", data);
-                }
+                errorString = "Username or password is incorrect.";
+                if (loggingInBody.loginDialogPoppedUp) {
+                    var data = {
+                        "action": "user failed at logging in"
+                    };
+                    UserActivityLogger.logAction("encourageLoginDialog", data);
+                }
+
                 bodyLoader.setSource("LinkAccountBody.qml", { "loginDialog": loginDialog, "root": root, "bodyLoader": bodyLoader, "errorString": errorString });
             }
-            else {
->>>>>>> d64858b1
-                errorString = "Username or password is incorrect.";
-                if (loggingInBody.loginDialogPoppedUp) {
-                    var data = {
-                        "action": "user failed at logging in"
-                    };
-                    UserActivityLogger.logAction("encourageLoginDialog", data);
-                }
-
-                bodyLoader.setSource("LinkAccountBody.qml", { "loginDialog": loginDialog, "root": root, "bodyLoader": bodyLoader, "errorString": errorString });
-            }
         }
     }
 }