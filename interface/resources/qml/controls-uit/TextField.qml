//
//  TextField.qml
//
//  Created by David Rowe on 17 Feb 2016
//  Copyright 2016 High Fidelity, Inc.
//
//  Distributed under the Apache License, Version 2.0.
//  See the accompanying file LICENSE or http://www.apache.org/licenses/LICENSE-2.0.html
//

import QtQuick 2.7
import QtQuick.Controls 2.2

import "../styles-uit"
import "../controls-uit" as HifiControls

TextField {
    id: textField

    property int colorScheme: hifi.colorSchemes.light
    readonly property bool isLightColorScheme: colorScheme == hifi.colorSchemes.light
    readonly property bool isFaintGrayColorScheme: colorScheme == hifi.colorSchemes.faintGray
    property bool isSearchField: false
    property string label: ""
    property real controlHeight: height + (textFieldLabel.visible ? textFieldLabel.height + 1 : 0)
    property bool hasRoundedBorder: false
    property bool error: false;
    property bool hasClearButton: false;
<<<<<<< HEAD
    property alias textColor: textField.color
=======
    property string leftPlaceholderGlyph: "";

    placeholderText: textField.placeholderText
>>>>>>> f1b18ccc

    FontLoader { id: firaSansSemiBold; source: "../../fonts/FiraSans-SemiBold.ttf"; }
    FontLoader { id: hifiGlyphs; source: "../../fonts/hifi-glyphs.ttf"; }
    font.family: firaSansSemiBold.name
    font.pixelSize: hifi.fontSizes.textFieldInput
    font.italic: textField.text == ""
    height: implicitHeight + 3  // Make surrounding box higher so that highlight is vertically centered.
    property alias textFieldLabel: textFieldLabel

    y: textFieldLabel.visible ? textFieldLabel.height + textFieldLabel.anchors.bottomMargin : 0

    // workaround for https://bugreports.qt.io/browse/QTBUG-49297
    Keys.onPressed: {
        switch (event.key) {
        case Qt.Key_Return:
        case Qt.Key_Enter:
            event.accepted = true;

            // emit accepted signal manually
            if (acceptableInput) {
                accepted();
            }
        }
    }

<<<<<<< HEAD
    Text {
        id: placeholder
        x: textField.leftPadding
        y: textField.topPadding
        width: textField.width - (textField.leftPadding + textField.rightPadding)
        height: textField.height - (textField.topPadding + textField.bottomPadding)

        text: textField.placeholderText
        font: textField.font
        color: textField.placeholderTextColor
        verticalAlignment: textField.verticalAlignment
        visible: !textField.length && !textField.preeditText && (!textField.activeFocus || textField.horizontalAlignment !== Qt.AlignHCenter)
        elide: Text.ElideRight
    }

    color: {
        if (isLightColorScheme) {
            if (textField.activeFocus) {
                hifi.colors.black
=======
    style: TextFieldStyle {
        id: style;
        textColor: {
            if (isLightColorScheme) {
                if (textField.activeFocus) {
                    hifi.colors.black
                } else {
                    hifi.colors.lightGray
                }
            } else if (isFaintGrayColorScheme) {
                if (textField.activeFocus) {
                    hifi.colors.black
                } else {
                    hifi.colors.lightGray
                }
>>>>>>> f1b18ccc
            } else {
                hifi.colors.lightGray
            }
        } else if (isFaintGrayColorScheme) {
            if (textField.activeFocus) {
                hifi.colors.black
            } else {
                hifi.colors.lightGray
            }
        } else {
            if (textField.activeFocus) {
                hifi.colors.white
            } else {
                hifi.colors.lightGrayText
            }
        }
    }

    background: Rectangle {
        color: {
            if (isLightColorScheme) {
                if (textField.activeFocus) {
                    hifi.colors.white
                } else {
                    hifi.colors.textFieldLightBackground
                }
            } else if (isFaintGrayColorScheme) {
                if (textField.activeFocus) {
                    hifi.colors.white
                } else {
                    hifi.colors.faintGray50
                }
            } else {
                if (textField.activeFocus) {
                    hifi.colors.black
                } else {
                    hifi.colors.baseGrayShadow
                }
            }
        }
<<<<<<< HEAD
        border.color: textField.error ? hifi.colors.redHighlight :
                                        (textField.activeFocus ? hifi.colors.primaryHighlight : (isFaintGrayColorScheme ? hifi.colors.lightGrayText : hifi.colors.lightGray))
        border.width: textField.activeFocus || hasRoundedBorder || textField.error ? 1 : 0
        radius: isSearchField ? textField.height / 2 : (hasRoundedBorder ? 4 : 0)

        HiFiGlyphs {
            text: hifi.glyphs.search
            color: textColor
            size: hifi.fontSizes.textFieldSearchIcon
            anchors.left: parent.left
            anchors.verticalCenter: parent.verticalCenter
            anchors.leftMargin: hifi.dimensions.textPadding - 2
            visible: isSearchField
        }

        HiFiGlyphs {
            text: hifi.glyphs.error
            color: textColor
            size: 40
            anchors.right: parent.right
            anchors.rightMargin: hifi.dimensions.textPadding - 2
            anchors.verticalCenter: parent.verticalCenter
            visible: hasClearButton && textField.text !== "";
=======
            border.color: textField.error ? hifi.colors.redHighlight :
            (textField.activeFocus ? hifi.colors.primaryHighlight : (isFaintGrayColorScheme ? hifi.colors.lightGrayText : hifi.colors.lightGray))
            border.width: textField.activeFocus || hasRoundedBorder || textField.error ? 1 : 0
            radius: isSearchField ? textField.height / 2 : (hasRoundedBorder ? 4 : 0)

            HiFiGlyphs {
                text: textField.leftPlaceholderGlyph;
                color: textColor;
                size: hifi.fontSizes.textFieldSearchIcon;
                anchors.left: parent.left;
                anchors.verticalCenter: parent.verticalCenter;
                anchors.leftMargin: hifi.dimensions.textPadding - 2;
                visible: text;
            }

            HiFiGlyphs {
                text: hifi.glyphs.search
                color: textColor
                size: hifi.fontSizes.textFieldSearchIcon
                anchors.left: parent.left
                anchors.verticalCenter: parent.verticalCenter
                anchors.leftMargin: hifi.dimensions.textPadding - 2
                visible: isSearchField
            }
>>>>>>> f1b18ccc

            MouseArea {
                anchors.fill: parent;
                onClicked: {
                    textField.text = "";
                }
            }
        }
<<<<<<< HEAD
=======
        placeholderTextColor: isFaintGrayColorScheme ? hifi.colors.lightGrayText : hifi.colors.lightGray
        selectedTextColor: hifi.colors.black
        selectionColor: hifi.colors.primaryHighlight
        padding.left: ((isSearchField || textField.leftPlaceholderGlyph !== "") ? textField.height - 2 : 0) + hifi.dimensions.textPadding
        padding.right: (hasClearButton ? textField.height - 2 : 0) + hifi.dimensions.textPadding
>>>>>>> f1b18ccc
    }

    property color placeholderTextColor: isFaintGrayColorScheme ? hifi.colors.lightGrayText : hifi.colors.lightGray
    selectedTextColor: hifi.colors.black
    selectionColor: hifi.colors.primaryHighlight
    leftPadding: (isSearchField ? textField.height - 2 : 0) + hifi.dimensions.textPadding
    rightPadding: (hasClearButton ? textField.height - 2 : 0) + hifi.dimensions.textPadding


    HifiControls.Label {
        id: textFieldLabel
        text: textField.label
        colorScheme: textField.colorScheme
        anchors.left: parent.left
        anchors.bottom: parent.top
        anchors.bottomMargin: 3
        visible: label != ""
    }
}<|MERGE_RESOLUTION|>--- conflicted
+++ resolved
@@ -26,13 +26,8 @@
     property bool hasRoundedBorder: false
     property bool error: false;
     property bool hasClearButton: false;
-<<<<<<< HEAD
     property alias textColor: textField.color
-=======
     property string leftPlaceholderGlyph: "";
-
-    placeholderText: textField.placeholderText
->>>>>>> f1b18ccc
 
     FontLoader { id: firaSansSemiBold; source: "../../fonts/FiraSans-SemiBold.ttf"; }
     FontLoader { id: hifiGlyphs; source: "../../fonts/hifi-glyphs.ttf"; }
@@ -58,7 +53,6 @@
         }
     }
 
-<<<<<<< HEAD
     Text {
         id: placeholder
         x: textField.leftPadding
@@ -78,23 +72,6 @@
         if (isLightColorScheme) {
             if (textField.activeFocus) {
                 hifi.colors.black
-=======
-    style: TextFieldStyle {
-        id: style;
-        textColor: {
-            if (isLightColorScheme) {
-                if (textField.activeFocus) {
-                    hifi.colors.black
-                } else {
-                    hifi.colors.lightGray
-                }
-            } else if (isFaintGrayColorScheme) {
-                if (textField.activeFocus) {
-                    hifi.colors.black
-                } else {
-                    hifi.colors.lightGray
-                }
->>>>>>> f1b18ccc
             } else {
                 hifi.colors.lightGray
             }
@@ -135,13 +112,22 @@
                 }
             }
         }
-<<<<<<< HEAD
         border.color: textField.error ? hifi.colors.redHighlight :
                                         (textField.activeFocus ? hifi.colors.primaryHighlight : (isFaintGrayColorScheme ? hifi.colors.lightGrayText : hifi.colors.lightGray))
         border.width: textField.activeFocus || hasRoundedBorder || textField.error ? 1 : 0
         radius: isSearchField ? textField.height / 2 : (hasRoundedBorder ? 4 : 0)
 
         HiFiGlyphs {
+                text: textField.leftPlaceholderGlyph;
+                color: textColor;
+                size: hifi.fontSizes.textFieldSearchIcon;
+                anchors.left: parent.left;
+                anchors.verticalCenter: parent.verticalCenter;
+                anchors.leftMargin: hifi.dimensions.textPadding - 2;
+                visible: text;
+            }
+
+            HiFiGlyphs {
             text: hifi.glyphs.search
             color: textColor
             size: hifi.fontSizes.textFieldSearchIcon
@@ -159,32 +145,6 @@
             anchors.rightMargin: hifi.dimensions.textPadding - 2
             anchors.verticalCenter: parent.verticalCenter
             visible: hasClearButton && textField.text !== "";
-=======
-            border.color: textField.error ? hifi.colors.redHighlight :
-            (textField.activeFocus ? hifi.colors.primaryHighlight : (isFaintGrayColorScheme ? hifi.colors.lightGrayText : hifi.colors.lightGray))
-            border.width: textField.activeFocus || hasRoundedBorder || textField.error ? 1 : 0
-            radius: isSearchField ? textField.height / 2 : (hasRoundedBorder ? 4 : 0)
-
-            HiFiGlyphs {
-                text: textField.leftPlaceholderGlyph;
-                color: textColor;
-                size: hifi.fontSizes.textFieldSearchIcon;
-                anchors.left: parent.left;
-                anchors.verticalCenter: parent.verticalCenter;
-                anchors.leftMargin: hifi.dimensions.textPadding - 2;
-                visible: text;
-            }
-
-            HiFiGlyphs {
-                text: hifi.glyphs.search
-                color: textColor
-                size: hifi.fontSizes.textFieldSearchIcon
-                anchors.left: parent.left
-                anchors.verticalCenter: parent.verticalCenter
-                anchors.leftMargin: hifi.dimensions.textPadding - 2
-                visible: isSearchField
-            }
->>>>>>> f1b18ccc
 
             MouseArea {
                 anchors.fill: parent;
@@ -193,14 +153,6 @@
                 }
             }
         }
-<<<<<<< HEAD
-=======
-        placeholderTextColor: isFaintGrayColorScheme ? hifi.colors.lightGrayText : hifi.colors.lightGray
-        selectedTextColor: hifi.colors.black
-        selectionColor: hifi.colors.primaryHighlight
-        padding.left: ((isSearchField || textField.leftPlaceholderGlyph !== "") ? textField.height - 2 : 0) + hifi.dimensions.textPadding
-        padding.right: (hasClearButton ? textField.height - 2 : 0) + hifi.dimensions.textPadding
->>>>>>> f1b18ccc
     }
 
     property color placeholderTextColor: isFaintGrayColorScheme ? hifi.colors.lightGrayText : hifi.colors.lightGray
