//
//  Desktop.qml
//
//  Created by Bradley Austin Davis on 15 Apr 2015
//  Copyright 2015 High Fidelity, Inc.
//
//  Distributed under the Apache License, Version 2.0.
//  See the accompanying file LICENSE or http://www.apache.org/licenses/LICENSE-2.0.html
//

import QtQuick 2.5
import QtQuick.Controls 1.4

import "../dialogs"
import "../menus"
import "../js/Utils.js" as Utils

// This is our primary 'desktop' object to which all VR dialogs and windows are childed.
FocusScope {
    id: desktop
    objectName: "desktop"

    // Allow the scale of the desktop to be changed without screwing up the size relative to the parent.
    height: parent.height / scale
    width: parent.width / scale

    onHeightChanged: d.repositionAll();
    onWidthChanged: d.repositionAll();

    // Controls and windows can trigger this signal to ensure the desktop becomes visible
    // when they're opened.
    signal showDesktop();

    // Allows QML/JS to find the desktop through the parent chain
    property bool desktopRoot: true

    // The VR version of the primary menu
    property var rootMenu: Menu { objectName: "rootMenu" }

    readonly property alias zLevels: zLevels
    QtObject {
        id: zLevels;
        readonly property real normal: 1 // make windows always appear higher than QML overlays and other non-window controls.
        readonly property real top: 2000
        readonly property real modal: 4000
        readonly property real menu: 8000
    }

    QtObject {
        id: d

        function findChild(item, name) {
            for (var i = 0; i < item.children.length; ++i) {
                if (item.children[i].objectName === name) {
                    return item.children[i];
                }
            }
            return null;
        }

        function findParentMatching(item, predicate) {
            while (item) {
                if (predicate(item)) {
                    break;
                }
                item = item.parent;
            }
            return item;
        }

        function isTopLevelWindow(item) {
            return item.topLevelWindow;
        }

        function isAlwaysOnTopWindow(window) {
            return window.alwaysOnTop;
        }

        function isModalWindow(window) {
            return window.modality !== Qt.NonModal;
        }

        function getTopLevelWindows(predicate) {
            var currentWindows = [];
            if (!desktop) {
                console.log("Could not find desktop for " + item)
                return currentWindows;
            }

            for (var i = 0; i < desktop.children.length; ++i) {
                var child = desktop.children[i];
                if (isTopLevelWindow(child) && (!predicate || predicate(child))) {
                    currentWindows.push(child)
                }
            }
            return currentWindows;
        }

        function getDesktopWindow(item) {
            return findParentMatching(item, isTopLevelWindow)
        }

        function fixupZOrder(windows, basis, topWindow) {
            windows.sort(function(a, b){ return a.z - b.z; });

            if ((topWindow.z >= basis)  &&  (windows[windows.length - 1] === topWindow)) {
                return;
            }

            var lastZ = -1;
            var lastTargetZ = basis - 1;
            for (var i = 0; i < windows.length; ++i) {
                var window = windows[i];
                if (!window.visible) {
                    continue
                }

                if (topWindow && (topWindow === window)) {
                    continue
                }

                if (window.z > lastZ) {
                    lastZ = window.z;
                    ++lastTargetZ;
                }
                if (DebugQML) {
                    console.log("Assigning z order " + lastTargetZ + " to " + window)
                }

                window.z = lastTargetZ;
            }
            if (topWindow) {
                ++lastTargetZ;
                if (DebugQML) {
                    console.log("Assigning z order " + lastTargetZ + " to " + topWindow)
                }
                topWindow.z = lastTargetZ;
            }

            return lastTargetZ;
        }

        function raiseWindow(targetWindow) {
            var predicate;
            var zBasis;
            if (isModalWindow(targetWindow)) {
                predicate = isModalWindow;
                zBasis = zLevels.modal
            } else if (isAlwaysOnTopWindow(targetWindow)) {
                predicate = function(window) {
                    return (isAlwaysOnTopWindow(window) && !isModalWindow(window));
                }
                zBasis = zLevels.top
            } else {
                predicate = function(window) {
                    return (!isAlwaysOnTopWindow(window) && !isModalWindow(window));
                }
                zBasis = zLevels.normal
            }

            var windows = getTopLevelWindows(predicate);
            fixupZOrder(windows, zBasis, targetWindow);
        }

        Component.onCompleted: {
            //offscreenWindow.activeFocusItemChanged.connect(onWindowFocusChanged);
            focusHack.start();
        }

        function onWindowFocusChanged() {
            //console.log("Focus item is " + offscreenWindow.activeFocusItem);

            // FIXME this needs more testing before it can go into production
            // and I already cant produce any way to have a modal dialog lose focus
            // to a non-modal one.
            /*
            var focusedWindow = getDesktopWindow(offscreenWindow.activeFocusItem);

            if (isModalWindow(focusedWindow)) {
                return;
            }

            // new focused window is not modal... check if there are any modal windows
            var windows = getTopLevelWindows(isModalWindow);
            if (0 === windows.length) {
                return;
            }

            // There are modal windows present, force focus back to the top-most modal window
            windows.sort(function(a, b){ return a.z - b.z; });
            windows[windows.length - 1].focus = true;
            */

//            var focusedItem = offscreenWindow.activeFocusItem ;
//            if (DebugQML && focusedItem) {
//                var rect = desktop.mapFromItem(focusedItem, 0, 0, focusedItem.width, focusedItem.height);
//                focusDebugger.x = rect.x;
//                focusDebugger.y = rect.y;
//                focusDebugger.width = rect.width
//                focusDebugger.height = rect.height
//            }
        }


        function repositionAll() {
            var windows = d.getTopLevelWindows();
            for (var i = 0; i < windows.length; ++i) {
                reposition(windows[i]);
            }
        }
    }

    function raise(item) {
        var targetWindow = d.getDesktopWindow(item);
        if (!targetWindow) {
            console.warn("Could not find top level window for " + item);
            return;
        }

        // Fix up the Z-order (takes into account if this is a modal window)
        d.raiseWindow(targetWindow);
        var setFocus = true;
        if (!d.isModalWindow(targetWindow)) {
            var modalWindows = d.getTopLevelWindows(d.isModalWindow);
            if (modalWindows.length) {
                setFocus = false;
            }
        }

        if (setFocus) {
            targetWindow.focus = true;
        }

        reposition(targetWindow);

        showDesktop();
    }

    function reposition(item) {
        if (desktop.width === 0 || desktop.height === 0) {
            return;
        }

        var targetWindow = d.getDesktopWindow(item);
        if (!targetWindow) {
            console.warn("Could not find top level window for " + item);
            return;
        }

        var newPosition = Qt.vector2d(targetWindow.x, targetWindow.y);
        // If the window is completely offscreen, reposition it
        if ((targetWindow.x > desktop.width || (targetWindow.x + targetWindow.width)  < 0) ||
            (targetWindow.y > desktop.height || (targetWindow.y + targetWindow.height)  < 0))  {
            newPosition.x = -1
            newPosition.y = -1
        }

        if (newPosition.x === -1 && newPosition.y === -1) {
            // Set initial window position
            // var minPosition = Qt.vector2d(-windowRect.x, -windowRect.y);
            // var maxPosition = Qt.vector2d(desktop.width - windowRect.width, desktop.height - windowRect.height);
            // newPosition = Utils.clampVector(newPosition, minPosition, maxPosition);
            // newPosition = Utils.randomPosition(minPosition, maxPosition);
            newPosition = Qt.vector2d(desktop.width / 2 - targetWindow.width / 2,
                                      desktop.height / 2 - targetWindow.height / 2);
        }
        targetWindow.x = newPosition.x;
        targetWindow.y = newPosition.y;
    }

    Component { id: messageDialogBuilder; MessageDialog { } }
    function messageBox(properties) {
        return messageDialogBuilder.createObject(desktop, properties);
    }

    Component { id: inputDialogBuilder; QueryDialog { } }
    function inputDialog(properties) {
        return inputDialogBuilder.createObject(desktop, properties);
    }

    Component { id: fileDialogBuilder; FileDialog { } }
    function fileDialog(properties) {
        return fileDialogBuilder.createObject(desktop, properties);
    }

    MenuMouseHandler { id: menuPopperUpper }
    function popupMenu(point) {
        menuPopperUpper.popup(desktop, rootMenu.items, point);
    }

    function toggleMenu(point) {
        menuPopperUpper.toggle(desktop, rootMenu.items, point);
    }

    Keys.onEscapePressed: {
        if (menuPopperUpper.closeLastMenu()) {
            event.accepted = true;
            return;
        }
        event.accepted = false;
    }

    Keys.onLeftPressed: {
        if (menuPopperUpper.closeLastMenu()) {
            event.accepted = true;
            return;
        }
        event.accepted = false;
    }


    function unfocusWindows() {
        var windows = d.getTopLevelWindows();
        for (var i = 0; i < windows.length; ++i) {
            windows[i].focus = false;
        }
        desktop.focus = true;
    }

    FocusHack { id: focusHack; }

    Rectangle {
        id: focusDebugger;
        z: 9999; visible: false; color: "red"
        ColorAnimation on color { from: "#7fffff00"; to: "#7f0000ff"; duration: 1000; loops: 9999 }
    }

    Action {
        text: "Toggle Focus Debugger"
        shortcut: "Ctrl+Shift+F"
        enabled: DebugQML
        onTriggered: focusDebugger.visible = !focusDebugger.visible
    }
<<<<<<< HEAD

}
=======
    
}


>>>>>>> beef3f59
<|MERGE_RESOLUTION|>--- conflicted
+++ resolved
@@ -331,12 +331,5 @@
         enabled: DebugQML
         onTriggered: focusDebugger.visible = !focusDebugger.visible
     }
-<<<<<<< HEAD
-
-}
-=======
     
-}
-
-
->>>>>>> beef3f59
+}