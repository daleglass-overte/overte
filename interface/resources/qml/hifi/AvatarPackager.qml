import QtQuick 2.6
import QtQuick.Controls 2.2
import QtQuick.Layouts 1.3
import QtQml.Models 2.1
import QtGraphicalEffects 1.0
import "../controlsUit" 1.0 as HifiControls
import "../stylesUit" 1.0
import "../windows" as Windows
import "../dialogs"
import "avatarPackager"

Windows.ScrollingWindow {
    id: root
    objectName: "AvatarPackager"
    width: 480
    height: 706
    title: "Avatar Packager"
    resizable: false
    opacity: parent.opacity
    destroyOnHidden: true
    implicitWidth: 384; implicitHeight: 640
    minSize: Qt.vector2d(480, 706)

    HifiConstants { id: hifi }

    Item {
        id: windowContent
        height: pane.height
        width: pane.width
        anchors.fill: parent

        // FIXME: modal overlay does not show
        Rectangle {
            id: modalOverlay
            anchors.fill: parent
            z: 20000
            color: "#aa031b33"
            clip: true
            visible: true
        }

<<<<<<< HEAD
        Item {
            id: avatarPackagerMain
            anchors.left: parent.left
            anchors.right: parent.right
            anchors.top: parent.top
            anchors.bottom: parent.bottom
            RalewaySemiBold {
                id: avatarPackagerLabel
                size: 24;
                anchors.left: parent.left
                anchors.top: parent.top
                anchors.topMargin: 25
                anchors.bottomMargin: 25
                text: 'Avatar Packager ' + parent.width + " " + parent.height
            }
=======
        Column {
            id: avatarPackager
            anchors.fill: parent
            state: "main"
            states: [
                State {
                    name: "main"
                    PropertyChanges { target: avatarPackagerHeader; title: qsTr("Avatar Packager"); faqEnabled: true; backButtonEnabled: false }
                    PropertyChanges { target: avatarPackagerMain; visible: true }
                    PropertyChanges { target: avatarPackagerFooter; content: avatarPackagerMain.footer }
                },
                State {
                    name: "createProject"
                    PropertyChanges { target: avatarPackagerHeader; title: qsTr("Create Project") }
                    PropertyChanges { target: createAvatarProject; visible: true }
                    PropertyChanges { target: avatarPackagerFooter; content: createAvatarProject.footer }
                },
                State {
                    name: "project"
                    PropertyChanges { target: avatarPackagerHeader; title: AvatarPackagerCore.currentAvatarProject.name }
                    PropertyChanges { target: avatarProject; visible: true }
                    PropertyChanges { target: avatarPackagerFooter; content: avatarProject.footer }
                }
            ]
>>>>>>> cb74313d

            AvatarPackagerHeader {
                id: avatarPackagerHeader
                onBackButtonClicked: {
                    avatarPackager.state = "main"
                }
            }

            Item {
                height: pane.height - avatarPackagerHeader.height - avatarPackagerFooter.height
                width: pane.width

                Rectangle {
                    anchors.fill: parent
                    color: "#404040"
                }

                AvatarProject {
                    id: avatarProject
                    colorScheme: root.colorScheme
                    anchors.fill: parent
                }

                CreateAvatarProject {
                    id: createAvatarProject
                    colorScheme: root.colorScheme
                    anchors.fill: parent
                }

                Item {
                    id: avatarPackagerMain
                    visible: false
                    anchors.fill: parent

                    property var footer: Item {
                        anchors.fill: parent
                        anchors.rightMargin: 17
                        HifiControls.Button {
                            id: createProjectButton
                            anchors.verticalCenter: parent.verticalCenter
                            anchors.right: openProjectButton.left
                            anchors.rightMargin: 22
                            height: 40
                            width: 134
                            text: qsTr("New Project")
                            colorScheme: root.colorScheme
                            onClicked: {
                                avatarPackager.state = "createProject";
                            }
                        }

                        HifiControls.Button {
                            id: openProjectButton
                            anchors.verticalCenter: parent.verticalCenter
                            anchors.right: parent.right
                            height: 40
                            width: 133
                            text: qsTr("Open Project")
                            color: hifi.buttons.blue
                            colorScheme: root.colorScheme
                            onClicked: {
                                // TODO: make the dialog modal
                                let browser = desktop.fileDialog({
                                    selectDirectory: false,
                                    dir: fileDialogHelper.pathToUrl(AvatarPackagerCore.AVATAR_PROJECTS_PATH),
                                    filter: "Avatar Project FST Files (*.fst)",
                                    title: "Open Project (.fst)",
                                });

                                browser.canceled.connect(function() {

                                });

                                browser.selectedFile.connect(function(fileUrl) {
                                    let fstFilePath = fileDialogHelper.urlToPath(fileUrl);
                                    let currentAvatarProject = AvatarPackagerCore.openAvatarProject(fstFilePath);
                                    if (currentAvatarProject) {
                                        avatarPackager.state = "project";
                                    }
                                });
                            }
                        }
                    }
                    Flow {
                        anchors {
                            fill: parent
                            topMargin: 18
                            leftMargin: 16
                            rightMargin: 16
                        }
                        RalewayRegular {
                            size: 20
                            color: "white"
                            text: qsTr("Use a custom avatar to express your identity")
                        }
                        RalewayRegular {
                            size: 20
                            color: "white"
                            text: qsTr("To learn more about using this tool, visit our docs")
                        }
                    }
                }
            }
            AvatarPackagerFooter {
                id: avatarPackagerFooter
            }
        }
    }
}<|MERGE_RESOLUTION|>--- conflicted
+++ resolved
@@ -39,23 +39,6 @@
             visible: true
         }
 
-<<<<<<< HEAD
-        Item {
-            id: avatarPackagerMain
-            anchors.left: parent.left
-            anchors.right: parent.right
-            anchors.top: parent.top
-            anchors.bottom: parent.bottom
-            RalewaySemiBold {
-                id: avatarPackagerLabel
-                size: 24;
-                anchors.left: parent.left
-                anchors.top: parent.top
-                anchors.topMargin: 25
-                anchors.bottomMargin: 25
-                text: 'Avatar Packager ' + parent.width + " " + parent.height
-            }
-=======
         Column {
             id: avatarPackager
             anchors.fill: parent
@@ -80,7 +63,6 @@
                     PropertyChanges { target: avatarPackagerFooter; content: avatarProject.footer }
                 }
             ]
->>>>>>> cb74313d
 
             AvatarPackagerHeader {
                 id: avatarPackagerHeader
