//
//  Pal.qml
//  qml/hifi
//
//  People Action List
//
//  Created by Howard Stearns on 12/12/2016
//  Copyright 2016 High Fidelity, Inc.
//
//  Distributed under the Apache License, Version 2.0.
//  See the accompanying file LICENSE or http://www.apache.org/licenses/LICENSE-2.0.html
//

import QtQuick 2.5
import QtQuick.Controls 1.4
import QtGraphicalEffects 1.0
import Qt.labs.settings 1.0
import "../styles-uit"
import "../controls-uit" as HifiControlsUit
import "../controls" as HifiControls

// references HMD, Users, UserActivityLogger from root context

Rectangle {
    id: pal;
    // Size
    width: parent.width;
    height: parent.height;
    // Style
    color: "#E3E3E3";
    // Properties
    property int myCardWidth: width - upperRightInfoContainer.width;
    property int myCardHeight: 80;
    property int rowHeight: 60;
    property int actionButtonWidth: 55;
    property int locationColumnWidth: 170;
    property int nearbyNameCardWidth: nearbyTable.width - (iAmAdmin ? (actionButtonWidth * 4) : (actionButtonWidth * 2)) - 4 - hifi.dimensions.scrollbarBackgroundWidth;
    property int connectionsNameCardWidth: connectionsTable.width - locationColumnWidth - actionButtonWidth - 4 - hifi.dimensions.scrollbarBackgroundWidth;
    property var myData: ({profileUrl: "", displayName: "", userName: "", audioLevel: 0.0, avgAudioLevel: 0.0, admin: true, placeName: "", connection: "", isPresent: true}); // valid dummy until set
    property var ignored: ({}); // Keep a local list of ignored avatars & their data. Necessary because HashMap is slow to respond after ignoring.
    property var nearbyUserModelData: []; // This simple list is essentially a mirror of the nearbyUserModel listModel without all the extra complexities.
    property var connectionsUserModelData: []; // This simple list is essentially a mirror of the connectionsUserModel listModel without all the extra complexities.
    property bool iAmAdmin: false;
    property var activeTab: "nearbyTab";
    property bool currentlyEditingDisplayName: false
    property bool punctuationMode: false;

    HifiConstants { id: hifi; }

    // The letterbox used for popup messages
    LetterboxMessage {
        id: letterboxMessage;
        z: 999; // Force the popup on top of everything else
    }
    Connections {
        target: GlobalServices
        onMyUsernameChanged: {
            myData.userName = Account.username;
            myDataChanged(); // Setting a property within an object isn't enough to update dependencies. This will do it.
        }
    }
    // The ComboDialog used for setting availability
    ComboDialog {
        id: comboDialog;
        z: 999; // Force the ComboDialog on top of everything else
        dialogWidth: parent.width - 50;
        dialogHeight: parent.height - 100;
    }
    function letterbox(headerGlyph, headerText, message) {
        letterboxMessage.headerGlyph = headerGlyph;
        letterboxMessage.headerText = headerText;
        letterboxMessage.text = message;
        letterboxMessage.visible = true;
        letterboxMessage.popupRadius = 0;
    }
    function popupComboDialogCallback(availability) {
        GlobalServices.findableBy = availability;
        UserActivityLogger.palAction("set_availability", availability);
        print('Setting availability:', JSON.stringify(GlobalServices.findableBy));
    }
    function popupComboDialog(dialogTitleText, optionTitleText, optionBodyText, optionValues) {
        comboDialog.callbackFunction = popupComboDialogCallback;
        comboDialog.dialogTitleText = dialogTitleText;
        comboDialog.optionTitleText = optionTitleText;
        comboDialog.optionBodyText = optionBodyText;
        comboDialog.optionValues = optionValues;
        comboDialog.selectedOptionIndex = ['all', 'connections', 'friends', 'none'].indexOf(GlobalServices.findableBy);
        comboDialog.populateComboListViewModel();
        comboDialog.visible = true;
    }
    Settings {
        id: settings;
        category: "pal";
        property bool filtered: false;
        property int nearDistance: 30;
        property int nearbySortIndicatorColumn: 1;
        property int nearbySortIndicatorOrder: Qt.AscendingOrder;
        property int connectionsSortIndicatorColumn: 0;
        property int connectionsSortIndicatorOrder: Qt.AscendingOrder;
    }
    function getSelectedNearbySessionIDs() {
        var sessionIDs = [];
        nearbyTable.selection.forEach(function (userIndex) {
            var datum = nearbyUserModelData[userIndex];
            if (datum) { // Might have been filtered out
                sessionIDs.push(datum.sessionId);
            }
        });
        return sessionIDs;
    }
    function getSelectedConnectionsUserNames() {
        var userNames = [];
        connectionsTable.selection.forEach(function (userIndex) {
            var datum = connectionsUserModelData[userIndex];
            if (datum) {
                userNames.push(datum.userName);
            }
        });
        return userNames;
    }
    function refreshNearbyWithFilter() {
        // We should just be able to set settings.filtered to inViewCheckbox.checked, but see #3249, so send to .js for saving.
        var userIds = getSelectedNearbySessionIDs();
        var params = {filter: inViewCheckbox.checked && {distance: settings.nearDistance}};
        if (userIds.length > 0) {
            params.selected = [[userIds[0]], true, true];
        }
        pal.sendToScript({method: 'refreshNearby', params: params});
    }

    Item {
        id: palTabContainer;
        // Anchors
        anchors {
            top: myInfo.bottom;
            bottom: parent.bottom;
            left: parent.left;
            right: parent.right;
        }
        Rectangle {
            id: tabSelectorContainer;
            // Anchors
            anchors {
                top: parent.top;
                horizontalCenter: parent.horizontalCenter;
            }
            width: parent.width;
            height: 50;
            Rectangle {
                id: nearbyTabSelector;
                // Anchors
                anchors {
                    top: parent.top;
                    left: parent.left;
                }
                width: parent.width/2;
                height: parent.height;
                color: activeTab == "nearbyTab" ? "white" : "#CCCCCC";
                MouseArea {
                    anchors.fill: parent;
                    onClicked: {
                        if (activeTab != "nearbyTab") {
                            refreshNearbyWithFilter();
                        }
                        activeTab = "nearbyTab";
                        connectionsHelpText.color = hifi.colors.baseGray;
                    }
                }

                // "NEARBY" Text Container
                Item {
                    id: nearbyTabSelectorTextContainer;
                    anchors.fill: parent;
                    anchors.leftMargin: 15;
                    // "NEARBY" text
                    RalewaySemiBold {
                        id: nearbyTabSelectorText;
                        text: "NEARBY";
                        // Text size
                        size: hifi.fontSizes.tabularData;
                        // Anchors
                        anchors.fill: parent;
                        // Style
                        font.capitalization: Font.AllUppercase;
                        color: activeTab === "nearbyTab" ? hifi.colors.blueAccent : hifi.colors.baseGray;
                        // Alignment
                        horizontalAlignment: Text.AlignHLeft;
                        verticalAlignment: Text.AlignVCenter;
                    }
                    // "In View" Checkbox
                    HifiControlsUit.CheckBox {
                        id: inViewCheckbox;
                        visible: activeTab == "nearbyTab";
                        anchors.right: reloadNearbyContainer.left;
                        anchors.rightMargin: 25;
                        anchors.verticalCenter: parent.verticalCenter;
                        checked: settings.filtered;
                        text: "in view";
                        boxSize: 24;
                        onCheckedChanged: refreshNearbyWithFilter();
                    }
                    // Refresh button
                    Rectangle {
                        id: reloadNearbyContainer
                        visible: activeTab == "nearbyTab";
                        anchors.verticalCenter: parent.verticalCenter;
                        anchors.right: parent.right;
                        anchors.rightMargin: 6;
                        height: reloadNearby.height;
                        width: height;
                        HifiControlsUit.GlyphButton {
                            id: reloadNearby;
                            width: reloadNearby.height;
                            glyph: hifi.glyphs.reload;
                            onClicked: {
                                refreshNearbyWithFilter();
                            }
                        }
                    }
                }
            }
            Rectangle {
                id: connectionsTabSelector;
                // Anchors
                anchors {
                    top: parent.top;
                    left: nearbyTabSelector.right;
                }
                width: parent.width/2;
                height: parent.height;
                color: activeTab == "connectionsTab" ? "white" : "#CCCCCC";
                MouseArea {
                    anchors.fill: parent;
                    onClicked: {
                        if (activeTab != "connectionsTab") {
                            connectionsLoading.visible = false;
                            connectionsLoading.visible = true;
                            pal.sendToScript({method: 'refreshConnections'});
                        }
                        activeTab = "connectionsTab";
                        connectionsHelpText.color = hifi.colors.blueAccent;
                    }
                }

                // "CONNECTIONS" Text Container
                Item {
                    id: connectionsTabSelectorTextContainer;
                    anchors.fill: parent;
                    anchors.leftMargin: 15;
                    // Refresh button
                    Rectangle {
                        visible: activeTab == "connectionsTab";
                        anchors.verticalCenter: parent.verticalCenter;
                        anchors.right: parent.right;
                        anchors.rightMargin: 6;
                        height: reloadConnections.height;
                        width: height;
                        HifiControlsUit.GlyphButton {
                            id: reloadConnections;
                            width: reloadConnections.height;
                            glyph: hifi.glyphs.reload;
                            onClicked: {
                                connectionsLoading.visible = false;
                                connectionsLoading.visible = true;
                                pal.sendToScript({method: 'refreshConnections'});
                            }
                        }
                    }
                    // "CONNECTIONS" text
                    RalewaySemiBold {
                        id: connectionsTabSelectorText;
                        text: "CONNECTIONS";
                        // Text size
                        size: hifi.fontSizes.tabularData;
                        // Anchors
                        anchors.fill: parent;
                        // Style
                        font.capitalization: Font.AllUppercase;
                        color: activeTab === "connectionsTab" ? hifi.colors.blueAccent : hifi.colors.baseGray;
                        // Alignment
                        horizontalAlignment: Text.AlignHLeft;
                        verticalAlignment: Text.AlignVCenter;
                    }
                    TextMetrics {
                        id: connectionsTabSelectorTextMetrics;
                        text: connectionsTabSelectorText.text;
                    }

                    // This Rectangle refers to the [?] popup button next to "CONNECTIONS"
                    Rectangle {
                        color: connectionsTabSelector.color;
                        width: 20;
                        height: connectionsTabSelectorText.height - 2;
                        anchors.left: connectionsTabSelectorTextContainer.left;
                        anchors.top: connectionsTabSelectorTextContainer.top;
                        anchors.topMargin: 1;
                        anchors.leftMargin: connectionsTabSelectorTextMetrics.width + 42;
                        RalewayRegular {
                            id: connectionsHelpText;
                            text: "[?]";
                            size: connectionsTabSelectorText.size + 6;
                            font.capitalization: Font.AllUppercase;
                            color: connectionsTabSelectorText.color;
                            horizontalAlignment: Text.AlignHCenter;
                            verticalAlignment: Text.AlignVCenter;
                            anchors.fill: parent;
                        }
                        MouseArea {
                            anchors.fill: parent;
                            hoverEnabled: true;
                            enabled: activeTab === "connectionsTab";
                            onClicked: letterbox(hifi.glyphs.question,
                                                 "Connections and Friends",
                                                 "<font color='purple'>Purple borders around profile pictures are <b>Connections</b>.</font><br>" +
                                                 "When your availability is set to Everyone, Connections can see your username and location.<br><br>" +
                                                 "<font color='green'>Green borders around profile pictures are <b>Friends</b>.</font><br>" +
                                                 "When your availability is set to Friends, only Friends can see your username and location.");
                            onEntered: connectionsHelpText.color = hifi.colors.blueHighlight;
                            onExited: connectionsHelpText.color = hifi.colors.blueAccent;
                        }
                    }
                }
            }
        }

    /*****************************************
                   NEARBY TAB
    *****************************************/
    Rectangle {
        id: nearbyTab;
        // Anchors
        anchors {
            top: tabSelectorContainer.bottom;
            topMargin: 12 + (iAmAdmin ? -adminTab.anchors.topMargin : 0);
            bottom: parent.bottom;
            bottomMargin: 12;
            horizontalCenter: parent.horizontalCenter;
        }
        width: parent.width - 12;
        visible: activeTab == "nearbyTab";

        // Rectangle that houses "ADMIN" string
        Rectangle {
            id: adminTab;
            // Size
            width: 2*actionButtonWidth + hifi.dimensions.scrollbarBackgroundWidth + 6;
            height: 40;
            // Anchors
            anchors.top: parent.top;
            anchors.topMargin: -30;
            anchors.right: parent.right;
            // Properties
            visible: iAmAdmin;
            // Style
            color: hifi.colors.tableRowLightEven;
            border.color: hifi.colors.lightGrayText;
            border.width: 2;
            // "ADMIN" text
            RalewaySemiBold {
                id: adminTabText;
                text: "ADMIN";
                // Text size
                size: hifi.fontSizes.tableHeading + 2;
                // Anchors
                anchors.top: parent.top;
                anchors.topMargin: 8;
                anchors.left: parent.left;
                anchors.right: parent.right;
                anchors.rightMargin: hifi.dimensions.scrollbarBackgroundWidth;
                // Style
                font.capitalization: Font.AllUppercase;
                color: hifi.colors.redHighlight;
                // Alignment
                horizontalAlignment: Text.AlignHCenter;
                verticalAlignment: Text.AlignTop;
            }
        }
        // This TableView refers to the Nearby Table (on the "Nearby" tab below the current user's NameCard)
        HifiControlsUit.Table {
            id: nearbyTable;
            flickableItem.interactive: true;
            // Anchors
            anchors.fill: parent;
            // Properties
            centerHeaderText: true;
            sortIndicatorVisible: true;
            headerVisible: true;
            sortIndicatorColumn: settings.nearbySortIndicatorColumn;
            sortIndicatorOrder: settings.nearbySortIndicatorOrder;
            onSortIndicatorColumnChanged: {
                settings.nearbySortIndicatorColumn = sortIndicatorColumn;
                sortModel();
            }
            onSortIndicatorOrderChanged: {
                settings.nearbySortIndicatorOrder = sortIndicatorOrder;
                sortModel();
            }

            TableViewColumn {
                role: "avgAudioLevel";
                title: "LOUD";
                width: actionButtonWidth;
                movable: false;
                resizable: false;
            }

            TableViewColumn {
                id: displayNameHeader;
                role: "displayName";
                title: nearbyTable.rowCount + (nearbyTable.rowCount === 1 ? " NAME" : " NAMES");
                width: nearbyNameCardWidth;
                movable: false;
                resizable: false;
            }
            TableViewColumn {
                role: "ignore";
                title: "IGNORE";
                width: actionButtonWidth;
                movable: false;
                resizable: false;
            }
            TableViewColumn {
                visible: iAmAdmin;
                role: "mute";
                title: "SILENCE";
                width: actionButtonWidth;
                movable: false;
                resizable: false;
            }
            TableViewColumn {
                visible: iAmAdmin;
                role: "kick";
                title: "BAN";
                width: actionButtonWidth;
                movable: false;
                resizable: false;
            }
            model: ListModel {
                id: nearbyUserModel;
            }

            // This Rectangle refers to each Row in the nearbyTable.
            rowDelegate: Rectangle { // The only way I know to specify a row height.
                // Size
                height: rowHeight + (styleData.selected ? 15 : 0);
                color: nearbyRowColor(styleData.selected, styleData.alternate);
            }

            // This Item refers to the contents of each Cell
            itemDelegate: Item {
                id: itemCell;
                property bool isCheckBox: styleData.role === "personalMute" || styleData.role === "ignore";
                property bool isButton: styleData.role === "mute" || styleData.role === "kick";
                property bool isAvgAudio: styleData.role === "avgAudioLevel";
                opacity: !isButton ? (model && model.isPresent ? 1.0 : 0.4) : 1.0; // Admin actions shouldn't turn gray

                // This NameCard refers to the cell that contains an avatar's
                // DisplayName and UserName
                NameCard {
                    id: nameCard;
                    // Properties
                    profileUrl: (model && model.profileUrl) || "";
                    displayName: styleData.value;
                    userName: model ? model.userName : "";
                    connectionStatus: model ? model.connection : "";
                    audioLevel: model ? model.audioLevel : 0.0;
                    avgAudioLevel: model ? model.avgAudioLevel : 0.0;
                    visible: !isCheckBox && !isButton && !isAvgAudio;
                    uuid: model ? model.sessionId : "";
                    selected: styleData.selected;
                    isAdmin: model && model.admin;
                    isPresent: model && model.isPresent;
                    // Size
                    width: nearbyNameCardWidth;
                    height: parent.height;
                    // Anchors
                    anchors.left: parent.left;
                }
                HifiControlsUit.GlyphButton {
                    function getGlyph() {
                        var fileName = "vol_";
                        if (model && model.personalMute) {
                            fileName += "x_";
                        }
                        fileName += (4.0*(model ? model.avgAudioLevel : 0.0)).toFixed(0);
                        return hifi.glyphs[fileName];
                    }
                    id: avgAudioVolume;
                    visible: isAvgAudio;
                    glyph: getGlyph();
                    width: 32;
                    size: height;
                    anchors.verticalCenter: parent.verticalCenter;
                    anchors.horizontalCenter: parent.horizontalCenter;
                    enabled: (model ? !model["ignore"] && model["isPresent"] : true);
                    onClicked: {
                        // cannot change mute status when ignoring
                        if (!model["ignore"]) {
                            var newValue = !model["personalMute"];
                            nearbyUserModel.setProperty(model.userIndex, "personalMute", newValue);
                            nearbyUserModelData[model.userIndex]["personalMute"] = newValue; // Defensive programming
                            Users["personalMute"](model.sessionId, newValue);
                            UserActivityLogger["palAction"](newValue ? "personalMute" : "un-personalMute", model.sessionId);
                        }
                    }
                }

                // This CheckBox belongs in the columns that contain the stateful action buttons ("Ignore" for now)
                // KNOWN BUG with the Checkboxes: When clicking in the center of the sorting header, the checkbox
                // will appear in the "hovered" state. Hovering over the checkbox will fix it.
                // Clicking on the sides of the sorting header doesn't cause this problem.
                // I'm guessing this is a QT bug and not anything I can fix. I spent too long trying to work around it...
                // I'm just going to leave the minor visual bug in.
                HifiControlsUit.CheckBox {
                    id: actionCheckBox;
                    visible: isCheckBox;
                    anchors.centerIn: parent;
                    checked: model ? model[styleData.role] : false;
                    // If this is an "Ignore" checkbox, disable the checkbox if user isn't present.
                    enabled: styleData.role === "ignore" ? (model ? model["isPresent"] : true) : true;
                    boxSize: 24;
                    isRedCheck: true
                    onClicked: {
                        var newValue = !model[styleData.role];
                        nearbyUserModel.setProperty(model.userIndex, styleData.role, newValue);
                        nearbyUserModelData[model.userIndex][styleData.role] = newValue; // Defensive programming
                        Users[styleData.role](model.sessionId, newValue);
                        UserActivityLogger["palAction"](newValue ? styleData.role : "un-" + styleData.role, model.sessionId);
                        if (styleData.role === "ignore") {
                            nearbyUserModel.setProperty(model.userIndex, "personalMute", newValue);
                            nearbyUserModelData[model.userIndex]["personalMute"] = newValue; // Defensive programming
                            if (newValue) {
                                ignored[model.sessionId] = nearbyUserModelData[model.userIndex];
                            } else {
                                delete ignored[model.sessionId];
                            }
                            avgAudioVolume.glyph = avgAudioVolume.getGlyph();
                        }
                        // http://doc.qt.io/qt-5/qtqml-syntax-propertybinding.html#creating-property-bindings-from-javascript
                        // I'm using an explicit binding here because clicking a checkbox breaks the implicit binding as set by
                        // "checked:" statement above.
                        checked = Qt.binding(function() { return (model[styleData.role])});
                    }
                }

                // This Button belongs in the columns that contain the stateless action buttons ("Silence" & "Ban" for now)
                HifiControlsUit.Button {
                    id: actionButton;
                    color: 2; // Red
                    visible: isButton;
                    anchors.centerIn: parent;
                    width: 32;
                    height: 32;
                    onClicked: {
                        Users[styleData.role](model.sessionId);
                        UserActivityLogger["palAction"](styleData.role, model.sessionId);
                        if (styleData.role === "kick") {
                            nearbyUserModelData.splice(model.userIndex, 1);
                            nearbyUserModel.remove(model.userIndex); // after changing nearbyUserModelData, b/c ListModel can frob the data
                        }
                    }
                    // muted/error glyphs
                    HiFiGlyphs {
                        text: (styleData.role === "kick") ? hifi.glyphs.error : hifi.glyphs.muted;
                        // Size
                        size: parent.height*1.3;
                        // Anchors
                        anchors.fill: parent;
                        // Style
                        horizontalAlignment: Text.AlignHCenter;
                        color: enabled ? hifi.buttons.textColor[actionButton.color]
                            : hifi.buttons.disabledTextColor[actionButton.colorScheme];
                    }
                }
            }
        }

        // Separator between user and admin functions
        Rectangle {
            // Size
            width: 2;
            height: nearbyTable.height;
            // Anchors
            anchors.left: adminTab.left;
            anchors.top: nearbyTable.top;
            // Properties
            visible: iAmAdmin;
            color: hifi.colors.lightGrayText;
        }
        TextMetrics {
            id: displayNameHeaderMetrics;
            text: displayNameHeader.title;
            // font: displayNameHeader.font // was this always undefined? giving error now...
        }
        // This Rectangle refers to the [?] popup button next to "NAMES"
        Rectangle {
            color: hifi.colors.tableBackgroundLight;
            width: 20;
            height: hifi.dimensions.tableHeaderHeight - 2;
            anchors.left: nearbyTable.left;
            anchors.top: nearbyTable.top;
            anchors.topMargin: 1;
            anchors.leftMargin: actionButtonWidth + nearbyNameCardWidth/2 + displayNameHeaderMetrics.width/2 + 6;
            RalewayRegular {
                id: helpText;
                text: "[?]";
                size: hifi.fontSizes.tableHeading + 2;
                font.capitalization: Font.AllUppercase;
                color: hifi.colors.darkGray;
                horizontalAlignment: Text.AlignHCenter;
                verticalAlignment: Text.AlignVCenter;
                anchors.fill: parent;
            }
            MouseArea {
                anchors.fill: parent;
                hoverEnabled: true;
                onClicked: letterbox(hifi.glyphs.question,
                                     "Display Names",
                                     "Bold names in the list are <b>avatar display names</b>.<br>" +
                                     "<font color='purple'>Purple borders around profile pictures are <b>connections</b></font>.<br>" +
                                     "<font color='green'>Green borders around profile pictures are <b>friends</b>.</font><br>" +
                                     "Others can find you and see your username according to your <b>availability</b> settings.<br>" +
                                     "If you can see someone's username, you can GoTo them by selecting them in the PAL, then clicking their name.<br>" +
                                     "<br>If someone's display name isn't set, a unique <b>session display name</b> is assigned to them.<br>" +
                                     "<br>Administrators of this domain can also see the <b>username</b> or <b>machine ID</b> associated with each avatar present.");
                onEntered: helpText.color = hifi.colors.baseGrayHighlight;
                onExited: helpText.color = hifi.colors.darkGray;
            }
        }
        // This Rectangle refers to the [?] popup button next to "ADMIN"
        Rectangle {
            visible: iAmAdmin;
            color: adminTab.color;
            width: 20;
            height: 28;
            anchors.right: adminTab.right;
            anchors.rightMargin: 12 + hifi.dimensions.scrollbarBackgroundWidth;
            anchors.top: adminTab.top;
            anchors.topMargin: 2;
            RalewayRegular {
                id: adminHelpText;
                text: "[?]";
                size: hifi.fontSizes.tableHeading + 2;
                font.capitalization: Font.AllUppercase;
                color: hifi.colors.redHighlight;
                horizontalAlignment: Text.AlignHCenter;
                verticalAlignment: Text.AlignVCenter;
                anchors.fill: parent;
            }
            MouseArea {
                anchors.fill: parent;
                hoverEnabled: true;
                onClicked: letterbox(hifi.glyphs.question,
                                     "Admin Actions",
                                     "<b>Silence</b> mutes a user's microphone. Silenced users can unmute themselves by clicking &quot;UNMUTE&quot; on their toolbar.<br><br>" +
                                     "<b>Ban</b> removes a user from this domain and prevents them from returning. Admins can un-ban users from the Sandbox Domain Settings page.");
                onEntered: adminHelpText.color = "#94132e";
                onExited: adminHelpText.color = hifi.colors.redHighlight;
            }
        }
    } // "Nearby" Tab


    /*****************************************
                CONNECTIONS TAB
    *****************************************/
    Rectangle {
        id: connectionsTab;
        color: "white";
        // Anchors
        anchors {
            top: tabSelectorContainer.bottom;
            topMargin: 12;
            bottom: parent.bottom;
            bottomMargin: 12;
            horizontalCenter: parent.horizontalCenter;
        }
        width: parent.width - 12;
        visible: activeTab == "connectionsTab";

        AnimatedImage {
            id: connectionsLoading;
            source: "../../icons/profilePicLoading.gif"
            width: 120;
            height: width;
            anchors.top: parent.top;
            anchors.topMargin: 185;
            anchors.horizontalCenter: parent.horizontalCenter;
            visible: true;
            onVisibleChanged: {
                if (visible) {
                    connectionsTimeoutTimer.start();
                } else {
                    connectionsTimeoutTimer.stop();
                    connectionsRefreshProblemText.visible = false;
                }
            }
        }

        // "This is taking too long..." text
        FiraSansSemiBold {
            id: connectionsRefreshProblemText
            // Properties
            text: "This is taking longer than normal.\nIf you get stuck, try refreshing the Connections tab.";
            // Anchors
            anchors.top: connectionsLoading.bottom;
            anchors.topMargin: 10;
            anchors.left: parent.left;
            anchors.bottom: parent.bottom;
            width: parent.width;
            // Text Size
            size: 16;
            // Text Positioning
            verticalAlignment: Text.AlignTop;
            horizontalAlignment: Text.AlignHCenter;
            wrapMode: Text.WordWrap;
            // Style
            color: hifi.colors.darkGray;
        }

        // This TableView refers to the Connections Table (on the "Connections" tab below the current user's NameCard)
        HifiControlsUit.Table {
            id: connectionsTable;
            flickableItem.interactive: true;
            visible: !connectionsLoading.visible;
            // Anchors
            anchors.fill: parent;
            // Properties
            centerHeaderText: true;
            sortIndicatorVisible: true;
            headerVisible: true;
            sortIndicatorColumn: settings.connectionsSortIndicatorColumn;
            sortIndicatorOrder: settings.connectionsSortIndicatorOrder;
            onSortIndicatorColumnChanged: {
                settings.connectionsSortIndicatorColumn = sortIndicatorColumn;
                sortConnectionsModel();
            }
            onSortIndicatorOrderChanged: {
                settings.connectionsSortIndicatorOrder = sortIndicatorOrder;
                sortConnectionsModel();
            }

            TableViewColumn {
                id: connectionsUserNameHeader;
                role: "userName";
                title: connectionsTable.rowCount + (connectionsTable.rowCount === 1 ? " NAME" : " NAMES");
                width: connectionsNameCardWidth;
                movable: false;
                resizable: false;
            }
            TableViewColumn {
                role: "placeName";
                title: "LOCATION";
                width: locationColumnWidth;
                movable: false;
                resizable: false;
            }
            TableViewColumn {
                role: "friends";
                title: "FRIEND";
                width: actionButtonWidth;
                movable: false;
                resizable: false;
            }

            model: ListModel {
                id: connectionsUserModel;
            }

            // This Rectangle refers to each Row in the connectionsTable.
            rowDelegate: Rectangle {
                // Size
<<<<<<< HEAD
                height: rowHeight;
                color: connectionsRowColor(styleData.selected, styleData.alternate);
=======
                height: rowHeight + (styleData.selected ? 15 : 0);
                color: rowColor(styleData.selected, styleData.alternate);
>>>>>>> f7ef587c
            }

            // This Item refers to the contents of each Cell
            itemDelegate: Item {
                id: connectionsItemCell;

                // This NameCard refers to the cell that contains a connection's UserName
                NameCard {
                    id: connectionsNameCard;
                    // Properties
                    visible: styleData.role === "userName";
                    profileUrl: (model && model.profileUrl) || "";
                    displayName: "";
                    userName: model ? model.userName : "";
                    placeName: model ? model.placeName : ""
                    connectionStatus : model ? model.connection : "";
                    selected: styleData.selected;
                    // Size
                    width: connectionsNameCardWidth;
                    height: parent.height;
                    // Anchors
                    anchors.left: parent.left;
                }

                // LOCATION data
                FiraSansRegular {
                    id: connectionsLocationData
                    // Properties
                    visible: styleData.role === "placeName";
                    text: (model && model.placeName) || "";
                    elide: Text.ElideRight;
                    // Size
                    width: parent.width;
                    // you would think that this would work:
                    // anchors.verticalCenter: connectionsNameCard.avImage.verticalCenter
                    // but no!  you cannot anchor to a non-sibling or parent.  So I will
                    // align with the friends checkbox, where I did the manual alignment
                    anchors.verticalCenter: friendsCheckBox.verticalCenter
                    // Text Size
                    size: 16;
                    // Text Positioning
                    verticalAlignment: Text.AlignVCenter
                    horizontalAlignment: Text.AlignHCenter
                    // Style
                    color: hifi.colors.blueAccent;
                    font.underline: true;
                    MouseArea {
                        anchors.fill: parent
                        hoverEnabled: enabled
                        enabled: connectionsNameCard.selected && pal.activeTab == "connectionsTab"
                        onClicked: {
                            AddressManager.goToUser(model.userName);
                            UserActivityLogger.palAction("go_to_user", model.userName);
                        }
                        onEntered: connectionsLocationData.color = hifi.colors.blueHighlight;
                        onExited: connectionsLocationData.color = hifi.colors.blueAccent;
                    }
                }

                // "Friends" checkbox
                HifiControlsUit.CheckBox {
                    id: friendsCheckBox;
                    visible: styleData.role === "friends" && model && model.userName !== myData.userName;
                    // you would think that this would work:
                    // anchors.verticalCenter: connectionsNameCard.avImage.verticalCenter
                    // but no!  you cannot anchor to a non-sibling or parent.  So:
                    x: parent.width/2 - boxSize/2
                    y: connectionsNameCard.avImage.y + connectionsNameCard.avImage.height/2 - boxSize/2
                    checked: model ? (model["connection"] === "friend" ? true : false) : false;
                    boxSize: 24;
                    onClicked: {
                        var newValue = !(model["connection"] === "friend");
                        connectionsUserModel.setProperty(model.userIndex, styleData.role, newValue);
                        connectionsUserModelData[model.userIndex][styleData.role] = newValue; // Defensive programming
                        pal.sendToScript({method: newValue ? 'addFriend' : 'removeFriend', params: model.userName});

                        UserActivityLogger["palAction"](newValue ? styleData.role : "un-" + styleData.role, model.sessionId);

                        // http://doc.qt.io/qt-5/qtqml-syntax-propertybinding.html#creating-property-bindings-from-javascript
                        // I'm using an explicit binding here because clicking a checkbox breaks the implicit binding as set by
                        // "checked:" statement above.
                        checked = Qt.binding(function() { return (model["connection"] === "friend" ? true : false)});
                    }
                }
            }
        }

        // "Make a Connection" instructions
        Rectangle {
            id: connectionInstructions;
            visible: connectionsTable.rowCount === 0 && !connectionsLoading.visible;
            anchors.fill: connectionsTable;
            anchors.topMargin: hifi.dimensions.tableHeaderHeight;
            color: "white";

            RalewayRegular {
                id: makeAConnectionText;
                // Properties
                text: "Make a Connection";
                // Anchors
                anchors.top: parent.top;
                anchors.topMargin: 60;
                anchors.left: parent.left;
                anchors.right: parent.right;
                // Text Size
                size: 24;
                // Text Positioning
                verticalAlignment: Text.AlignVCenter
                horizontalAlignment: Text.AlignHCenter;
                // Style
                color: hifi.colors.darkGray;
            }

            Image {
                id: connectionImage;
                source: "../../icons/connection.svg";
                width: 150;
                height: 150;
                mipmap: true;
                // Anchors
                anchors.top: makeAConnectionText.bottom;
                anchors.topMargin: 15;
                anchors.horizontalCenter: parent.horizontalCenter;
            }

            FontLoader { id: ralewayRegular; source: "../../fonts/Raleway-Regular.ttf"; }
            Text {
                id: connectionHelpText;
                // Anchors
                anchors.top: connectionImage.bottom;
                anchors.topMargin: 15;
                anchors.left: parent.left
                anchors.leftMargin: 40;
                anchors.right: parent.right
                anchors.rightMargin: 10;
                // Text alignment
                verticalAlignment: Text.AlignVCenter
                horizontalAlignment: Text.AlignHLeft
                // Style
                font.pixelSize: 18;
                font.family: ralewayRegular.name
                color: hifi.colors.darkGray
                wrapMode: Text.WordWrap
                textFormat: Text.StyledText;
                // Text
                text: HMD.isMounted ?
                "<b>When you meet someone you want to remember later, you can <font color='purple'>connect</font> with a handshake:</b><br><br>" +
                "1. Put your hand out onto their hand and squeeze your controller's grip button on its side.<br>" +
                "2. Once the other person puts their hand onto yours, you'll see your connection form.<br>" +
                "3. After about 3 seconds, you're connected!"
                :
                "<b>When you meet someone you want to remember later, you can <font color='purple'>connect</font> with a handshake:</b><br><br>" +
                "1. Press and hold the 'x' key to extend your arm.<br>" +
                "2. Once the other person puts their hand onto yours, you'll see your connection form.<br>" +
                "3. After about 3 seconds, you're connected!";
            }

        }
    } // "Connections" Tab
    } // palTabContainer

    // This contains the current user's NameCard and will contain other information in the future
    Rectangle {
        id: myInfo;
        // Size
        width: pal.width;
        height: myCardHeight;
        // Style
        color: pal.color;
        // Anchors
        anchors.top: pal.top;
        anchors.topMargin: 10;
        anchors.left: pal.left;
        // This NameCard refers to the current user's NameCard (the one above the nearbyTable)
        NameCard {
            id: myCard;
            // Properties
            profileUrl: myData.profileUrl;
            displayName: myData.displayName;
            userName: myData.userName;
            audioLevel: myData.audioLevel;
            avgAudioLevel: myData.avgAudioLevel;
            isMyCard: true;
            isPresent: true;
            // Size
            width: myCardWidth;
            height: parent.height;
            // Anchors
            anchors.top: parent.top
            anchors.left: parent.left;
        }
        Item {
            id: upperRightInfoContainer;
            width: 200;
            height: parent.height;
            anchors.top: parent.top;
            anchors.right: parent.right;

            RalewayRegular {
                id: availabilityText;
                text: "set availability";
                // Text size
                size: hifi.fontSizes.tabularData;
                // Anchors
                anchors.left: parent.left;
                // Style
                color: hifi.colors.baseGrayHighlight;
                // Alignment
                horizontalAlignment: Text.AlignLeft;
                verticalAlignment: Text.AlignTop;
            }
            Rectangle {
                property var availabilityStrings: ["Everyone", "Friends and Connections", "Friends Only", "Appear Offline"];
                id: availabilityComboBox;
                color: hifi.colors.textFieldLightBackground
                // Anchors
                anchors.top: availabilityText.bottom;
                anchors.horizontalCenter: parent.horizontalCenter;
                // Size
                width: parent.width;
                height: 40;
                function determineAvailabilityIndex() {
                    return ['all', 'connections', 'friends', 'none'].indexOf(GlobalServices.findableBy);
                }

                function determineAvailabilityString() {
                    return availabilityStrings[determineAvailabilityIndex()];
                }
                RalewayRegular {
                    text: myData.userName === "Unknown user" ? "Login to Set" : availabilityComboBox.determineAvailabilityString();
                    anchors.fill: parent;
                    anchors.leftMargin: 10;
                    horizontalAlignment: Text.AlignLeft;
                    size: 16;
                }
                MouseArea {
                    anchors.fill: parent;
                    enabled: myData.userName !== "Unknown user";
                    hoverEnabled: true;
                    onClicked: {
                        popupComboDialog("Set your availability:",
                        availabilityComboBox.availabilityStrings,
                        ["Your username will be visible in everyone's 'Nearby' list.\nAnyone will be able to jump to your location from within the 'Nearby' list.",
                        "Your location will be visible in the 'Connections' list only for those with whom you are connected or friends.\nThey will be able to jump to your location if the domain allows.",
                        "Your location will be visible in the 'Connections' list only for those with whom you are friends.\nThey will be able to jump to your location if the domain allows.",
                        "Your location will not be visible in the 'Connections' list of any other users. Only domain admins will be able to see your username in the 'Nearby' list."],
                        ["all", "connections", "friends", "none"]);
                    }
                    onEntered: availabilityComboBox.color = hifi.colors.lightGrayText;
                    onExited: availabilityComboBox.color = hifi.colors.textFieldLightBackground;
                }
            }
        }
    }

        HifiControlsUit.Keyboard {
            id: keyboard;
            raised: currentlyEditingDisplayName && HMD.mounted;
            numeric: parent.punctuationMode;
            anchors {
                bottom: parent.bottom;
                left: parent.left;
                right: parent.right;
            }
        } // Keyboard

        Item {
            id: webViewContainer;
            anchors.fill: parent;

            Rectangle {
                id: navigationContainer;
                visible: userInfoViewer.visible;
                height: 60;
                anchors {
                    top: parent.top;
                    left: parent.left;
                    right: parent.right;
                }
                color: hifi.colors.faintGray;

                Item {
                    id: backButton
                    anchors {
                        top: parent.top;
                        left: parent.left;
                    }
                    height: parent.height - addressBar.height;
                    width: parent.width/2;

                    FiraSansSemiBold {
                        // Properties
                        text: "BACK";
                        elide: Text.ElideRight;
                        // Anchors
                        anchors.fill: parent;
                        // Text Size
                        size: 16;
                        // Text Positioning
                        verticalAlignment: Text.AlignVCenter
                        horizontalAlignment: Text.AlignHCenter;
                        // Style
                        color: backButtonMouseArea.containsMouse || !userInfoViewer.canGoBack ? hifi.colors.lightGray : hifi.colors.darkGray;
                        MouseArea {
                            id: backButtonMouseArea;
                            anchors.fill: parent
                            hoverEnabled: enabled
                            onClicked: {
                                if (userInfoViewer.canGoBack) {
                                    userInfoViewer.goBack();
                                }
                            }
                        }
                    }
                }

                Item {
                    id: closeButtonContainer
                    anchors {
                        top: parent.top;
                        right: parent.right;
                    }
                    height: parent.height - addressBar.height;
                    width: parent.width/2;

                    FiraSansSemiBold {
                        id: closeButton;
                        // Properties
                        text: "CLOSE";
                        elide: Text.ElideRight;
                        // Anchors
                        anchors.fill: parent;
                        // Text Size
                        size: 16;
                        // Text Positioning
                        verticalAlignment: Text.AlignVCenter
                        horizontalAlignment: Text.AlignHCenter;
                        // Style
                        color: hifi.colors.redHighlight;
                        MouseArea {
                            anchors.fill: parent
                            hoverEnabled: enabled
                            onClicked: userInfoViewer.visible = false;
                            onEntered: closeButton.color = hifi.colors.redAccent;
                            onExited: closeButton.color = hifi.colors.redHighlight;
                        }
                    }
                }

                Item {
                    id: addressBar
                    anchors {
                        top: closeButtonContainer.bottom;
                        left: parent.left;
                        right: parent.right;
                    }
                    height: 30;
                    width: parent.width;

                    FiraSansRegular {
                        // Properties
                        text: userInfoViewer.url;
                        elide: Text.ElideRight;
                        // Anchors
                        anchors.fill: parent;
                        anchors.leftMargin: 5;
                        // Text Size
                        size: 14;
                        // Text Positioning
                        verticalAlignment: Text.AlignVCenter
                        horizontalAlignment: Text.AlignLeft;
                        // Style
                        color: hifi.colors.lightGray;
                    }
                }
            }

            Rectangle {
                id: webViewBackground;
                color: "white";
                visible: userInfoViewer.visible;
                anchors {
                    top: navigationContainer.bottom;
                    bottom: parent.bottom;
                    left: parent.left;
                    right: parent.right;
                }
            }

            HifiControls.WebView {
                id: userInfoViewer;
                anchors {
                    top: navigationContainer.bottom;
                    bottom: parent.bottom;
                    left: parent.left;
                    right: parent.right;
                }
                visible: false;
            }
        }

    // Timer used when selecting nearbyTable rows that aren't yet present in the model
    // (i.e. when selecting avatars using edit.js or sphere overlays)
    Timer {
        property bool selected; // Selected or deselected?
        property int userIndex; // The userIndex of the avatar we want to select
        id: selectionTimer;
        onTriggered: {
            if (selected) {
                nearbyTable.selection.clear(); // for now, no multi-select
                nearbyTable.selection.select(userIndex);
                nearbyTable.positionViewAtRow(userIndex, ListView.Beginning);
            } else {
                nearbyTable.selection.deselect(userIndex);
            }
        }
    }

    // Timer used when refreshing the Connections tab
    Timer {
        id: connectionsTimeoutTimer;
        interval: 3000; // 3 seconds
        onTriggered: {
            connectionsRefreshProblemText.visible = true;
        }
    }

    function nearbyRowColor(selected, alternate) {
        return selected ? hifi.colors.orangeHighlight : alternate ? hifi.colors.tableRowLightEven : hifi.colors.tableRowLightOdd;
    }
    function connectionsRowColor(selected, alternate) {
        return selected ? hifi.colors.lightBlueHighlight : alternate ? hifi.colors.tableRowLightEven : hifi.colors.tableRowLightOdd;
    }
    function findNearbySessionIndex(sessionId, optionalData) { // no findIndex in .qml
        var data = optionalData || nearbyUserModelData, length = data.length;
        for (var i = 0; i < length; i++) {
            if (data[i].sessionId === sessionId) {
                return i;
            }
        }
        return -1;
    }
    function fromScript(message) {
        switch (message.method) {
        case 'nearbyUsers':
            var data = message.params;
            var index = -1;
            index = findNearbySessionIndex('', data);
            if (index !== -1) {
                iAmAdmin = Users.canKick;
                myData = data[index];
                data.splice(index, 1);
            } else {
                console.log("This user's data was not found in the user list. PAL will not function properly.");
            }
            nearbyUserModelData = data;
            for (var ignoredID in ignored) {
                index = findNearbySessionIndex(ignoredID);
                if (index === -1) { // Add back any missing ignored to the PAL, because they sometimes take a moment to show up.
                    nearbyUserModelData.push(ignored[ignoredID]);
                } else { // Already appears in PAL; update properties of existing element in model data
                    nearbyUserModelData[index] = ignored[ignoredID];
                }
            }
            sortModel();
            reloadNearby.color = 0;
            break;
        case 'connections':
            var data = message.params;
            console.log('Got connection data: ', JSON.stringify(data));
            connectionsUserModelData = data;
            sortConnectionsModel();
            connectionsLoading.visible = false;
            connectionsRefreshProblemText.visible = false;
            break;
        case 'select':
            var sessionIds = message.params[0];
            var selected = message.params[1];
            var alreadyRefreshed = message.params[2];
            var userIndex = findNearbySessionIndex(sessionIds[0]);
            if (sessionIds.length > 1) {
                letterbox("", "", 'Only one user can be selected at a time.');
            } else if (userIndex < 0) {
                // If we've already refreshed the PAL and the avatar still isn't present in the model...
                if (alreadyRefreshed === true) {
                    letterbox('', '', 'The user you attempted to select is no longer available.');
                } else {
                    pal.sendToScript({method: 'refresh', params: {selected: message.params}});
                }
            } else {
                // If we've already refreshed the PAL and found the avatar in the model
                if (alreadyRefreshed === true) {
                    // Wait a little bit before trying to actually select the avatar in the nearbyTable
                    selectionTimer.interval = 250;
                } else {
                    // If we've found the avatar in the model and didn't need to refresh,
                    // select the avatar in the nearbyTable immediately
                    selectionTimer.interval = 0;
                }
                selectionTimer.selected = selected;
                selectionTimer.userIndex = userIndex;
                selectionTimer.start();
            }
            // in any case make sure we are in the nearby tab
            activeTab="nearbyTab";
            break;
        // Received an "updateUsername()" request from the JS
        case 'updateUsername':
            // Get the connection status
            var connectionStatus = message.params.connection;
            // If the connection status isn't "self"...
            if (connectionStatus !== "self") {
                // Get the index in nearbyUserModel and nearbyUserModelData associated with the passed UUID
                var userIndex = findNearbySessionIndex(message.params.sessionId);
                if (userIndex !== -1) {
                    ['userName', 'admin', 'connection', 'profileUrl', 'placeName'].forEach(function (name) {
                        var value = message.params[name];
                        if (value === undefined) {
                            return;
                        }
                        nearbyUserModel.setProperty(userIndex, name, value);
                        nearbyUserModelData[userIndex][name] = value; // for refill after sort
                    });
                }
            } else if (message.params.profileUrl) {
                myData.profileUrl = message.params.profileUrl;
                myCard.profileUrl = message.params.profileUrl;
            }
            break;
        case 'updateAudioLevel':
            for (var userId in message.params) {
                var audioLevel = message.params[userId][0];
                var avgAudioLevel = message.params[userId][1];
                // If the userId is 0, we're updating "myData".
                if (userId == 0) {
                    myData.audioLevel = audioLevel;
                    myCard.audioLevel = audioLevel; // Defensive programming
                    myData.avgAudioLevel = avgAudioLevel;
                    myCard.avgAudioLevel = avgAudioLevel;
                } else {
                    var userIndex = findNearbySessionIndex(userId);
                    if (userIndex != -1) {
                        nearbyUserModel.setProperty(userIndex, "audioLevel", audioLevel);
                        nearbyUserModelData[userIndex].audioLevel = audioLevel; // Defensive programming
                        nearbyUserModel.setProperty(userIndex, "avgAudioLevel", avgAudioLevel);
                        nearbyUserModelData[userIndex].avgAudioLevel = avgAudioLevel;
                    }
                }
            }
            break;
        case 'clearLocalQMLData':
            ignored = {};
            break;
        case 'avatarDisconnected':
            var sessionID = message.params[0];
            delete ignored[sessionID];
            break;
        case 'palIsStale':
            var sessionID = message.params[0];
            var reason = message.params[1];
            var userIndex = findNearbySessionIndex(sessionID);
            if (userIndex != -1) {
                if (!nearbyUserModelData[userIndex].ignore) {
                    if (reason !== 'avatarAdded') {
                        nearbyUserModel.setProperty(userIndex, "isPresent", false);
                        nearbyUserModelData[userIndex].isPresent = false;
                        nearbyTable.selection.deselect(userIndex);
                    }
                    reloadNearby.color = 2;
                }
            } else {
                reloadNearby.color = 2;
            }
            break;
        default:
            console.log('Unrecognized message:', JSON.stringify(message));
        }
    }
    function sortModel() {
        var column = nearbyTable.getColumn(nearbyTable.sortIndicatorColumn);
        var sortProperty = column ? column.role : "displayName";
        var before = (nearbyTable.sortIndicatorOrder === Qt.AscendingOrder) ? -1 : 1;
        var after = -1 * before;
        // get selection(s) before sorting
        var selectedIDs = getSelectedNearbySessionIDs();
        nearbyUserModelData.sort(function (a, b) {
            var aValue = a[sortProperty].toString().toLowerCase(), bValue = b[sortProperty].toString().toLowerCase();
            switch (true) {
            case (aValue < bValue): return before;
            case (aValue > bValue): return after;
            default: return 0;
            }
        });
        nearbyTable.selection.clear();

        nearbyUserModel.clear();
        var userIndex = 0;
        var newSelectedIndexes = [];
        nearbyUserModelData.forEach(function (datum) {
            function init(property) {
                if (datum[property] === undefined) {
                    // These properties must have values of type 'string'.
                    if (property === 'userName' || property === 'profileUrl' || property === 'placeName' || property === 'connection') {
                        datum[property] = "";
                    // All other properties must have values of type 'bool'.
                    } else {
                        datum[property] = false;
                    }
                }
            }
            ['personalMute', 'ignore', 'mute', 'kick', 'admin', 'userName', 'profileUrl', 'placeName', 'connection'].forEach(init);
            datum.userIndex = userIndex++;
            nearbyUserModel.append(datum);
            if (selectedIDs.indexOf(datum.sessionId) != -1) {
                 newSelectedIndexes.push(datum.userIndex);
            }
        });
        if (newSelectedIndexes.length > 0) {
            nearbyTable.selection.select(newSelectedIndexes);
            nearbyTable.positionViewAtRow(newSelectedIndexes[0], ListView.Beginning);
        }
    }
    function sortConnectionsModel() {
        var column = connectionsTable.getColumn(connectionsTable.sortIndicatorColumn);
        var sortProperty = column ? column.role : "userName";
        var before = (connectionsTable.sortIndicatorOrder === Qt.AscendingOrder) ? -1 : 1;
        var after = -1 * before;
        // get selection(s) before sorting
        var selectedIDs = getSelectedConnectionsUserNames();
        connectionsUserModelData.sort(function (a, b) {
            var aValue = a[sortProperty].toString().toLowerCase(), bValue = b[sortProperty].toString().toLowerCase();
            switch (true) {
            case (aValue < bValue): return before;
            case (aValue > bValue): return after;
            default: return 0;
            }
        });
        connectionsTable.selection.clear();

        connectionsUserModel.clear();
        var userIndex = 0;
        var newSelectedIndexes = [];
        connectionsUserModelData.forEach(function (datum) {
            datum.userIndex = userIndex++;
            connectionsUserModel.append(datum);
            if (selectedIDs.indexOf(datum.sessionId) != -1) {
                 newSelectedIndexes.push(datum.userIndex);
            }
        });
        if (newSelectedIndexes.length > 0) {
            connectionsTable.selection.select(newSelectedIndexes);
            connectionsTable.positionViewAtRow(newSelectedIndexes[0], ListView.Beginning);
        }
    }
    signal sendToScript(var message);
    function noticeSelection() {
        var userIds = [];
        nearbyTable.selection.forEach(function (userIndex) {
            userIds.push(nearbyUserModelData[userIndex].sessionId);
        });
        pal.sendToScript({method: 'selected', params: userIds});
    }
    Connections {
        target: nearbyTable.selection;
        onSelectionChanged: pal.noticeSelection();
    }
}<|MERGE_RESOLUTION|>--- conflicted
+++ resolved
@@ -770,13 +770,8 @@
             // This Rectangle refers to each Row in the connectionsTable.
             rowDelegate: Rectangle {
                 // Size
-<<<<<<< HEAD
-                height: rowHeight;
+                height: rowHeight + (styleData.selected ? 15 : 0);
                 color: connectionsRowColor(styleData.selected, styleData.alternate);
-=======
-                height: rowHeight + (styleData.selected ? 15 : 0);
-                color: rowColor(styleData.selected, styleData.alternate);
->>>>>>> f7ef587c
             }
 
             // This Item refers to the contents of each Cell
