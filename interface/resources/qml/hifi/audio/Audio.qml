--- conflicted
+++ resolved
@@ -345,17 +345,6 @@
                 color: hifi.colors.white;
                 text: qsTr("Choose input device");
             }
-
-<<<<<<< HEAD
-=======
-            AudioControls.LoopbackAudio {
-                x: margins.paddings
-
-                visible: (bar.currentIndex === 1 && isVR) ||
-                    (bar.currentIndex === 0 && !isVR);
-                anchors { right: parent.right }
-            }
->>>>>>> afe46cd7
         }
 
         ListView {
@@ -559,11 +548,8 @@
             x: margins.paddings;
             width: parent.width - margins.paddings*2
             height: injectorGainSliderTextMetrics.height
-<<<<<<< HEAD
             anchors.top: avatarGainContainer.bottom;
             anchors.topMargin: 10;
-=======
->>>>>>> afe46cd7
 
             HifiControlsUit.Slider {
                 id: injectorGainSlider
@@ -623,11 +609,8 @@
             x: margins.paddings;
             width: parent.width - margins.paddings*2
             height: systemInjectorGainSliderTextMetrics.height
-<<<<<<< HEAD
             anchors.top: injectorGainContainer.bottom;
             anchors.topMargin: 10;
-=======
->>>>>>> afe46cd7
 
             HifiControlsUit.Slider {
                 id: systemInjectorGainSlider
@@ -680,7 +663,6 @@
                 horizontalAlignment: Text.AlignLeft;
                 verticalAlignment: Text.AlignTop;
             }
-<<<<<<< HEAD
         }
 
         AudioControls.PlaySampleSound {
@@ -688,14 +670,6 @@
             x: margins.paddings
             anchors.top: systemInjectorGainContainer.bottom;
             anchors.topMargin: 10;
-=======
-        }   
-        AudioControls.PlaySampleSound {
-              id: playSampleSound
-              x: margins.paddings
-              anchors.top: systemInjectorGainContainer.bottom;
-              anchors.topMargin: 10;
->>>>>>> afe46cd7
         }
     }
 }