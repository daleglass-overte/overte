--- conflicted
+++ resolved
@@ -44,11 +44,7 @@
     }
 
     HifiControlsUit.Button {
-<<<<<<< HEAD
         text: audioLoopedBack ? qsTr("STOP TESTING VOICE") : qsTr("TEST YOUR VOICE");
-=======
-        text: audioLoopedBack ? qsTr("STOP TESTING") : qsTr("TEST YOUR VOICE");
->>>>>>> afe46cd7
         color: audioLoopedBack ? hifi.buttons.red : hifi.buttons.blue;
         fontSize: 15;
         width: 200;
