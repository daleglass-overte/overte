import QtQuick 2.9

ListModel {
    id: model
    function extractMarketId(avatarUrl) {

        var guidRegexp = '([A-Z0-9]{8}-[A-Z0-9]{4}-[A-Z0-9]{4}-[A-Z0-9]{4}-[A-Z0-9]{12})';

        var regexp = new RegExp(guidRegexp,["i"]);
        var match = regexp.exec(avatarUrl);
        if (match !== null) {
            return match[1];
        }

        return '';
    }

    function makeMarketItemUrl(avatarUrl) {
        var marketItemUrl = "https://highfidelity.com/marketplace/items/%marketId%"
            .split('%marketId%').join(extractMarketId(avatarUrl));

        return marketItemUrl;
    }
	
    function makeMarketThumbnailUrl(marketId) {
        var avatarThumbnailUrl = "https://hifi-metaverse.s3-us-west-1.amazonaws.com/marketplace/previews/%marketId%/large/hifi-mp-%marketId%.jpg"
            .split('%marketId%').join(marketId);
            
        return avatarThumbnailUrl;
    }
	
    function trimFileExtension(url) {
        var trimmedUrl = url.substring(0, (url.indexOf("#") === -1) ? url.length : url.indexOf("#"));
        trimmedUrl = trimmedUrl.substring(0, (trimmedUrl.indexOf("?") === -1) ? trimmedUrl.length : trimmedUrl.indexOf("?"));
        trimmedUrl = trimmedUrl.substring(0, trimmedUrl.lastIndexOf("."));

        return trimmedUrl;
    }
	
    function makeThumbnailUrl(avatarUrl) {
        var marketId = extractMarketId(avatarUrl);
        if (marketId !== '') {
            return makeMarketThumbnailUrl(marketId);
        }
        
        var avatarThumbnailFileUrl = trimFileExtension(avatarUrl) + ".jpg";
        
        return avatarThumbnailFileUrl;
    }

    function makeAvatarObject(avatar, avatarName) {
        var avatarThumbnailUrl;
<<<<<<< HEAD
        console.log("icon..." + avatar.avatarUrl);
        console.log("icon..." + avatar.thumbnailUrl);
        if (avatar.avatarIcon === "") {
            makeThumbnailUrl(avatar.avatarUrl);
=======

        if (!avatar.avatarIcon) {
            avatarThumbnailUrl = makeThumbnailUrl(avatar.avatarUrl);
>>>>>>> 57c83b14
        } else {
            avatarThumbnailUrl = avatar.avatarIcon;
        }

        return {
            'name' : avatarName,
            'avatarScale' : avatar.avatarScale,
            'thumbnailUrl' : avatarThumbnailUrl,
            'avatarUrl' : avatar.avatarUrl,
            'wearables' : avatar.avatarEntites ? avatar.avatarEntites : [],
            'entry' : avatar,
            'getMoreAvatars' : false
        };

    }

    function addAvatarEntry(avatar, avatarName) {
        var avatarEntry = makeAvatarObject(avatar, avatarName);
        append(avatarEntry);

        return allAvatars.count - 1;
    }

    function populate(bookmarks) {
        clear();
        for (var avatarName in bookmarks) {
            var avatar = bookmarks[avatarName];
            var avatarEntry = makeAvatarObject(avatar, avatarName);

            append(avatarEntry);
        }
    }

    function arraysAreEqual(a1, a2, comparer) {
        if (Array.isArray(a1) && Array.isArray(a2)) {
            if (a1.length !== a2.length) {
                return false;
            }

            for (var i = 0; i < a1.length; ++i) {
                if (!comparer(a1[i], a2[i])) {
                    return false;
                }
            }
        } else if (Array.isArray(a1)) {
            return a1.length === 0;
        } else if (Array.isArray(a2)) {
            return a2.length === 0;
        }

        return true;
    }

    function modelsAreEqual(m1, m2, comparer) {
        if (m1.count !== m2.count) {
            return false;
        }

        for (var i = 0; i < m1.count; ++i) {
            var e1 = m1.get(i);

            var allDifferent = true;

            // it turns out order of wearables can randomly change so make position-independent comparison here
            for (var j = 0; j < m2.count; ++j) {
                var e2 = m2.get(j);

                if (comparer(e1, e2)) {
                    allDifferent = false;
                    break;
                }
            }

            if (allDifferent) {
                return false;
            }
        }

        return true;
    }

    function compareNumericObjects(o1, o2) {
        if (o1 === undefined && o2 !== undefined) {
            return false;
        }
        if (o1 !== undefined && o2 === undefined) {
            return false;
        }

        for (var prop in o1) {
            if (o1.hasOwnProperty(prop) && o2.hasOwnProperty(prop)) {
                var v1 = o1[prop];
                var v2 = o2[prop];


                if (v1 !== v2 && Math.round(v1 * 500) != Math.round(v2 * 500)) {
                    return false;
                }
            }
        }

        return true;
    }

    function compareObjects(o1, o2, props, arrayProp) {
        for (var i = 0; i < props.length; ++i) {
            var prop = props[i];
            var propertyName = prop.propertyName;
            var comparer = prop.comparer;

            var o1Value = arrayProp ? o1[arrayProp][propertyName] : o1[propertyName];
            var o2Value = arrayProp ? o2[arrayProp][propertyName] : o2[propertyName];

            if (comparer) {
                if (comparer(o1Value, o2Value) === false) {
                    return false;
                }
            } else {
                if (JSON.stringify(o1Value) !== JSON.stringify(o2Value)) {
                    return false;
                }
            }
        }

        return true;
    }

    function compareWearables(w1, w2) {
        return compareObjects(w1, w2, [{'propertyName' : 'modelURL'},
                                       {'propertyName' : 'parentJointIndex'},
                                       {'propertyName' : 'marketplaceID'},
                                       {'propertyName' : 'itemName'},
                                       {'propertyName' : 'script'},
                                       {'propertyName' : 'relayParentJoints'},
                                       {'propertyName' : 'localPosition', 'comparer' : compareNumericObjects},
                                       {'propertyName' : 'localRotationAngles', 'comparer' : compareNumericObjects},
                                       {'propertyName' : 'dimensions', 'comparer' : compareNumericObjects}], 'properties')
    }

    function findAvatarIndexByValue(avatar) {

        var index = -1;

        // 2DO: find better way of determining selected avatar in bookmarks
        for (var i = 0; i < allAvatars.count; ++i) {
            var thesame = true;
            var bookmarkedAvatar = allAvatars.get(i);

            if (bookmarkedAvatar.avatarUrl !== avatar.avatarUrl) {
                continue;
            }

            if (bookmarkedAvatar.avatarScale !== avatar.avatarScale) {
                continue;
            }

            if (!modelsAreEqual(bookmarkedAvatar.wearables, avatar.wearables, compareWearables)) {
                continue;
            }

            if (thesame) {
                index = i;
                break;
            }
        }

        return index;
    }

    function findAvatarIndex(avatarName) {
        for (var i = 0; i < count; ++i) {
            if (get(i).name === avatarName) {
                return i;
            }
        }
        return -1;
    }

    function findAvatar(avatarName) {
        var avatarIndex = findAvatarIndex(avatarName);
        if (avatarIndex === -1) {
            return undefined;
        }

        return get(avatarIndex);
    }

}<|MERGE_RESOLUTION|>--- conflicted
+++ resolved
@@ -50,16 +50,11 @@
 
     function makeAvatarObject(avatar, avatarName) {
         var avatarThumbnailUrl;
-<<<<<<< HEAD
+        
         console.log("icon..." + avatar.avatarUrl);
         console.log("icon..." + avatar.thumbnailUrl);
-        if (avatar.avatarIcon === "") {
-            makeThumbnailUrl(avatar.avatarUrl);
-=======
-
         if (!avatar.avatarIcon) {
             avatarThumbnailUrl = makeThumbnailUrl(avatar.avatarUrl);
->>>>>>> 57c83b14
         } else {
             avatarThumbnailUrl = avatar.avatarIcon;
         }
