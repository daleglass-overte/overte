--- conflicted
+++ resolved
@@ -34,15 +34,10 @@
     property string creator: ""
     property string category: ""
     property int price: 0
-<<<<<<< HEAD
-    property bool available: false
+    property string availability: "unknown"
     property bool isLoggedIn: false
     property bool standaloneOptimized: false
-=======
-    property string availability: "unknown"
-    property bool isLoggedIn: false;
->>>>>>> 051ab61b
-
+    
     signal buy()
     signal showItem()
     signal categoryClicked(string category)
