--- conflicted
+++ resolved
@@ -26,17 +26,8 @@
     id: root;
     property bool justSubmitted: false;
 
-<<<<<<< HEAD
-    SecurityImageModel {
-        id: securityImageModel;
-    }
-
     Connections {
         target: Commerce;
-=======
-    Hifi.QmlCommerce {
-        id: commerce;
->>>>>>> affd67d7
         
         onSecurityImageResult: {
             securityImageChangePageSecurityImage.source = "";
@@ -75,7 +66,7 @@
             source: "image://security/securityImage";
             cache: false;
             onVisibleChanged: {
-                Commerce.getSecurityImage();
+                commerce.getSecurityImage();
             }
         }
         Item {
@@ -203,7 +194,7 @@
                     securityImageSubmitButton.text = "Submitting...";
                     securityImageSubmitButton.enabled = false;
                     var securityImagePath = securityImageSelection.getImagePathFromImageID(securityImageSelection.getSelectedImageIndex())
-                    Commerce.chooseSecurityImage(securityImagePath);
+                    commerce.chooseSecurityImage(securityImagePath);
                 }
             }
         }
