//
//  Created by Dante Ruiz on 6/5/17.
//  Copyright 2017 High Fidelity, Inc.
//
//  Distributed under the Apache License, Version 2.0.
//  See the accompanying file LICENSE or http://www.apache.org/licenses/LICENSE-2.0.html
//

import QtQuick 2.5
import QtQuick.Controls 1.4
import QtGraphicalEffects 1.0
import QtQuick.Controls 1.4 as Original
import QtQuick.Controls.Styles 1.4
import "../../styles-uit"
import "../../controls"
import "../../controls-uit" as HifiControls
import "."


Rectangle {
    id: openVrConfiguration

    width: parent.width
    height: parent.height
    anchors.fill: parent

    property int leftMargin: 75
    property int countDown: 0
    property string pluginName: ""
    property var displayInformation: null

    readonly property bool feetChecked: feetBox.checked
    readonly property bool hipsChecked: hipBox.checked
    readonly property bool chestChecked: chestBox.checked
    readonly property bool shouldersChecked: shoulderBox.checked
    readonly property bool hmdHead: headBox.checked
    readonly property bool headPuck: headPuckBox.checked
    readonly property bool handController: handBox.checked
    readonly property bool handPuck: handPuckBox.checked

    property int state: buttonState.disabled
    property var lastConfiguration: null

    HifiConstants { id: hifi }

    Component {  id: screen; CalibratingScreen {} }
    QtObject {
        id: buttonState
        readonly property int disabled: 0
        readonly property int apply: 1
        readonly property int applyAndCalibrate: 2
        readonly property int calibrate: 3

    }





    MouseArea {
        id: mouseArea

        anchors.fill: parent
        propagateComposedEvents: true
        onPressed: {
            parent.forceActiveFocus()
            mouse.accepted = false;
        }
    }

    color: hifi.colors.baseGray

    RalewayBold {
        id: head

        text: "Head:"
        size: 12

        color: "white"

        anchors.left: parent.left
        anchors.leftMargin: leftMargin
    }

    Row {
        id: headConfig
        anchors.top: head.bottom
        anchors.topMargin: 5
        anchors.left: openVrConfiguration.left
        anchors.leftMargin: leftMargin + 10
        spacing: 10

        HifiControls.CheckBox {
            id: headBox
            width: 15
            height: 15
            boxRadius: 7

            onClicked: {
                if (checked) {
                    headPuckBox.checked = false;
                } else {
                    checked = true;
                }
                sendConfigurationSettings();
            }
        }

        RalewayBold {
            size: 12
            text: "Vive HMD"
            color: hifi.colors.lightGrayText
        }

        HifiControls.CheckBox {
            id: headPuckBox
            width: 15
            height: 15
            boxRadius: 7

            onClicked: {
                if (checked) {
                    headBox.checked = false;
                } else {
                    checked = true;
                }
                sendConfigurationSettings();
            }
        }

        RalewayBold {
            size: 12
            text: "Tracker"
            color: hifi.colors.lightGrayText
        }
    }

    Row {
        id: headOffsets
        anchors.top: headConfig.bottom
        anchors.topMargin: 5
        anchors.left: openVrConfiguration.left
        anchors.leftMargin: leftMargin + 10
        spacing: 10
        visible: headPuckBox.checked
        HifiControls.SpinBox {
            id: headYOffset
            decimals: 4
            width: 112
            label: "Y: offset"
            minimumValue: -10
            stepSize: 0.0254
            value: -0.05
            colorScheme: hifi.colorSchemes.dark

            onEditingFinished: {
                sendConfigurationSettings();
            }
        }


        HifiControls.SpinBox {
            id: headZOffset
            width: 112
            label: "Z: offset"
            minimumValue: -10
            stepSize: 0.0254
            decimals: 4
            value: -0.05
            colorScheme: hifi.colorSchemes.dark

            onEditingFinished: {
                sendConfigurationSettings();
            }
        }
    }


    RalewayBold {
        id: hands

        text: "Hands:"
        size: 12

        color: "white"

        anchors.top: (headOffsets.visible ? headOffsets.bottom : headConfig.bottom)
        anchors.topMargin: (headOffsets.visible ? 22 : 10)
        anchors.left: parent.left
        anchors.leftMargin: leftMargin
    }

    Row {
        id: handConfig
        anchors.top: hands.bottom
        anchors.topMargin: 5
        anchors.left: openVrConfiguration.left
        anchors.leftMargin: leftMargin + 10
        spacing: 10

        HifiControls.CheckBox {
            id: handBox
            width: 15
            height: 15
            boxRadius: 7

            onClicked: {
                if (checked) {
                    handPuckBox.checked = false;
                } else {
                    checked = true;
                }
                sendConfigurationSettings();
            }
        }

        RalewayBold {
            size: 12
            text: "Controllers"
            color: hifi.colors.lightGrayText
        }

        HifiControls.CheckBox {
            id: handPuckBox
            width: 12
            height: 15
            boxRadius: 7

            onClicked: {
                if (checked) {
                    handBox.checked = false;
                } else {
                    checked = true;
                }
                sendConfigurationSettings();
            }
        }

        RalewayBold {
            size: 12
            text: "Trackers"
            color: hifi.colors.lightGrayText
        }
    }

    Row {
        id: handOffset
        visible: handPuckBox.checked
        anchors.top: handConfig.bottom
        anchors.topMargin: 5
        anchors.left: openVrConfiguration.left
        anchors.leftMargin: leftMargin + 10
        spacing: 10

        HifiControls.SpinBox {
            id: handYOffset
            decimals: 4
            width: 112
            label: "Y: offset"
            minimumValue: -10
            stepSize: 0.0254
            colorScheme: hifi.colorSchemes.dark

            onEditingFinished: {
                sendConfigurationSettings();
            }
        }


        HifiControls.SpinBox {
            id: handZOffset
            width: 112
            label: "Z: offset"
            minimumValue: -10
            stepSize: 0.0254
            decimals: 4
            colorScheme: hifi.colorSchemes.dark

            onEditingFinished: {
                sendConfigurationSettings();
            }
        }
    }

    RalewayBold {
        id: additional

        text: "Additional Trackers"
        size: 12

        color: hifi.colors.white

        anchors.top: (handOffset.visible ? handOffset.bottom : handConfig.bottom)
        anchors.topMargin: (handOffset.visible ? 22 : 10)
        anchors.left: parent.left
        anchors.leftMargin: leftMargin
    }

    RalewayRegular {
        id: info

        text: "See Recommended Tracker Placement"
        color: hifi.colors.blueHighlight
        size: 10
        anchors {
            left: additional.right
            leftMargin: 10
            verticalCenter: additional.verticalCenter
        }

        Rectangle {
            id: selected
            color: hifi.colors.blueHighlight

            width: info.width
            height: 1

            anchors {
                top: info.bottom
                topMargin: 1
                left: info.left
                right: info.right
            }

            visible: false
        }

        MouseArea {
            anchors.fill: parent;
            hoverEnabled: true

            onEntered: {
                selected.visible = true;
            }

            onExited: {
                selected.visible = false;
            }
            onClicked: {
                stack.messageVisible = true;
            }
        }
    }

    Row {
        id: feetConfig
        anchors.top: additional.bottom
        anchors.topMargin: 15
        anchors.left: openVrConfiguration.left
        anchors.leftMargin: leftMargin + 10
        spacing: 10

        HifiControls.CheckBox {
            id: feetBox
            width: 15
            height: 15
            boxRadius: 7

            onClicked: {
                if (!checked) {
                    shoulderBox.checked = false;
                    chestBox.checked = false;
                    hipBox.checked = false;
                }
                sendConfigurationSettings();
            }
        }

        RalewayBold {
            size: 12
            text: "Feet"
            color: hifi.colors.lightGrayText
        }
    }

    Row {
        id: hipConfig
        anchors.top: feetConfig.bottom
        anchors.topMargin: 15
        anchors.left: openVrConfiguration.left
        anchors.leftMargin: leftMargin + 10
        spacing: 10

        HifiControls.CheckBox {
            id: hipBox
            width: 15
            height: 15
            boxRadius: 7

            onClicked: {
                if (checked) {
                    feetBox.checked = true;
                }

                if (chestChecked) {
                    checked = true;
                }
                sendConfigurationSettings();
            }
        }

        RalewayBold {
            size: 12
            text: "Hips"
            color: hifi.colors.lightGrayText
        }

        RalewayRegular {
            size: 12
            text: "requires feet"
            color: hifi.colors.lightGray
        }
    }


     Row {
        id: chestConfig
        anchors.top: hipConfig.bottom
        anchors.topMargin: 15
        anchors.left: openVrConfiguration.left
        anchors.leftMargin: leftMargin + 10
        spacing: 10

        HifiControls.CheckBox {
            id: chestBox
            width: 15
            height: 15
            boxRadius: 7

            onClicked: {
                if (checked) {
                    hipBox.checked = true;
                    feetBox.checked = true;
                    shoulderBox.checked = false;
                }
                sendConfigurationSettings();
            }
        }

        RalewayBold {
            size: 12
            text: "Chest"
            color: hifi.colors.lightGrayText
        }

        RalewayRegular {
            size: 12
            text: "requires hips"
            color: hifi.colors.lightGray
        }
     }


    Row {
        id: shoulderConfig
        anchors.top: chestConfig.bottom
        anchors.topMargin: 15
        anchors.left: openVrConfiguration.left
        anchors.leftMargin: leftMargin + 10
        spacing: 10

        HifiControls.CheckBox {
            id: shoulderBox
            width: 15
            height: 15
            boxRadius: 7

            onClicked: {
                if (checked) {
                    hipBox.checked = true;
                    feetBox.checked = true;
                    chestBox.checked = false;
                }
                sendConfigurationSettings();
            }
        }

        RalewayBold {
            size: 12
            text: "Shoulders"
            color: hifi.colors.lightGrayText
        }

        RalewayRegular {
            size: 12
            text: "requires hips"
            color: hifi.colors.lightGray
        }
    }

    Separator {
        id: bottomSeperator
        width: parent.width
        anchors.top: shoulderConfig.bottom
        anchors.topMargin: 10
    }



    Rectangle {
        id: calibrationButton
        property int color: hifi.buttons.blue
        property int colorScheme: hifi.colorSchemes.light
        property string glyph: hifi.glyphs.avatar1
        property bool enabled: false
        property bool pressed: false
        property bool hovered: false
        property int size: 32
        property string text: "apply"
        property int padding: 12

        width: glyphButton.width + calibrationText.width + padding
        height: hifi.dimensions.controlLineHeight
        anchors.top: bottomSeperator.bottom
        anchors.topMargin: 15
        anchors.left: parent.left
        anchors.leftMargin: leftMargin

        radius: hifi.buttons.radius

        gradient: Gradient {
            GradientStop {
                position: 0.2
                color: {
                    if (!calibrationButton.enabled) {
                        hifi.buttons.disabledColorStart[calibrationButton.colorScheme]
                    } else if (calibrationButton.pressed) {
                        hifi.buttons.pressedColor[calibrationButton.color]
                    } else if (calibrationButton.hovered) {
                        hifi.buttons.hoveredColor[calibrationButton.color]
                    } else {
                        hifi.buttons.colorStart[calibrationButton.color]
                    }
                }
            }

            GradientStop {
                position: 1.0
                color: {
                    if (!calibrationButton.enabled) {
                        hifi.buttons.disabledColorFinish[calibrationButton.colorScheme]
                    } else if (calibrationButton.pressed) {
                        hifi.buttons.pressedColor[calibrationButton.color]
                    } else if (calibrationButton.hovered) {
                        hifi.buttons.hoveredColor[calibrationButton.color]
                    } else {
                        hifi.buttons.colorFinish[calibrationButton.color]
                    }
                }
            }
        }




        HiFiGlyphs {
            id: glyphButton
            color: enabled ? hifi.buttons.textColor[calibrationButton.color]
                : hifi.buttons.disabledTextColor[calibrationButton.colorScheme]
            text: calibrationButton.glyph
            size: calibrationButton.size

            anchors {
                top: parent.top
                bottom: parent.bottom
                bottomMargin: 1
            }
        }

        RalewayBold {
            id: calibrationText
            font.capitalization: Font.AllUppercase
            color: enabled ? hifi.buttons.textColor[calibrationButton.color]
                : hifi.buttons.disabledTextColor[calibrationButton.colorScheme]
            size: hifi.fontSizes.buttonLabel
            text: calibrationButton.text

            anchors {
                left: glyphButton.right
                top: parent.top
                topMargin: 7
            }
        }


        MouseArea {
            anchors.fill: parent
            hoverEnabled: true
            onClicked: {
                if (calibrationButton.enabled) {
                    if (openVrConfiguration.state === buttonState.apply) {
                        InputConfiguration.uncalibratePlugin(pluginName);
                        updateCalibrationButton();
                    } else {
                        calibrationTimer.interval = timeToCalibrate.value * 1000
                        openVrConfiguration.countDown = timeToCalibrate.value;
                        var calibratingScreen = screen.createObject();
                        stack.push(calibratingScreen);
                        calibratingScreen.canceled.connect(cancelCalibration);
                        calibratingScreen.restart.connect(restartCalibration);
                        calibratingScreen.start(calibrationTimer.interval, timeToCalibrate.value);
                        calibrationTimer.start();
                    }
                }
            }

            onPressed: {
                calibrationButton.pressed = true;
            }

            onReleased: {
                calibrationButton.pressed = false;
            }

            onEntered: {
                calibrationButton.hovered = true;
            }

            onExited: {
                calibrationButton.hovered = false;
            }
        }
    }

    Timer {
        id: calibrationTimer
        repeat: false
        interval: 20
        onTriggered: {
            InputConfiguration.calibratePlugin(pluginName)
        }
    }

    Timer {
        id: displayTimer
        repeat: false
        interval: 3000
        onTriggered: {
        }
    }

    Component.onCompleted: {
        InputConfiguration.calibrationStatus.connect(calibrationStatusInfo);
        lastConfiguration = composeConfigurationSettings();
    }

    Component.onDestruction: {
        var settings = InputConfiguration.configurationSettings(pluginName);
        var data = {
            "num_pucks": settings["puckCount"]
        }
        UserActivityLogger.logAction("mocap_ui_close_dialog", data);
    }

    HifiControls.SpinBox {
        id: timeToCalibrate
        width: 70
        anchors.top: calibrationButton.bottom
        anchors.topMargin: 20
        anchors.left: parent.left
        anchors.leftMargin: leftMargin

        minimumValue: 5
        value: 5
        colorScheme: hifi.colorSchemes.dark

        onEditingFinished: {
            calibrationTimer.interval = value * 1000;
            openVrConfiguration.countDown = value;
            numberAnimation.duration = calibrationTimer.interval;
        }
    }

    RalewayBold {
        id: delayTextInfo
        size: 10
        text: "Delay Before Calibration Starts"
        color: hifi.colors.white

        anchors {
            left: timeToCalibrate.right
            leftMargin: 20
            verticalCenter: timeToCalibrate.verticalCenter
        }
    }

    RalewayRegular {
        size: 12
        text: "sec"
        color: hifi.colors.lightGray

        anchors {
            left: delayTextInfo.right
            leftMargin: 10
            verticalCenter: delayTextInfo.verticalCenter
        }
    }

    Separator {
        id: advanceSeperator
        width: parent.width
        anchors.top: timeToCalibrate.bottom
        anchors.topMargin: 10
    }

    RalewayBold {
        id: advanceSettings
        
        text: "Advance Settings"
        size: 12
        
        color: hifi.colors.white
        
        anchors.top: advanceSeperator.bottom
        anchors.topMargin: 10
        anchors.left: parent.left
        anchors.leftMargin: leftMargin
    }


    HifiControls.CheckBox {
        id: viveInDesktop
        width: 15
        height: 15
        boxRadius: 7

        anchors.top: advanceSettings.bottom
        anchors.topMargin: 5
        anchors.left: openVrConfiguration.left
        anchors.leftMargin: leftMargin + 10
        
        onClicked: {
            sendConfigurationSettings();
        }
    }

    RalewayBold {
        id: viveDesktopText
        size: 10
        text: "Use vive devices in desktop mode"
        color: hifi.colors.white
        
        anchors {
            left: viveInDesktop.right
            leftMargin: 5
            verticalCenter: viveInDesktop.verticalCenter
        }
    }
    
    NumberAnimation {
        id: numberAnimation
        target: openVrConfiguration
        property: "countDown"
        to: 0
    }

    function logAction(action, status) {
        console.log("calibrated from ui");
        var data = {
            "num_pucks": status["puckCount"],
            "puck_configuration": status["configuration"],
            "head_puck": status["head_puck"],
            "hand_puck": status["hand_pucks"]
        }
        UserActivityLogger.logAction(action, data);
    }

    function calibrationStatusInfo(status) {
        var calibrationScreen = stack.currentItem;

        if (!status["UI"]) {
            calibratingScreen = screen.createObject();
            stack.push(calibratingScreen);
        }

        if (status["calibrated"]) {
            calibrationScreen.success();

            if (status["UI"]) {
                logAction("mocap_ui_success", status);
            }

        } else if (!status["calibrated"]) {
            calibrationScreen.failure();

            if (status["UI"]) {
                logAction("mocap_ui_failed", status);
            }
        }
        updateCalibrationButton();
    }


    function trackersForConfiguration() {
        var pucksNeeded = 0;

        if (headPuckBox.checked) {
            pucksNeeded++;
        }

        if (feetBox.checked) {
            pucksNeeded++;
        }

        if (hipBox.checked) {
            pucksNeeded++;
        }

        if (chestBox.checked) {
            pucksNeeded++;
        }

        if (shoulderBox.checked) {
            pucksNeeded++;
        }

        return pucksNeeded;
    }

    function cancelCalibration() {
        calibrationTimer.stop();
    }

    function restartCalibration() {
        calibrationTimer.restart();
    }

    function displayConfiguration() {
        var settings = InputConfiguration.configurationSettings(pluginName);
        var configurationType = settings["trackerConfiguration"];
        displayTrackerConfiguration(configurationType);


        var HmdHead = settings["HMDHead"];
        var viveController = settings["handController"];
        var desktopMode = settings["desktopMode"];

        if (HmdHead) {
            headBox.checked = true;
            headPuckBox.checked = false;
        } else {
            headPuckBox.checked = true;
            headBox.checked = false;
        }

        if (viveController) {
            handBox.checked = true;
            handPuckBox.checked = false;
        } else {
            handPuckBox.checked = true;
            handBox.checked = false;
        }

        viveInDesktop.checked = desktopMode;

        initializeButtonState();
        updateCalibrationText();

        var data = {
            "num_pucks": settings["puckCount"]
        };

        UserActivityLogger.logAction("mocap_ui_open_dialog", data);
    }

    function displayTrackerConfiguration(type) {
        if (type === "Feet") {
            feetBox.checked = true;
        } else if (type === "FeetAndHips") {
            feetBox.checked = true;
            hipBox.checked = true;
        } else if (type === "FeetHipsChest") {
            feetBox.checked = true;
            hipBox.checked = true;
            chestBox.checked = true;
        } else if (type === "FeetHipsAndShoulders") {
            feetBox.checked = true;
            hipBox.checked = true;
            shoulderBox.checked = true;
        } else if (type === "FeetHipsChestAndShoulders") {
            feetBox.checked = true;
            hipBox.checked = true;
            chestBox.checked = true;
            shoulderBox.checked = true;
        }
    }

    function updateButtonState() {
        var settings = composeConfigurationSettings();
        var bodySetting = settings["bodyConfiguration"];
        var headSetting = settings["headConfiguration"];
        var headOverride = headSetting["override"];
        var handSetting = settings["handConfiguration"];
        var handOverride = handSetting["override"];

        var settingsChanged = false;

        if (lastConfiguration["bodyConfiguration"] !== bodySetting) {
            settingsChanged = true;
        }

        var lastHead = lastConfiguration["headConfiguration"];
        if (lastHead["override"] !== headOverride) {
            settingsChanged = true;
        }

        var lastHand = lastConfiguration["handConfiguration"];
        if (lastHand["override"] !== handOverride) {
            settingsChanged = true;
        }

        if (settingsChanged) {
            if ((!handOverride) && (!headOverride) && (bodySetting === "None")) {
                state = buttonState.apply;
            } else {
                state = buttonState.applyAndCalibrate;
            }
        } else {
            if (state == buttonState.apply) {
                state = buttonState.disabled;
            } else if (state == buttonState.applyAndCalibrate) {
                state = buttonState.calibrate;
            }
        }

        lastConfiguration = settings;
    }

    function initializeButtonState() {
        var settings = composeConfigurationSettings();
        var bodySetting = settings["bodyConfiguration"];
        var headSetting = settings["headConfiguration"];
        var headOverride = headSetting["override"];
        var handSetting = settings["handConfiguration"];
        var handOverride = handSetting["override"];


        if ((!handOverride) && (!headOverride) && (bodySetting === "None")) {
            state = buttonState.disabled;
        } else {
            state = buttonState.calibrate;
        }
    }

    function updateCalibrationButton() {
        updateButtonState();
        updateCalibrationText();
    }

    function updateCalibrationText() {
        if (buttonState.disabled == state) {
            calibrationButton.enabled = false;
            calibrationButton.text = "Apply";
        } else if (buttonState.apply == state) {
            calibrationButton.enabled = true;
            calibrationButton.text = "Apply";
        } else if (buttonState.applyAndCalibrate == state) {
            calibrationButton.enabled = true;
            calibrationButton.text =  "Apply And Calibrate";
        } else if (buttonState.calibrate == state) {
            calibrationButton.enabled = true;
            calibrationButton.text = "Calibrate";
        }
    }

    function composeConfigurationSettings() {
        var trackerConfiguration = "";
        var overrideHead = false;
        var overrideHandController = false;

        if (shouldersChecked && chestChecked) {
            trackerConfiguration = "FeetHipsChestAndShoulders";
        } else if (shouldersChecked) {
            trackerConfiguration = "FeetHipsAndShoulders";
        } else if (chestChecked) {
            trackerConfiguration = "FeetHipsAndChest";
        } else if (hipsChecked) {
            trackerConfiguration = "FeetAndHips";
        } else if (feetChecked) {
            trackerConfiguration = "Feet";
        } else {
            trackerConfiguration = "None";
        }

        if (headPuck) {
            overrideHead = true;
        } else if (hmdHead) {
            overrideHead = false;
        }

        if (handController) {
            overrideHandController = false;
        } else if (handPuck) {
            overrideHandController = true;
        }

        var headObject = {
            "override": overrideHead,
            "Y": headYOffset.value,
            "Z": headZOffset.value
        }

        var handObject = {
            "override": overrideHandController,
            "Y": handYOffset.value,
            "Z": handZOffset.value
        }

        var settingsObject = {
            "bodyConfiguration": trackerConfiguration,
            "headConfiguration": headObject,
<<<<<<< HEAD
            "handConfiguration": handObject
=======
            "handConfiguration": handObject,
            "desktopMode": viveInDesktop.checked
>>>>>>> e384f6d1
        }

        return settingsObject;
    }

    function sendConfigurationSettings() {
        var settings = composeConfigurationSettings();
        InputConfiguration.setConfigurationSettings(settings, pluginName);
        updateCalibrationButton();
    }
}<|MERGE_RESOLUTION|>--- conflicted
+++ resolved
@@ -706,7 +706,7 @@
     RalewayBold {
         id: advanceSettings
         
-        text: "Advance Settings"
+        text: "Advanced Settings"
         size: 12
         
         color: hifi.colors.white
@@ -1009,12 +1009,8 @@
         var settingsObject = {
             "bodyConfiguration": trackerConfiguration,
             "headConfiguration": headObject,
-<<<<<<< HEAD
-            "handConfiguration": handObject
-=======
             "handConfiguration": handObject,
             "desktopMode": viveInDesktop.checked
->>>>>>> e384f6d1
         }
 
         return settingsObject;
