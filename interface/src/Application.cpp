--- conflicted
+++ resolved
@@ -5780,12 +5780,7 @@
     PerformanceWarning warn(showWarnings, "Application::updateMyAvatarLookAtPosition()");
 
     auto myAvatar = getMyAvatar();
-<<<<<<< HEAD
-    myAvatar->updateLookAtPosition(_myCamera);
-=======
-    FaceTracker* faceTracker = getActiveFaceTracker();
-    myAvatar->updateEyesLookAtPosition(faceTracker, _myCamera, deltaTime);
->>>>>>> edb181bd
+    myAvatar->updateEyesLookAtPosition(deltaTime);
 }
 
 void Application::updateThreads(float deltaTime) {
