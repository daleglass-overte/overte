//
//  Application.cpp
//  interface/src
//
//  Created by Andrzej Kapolka on 5/10/13.
//  Copyright 2013 High Fidelity, Inc.
//
//  Distributed under the Apache License, Version 2.0.
//  See the accompanying file LICENSE or http://www.apache.org/licenses/LICENSE-2.0.html
//

#include "Application.h"

#include <chrono>
#include <thread>

#include <glm/glm.hpp>
#include <glm/gtx/component_wise.hpp>
#include <glm/gtx/quaternion.hpp>
#include <glm/gtx/vector_angle.hpp>
#include <glm/gtc/type_ptr.hpp>

#include <gl/Config.h>

#include <QtCore/QResource>
#include <QtCore/QAbstractNativeEventFilter>
#include <QtCore/QCommandLineParser>
#include <QtCore/QMimeData>
#include <QtCore/QThreadPool>
#include <QtCore/QFileSelector>
#include <QtConcurrent/QtConcurrentRun>

#include <QtGui/QScreen>
#include <QtGui/QWindow>
#include <QtGui/QDesktopServices>

#include <QtNetwork/QLocalSocket>
#include <QtNetwork/QLocalServer>

#include <QtQml/QQmlContext>
#include <QtQml/QQmlEngine>
#include <QtQuick/QQuickWindow>

#include <QtWidgets/QDesktopWidget>
#include <QtWidgets/QMessageBox>

#include <QtMultimedia/QMediaPlayer>

#include <QFontDatabase>
#include <QProcessEnvironment>
#include <QTemporaryDir>

#include <gl/QOpenGLContextWrapper.h>

#include <shared/FileUtils.h>
#include <shared/QtHelpers.h>
#include <shared/GlobalAppProperties.h>
#include <StatTracker.h>
#include <Trace.h>
#include <ResourceScriptingInterface.h>
#include <AccountManager.h>
#include <AddressManager.h>
#include <AnimDebugDraw.h>
#include <BuildInfo.h>
#include <AssetClient.h>
#include <AssetUpload.h>
#include <AutoUpdater.h>
#include <Midi.h>
#include <AudioInjectorManager.h>
#include <AvatarBookmarks.h>
#include <CursorManager.h>
#include <VirtualPadManager.h>
#include <DebugDraw.h>
#include <DeferredLightingEffect.h>
#include <EntityScriptClient.h>
#include <EntityScriptServerLogClient.h>
#include <EntityScriptingInterface.h>
#include "ui/overlays/ContextOverlayInterface.h"
#include <ErrorDialog.h>
#include <FileScriptingInterface.h>
#include <Finally.h>
#include <FingerprintUtils.h>
#include <FramebufferCache.h>
#include <gpu/Batch.h>
#include <gpu/Context.h>
#include <gpu/gl/GLBackend.h>
#include <InfoView.h>
#include <input-plugins/InputPlugin.h>
#include <controllers/UserInputMapper.h>
#include <controllers/InputRecorder.h>
#include <controllers/ScriptingInterface.h>
#include <controllers/StateController.h>
#include <UserActivityLoggerScriptingInterface.h>
#include <LogHandler.h>
#include "LocationBookmarks.h"
#include <LocationScriptingInterface.h>
#include <MainWindow.h>
#include <MappingRequest.h>
#include <MessagesClient.h>
#include <ModelEntityItem.h>
#include <NetworkAccessManager.h>
#include <NetworkingConstants.h>
#include <ObjectMotionState.h>
#include <OctalCode.h>
#include <OctreeSceneStats.h>
#include <OffscreenUi.h>
#include <gl/OffscreenGLCanvas.h>
#include <ui/OffscreenQmlSurfaceCache.h>
#include <PathUtils.h>
#include <PerfStat.h>
#include <PhysicsEngine.h>
#include <PhysicsHelpers.h>
#include <plugins/CodecPlugin.h>
#include <plugins/PluginManager.h>
#include <plugins/PluginUtils.h>
#include <plugins/SteamClientPlugin.h>
#include <plugins/InputConfiguration.h>
#include <RecordingScriptingInterface.h>
#include <UpdateSceneTask.h>
#include <RenderViewTask.h>
#include <SecondaryCamera.h>
#include <ResourceCache.h>
#include <ResourceRequest.h>
#include <SandboxUtils.h>
#include <SceneScriptingInterface.h>
#include <ScriptEngines.h>
#include <ScriptCache.h>
#include <ShapeEntityItem.h>
#include <SoundCache.h>
#include <ui/TabletScriptingInterface.h>
#include <ui/ToolbarScriptingInterface.h>
#include <Tooltip.h>
#include <udt/PacketHeaders.h>
#include <UserActivityLogger.h>
#include <UsersScriptingInterface.h>
#include <recording/ClipCache.h>
#include <recording/Deck.h>
#include <recording/Recorder.h>
#include <shared/StringHelpers.h>
#include <QmlWebWindowClass.h>
#include <QmlFragmentClass.h>
#include <Preferences.h>
#include <display-plugins/CompositorHelper.h>
#include <trackers/EyeTracker.h>
#include <avatars-renderer/ScriptAvatar.h>
#include <RenderableEntityItem.h>
#include <procedural/ProceduralSkybox.h>

#include "AudioClient.h"
#include "audio/AudioScope.h"
#include "avatar/AvatarManager.h"
#include "avatar/MyHead.h"
#include "CrashHandler.h"
#include "Crashpad.h"
#include "devices/DdeFaceTracker.h"
#include "DiscoverabilityManager.h"
#include "GLCanvas.h"
#include "InterfaceDynamicFactory.h"
#include "InterfaceLogging.h"
#include "LODManager.h"
#include "ModelPackager.h"
#include "scripting/Audio.h"
#include "networking/CloseEventSender.h"
#include "scripting/TestScriptingInterface.h"
#include "scripting/AssetMappingsScriptingInterface.h"
#include "scripting/ClipboardScriptingInterface.h"
#include "scripting/DesktopScriptingInterface.h"
#include "scripting/AccountServicesScriptingInterface.h"
#include "scripting/HMDScriptingInterface.h"
#include "scripting/MenuScriptingInterface.h"
#include "graphics-scripting/GraphicsScriptingInterface.h"
#include "scripting/SettingsScriptingInterface.h"
#include "scripting/WindowScriptingInterface.h"
#include "scripting/ControllerScriptingInterface.h"
#include "scripting/RatesScriptingInterface.h"
#include "scripting/SelectionScriptingInterface.h"
#include "scripting/WalletScriptingInterface.h"
#if defined(Q_OS_MAC) || defined(Q_OS_WIN)
#include "SpeechRecognizer.h"
#endif
#include "ui/ResourceImageItem.h"
#include "ui/AddressBarDialog.h"
#include "ui/AvatarInputs.h"
#include "ui/DialogsManager.h"
#include "ui/LoginDialog.h"
#include "ui/overlays/Cube3DOverlay.h"
#include "ui/overlays/Web3DOverlay.h"
#include "ui/Snapshot.h"
#include "ui/SnapshotAnimated.h"
#include "ui/StandAloneJSConsole.h"
#include "ui/Stats.h"
#include "ui/UpdateDialog.h"
#include "ui/overlays/Overlays.h"
#include "ui/DomainConnectionModel.h"
#include "Util.h"
#include "InterfaceParentFinder.h"
#include "ui/OctreeStatsProvider.h"

#include <GPUIdent.h>
#include <gl/GLHelpers.h>
#include <src/scripting/GooglePolyScriptingInterface.h>
#include <EntityScriptClient.h>
#include <ModelScriptingInterface.h>

#include <PickManager.h>
#include <PointerManager.h>
#include <raypick/RayPickScriptingInterface.h>
#include <raypick/LaserPointerScriptingInterface.h>
#include <raypick/PickScriptingInterface.h>
#include <raypick/PointerScriptingInterface.h>
#include <raypick/MouseRayPick.h>

#include <FadeEffect.h>

#include "commerce/Ledger.h"
#include "commerce/Wallet.h"
#include "commerce/QmlCommerce.h"

#include "webbrowser/WebBrowserSuggestionsEngine.h"
#include <DesktopPreviewProvider.h>

#include "AboutUtil.h"

#if defined(Q_OS_WIN)
#include <VersionHelpers.h>

#ifdef DEBUG_EVENT_QUEUE
// This is a HACK that uses private headers included with the qt source distrubution.
// To use this feature you need to add these directores to your include path:
// E:/Qt/5.10.1/Src/qtbase/include/QtCore/5.10.1/QtCore
// E:/Qt/5.10.1/Src/qtbase/include/QtCore/5.10.1
#define QT_BOOTSTRAPPED
#include <private/qthread_p.h>
#include <private/qobject_p.h>
#undef QT_BOOTSTRAPPED
#endif

// On Windows PC, NVidia Optimus laptop, we want to enable NVIDIA GPU
// FIXME seems to be broken.
extern "C" {
 _declspec(dllexport) DWORD NvOptimusEnablement = 0x00000001;
}
#endif

#if defined(Q_OS_ANDROID)
#include <android/log.h>
#include "AndroidHelper.h"
#endif

enum ApplicationEvent {
    // Execute a lambda function
    Lambda = QEvent::User + 1,
    // Trigger the next render
    Render,
    // Trigger the next idle
    Idle,
};

class RenderEventHandler : public QObject {
    using Parent = QObject;
    Q_OBJECT
public:
    RenderEventHandler(QOpenGLContext* context) {
        _renderContext = new OffscreenGLCanvas();
        _renderContext->setObjectName("RenderContext");
        _renderContext->create(context);
        if (!_renderContext->makeCurrent()) {
            qFatal("Unable to make rendering context current");
        }
        _renderContext->doneCurrent();

        // Deleting the object with automatically shutdown the thread
        connect(qApp, &QCoreApplication::aboutToQuit, this, &QObject::deleteLater);

        // Transfer to a new thread
        moveToNewNamedThread(this, "RenderThread", [this](QThread* renderThread) {
            hifi::qt::addBlockingForbiddenThread("Render", renderThread);
            _renderContext->moveToThreadWithContext(renderThread);
            qApp->_lastTimeRendered.start();
        }, std::bind(&RenderEventHandler::initialize, this), QThread::HighestPriority);
    }

private:
    void initialize() {
        PROFILE_SET_THREAD_NAME("Render");
        if (!_renderContext->makeCurrent()) {
            qFatal("Unable to make rendering context current on render thread");
        }
    }

    void render() {
        if (qApp->shouldPaint()) {
            qApp->paintGL();
        }
    }

    bool event(QEvent* event) override {
        switch ((int)event->type()) {
            case ApplicationEvent::Render:
                render();
                qApp->_pendingRenderEvent.store(false);
                return true;

            default:
                break;
        }
        return Parent::event(event);
    }

    OffscreenGLCanvas* _renderContext { nullptr };
};


Q_LOGGING_CATEGORY(trace_app_input_mouse, "trace.app.input.mouse")

using namespace std;

static QTimer locationUpdateTimer;
static QTimer identityPacketTimer;
static QTimer pingTimer;

#if defined(Q_OS_ANDROID)
static bool DISABLE_WATCHDOG = true;
#else
static const QString DISABLE_WATCHDOG_FLAG{ "HIFI_DISABLE_WATCHDOG" };
static bool DISABLE_WATCHDOG = nsightActive() || QProcessEnvironment::systemEnvironment().contains(DISABLE_WATCHDOG_FLAG);
#endif

#if defined(USE_GLES)
static bool DISABLE_DEFERRED = true;
#else
static const QString RENDER_FORWARD{ "HIFI_RENDER_FORWARD" };
static bool DISABLE_DEFERRED = QProcessEnvironment::systemEnvironment().contains(RENDER_FORWARD);
#endif

#if !defined(Q_OS_ANDROID)
static const int MAX_CONCURRENT_RESOURCE_DOWNLOADS = 16;
#else
static const int MAX_CONCURRENT_RESOURCE_DOWNLOADS = 4;
#endif

// For processing on QThreadPool, we target a number of threads after reserving some
// based on how many are being consumed by the application and the display plugin.  However,
// we will never drop below the 'min' value
static const int MIN_PROCESSING_THREAD_POOL_SIZE = 1;

static const QString SNAPSHOT_EXTENSION = ".jpg";
static const QString JPG_EXTENSION = ".jpg";
static const QString PNG_EXTENSION = ".png";
static const QString SVO_EXTENSION = ".svo";
static const QString SVO_JSON_EXTENSION = ".svo.json";
static const QString JSON_GZ_EXTENSION = ".json.gz";
static const QString JSON_EXTENSION = ".json";
static const QString JS_EXTENSION = ".js";
static const QString FST_EXTENSION = ".fst";
static const QString FBX_EXTENSION = ".fbx";
static const QString OBJ_EXTENSION = ".obj";
static const QString AVA_JSON_EXTENSION = ".ava.json";
static const QString WEB_VIEW_TAG = "noDownload=true";
static const QString ZIP_EXTENSION = ".zip";
static const QString CONTENT_ZIP_EXTENSION = ".content.zip";

static const float MIRROR_FULLSCREEN_DISTANCE = 0.789f;

static const quint64 TOO_LONG_SINCE_LAST_SEND_DOWNSTREAM_AUDIO_STATS = 1 * USECS_PER_SECOND;

static const QString INFO_EDIT_ENTITIES_PATH = "html/edit-commands.html";
static const QString INFO_HELP_PATH = "html/tabletHelp.html";

static const unsigned int THROTTLED_SIM_FRAMERATE = 15;
static const int THROTTLED_SIM_FRAME_PERIOD_MS = MSECS_PER_SECOND / THROTTLED_SIM_FRAMERATE;

static const uint32_t INVALID_FRAME = UINT32_MAX;

static const float PHYSICS_READY_RANGE = 3.0f; // how far from avatar to check for entities that aren't ready for simulation

static const QString DESKTOP_LOCATION = QStandardPaths::writableLocation(QStandardPaths::DesktopLocation);

Setting::Handle<int> maxOctreePacketsPerSecond("maxOctreePPS", DEFAULT_MAX_OCTREE_PPS);

static const QString MARKETPLACE_CDN_HOSTNAME = "mpassets.highfidelity.com";
static const int INTERVAL_TO_CHECK_HMD_WORN_STATUS = 500; // milliseconds
static const QString DESKTOP_DISPLAY_PLUGIN_NAME = "Desktop";
static const QString ACTIVE_DISPLAY_PLUGIN_SETTING_NAME = "activeDisplayPlugin";
static const QString SYSTEM_TABLET = "com.highfidelity.interface.tablet.system";

const std::vector<std::pair<QString, Application::AcceptURLMethod>> Application::_acceptedExtensions {
    { SVO_EXTENSION, &Application::importSVOFromURL },
    { SVO_JSON_EXTENSION, &Application::importSVOFromURL },
    { AVA_JSON_EXTENSION, &Application::askToWearAvatarAttachmentUrl },
    { JSON_EXTENSION, &Application::importJSONFromURL },
    { JS_EXTENSION, &Application::askToLoadScript },
    { FST_EXTENSION, &Application::askToSetAvatarUrl },
    { JSON_GZ_EXTENSION, &Application::askToReplaceDomainContent },
    { CONTENT_ZIP_EXTENSION, &Application::askToReplaceDomainContent },
    { ZIP_EXTENSION, &Application::importFromZIP },
    { JPG_EXTENSION, &Application::importImage },
    { PNG_EXTENSION, &Application::importImage }
};

class DeadlockWatchdogThread : public QThread {
public:
    static const unsigned long HEARTBEAT_UPDATE_INTERVAL_SECS = 1;
    static const unsigned long MAX_HEARTBEAT_AGE_USECS = 120 * USECS_PER_SECOND; // 2 mins with no checkin probably a deadlock
    static const int WARNING_ELAPSED_HEARTBEAT = 500 * USECS_PER_MSEC; // warn if elapsed heartbeat average is large
    static const int HEARTBEAT_SAMPLES = 100000; // ~5 seconds worth of samples

    // Set the heartbeat on launch
    DeadlockWatchdogThread() {
        setObjectName("Deadlock Watchdog");
        // Give the heartbeat an initial value
        _heartbeat = usecTimestampNow();
        _paused = false;
        connect(qApp, &QCoreApplication::aboutToQuit, [this] {
            _quit = true;
        });
    }

    static void updateHeartbeat() {
        auto now = usecTimestampNow();
        auto elapsed = now - _heartbeat;
        _movingAverage.addSample(elapsed);
        _heartbeat = now;
    }

    static void deadlockDetectionCrash() {
        uint32_t* crashTrigger = nullptr;
        *crashTrigger = 0xDEAD10CC;
    }

    static void withPause(const std::function<void()>& lambda) {
        pause();
        lambda();
        resume();
    }
    static void pause() {
        _paused = true;
    }

    static void resume() {
        // Update the heartbeat BEFORE resuming the checks
        updateHeartbeat();
        _paused = false;
    }

    void run() override {
        while (!_quit) {
            QThread::sleep(HEARTBEAT_UPDATE_INTERVAL_SECS);
            // Don't do heartbeat detection under nsight
            if (_paused) {
                continue;
            }
            uint64_t lastHeartbeat = _heartbeat; // sample atomic _heartbeat, because we could context switch away and have it updated on us
            uint64_t now = usecTimestampNow();
            auto lastHeartbeatAge = (now > lastHeartbeat) ? now - lastHeartbeat : 0;
            auto elapsedMovingAverage = _movingAverage.getAverage();

            if (elapsedMovingAverage > _maxElapsedAverage) {
                qCDebug(interfaceapp_deadlock) << "DEADLOCK WATCHDOG WARNING:"
                    << "lastHeartbeatAge:" << lastHeartbeatAge
                    << "elapsedMovingAverage:" << elapsedMovingAverage
                    << "maxElapsed:" << _maxElapsed
                    << "PREVIOUS maxElapsedAverage:" << _maxElapsedAverage
                    << "NEW maxElapsedAverage:" << elapsedMovingAverage << "** NEW MAX ELAPSED AVERAGE **"
                    << "samples:" << _movingAverage.getSamples();
                _maxElapsedAverage = elapsedMovingAverage;
            }
            if (lastHeartbeatAge > _maxElapsed) {
                qCDebug(interfaceapp_deadlock) << "DEADLOCK WATCHDOG WARNING:"
                    << "lastHeartbeatAge:" << lastHeartbeatAge
                    << "elapsedMovingAverage:" << elapsedMovingAverage
                    << "PREVIOUS maxElapsed:" << _maxElapsed
                    << "NEW maxElapsed:" << lastHeartbeatAge << "** NEW MAX ELAPSED **"
                    << "maxElapsedAverage:" << _maxElapsedAverage
                    << "samples:" << _movingAverage.getSamples();
                _maxElapsed = lastHeartbeatAge;
            }
            if (elapsedMovingAverage > WARNING_ELAPSED_HEARTBEAT) {
                qCDebug(interfaceapp_deadlock) << "DEADLOCK WATCHDOG WARNING:"
                    << "lastHeartbeatAge:" << lastHeartbeatAge
                    << "elapsedMovingAverage:" << elapsedMovingAverage << "** OVER EXPECTED VALUE **"
                    << "maxElapsed:" << _maxElapsed
                    << "maxElapsedAverage:" << _maxElapsedAverage
                    << "samples:" << _movingAverage.getSamples();
            }

            if (lastHeartbeatAge > MAX_HEARTBEAT_AGE_USECS) {
                qCDebug(interfaceapp_deadlock) << "DEADLOCK DETECTED -- "
                         << "lastHeartbeatAge:" << lastHeartbeatAge
                         << "[ lastHeartbeat :" << lastHeartbeat
                         << "now:" << now << " ]"
                         << "elapsedMovingAverage:" << elapsedMovingAverage
                         << "maxElapsed:" << _maxElapsed
                         << "maxElapsedAverage:" << _maxElapsedAverage
                         << "samples:" << _movingAverage.getSamples();

                // Don't actually crash in debug builds, in case this apparent deadlock is simply from
                // the developer actively debugging code
                #ifdef NDEBUG
                deadlockDetectionCrash();
                #endif
            }
        }
    }

    static std::atomic<bool> _paused;
    static std::atomic<uint64_t> _heartbeat;
    static std::atomic<uint64_t> _maxElapsed;
    static std::atomic<int> _maxElapsedAverage;
    static ThreadSafeMovingAverage<int, HEARTBEAT_SAMPLES> _movingAverage;

    bool _quit { false };
};

std::atomic<bool> DeadlockWatchdogThread::_paused;
std::atomic<uint64_t> DeadlockWatchdogThread::_heartbeat;
std::atomic<uint64_t> DeadlockWatchdogThread::_maxElapsed;
std::atomic<int> DeadlockWatchdogThread::_maxElapsedAverage;
ThreadSafeMovingAverage<int, DeadlockWatchdogThread::HEARTBEAT_SAMPLES> DeadlockWatchdogThread::_movingAverage;

bool isDomainURL(QUrl url) {
    if (!url.isValid()) {
        return false;
    }
    if (url.scheme() == URL_SCHEME_HIFI) {
        return true;
    }
    if (url.scheme() != URL_SCHEME_FILE) {
        // TODO -- once Octree::readFromURL no-longer takes over the main event-loop, serverless-domain urls can
        // be loaded over http(s)
        // && url.scheme() != URL_SCHEME_HTTP &&
        // url.scheme() != URL_SCHEME_HTTPS
        return false;
    }
    if (url.path().endsWith(".json", Qt::CaseInsensitive) ||
        url.path().endsWith(".json.gz", Qt::CaseInsensitive)) {
        return true;
    }
    return false;
}

#ifdef Q_OS_WIN
class MyNativeEventFilter : public QAbstractNativeEventFilter {
public:
    static MyNativeEventFilter& getInstance() {
        static MyNativeEventFilter staticInstance;
        return staticInstance;
    }

    bool nativeEventFilter(const QByteArray &eventType, void* msg, long* result) Q_DECL_OVERRIDE {
        if (eventType == "windows_generic_MSG") {
            MSG* message = (MSG*)msg;

            if (message->message == UWM_IDENTIFY_INSTANCES) {
                *result = UWM_IDENTIFY_INSTANCES;
                return true;
            }

            if (message->message == UWM_SHOW_APPLICATION) {
                MainWindow* applicationWindow = qApp->getWindow();
                if (applicationWindow->isMinimized()) {
                    applicationWindow->showNormal();  // Restores to windowed or maximized state appropriately.
                }
                qApp->setActiveWindow(applicationWindow);  // Flashes the taskbar icon if not focus.
                return true;
            }

            if (message->message == WM_COPYDATA) {
                COPYDATASTRUCT* pcds = (COPYDATASTRUCT*)(message->lParam);
                QUrl url = QUrl((const char*)(pcds->lpData));
                if (isDomainURL(url)) {
                    DependencyManager::get<AddressManager>()->handleLookupString(url.toString());
                    return true;
                }
            }

            if (message->message == WM_DEVICECHANGE) {
                const float MIN_DELTA_SECONDS = 2.0f; // de-bounce signal
                static float lastTriggerTime = 0.0f;
                const float deltaSeconds = secTimestampNow() - lastTriggerTime;
                lastTriggerTime = secTimestampNow();
                if (deltaSeconds > MIN_DELTA_SECONDS) {
                    Midi::USBchanged();                // re-scan the MIDI bus
                }
            }
        }
        return false;
    }
};
#endif

class LambdaEvent : public QEvent {
    std::function<void()> _fun;
public:
    LambdaEvent(const std::function<void()> & fun) :
    QEvent(static_cast<QEvent::Type>(ApplicationEvent::Lambda)), _fun(fun) {
    }
    LambdaEvent(std::function<void()> && fun) :
    QEvent(static_cast<QEvent::Type>(ApplicationEvent::Lambda)), _fun(fun) {
    }
    void call() const { _fun(); }
};

void messageHandler(QtMsgType type, const QMessageLogContext& context, const QString& message) {
    QString logMessage = LogHandler::getInstance().printMessage((LogMsgType) type, context, message);

    if (!logMessage.isEmpty()) {
#ifdef Q_OS_ANDROID
        const char * local=logMessage.toStdString().c_str();
        switch (type) {
            case QtDebugMsg:
                __android_log_write(ANDROID_LOG_DEBUG,"Interface",local);
                break;
            case QtInfoMsg:
                __android_log_write(ANDROID_LOG_INFO,"Interface",local);
                break;
            case QtWarningMsg:
                __android_log_write(ANDROID_LOG_WARN,"Interface",local);
                break;
            case QtCriticalMsg:
                __android_log_write(ANDROID_LOG_ERROR,"Interface",local);
                break;
            case QtFatalMsg:
            default:
                __android_log_write(ANDROID_LOG_FATAL,"Interface",local);
                abort();
        }
#endif
        qApp->getLogger()->addMessage(qPrintable(logMessage));
    }
}


class ApplicationMeshProvider : public scriptable::ModelProviderFactory  {
public:
    virtual scriptable::ModelProviderPointer lookupModelProvider(const QUuid& uuid) override {
        bool success;
        if (auto nestable = DependencyManager::get<SpatialParentFinder>()->find(uuid, success).lock()) {
            auto type = nestable->getNestableType();
#ifdef SCRIPTABLE_MESH_DEBUG
            qCDebug(interfaceapp) << "ApplicationMeshProvider::lookupModelProvider" << uuid << SpatiallyNestable::nestableTypeToString(type);
#endif
            switch (type) {
            case NestableType::Entity:
                return getEntityModelProvider(static_cast<EntityItemID>(uuid));
            case NestableType::Overlay:
                return getOverlayModelProvider(static_cast<OverlayID>(uuid));
            case NestableType::Avatar:
                return getAvatarModelProvider(uuid);
            }
        }
        return nullptr;
    }

private:
    scriptable::ModelProviderPointer getEntityModelProvider(EntityItemID entityID) {
        scriptable::ModelProviderPointer provider;
        auto entityTreeRenderer = qApp->getEntities();
        auto entityTree = entityTreeRenderer->getTree();
        if (auto entity = entityTree->findEntityByID(entityID)) {
            if (auto renderer = entityTreeRenderer->renderableForEntityId(entityID)) {
                provider = std::dynamic_pointer_cast<scriptable::ModelProvider>(renderer);
                provider->modelProviderType = NestableType::Entity;
            } else {
                qCWarning(interfaceapp) << "no renderer for entity ID" << entityID.toString();
            }
        }
        return provider;
    }

    scriptable::ModelProviderPointer getOverlayModelProvider(OverlayID overlayID) {
        scriptable::ModelProviderPointer provider;
        auto &overlays = qApp->getOverlays();
        if (auto overlay = overlays.getOverlay(overlayID)) {
            if (auto base3d = std::dynamic_pointer_cast<Base3DOverlay>(overlay)) {
                provider = std::dynamic_pointer_cast<scriptable::ModelProvider>(base3d);
                provider->modelProviderType = NestableType::Overlay;
            } else {
                qCWarning(interfaceapp) << "no renderer for overlay ID" << overlayID.toString();
            }
        } else {
            qCWarning(interfaceapp) << "overlay not found" << overlayID.toString();
        }
        return provider;
    }

    scriptable::ModelProviderPointer getAvatarModelProvider(QUuid sessionUUID) {
        scriptable::ModelProviderPointer provider;
        auto avatarManager = DependencyManager::get<AvatarManager>();
        if (auto avatar = avatarManager->getAvatarBySessionID(sessionUUID)) {
            provider = std::dynamic_pointer_cast<scriptable::ModelProvider>(avatar);
            provider->modelProviderType = NestableType::Avatar;
        }
        return provider;
    }
};

/**jsdoc
 * <p>The <code>Controller.Hardware.Application</code> object has properties representing Interface's state. The property
 * values are integer IDs, uniquely identifying each output. <em>Read-only.</em> These can be mapped to actions or functions or
 * <code>Controller.Standard</code> items in a {@link RouteObject} mapping (e.g., using the {@link RouteObject#when} method).
 * Each data value is either <code>1.0</code> for "true" or <code>0.0</code> for "false".</p>
 * <table>
 *   <thead>
 *     <tr><th>Property</th><th>Type</th><th>Data</th><th>Description</th></tr>
 *   </thead>
 *   <tbody>
 *     <tr><td><code>CameraFirstPerson</code></td><td>number</td><td>number</td><td>The camera is in first-person mode.
 *       </td></tr>
 *     <tr><td><code>CameraThirdPerson</code></td><td>number</td><td>number</td><td>The camera is in third-person mode.
 *       </td></tr>
 *     <tr><td><code>CameraFSM</code></td><td>number</td><td>number</td><td>The camera is in full screen mirror mode.</td></tr>
 *     <tr><td><code>CameraIndependent</code></td><td>number</td><td>number</td><td>The camera is in independent mode.</td></tr>
 *     <tr><td><code>CameraEntity</code></td><td>number</td><td>number</td><td>The camera is in entity mode.</td></tr>
 *     <tr><td><code>InHMD</code></td><td>number</td><td>number</td><td>The user is in HMD mode.</td></tr>
 *     <tr><td><code>AdvancedMovement</code></td><td>number</td><td>number</td><td>Advanced movement controls are enabled.
 *       </td></tr>
 *     <tr><td><code>SnapTurn</code></td><td>number</td><td>number</td><td>Snap turn is enabled.</td></tr>
 *     <tr><td><code>Grounded</code></td><td>number</td><td>number</td><td>The user's avatar is on the ground.</td></tr>
 *     <tr><td><code>NavigationFocused</code></td><td>number</td><td>number</td><td><em>Not used.</em></td></tr>
 *   </tbody>
 * </table>
 * @typedef {object} Controller.Hardware-Application
 */

static const QString STATE_IN_HMD = "InHMD";
static const QString STATE_CAMERA_FULL_SCREEN_MIRROR = "CameraFSM";
static const QString STATE_CAMERA_FIRST_PERSON = "CameraFirstPerson";
static const QString STATE_CAMERA_THIRD_PERSON = "CameraThirdPerson";
static const QString STATE_CAMERA_ENTITY = "CameraEntity";
static const QString STATE_CAMERA_INDEPENDENT = "CameraIndependent";
static const QString STATE_SNAP_TURN = "SnapTurn";
static const QString STATE_ADVANCED_MOVEMENT_CONTROLS = "AdvancedMovement";
static const QString STATE_GROUNDED = "Grounded";
static const QString STATE_NAV_FOCUSED = "NavigationFocused";

// Statically provided display and input plugins
extern DisplayPluginList getDisplayPlugins();
extern InputPluginList getInputPlugins();
extern void saveInputPluginSettings(const InputPluginList& plugins);

// Parameters used for running tests from teh command line
const QString TEST_SCRIPT_COMMAND{ "--testScript" };
const QString TEST_QUIT_WHEN_FINISHED_OPTION{ "quitWhenFinished" };
const QString TEST_RESULTS_LOCATION_COMMAND{ "--testResultsLocation" };

bool setupEssentials(int& argc, char** argv, bool runningMarkerExisted) {
    const char** constArgv = const_cast<const char**>(argv);

    // HRS: I could not figure out how to move these any earlier in startup, so when using this option, be sure to also supply
    // --allowMultipleInstances
    auto reportAndQuit = [&](const char* commandSwitch, std::function<void(FILE* fp)> report) {
        const char* reportfile = getCmdOption(argc, constArgv, commandSwitch);
        // Reports to the specified file, because stdout is set up to be captured for logging.
        if (reportfile) {
            FILE* fp = fopen(reportfile, "w");
            if (fp) {
                report(fp);
                fclose(fp);
                if (!runningMarkerExisted) { // don't leave ours around
                    RunningMarker runingMarker(RUNNING_MARKER_FILENAME);
                    runingMarker.deleteRunningMarkerFile(); // happens in deleter, but making the side-effect explicit.
                }
                _exit(0);
            }
        }
    };
    reportAndQuit("--protocolVersion", [&](FILE* fp) {
        auto version = protocolVersionsSignatureBase64();
        fputs(version.toLatin1().data(), fp);
    });
    reportAndQuit("--version", [&](FILE* fp) {
        fputs(BuildInfo::VERSION.toLatin1().data(), fp);
    });

    const char* portStr = getCmdOption(argc, constArgv, "--listenPort");
    const int listenPort = portStr ? atoi(portStr) : INVALID_PORT;

    static const auto SUPPRESS_SETTINGS_RESET = "--suppress-settings-reset";
    bool suppressPrompt = cmdOptionExists(argc, const_cast<const char**>(argv), SUPPRESS_SETTINGS_RESET);

    // Ignore any previous crashes if running from command line with a test script.
    bool inTestMode { false };
    for (int i = 0; i < argc; ++i) {
        QString parameter(argv[i]);
        if (parameter == TEST_SCRIPT_COMMAND) {
            inTestMode = true;
            break;
        }
    }

    bool previousSessionCrashed { false };
    if (!inTestMode) {
        previousSessionCrashed = CrashHandler::checkForResetSettings(runningMarkerExisted, suppressPrompt);
    }

    // get dir to use for cache
    static const auto CACHE_SWITCH = "--cache";
    QString cacheDir = getCmdOption(argc, const_cast<const char**>(argv), CACHE_SWITCH);
    if (!cacheDir.isEmpty()) {
        qApp->setProperty(hifi::properties::APP_LOCAL_DATA_PATH, cacheDir);
    }

    {
        const QString resourcesBinaryFile = PathUtils::getRccPath();
        if (!QFile::exists(resourcesBinaryFile)) {
            throw std::runtime_error("Unable to find primary resources");
        }
        if (!QResource::registerResource(resourcesBinaryFile)) {
            throw std::runtime_error("Unable to load primary resources");
        }
    }

    // Tell the plugin manager about our statically linked plugins
    auto pluginManager = PluginManager::getInstance();
    pluginManager->setInputPluginProvider([] { return getInputPlugins(); });
    pluginManager->setDisplayPluginProvider([] { return getDisplayPlugins(); });
    pluginManager->setInputPluginSettingsPersister([](const InputPluginList& plugins) { saveInputPluginSettings(plugins); });
    if (auto steamClient = pluginManager->getSteamClientPlugin()) {
        steamClient->init();
    }

    PROFILE_SET_THREAD_NAME("Main Thread");

#if defined(Q_OS_WIN)
    // Select appropriate audio DLL
    QString audioDLLPath = QCoreApplication::applicationDirPath();
    if (IsWindows8OrGreater()) {
        audioDLLPath += "/audioWin8";
    } else {
        audioDLLPath += "/audioWin7";
    }
    QCoreApplication::addLibraryPath(audioDLLPath);
#endif

    DependencyManager::registerInheritance<LimitedNodeList, NodeList>();
    DependencyManager::registerInheritance<AvatarHashMap, AvatarManager>();
    DependencyManager::registerInheritance<EntityDynamicFactoryInterface, InterfaceDynamicFactory>();
    DependencyManager::registerInheritance<SpatialParentFinder, InterfaceParentFinder>();

    // Set dependencies
    DependencyManager::set<PickManager>();
    DependencyManager::set<PointerManager>();
    DependencyManager::set<LaserPointerScriptingInterface>();
    DependencyManager::set<RayPickScriptingInterface>();
    DependencyManager::set<PointerScriptingInterface>();
    DependencyManager::set<PickScriptingInterface>();
    DependencyManager::set<Cursor::Manager>();
    DependencyManager::set<VirtualPad::Manager>();
    DependencyManager::set<DesktopPreviewProvider>();
#if defined(Q_OS_ANDROID)
    DependencyManager::set<AccountManager>(); // use the default user agent getter
#else
    DependencyManager::set<AccountManager>(std::bind(&Application::getUserAgent, qApp));
#endif
    DependencyManager::set<StatTracker>();
    DependencyManager::set<ScriptEngines>(ScriptEngine::CLIENT_SCRIPT);
    DependencyManager::set<ScriptInitializerMixin, NativeScriptInitializers>();
    DependencyManager::set<Preferences>();
    DependencyManager::set<recording::Deck>();
    DependencyManager::set<recording::Recorder>();
    DependencyManager::set<AddressManager>();
    DependencyManager::set<NodeList>(NodeType::Agent, listenPort);
    DependencyManager::set<recording::ClipCache>();
    DependencyManager::set<GeometryCache>();
    DependencyManager::set<ModelCache>();
    DependencyManager::set<ScriptCache>();
    DependencyManager::set<SoundCache>();
    DependencyManager::set<DdeFaceTracker>();
    DependencyManager::set<EyeTracker>();
    DependencyManager::set<AudioClient>();
    DependencyManager::set<AudioScope>();
    DependencyManager::set<DeferredLightingEffect>();
    DependencyManager::set<TextureCache>();
    DependencyManager::set<FramebufferCache>();
    DependencyManager::set<AnimationCache>();
    DependencyManager::set<ModelBlender>();
    DependencyManager::set<UsersScriptingInterface>();
    DependencyManager::set<AvatarManager>();
    DependencyManager::set<LODManager>();
    DependencyManager::set<StandAloneJSConsole>();
    DependencyManager::set<DialogsManager>();
    DependencyManager::set<BandwidthRecorder>();
    DependencyManager::set<ResourceCacheSharedItems>();
    DependencyManager::set<DesktopScriptingInterface>();
    DependencyManager::set<EntityScriptingInterface>(true);
    DependencyManager::set<GraphicsScriptingInterface>();
    DependencyManager::registerInheritance<scriptable::ModelProviderFactory, ApplicationMeshProvider>();
    DependencyManager::set<ApplicationMeshProvider>();
    DependencyManager::set<RecordingScriptingInterface>();
    DependencyManager::set<WindowScriptingInterface>();
    DependencyManager::set<HMDScriptingInterface>();
    DependencyManager::set<ResourceScriptingInterface>();
    DependencyManager::set<TabletScriptingInterface>();
    DependencyManager::set<InputConfiguration>();
    DependencyManager::set<ToolbarScriptingInterface>();
    DependencyManager::set<UserActivityLoggerScriptingInterface>();
    DependencyManager::set<AssetMappingsScriptingInterface>();
    DependencyManager::set<DomainConnectionModel>();

#if defined(Q_OS_MAC) || defined(Q_OS_WIN)
    DependencyManager::set<SpeechRecognizer>();
#endif
    DependencyManager::set<DiscoverabilityManager>();
    DependencyManager::set<SceneScriptingInterface>();
    DependencyManager::set<OffscreenUi>();
    DependencyManager::set<Midi>();
    DependencyManager::set<PathUtils>();
    DependencyManager::set<InterfaceDynamicFactory>();
    DependencyManager::set<AudioInjectorManager>();
    DependencyManager::set<MessagesClient>();
    controller::StateController::setStateVariables({ { STATE_IN_HMD, STATE_CAMERA_FULL_SCREEN_MIRROR,
                    STATE_CAMERA_FIRST_PERSON, STATE_CAMERA_THIRD_PERSON, STATE_CAMERA_ENTITY, STATE_CAMERA_INDEPENDENT,
                    STATE_SNAP_TURN, STATE_ADVANCED_MOVEMENT_CONTROLS, STATE_GROUNDED, STATE_NAV_FOCUSED } });
    DependencyManager::set<UserInputMapper>();
    DependencyManager::set<controller::ScriptingInterface, ControllerScriptingInterface>();
    DependencyManager::set<InterfaceParentFinder>();
    DependencyManager::set<EntityTreeRenderer>(true, qApp, qApp);
    DependencyManager::set<CompositorHelper>();
    DependencyManager::set<OffscreenQmlSurfaceCache>();
    DependencyManager::set<EntityScriptClient>();
    DependencyManager::set<EntityScriptServerLogClient>();
    DependencyManager::set<GooglePolyScriptingInterface>();
    DependencyManager::set<OctreeStatsProvider>(nullptr, qApp->getOcteeSceneStats());
    DependencyManager::set<AvatarBookmarks>();
    DependencyManager::set<LocationBookmarks>();
    DependencyManager::set<Snapshot>();
    DependencyManager::set<CloseEventSender>();
    DependencyManager::set<ResourceManager>();
    DependencyManager::set<SelectionScriptingInterface>();
    DependencyManager::set<Ledger>();
    DependencyManager::set<Wallet>();
    DependencyManager::set<WalletScriptingInterface>();

    DependencyManager::set<FadeEffect>();

    return previousSessionCrashed;
}

// FIXME move to header, or better yet, design some kind of UI manager
// to take care of highlighting keyboard focused items, rather than
// continuing to overburden Application.cpp
std::shared_ptr<Cube3DOverlay> _keyboardFocusHighlight{ nullptr };
OverlayID _keyboardFocusHighlightID{ UNKNOWN_OVERLAY_ID };


OffscreenGLCanvas* _qmlShareContext { nullptr };

// FIXME hack access to the internal share context for the Chromium helper
// Normally we'd want to use QWebEngine::initialize(), but we can't because
// our primary context is a QGLWidget, which can't easily be initialized to share
// from a QOpenGLContext.
//
// So instead we create a new offscreen context to share with the QGLWidget,
// and manually set THAT to be the shared context for the Chromium helper
#if !defined(DISABLE_QML)
OffscreenGLCanvas* _chromiumShareContext { nullptr };
Q_GUI_EXPORT void qt_gl_set_global_share_context(QOpenGLContext *context);
#endif

Setting::Handle<int> sessionRunTime{ "sessionRunTime", 0 };

const float DEFAULT_HMD_TABLET_SCALE_PERCENT = 70.0f;
const float DEFAULT_DESKTOP_TABLET_SCALE_PERCENT = 75.0f;
const bool DEFAULT_DESKTOP_TABLET_BECOMES_TOOLBAR = true;
const bool DEFAULT_HMD_TABLET_BECOMES_TOOLBAR = false;
const bool DEFAULT_PREFER_STYLUS_OVER_LASER = false;
const bool DEFAULT_PREFER_AVATAR_FINGER_OVER_STYLUS = false;
const QString DEFAULT_CURSOR_NAME = "DEFAULT";

Application::Application(int& argc, char** argv, QElapsedTimer& startupTimer, bool runningMarkerExisted) :
    QApplication(argc, argv),
    _window(new MainWindow(desktop())),
    _sessionRunTimer(startupTimer),
    _previousSessionCrashed(setupEssentials(argc, argv, runningMarkerExisted)),
    _undoStackScriptingInterface(&_undoStack),
    _entitySimulation(new PhysicalEntitySimulation()),
    _physicsEngine(new PhysicsEngine(Vectors::ZERO)),
    _entityClipboard(new EntityTree()),
    _previousScriptLocation("LastScriptLocation", DESKTOP_LOCATION),
    _fieldOfView("fieldOfView", DEFAULT_FIELD_OF_VIEW_DEGREES),
    _hmdTabletScale("hmdTabletScale", DEFAULT_HMD_TABLET_SCALE_PERCENT),
    _desktopTabletScale("desktopTabletScale", DEFAULT_DESKTOP_TABLET_SCALE_PERCENT),
    _desktopTabletBecomesToolbarSetting("desktopTabletBecomesToolbar", DEFAULT_DESKTOP_TABLET_BECOMES_TOOLBAR),
    _hmdTabletBecomesToolbarSetting("hmdTabletBecomesToolbar", DEFAULT_HMD_TABLET_BECOMES_TOOLBAR),
    _preferStylusOverLaserSetting("preferStylusOverLaser", DEFAULT_PREFER_STYLUS_OVER_LASER),
    _preferAvatarFingerOverStylusSetting("preferAvatarFingerOverStylus", DEFAULT_PREFER_AVATAR_FINGER_OVER_STYLUS),
    _constrainToolbarPosition("toolbar/constrainToolbarToCenterX", true),
    _preferredCursor("preferredCursor", DEFAULT_CURSOR_NAME),
    _scaleMirror(1.0f),
    _mirrorYawOffset(0.0f),
    _raiseMirror(0.0f),
    _enableProcessOctreeThread(true),
    _lastNackTime(usecTimestampNow()),
    _lastSendDownstreamAudioStats(usecTimestampNow()),
    _aboutToQuit(false),
    _notifiedPacketVersionMismatchThisDomain(false),
    _maxOctreePPS(maxOctreePacketsPerSecond.get()),
    _lastFaceTrackerUpdate(0),
    _snapshotSound(nullptr),
    _sampleSound(nullptr)

{

    auto steamClient = PluginManager::getInstance()->getSteamClientPlugin();
    setProperty(hifi::properties::STEAM, (steamClient && steamClient->isRunning()));
    setProperty(hifi::properties::CRASHED, _previousSessionCrashed);
    {
        const QStringList args = arguments();

        for (int i = 0; i < args.size() - 1; ++i) {
            if (args.at(i) == TEST_SCRIPT_COMMAND && (i + 1) < args.size()) {
                QString testScriptPath = args.at(i + 1);

                // If the URL scheme is http(s) or ftp, then use as is, else - treat it as a local file
                // This is done so as not break previous command line scripts
                if (testScriptPath.left(URL_SCHEME_HTTP.length()) == URL_SCHEME_HTTP ||
                    testScriptPath.left(URL_SCHEME_FTP.length()) == URL_SCHEME_FTP) {
                    
                    setProperty(hifi::properties::TEST, QUrl::fromUserInput(testScriptPath));
                } else if (QFileInfo(testScriptPath).exists()) {
                    setProperty(hifi::properties::TEST, QUrl::fromLocalFile(testScriptPath));
                }

                // quite when finished parameter must directly follow the test script
                if ((i + 2) < args.size() && args.at(i + 2) == TEST_QUIT_WHEN_FINISHED_OPTION) {
                    quitWhenFinished = true;
                }
            } else if (args.at(i) == TEST_RESULTS_LOCATION_COMMAND) {
                // Set test snapshot location only if it is a writeable directory
                QString path(args.at(i + 1));

                QFileInfo fileInfo(path);
                if (fileInfo.isDir() && fileInfo.isWritable()) {
                    TestScriptingInterface::getInstance()->setTestResultsLocation(path);
                }
            }
        }
    }

    // make sure the debug draw singleton is initialized on the main thread.
    DebugDraw::getInstance().removeMarker("");

    PluginContainer* pluginContainer = dynamic_cast<PluginContainer*>(this); // set the container for any plugins that care
    PluginManager::getInstance()->setContainer(pluginContainer);

    QThreadPool::globalInstance()->setMaxThreadCount(MIN_PROCESSING_THREAD_POOL_SIZE);
    thread()->setPriority(QThread::HighPriority);
    thread()->setObjectName("Main Thread");

    setInstance(this);

    auto controllerScriptingInterface = DependencyManager::get<controller::ScriptingInterface>().data();
    _controllerScriptingInterface = dynamic_cast<ControllerScriptingInterface*>(controllerScriptingInterface);

    _entityClipboard->createRootElement();

#ifdef Q_OS_WIN
    installNativeEventFilter(&MyNativeEventFilter::getInstance());
#endif

    _logger = new FileLogger(this);
    qInstallMessageHandler(messageHandler);

    QFontDatabase::addApplicationFont(PathUtils::resourcesPath() + "styles/Inconsolata.otf");
    QFontDatabase::addApplicationFont(PathUtils::resourcesPath() + "fonts/fontawesome-webfont.ttf");
    QFontDatabase::addApplicationFont(PathUtils::resourcesPath() + "fonts/hifi-glyphs.ttf");
    QFontDatabase::addApplicationFont(PathUtils::resourcesPath() + "fonts/AnonymousPro-Regular.ttf");
    QFontDatabase::addApplicationFont(PathUtils::resourcesPath() + "fonts/FiraSans-Regular.ttf");
    QFontDatabase::addApplicationFont(PathUtils::resourcesPath() + "fonts/FiraSans-SemiBold.ttf");
    QFontDatabase::addApplicationFont(PathUtils::resourcesPath() + "fonts/Raleway-Light.ttf");
    QFontDatabase::addApplicationFont(PathUtils::resourcesPath() + "fonts/Raleway-Regular.ttf");
    QFontDatabase::addApplicationFont(PathUtils::resourcesPath() + "fonts/Raleway-Bold.ttf");
    QFontDatabase::addApplicationFont(PathUtils::resourcesPath() + "fonts/Raleway-SemiBold.ttf");
    _window->setWindowTitle("High Fidelity Interface");

    Model::setAbstractViewStateInterface(this); // The model class will sometimes need to know view state details from us

    auto nodeList = DependencyManager::get<NodeList>();
    nodeList->startThread();

    const char** constArgv = const_cast<const char**>(argv);
    if (cmdOptionExists(argc, constArgv, "--disableWatchdog")) {
        DISABLE_WATCHDOG = true;
    }
    // Set up a watchdog thread to intentionally crash the application on deadlocks
    if (!DISABLE_WATCHDOG) {
        (new DeadlockWatchdogThread())->start();
    }

    // Set File Logger Session UUID
    auto avatarManager = DependencyManager::get<AvatarManager>();
    auto myAvatar = avatarManager ? avatarManager->getMyAvatar() : nullptr;
    auto accountManager = DependencyManager::get<AccountManager>();

    _logger->setSessionID(accountManager->getSessionID());

    setCrashAnnotation("metaverse_session_id", accountManager->getSessionID().toString().toStdString());

    if (steamClient) {
        qCDebug(interfaceapp) << "[VERSION] SteamVR buildID:" << steamClient->getSteamVRBuildID();
    }
    setCrashAnnotation("steam", property(hifi::properties::STEAM).toBool() ? "1" : "0");

    qCDebug(interfaceapp) << "[VERSION] Build sequence:" << qPrintable(applicationVersion());
    qCDebug(interfaceapp) << "[VERSION] MODIFIED_ORGANIZATION:" << BuildInfo::MODIFIED_ORGANIZATION;
    qCDebug(interfaceapp) << "[VERSION] VERSION:" << BuildInfo::VERSION;
    qCDebug(interfaceapp) << "[VERSION] BUILD_TYPE_STRING:" << BuildInfo::BUILD_TYPE_STRING;
    qCDebug(interfaceapp) << "[VERSION] BUILD_GLOBAL_SERVICES:" << BuildInfo::BUILD_GLOBAL_SERVICES;
#if USE_STABLE_GLOBAL_SERVICES
    qCDebug(interfaceapp) << "[VERSION] We will use STABLE global services.";
#else
    qCDebug(interfaceapp) << "[VERSION] We will use DEVELOPMENT global services.";
#endif

    // set the OCULUS_STORE property so the oculus plugin can know if we ran from the Oculus Store
    static const QString OCULUS_STORE_ARG = "--oculus-store";
    setProperty(hifi::properties::OCULUS_STORE, arguments().indexOf(OCULUS_STORE_ARG) != -1);

    updateHeartbeat();

    // setup a timer for domain-server check ins
    QTimer* domainCheckInTimer = new QTimer(this);
    connect(domainCheckInTimer, &QTimer::timeout, [this, nodeList] {
        if (!isServerlessMode()) {
            nodeList->sendDomainServerCheckIn();
        }
    });
    domainCheckInTimer->start(DOMAIN_SERVER_CHECK_IN_MSECS);
    connect(this, &QCoreApplication::aboutToQuit, [domainCheckInTimer] {
        domainCheckInTimer->stop();
        domainCheckInTimer->deleteLater();
    });


    auto audioIO = DependencyManager::get<AudioClient>();
    audioIO->setPositionGetter([]{
        auto avatarManager = DependencyManager::get<AvatarManager>();
        auto myAvatar = avatarManager ? avatarManager->getMyAvatar() : nullptr;

        return myAvatar ? myAvatar->getPositionForAudio() : Vectors::ZERO;
    });
    audioIO->setOrientationGetter([]{
        auto avatarManager = DependencyManager::get<AvatarManager>();
        auto myAvatar = avatarManager ? avatarManager->getMyAvatar() : nullptr;

        return myAvatar ? myAvatar->getOrientationForAudio() : Quaternions::IDENTITY;
    });

    recording::Frame::registerFrameHandler(AudioConstants::getAudioFrameName(), [=](recording::Frame::ConstPointer frame) {
        audioIO->handleRecordedAudioInput(frame->data);
    });

    connect(audioIO.data(), &AudioClient::inputReceived, [](const QByteArray& audio){
        static auto recorder = DependencyManager::get<recording::Recorder>();
        if (recorder->isRecording()) {
            static const recording::FrameType AUDIO_FRAME_TYPE = recording::Frame::registerFrameType(AudioConstants::getAudioFrameName());
            recorder->recordFrame(AUDIO_FRAME_TYPE, audio);
        }
    });
    audioIO->startThread();

    auto audioScriptingInterface = DependencyManager::set<AudioScriptingInterface, scripting::Audio>();
    connect(audioIO.data(), &AudioClient::mutedByMixer, audioScriptingInterface.data(), &AudioScriptingInterface::mutedByMixer);
    connect(audioIO.data(), &AudioClient::receivedFirstPacket, audioScriptingInterface.data(), &AudioScriptingInterface::receivedFirstPacket);
    connect(audioIO.data(), &AudioClient::disconnected, audioScriptingInterface.data(), &AudioScriptingInterface::disconnected);
    connect(audioIO.data(), &AudioClient::muteEnvironmentRequested, [](glm::vec3 position, float radius) {
        auto audioClient = DependencyManager::get<AudioClient>();
        auto audioScriptingInterface = DependencyManager::get<AudioScriptingInterface>();
        auto myAvatarPosition = DependencyManager::get<AvatarManager>()->getMyAvatar()->getWorldPosition();
        float distance = glm::distance(myAvatarPosition, position);

        if (distance < radius) {
            audioClient->setMuted(true);
            audioScriptingInterface->environmentMuted();
        }
    });
    connect(this, &Application::activeDisplayPluginChanged,
        reinterpret_cast<scripting::Audio*>(audioScriptingInterface.data()), &scripting::Audio::onContextChanged);

    // Make sure we don't time out during slow operations at startup
    updateHeartbeat();

    // Setup MessagesClient
    DependencyManager::get<MessagesClient>()->startThread();

    const DomainHandler& domainHandler = nodeList->getDomainHandler();

    connect(&domainHandler, SIGNAL(domainURLChanged(QUrl)), SLOT(domainURLChanged(QUrl)));
    connect(&domainHandler, &DomainHandler::domainURLChanged, [](QUrl domainURL){
        setCrashAnnotation("domain", domainURL.toString().toStdString());
    });
    connect(&domainHandler, SIGNAL(resetting()), SLOT(resettingDomain()));
    connect(&domainHandler, SIGNAL(connectedToDomain(QUrl)), SLOT(updateWindowTitle()));
    connect(&domainHandler, SIGNAL(disconnectedFromDomain()), SLOT(updateWindowTitle()));
    connect(&domainHandler, &DomainHandler::disconnectedFromDomain, this, &Application::clearDomainAvatars);
    connect(&domainHandler, &DomainHandler::disconnectedFromDomain, this, [this]() {
        getOverlays().deleteOverlay(getTabletScreenID());
        getOverlays().deleteOverlay(getTabletHomeButtonID());
        getOverlays().deleteOverlay(getTabletFrameID());
    });
    connect(&domainHandler, &DomainHandler::domainConnectionRefused, this, &Application::domainConnectionRefused);

    // We could clear ATP assets only when changing domains, but it's possible that the domain you are connected
    // to has gone down and switched to a new content set, so when you reconnect the cached ATP assets will no longer be valid.
    connect(&domainHandler, &DomainHandler::disconnectedFromDomain, DependencyManager::get<ScriptCache>().data(), &ScriptCache::clearATPScriptsFromCache);

    // update our location every 5 seconds in the metaverse server, assuming that we are authenticated with one
    const qint64 DATA_SERVER_LOCATION_CHANGE_UPDATE_MSECS = 5 * MSECS_PER_SECOND;

    auto discoverabilityManager = DependencyManager::get<DiscoverabilityManager>();
    connect(&locationUpdateTimer, &QTimer::timeout, discoverabilityManager.data(), &DiscoverabilityManager::updateLocation);
    connect(&locationUpdateTimer, &QTimer::timeout,
        DependencyManager::get<AddressManager>().data(), &AddressManager::storeCurrentAddress);
    locationUpdateTimer.start(DATA_SERVER_LOCATION_CHANGE_UPDATE_MSECS);

    // if we get a domain change, immediately attempt update location in metaverse server
    connect(&nodeList->getDomainHandler(), &DomainHandler::connectedToDomain,
        discoverabilityManager.data(), &DiscoverabilityManager::updateLocation);

    // send a location update immediately
    discoverabilityManager->updateLocation();

    connect(nodeList.data(), &NodeList::nodeAdded, this, &Application::nodeAdded);
    connect(nodeList.data(), &NodeList::nodeKilled, this, &Application::nodeKilled);
    connect(nodeList.data(), &NodeList::nodeActivated, this, &Application::nodeActivated);
    connect(nodeList.data(), &NodeList::uuidChanged, myAvatar.get(), &MyAvatar::setSessionUUID);
    connect(nodeList.data(), &NodeList::uuidChanged, this, &Application::setSessionUUID);
    connect(nodeList.data(), &NodeList::packetVersionMismatch, this, &Application::notifyPacketVersionMismatch);

    // you might think we could just do this in NodeList but we only want this connection for Interface
    connect(&nodeList->getDomainHandler(), SIGNAL(limitOfSilentDomainCheckInsReached()),
            nodeList.data(), SLOT(reset()));

    auto dialogsManager = DependencyManager::get<DialogsManager>();
#if defined(Q_OS_ANDROID)
    connect(accountManager.data(), &AccountManager::authRequired, this, []() {
        AndroidHelper::instance().showLoginDialog();
    });
#else
    connect(accountManager.data(), &AccountManager::authRequired, dialogsManager.data(), &DialogsManager::showLoginDialog);
#endif
    connect(accountManager.data(), &AccountManager::usernameChanged, this, &Application::updateWindowTitle);
    connect(accountManager.data(), &AccountManager::usernameChanged, [](QString username){
        setCrashAnnotation("username", username.toStdString());
    });

    // set the account manager's root URL and trigger a login request if we don't have the access token
    accountManager->setIsAgent(true);
    accountManager->setAuthURL(NetworkingConstants::METAVERSE_SERVER_URL());

    auto addressManager = DependencyManager::get<AddressManager>();

    // use our MyAvatar position and quat for address manager path
    addressManager->setPositionGetter([this]{ return getMyAvatar()->getWorldPosition(); });
    addressManager->setOrientationGetter([this]{ return getMyAvatar()->getWorldOrientation(); });

    connect(addressManager.data(), &AddressManager::hostChanged, this, &Application::updateWindowTitle);
    connect(this, &QCoreApplication::aboutToQuit, addressManager.data(), &AddressManager::storeCurrentAddress);

    connect(this, &Application::activeDisplayPluginChanged, this, &Application::updateThreadPoolCount);
    connect(this, &Application::activeDisplayPluginChanged, this, [](){
        qApp->setProperty(hifi::properties::HMD, qApp->isHMDMode());
        auto displayPlugin = qApp->getActiveDisplayPlugin();
        setCrashAnnotation("display_plugin", displayPlugin->getName().toStdString());
        setCrashAnnotation("hmd", displayPlugin->isHmd() ? "1" : "0");
    });
    connect(this, &Application::activeDisplayPluginChanged, this, &Application::updateSystemTabletMode);

    // Save avatar location immediately after a teleport.
    connect(myAvatar.get(), &MyAvatar::positionGoneTo,
        DependencyManager::get<AddressManager>().data(), &AddressManager::storeCurrentAddress);

    connect(myAvatar.get(), &MyAvatar::skeletonModelURLChanged, [](){
        QUrl avatarURL = qApp->getMyAvatar()->getSkeletonModelURL();
        setCrashAnnotation("avatar", avatarURL.toString().toStdString());
    });


    // Inititalize sample before registering
    _sampleSound = DependencyManager::get<SoundCache>()->getSound(PathUtils::resourcesUrl("sounds/sample.wav"));

    auto scriptEngines = DependencyManager::get<ScriptEngines>().data();
    scriptEngines->registerScriptInitializer([this](ScriptEnginePointer engine){
        registerScriptEngineWithApplicationServices(engine);
    });

    connect(scriptEngines, &ScriptEngines::scriptCountChanged, scriptEngines, [this] {
        auto scriptEngines = DependencyManager::get<ScriptEngines>();
        if (scriptEngines->getRunningScripts().isEmpty()) {
            getMyAvatar()->clearScriptableSettings();
        }
    }, Qt::QueuedConnection);

    connect(scriptEngines, &ScriptEngines::scriptsReloading, scriptEngines, [this] {
        getEntities()->reloadEntityScripts();
        loadAvatarScripts(getMyAvatar()->getScriptUrls());
    }, Qt::QueuedConnection);

    connect(scriptEngines, &ScriptEngines::scriptLoadError,
        scriptEngines, [](const QString& filename, const QString& error){
        OffscreenUi::asyncWarning(nullptr, "Error Loading Script", filename + " failed to load.");
    }, Qt::QueuedConnection);

#ifdef _WIN32
    WSADATA WsaData;
    int wsaresult = WSAStartup(MAKEWORD(2, 2), &WsaData);
#endif

    // tell the NodeList instance who to tell the domain server we care about
    nodeList->addSetOfNodeTypesToNodeInterestSet(NodeSet() << NodeType::AudioMixer << NodeType::AvatarMixer
        << NodeType::EntityServer << NodeType::AssetServer << NodeType::MessagesMixer << NodeType::EntityScriptServer);

    // connect to the packet sent signal of the _entityEditSender
    connect(&_entityEditSender, &EntityEditPacketSender::packetSent, this, &Application::packetSent);
    connect(&_entityEditSender, &EntityEditPacketSender::addingEntityWithCertificate, this, &Application::addingEntityWithCertificate);

    QString concurrentDownloadsStr = getCmdOption(argc, constArgv, "--concurrent-downloads");
    bool success;
    int concurrentDownloads = concurrentDownloadsStr.toInt(&success);
    if (!success) {
        concurrentDownloads = MAX_CONCURRENT_RESOURCE_DOWNLOADS;
    }
    ResourceCache::setRequestLimit(concurrentDownloads);

    // perhaps override the avatar url.  Since we will test later for validity
    // we don't need to do so here.
    QString avatarURL = getCmdOption(argc, constArgv, "--avatarURL");
    _avatarOverrideUrl = QUrl::fromUserInput(avatarURL);

    // If someone specifies both --avatarURL and --replaceAvatarURL,
    // the replaceAvatarURL wins.  So only set the _overrideUrl if this
    // does have a non-empty string.
    QString replaceURL = getCmdOption(argc, constArgv, "--replaceAvatarURL");
    if (!replaceURL.isEmpty()) {
        _avatarOverrideUrl = QUrl::fromUserInput(replaceURL);
        _saveAvatarOverrideUrl = true;
    }

    _glWidget = new GLCanvas();
    getApplicationCompositor().setRenderingWidget(_glWidget);
    _window->setCentralWidget(_glWidget);

    _window->restoreGeometry();
    _window->setVisible(true);

    _glWidget->setFocusPolicy(Qt::StrongFocus);
    _glWidget->setFocus();

    if (cmdOptionExists(argc, constArgv, "--system-cursor")) {
        _preferredCursor.set(Cursor::Manager::getIconName(Cursor::Icon::SYSTEM));
    }
    showCursor(Cursor::Manager::lookupIcon(_preferredCursor.get()));

    // enable mouse tracking; otherwise, we only get drag events
    _glWidget->setMouseTracking(true);
    // Make sure the window is set to the correct size by processing the pending events
    QCoreApplication::processEvents();
    _glWidget->createContext();

    // Create the main thread context, the GPU backend
    initializeGL();
    qCDebug(interfaceapp, "Initialized GL");

    // Initialize the display plugin architecture
    initializeDisplayPlugins();
    qCDebug(interfaceapp, "Initialized Display");

    // Create the rendering engine.  This can be slow on some machines due to lots of
    // GPU pipeline creation.
    initializeRenderEngine();
    qCDebug(interfaceapp, "Initialized Render Engine.");

    // Initialize the user interface and menu system
    // Needs to happen AFTER the render engine initialization to access its configuration
    initializeUi();

    init();
    qCDebug(interfaceapp, "init() complete.");

    // create thread for parsing of octree data independent of the main network and rendering threads
    _octreeProcessor.initialize(_enableProcessOctreeThread);
    connect(&_octreeProcessor, &OctreePacketProcessor::packetVersionMismatch, this, &Application::notifyPacketVersionMismatch);
    _entityEditSender.initialize(_enableProcessOctreeThread);

    _idleLoopStdev.reset();

    // update before the first render
    update(0);

    // Make sure we don't time out during slow operations at startup
    updateHeartbeat();

    constexpr auto INSTALLER_INI_NAME = "installer.ini";
    auto iniPath = QDir(applicationDirPath()).filePath(INSTALLER_INI_NAME);
    QFile installerFile { iniPath };
    std::unordered_map<QString, QString> installerKeyValues;
    if (installerFile.open(QIODevice::ReadOnly)) {
        while (!installerFile.atEnd()) {
            auto line = installerFile.readLine();
            if (!line.isEmpty()) {
                auto index = line.indexOf("=");
                if (index >= 0) {
                    installerKeyValues[line.mid(0, index).trimmed()] = line.mid(index + 1).trimmed();
                }
            }
        }
    }

    // In practice we shouldn't run across installs that don't have a known installer type.
    // Client or Client+Server installs should always have the installer.ini next to their
    // respective interface.exe, and Steam installs will be detected as such. If a user were
    // to delete the installer.ini, though, and as an example, we won't know the context of the
    // original install.
    constexpr auto INSTALLER_KEY_TYPE = "type";
    constexpr auto INSTALLER_KEY_CAMPAIGN = "campaign";
    constexpr auto INSTALLER_TYPE_UNKNOWN = "unknown";
    constexpr auto INSTALLER_TYPE_STEAM = "steam";

    auto typeIt = installerKeyValues.find(INSTALLER_KEY_TYPE);
    QString installerType = INSTALLER_TYPE_UNKNOWN;
    if (typeIt == installerKeyValues.end()) {
        if (property(hifi::properties::STEAM).toBool()) {
            installerType = INSTALLER_TYPE_STEAM;
        }
    } else {
        installerType = typeIt->second;
    }

    auto campaignIt = installerKeyValues.find(INSTALLER_KEY_CAMPAIGN);
    QString installerCampaign = campaignIt != installerKeyValues.end() ? campaignIt->second : "";

    qDebug() << "Detected installer type:" << installerType;
    qDebug() << "Detected installer campaign:" << installerCampaign;

    // add firstRun flag from settings to launch event
    Setting::Handle<bool> firstRun { Settings::firstRun, true };

    QString machineFingerPrint = uuidStringWithoutCurlyBraces(FingerprintUtils::getMachineFingerprint());

    auto& userActivityLogger = UserActivityLogger::getInstance();
    if (userActivityLogger.isEnabled()) {
        // sessionRunTime will be reset soon by loadSettings. Grab it now to get previous session value.
        // The value will be 0 if the user blew away settings this session, which is both a feature and a bug.
        static const QString TESTER = "HIFI_TESTER";
        auto gpuIdent = GPUIdent::getInstance();
        auto glContextData = getGLContextData();
        QJsonObject properties = {
            { "version", applicationVersion() },
            { "tester", QProcessEnvironment::systemEnvironment().contains(TESTER) },
            { "installer_campaign", installerCampaign },
            { "installer_type", installerType },
            { "build_type", BuildInfo::BUILD_TYPE_STRING },
            { "previousSessionCrashed", _previousSessionCrashed },
            { "previousSessionRuntime", sessionRunTime.get() },
            { "cpu_architecture", QSysInfo::currentCpuArchitecture() },
            { "kernel_type", QSysInfo::kernelType() },
            { "kernel_version", QSysInfo::kernelVersion() },
            { "os_type", QSysInfo::productType() },
            { "os_version", QSysInfo::productVersion() },
            { "gpu_name", gpuIdent->getName() },
            { "gpu_driver", gpuIdent->getDriver() },
            { "gpu_memory", static_cast<qint64>(gpuIdent->getMemory()) },
            { "gl_version_int", glVersionToInteger(glContextData.value("version").toString()) },
            { "gl_version", glContextData["version"] },
            { "gl_vender", glContextData["vendor"] },
            { "gl_sl_version", glContextData["sl_version"] },
            { "gl_renderer", glContextData["renderer"] },
            { "ideal_thread_count", QThread::idealThreadCount() }
        };
        auto macVersion = QSysInfo::macVersion();
        if (macVersion != QSysInfo::MV_None) {
            properties["os_osx_version"] = QSysInfo::macVersion();
        }
        auto windowsVersion = QSysInfo::windowsVersion();
        if (windowsVersion != QSysInfo::WV_None) {
            properties["os_win_version"] = QSysInfo::windowsVersion();
        }

        ProcessorInfo procInfo;
        if (getProcessorInfo(procInfo)) {
            properties["processor_core_count"] = procInfo.numProcessorCores;
            properties["logical_processor_count"] = procInfo.numLogicalProcessors;
            properties["processor_l1_cache_count"] = procInfo.numProcessorCachesL1;
            properties["processor_l2_cache_count"] = procInfo.numProcessorCachesL2;
            properties["processor_l3_cache_count"] = procInfo.numProcessorCachesL3;
        }

        properties["first_run"] = firstRun.get();

        // add the user's machine ID to the launch event
        properties["machine_fingerprint"] = machineFingerPrint;

        userActivityLogger.logAction("launch", properties);
    }

    setCrashAnnotation("machine_fingerprint", machineFingerPrint.toStdString());

    _entityEditSender.setMyAvatar(myAvatar.get());

    // The entity octree will have to know about MyAvatar for the parentJointName import
    getEntities()->getTree()->setMyAvatar(myAvatar);
    _entityClipboard->setMyAvatar(myAvatar);

    // For now we're going to set the PPS for outbound packets to be super high, this is
    // probably not the right long term solution. But for now, we're going to do this to
    // allow you to move an entity around in your hand
    _entityEditSender.setPacketsPerSecond(3000); // super high!!

    // Overlays need to exist before we set the ContextOverlayInterface dependency
    _overlays.init(); // do this before scripts load
    DependencyManager::set<ContextOverlayInterface>();

    // Make sure we don't time out during slow operations at startup
    updateHeartbeat();

    connect(this, SIGNAL(aboutToQuit()), this, SLOT(onAboutToQuit()));

    // hook up bandwidth estimator
    QSharedPointer<BandwidthRecorder> bandwidthRecorder = DependencyManager::get<BandwidthRecorder>();
    connect(nodeList.data(), &LimitedNodeList::dataSent,
        bandwidthRecorder.data(), &BandwidthRecorder::updateOutboundData);
    connect(nodeList.data(), &LimitedNodeList::dataReceived,
        bandwidthRecorder.data(), &BandwidthRecorder::updateInboundData);

    // FIXME -- I'm a little concerned about this.
    connect(myAvatar->getSkeletonModel().get(), &SkeletonModel::skeletonLoaded,
        this, &Application::checkSkeleton, Qt::QueuedConnection);

    // Setup the userInputMapper with the actions
    auto userInputMapper = DependencyManager::get<UserInputMapper>();
    connect(userInputMapper.data(), &UserInputMapper::actionEvent, [this](int action, float state) {
        using namespace controller;
        auto offscreenUi = DependencyManager::get<OffscreenUi>();
        auto tabletScriptingInterface = DependencyManager::get<TabletScriptingInterface>();
        {
            auto actionEnum = static_cast<Action>(action);
            int key = Qt::Key_unknown;
            static int lastKey = Qt::Key_unknown;
            bool navAxis = false;
            switch (actionEnum) {
                case Action::UI_NAV_VERTICAL:
                    navAxis = true;
                    if (state > 0.0f) {
                        key = Qt::Key_Up;
                    } else if (state < 0.0f) {
                        key = Qt::Key_Down;
                    }
                    break;

                case Action::UI_NAV_LATERAL:
                    navAxis = true;
                    if (state > 0.0f) {
                        key = Qt::Key_Right;
                    } else if (state < 0.0f) {
                        key = Qt::Key_Left;
                    }
                    break;

                case Action::UI_NAV_GROUP:
                    navAxis = true;
                    if (state > 0.0f) {
                        key = Qt::Key_Tab;
                    } else if (state < 0.0f) {
                        key = Qt::Key_Backtab;
                    }
                    break;

                case Action::UI_NAV_BACK:
                    key = Qt::Key_Escape;
                    break;

                case Action::UI_NAV_SELECT:
                    key = Qt::Key_Return;
                    break;
                default:
                    break;
            }

            auto window = tabletScriptingInterface->getTabletWindow();
            if (navAxis && window) {
                if (lastKey != Qt::Key_unknown) {
                    QKeyEvent event(QEvent::KeyRelease, lastKey, Qt::NoModifier);
                    sendEvent(window, &event);
                    lastKey = Qt::Key_unknown;
                }

                if (key != Qt::Key_unknown) {
                    QKeyEvent event(QEvent::KeyPress, key, Qt::NoModifier);
                    sendEvent(window, &event);
                    tabletScriptingInterface->processEvent(&event);
                    lastKey = key;
                }
            } else if (key != Qt::Key_unknown && window) {
                if (state) {
                    QKeyEvent event(QEvent::KeyPress, key, Qt::NoModifier);
                    sendEvent(window, &event);
                    tabletScriptingInterface->processEvent(&event);
                } else {
                    QKeyEvent event(QEvent::KeyRelease, key, Qt::NoModifier);
                    sendEvent(window, &event);
                }
                return;
            }
        }

        if (action == controller::toInt(controller::Action::RETICLE_CLICK)) {
            auto reticlePos = getApplicationCompositor().getReticlePosition();
            QPoint localPos(reticlePos.x, reticlePos.y); // both hmd and desktop already handle this in our coordinates.
            if (state) {
                QMouseEvent mousePress(QEvent::MouseButtonPress, localPos, Qt::LeftButton, Qt::LeftButton, Qt::NoModifier);
                sendEvent(_glWidget, &mousePress);
                _reticleClickPressed = true;
            } else {
                QMouseEvent mouseRelease(QEvent::MouseButtonRelease, localPos, Qt::LeftButton, Qt::NoButton, Qt::NoModifier);
                sendEvent(_glWidget, &mouseRelease);
                _reticleClickPressed = false;
            }
            return; // nothing else to do
        }

        if (state) {
            if (action == controller::toInt(controller::Action::TOGGLE_MUTE)) {
                auto audioClient = DependencyManager::get<AudioClient>();
                audioClient->setMuted(!audioClient->isMuted());
            } else if (action == controller::toInt(controller::Action::CYCLE_CAMERA)) {
                cycleCamera();
            } else if (action == controller::toInt(controller::Action::CONTEXT_MENU)) {
                toggleTabletUI();
            } else if (action == controller::toInt(controller::Action::RETICLE_X)) {
                auto oldPos = getApplicationCompositor().getReticlePosition();
                getApplicationCompositor().setReticlePosition({ oldPos.x + state, oldPos.y });
            } else if (action == controller::toInt(controller::Action::RETICLE_Y)) {
                auto oldPos = getApplicationCompositor().getReticlePosition();
                getApplicationCompositor().setReticlePosition({ oldPos.x, oldPos.y + state });
            } else if (action == controller::toInt(controller::Action::TOGGLE_OVERLAY)) {
                toggleOverlays();
            }
        }
    });

    _applicationStateDevice = userInputMapper->getStateDevice();

    _applicationStateDevice->setInputVariant(STATE_IN_HMD, []() -> float {
        return qApp->isHMDMode() ? 1 : 0;
    });
    _applicationStateDevice->setInputVariant(STATE_CAMERA_FULL_SCREEN_MIRROR, []() -> float {
        return qApp->getCamera().getMode() == CAMERA_MODE_MIRROR ? 1 : 0;
    });
    _applicationStateDevice->setInputVariant(STATE_CAMERA_FIRST_PERSON, []() -> float {
        return qApp->getCamera().getMode() == CAMERA_MODE_FIRST_PERSON ? 1 : 0;
    });
    _applicationStateDevice->setInputVariant(STATE_CAMERA_THIRD_PERSON, []() -> float {
        return qApp->getCamera().getMode() == CAMERA_MODE_THIRD_PERSON ? 1 : 0;
    });
    _applicationStateDevice->setInputVariant(STATE_CAMERA_ENTITY, []() -> float {
        return qApp->getCamera().getMode() == CAMERA_MODE_ENTITY ? 1 : 0;
    });
    _applicationStateDevice->setInputVariant(STATE_CAMERA_INDEPENDENT, []() -> float {
        return qApp->getCamera().getMode() == CAMERA_MODE_INDEPENDENT ? 1 : 0;
    });
    _applicationStateDevice->setInputVariant(STATE_SNAP_TURN, []() -> float {
        return qApp->getMyAvatar()->getSnapTurn() ? 1 : 0;
    });
    _applicationStateDevice->setInputVariant(STATE_ADVANCED_MOVEMENT_CONTROLS, []() -> float {
        return qApp->getMyAvatar()->useAdvancedMovementControls() ? 1 : 0;
    });

    _applicationStateDevice->setInputVariant(STATE_GROUNDED, []() -> float {
        return qApp->getMyAvatar()->getCharacterController()->onGround() ? 1 : 0;
    });
    _applicationStateDevice->setInputVariant(STATE_NAV_FOCUSED, []() -> float {
        return DependencyManager::get<OffscreenUi>()->navigationFocused() ? 1 : 0;
    });

    // Setup the _keyboardMouseDevice, _touchscreenDevice, _touchscreenVirtualPadDevice and the user input mapper with the default bindings
    userInputMapper->registerDevice(_keyboardMouseDevice->getInputDevice());
    // if the _touchscreenDevice is not supported it will not be registered
    if (_touchscreenDevice) {
        userInputMapper->registerDevice(_touchscreenDevice->getInputDevice());
    }
    if (_touchscreenVirtualPadDevice) {
        userInputMapper->registerDevice(_touchscreenVirtualPadDevice->getInputDevice());
    }

    // this will force the model the look at the correct directory (weird order of operations issue)
    scriptEngines->reloadLocalFiles();

    // do this as late as possible so that all required subsystems are initialized
    // If we've overridden the default scripts location, just load default scripts
    // otherwise, load 'em all

    // we just want to see if --scripts was set, we've already parsed it and done
    // the change in PathUtils.  Rather than pass that in the constructor, lets just
    // look (this could be debated)
    QString scriptsSwitch = QString("--").append(SCRIPTS_SWITCH);
    QDir defaultScriptsLocation(getCmdOption(argc, constArgv, scriptsSwitch.toStdString().c_str()));
    if (!defaultScriptsLocation.exists()) {
        scriptEngines->loadDefaultScripts();
        scriptEngines->defaultScriptsLocationOverridden(true);
    } else {
        scriptEngines->loadScripts();
    }

    // Make sure we don't time out during slow operations at startup
    updateHeartbeat();

    loadSettings();

    updateVerboseLogging();

    // Now that we've loaded the menu and thus switched to the previous display plugin
    // we can unlock the desktop repositioning code, since all the positions will be
    // relative to the desktop size for this plugin
    auto offscreenUi = DependencyManager::get<OffscreenUi>();
    offscreenUi->getDesktop()->setProperty("repositionLocked", false);

    // Make sure we don't time out during slow operations at startup
    updateHeartbeat();

    QTimer* settingsTimer = new QTimer();
    moveToNewNamedThread(settingsTimer, "Settings Thread", [this, settingsTimer]{
        connect(qApp, &Application::beforeAboutToQuit, [this, settingsTimer]{
            // Disconnect the signal from the save settings
            QObject::disconnect(settingsTimer, &QTimer::timeout, this, &Application::saveSettings);
            // Stop the settings timer
            settingsTimer->stop();
            // Delete it (this will trigger the thread destruction
            settingsTimer->deleteLater();
            // Mark the settings thread as finished, so we know we can safely save in the main application
            // shutdown code
            _settingsGuard.trigger();
        });

        int SAVE_SETTINGS_INTERVAL = 10 * MSECS_PER_SECOND; // Let's save every seconds for now
        settingsTimer->setSingleShot(false);
        settingsTimer->setInterval(SAVE_SETTINGS_INTERVAL); // 10s, Qt::CoarseTimer acceptable
        QObject::connect(settingsTimer, &QTimer::timeout, this, &Application::saveSettings);
        settingsTimer->start();
    }, QThread::LowestPriority);

    if (Menu::getInstance()->isOptionChecked(MenuOption::FirstPerson)) {
        getMyAvatar()->setBoomLength(MyAvatar::ZOOM_MIN);  // So that camera doesn't auto-switch to third person.
    } else if (Menu::getInstance()->isOptionChecked(MenuOption::IndependentMode)) {
        Menu::getInstance()->setIsOptionChecked(MenuOption::ThirdPerson, true);
        cameraMenuChanged();
    } else if (Menu::getInstance()->isOptionChecked(MenuOption::CameraEntityMode)) {
        Menu::getInstance()->setIsOptionChecked(MenuOption::ThirdPerson, true);
        cameraMenuChanged();
    }

    // set the local loopback interface for local sounds
    AudioInjector::setLocalAudioInterface(audioIO.data());
    audioScriptingInterface->setLocalAudioInterface(audioIO.data());
    connect(audioIO.data(), &AudioClient::noiseGateOpened, audioScriptingInterface.data(), &AudioScriptingInterface::noiseGateOpened);
    connect(audioIO.data(), &AudioClient::noiseGateClosed, audioScriptingInterface.data(), &AudioScriptingInterface::noiseGateClosed);
    connect(audioIO.data(), &AudioClient::inputReceived, audioScriptingInterface.data(), &AudioScriptingInterface::inputReceived);

    this->installEventFilter(this);

#ifdef HAVE_DDE
    auto ddeTracker = DependencyManager::get<DdeFaceTracker>();
    ddeTracker->init();
    connect(ddeTracker.data(), &FaceTracker::muteToggled, this, &Application::faceTrackerMuteToggled);
#endif

#ifdef HAVE_IVIEWHMD
    auto eyeTracker = DependencyManager::get<EyeTracker>();
    eyeTracker->init();
    setActiveEyeTracker();
#endif

    // If launched from Steam, let it handle updates
    const QString HIFI_NO_UPDATER_COMMAND_LINE_KEY = "--no-updater";
    bool noUpdater = arguments().indexOf(HIFI_NO_UPDATER_COMMAND_LINE_KEY) != -1;
    bool buildCanUpdate = BuildInfo::BUILD_TYPE == BuildInfo::BuildType::Stable
        || BuildInfo::BUILD_TYPE == BuildInfo::BuildType::Master;
    if (!noUpdater && buildCanUpdate) {
        constexpr auto INSTALLER_TYPE_CLIENT_ONLY = "client_only";

        auto applicationUpdater = DependencyManager::set<AutoUpdater>();

        AutoUpdater::InstallerType type = installerType == INSTALLER_TYPE_CLIENT_ONLY
            ? AutoUpdater::InstallerType::CLIENT_ONLY : AutoUpdater::InstallerType::FULL;

        applicationUpdater->setInstallerType(type);
        applicationUpdater->setInstallerCampaign(installerCampaign);
        connect(applicationUpdater.data(), &AutoUpdater::newVersionIsAvailable, dialogsManager.data(), &DialogsManager::showUpdateDialog);
        applicationUpdater->checkForUpdate();
    }

    Menu::getInstance()->setIsOptionChecked(MenuOption::ActionMotorControl, true);

// FIXME spacemouse code still needs cleanup
#if 0
    // the 3Dconnexion device wants to be initialized after a window is displayed.
    SpacemouseManager::getInstance().init();
#endif

    // If the user clicks an an entity, we will check that it's an unlocked web entity, and if so, set the focus to it
    auto entityScriptingInterface = DependencyManager::get<EntityScriptingInterface>();
    connect(entityScriptingInterface.data(), &EntityScriptingInterface::mousePressOnEntity,
            [this](const EntityItemID& entityItemID, const PointerEvent& event) {
        if (event.shouldFocus()) {
            if (getEntities()->wantsKeyboardFocus(entityItemID)) {
                setKeyboardFocusOverlay(UNKNOWN_OVERLAY_ID);
                setKeyboardFocusEntity(entityItemID);
            } else {
                setKeyboardFocusEntity(UNKNOWN_ENTITY_ID);
            }
        }
    });

    connect(entityScriptingInterface.data(), &EntityScriptingInterface::deletingEntity, [=](const EntityItemID& entityItemID) {
        if (entityItemID == _keyboardFocusedEntity.get()) {
            setKeyboardFocusEntity(UNKNOWN_ENTITY_ID);
        }
    });

    connect(getEntities()->getTree().get(), &EntityTree::deletingEntity, [=](const EntityItemID& entityItemID) {
        auto avatarManager = DependencyManager::get<AvatarManager>();
        auto myAvatar = avatarManager ? avatarManager->getMyAvatar() : nullptr;
        if (myAvatar) {
            myAvatar->clearAvatarEntity(entityItemID);
        }
    });

    EntityTree::setAddMaterialToEntityOperator([&](const QUuid& entityID, graphics::MaterialLayer material, const std::string& parentMaterialName) {
        // try to find the renderable
        auto renderable = getEntities()->renderableForEntityId(entityID);
        if (renderable) {
            renderable->addMaterial(material, parentMaterialName);
        }

        // even if we don't find it, try to find the entity
        auto entity = getEntities()->getEntity(entityID);
        if (entity) {
            entity->addMaterial(material, parentMaterialName);
            return true;
        }
        return false;
    });
    EntityTree::setRemoveMaterialFromEntityOperator([&](const QUuid& entityID, graphics::MaterialPointer material, const std::string& parentMaterialName) {
        // try to find the renderable
        auto renderable = getEntities()->renderableForEntityId(entityID);
        if (renderable) {
            renderable->removeMaterial(material, parentMaterialName);
        }

        // even if we don't find it, try to find the entity
        auto entity = getEntities()->getEntity(entityID);
        if (entity) {
            entity->removeMaterial(material, parentMaterialName);
            return true;
        }
        return false;
    });

    EntityTree::setAddMaterialToAvatarOperator([](const QUuid& avatarID, graphics::MaterialLayer material, const std::string& parentMaterialName) {
        auto avatarManager = DependencyManager::get<AvatarManager>();
        auto avatar = avatarManager->getAvatarBySessionID(avatarID);
        if (avatar) {
            avatar->addMaterial(material, parentMaterialName);
            return true;
        }
        return false;
    });
    EntityTree::setRemoveMaterialFromAvatarOperator([](const QUuid& avatarID, graphics::MaterialPointer material, const std::string& parentMaterialName) {
        auto avatarManager = DependencyManager::get<AvatarManager>();
        auto avatar = avatarManager->getAvatarBySessionID(avatarID);
        if (avatar) {
            avatar->removeMaterial(material, parentMaterialName);
            return true;
        }
        return false;
    });

    EntityTree::setAddMaterialToOverlayOperator([&](const QUuid& overlayID, graphics::MaterialLayer material, const std::string& parentMaterialName) {
        auto overlay = _overlays.getOverlay(overlayID);
        if (overlay) {
            overlay->addMaterial(material, parentMaterialName);
            return true;
        }
        return false;
    });
    EntityTree::setRemoveMaterialFromOverlayOperator([&](const QUuid& overlayID, graphics::MaterialPointer material, const std::string& parentMaterialName) {
        auto overlay = _overlays.getOverlay(overlayID);
        if (overlay) {
            overlay->removeMaterial(material, parentMaterialName);
            return true;
        }
        return false;
    });

    // Keyboard focus handling for Web overlays.
    auto overlays = &(qApp->getOverlays());
    connect(overlays, &Overlays::overlayDeleted, [=](const OverlayID& overlayID) {
        if (overlayID == _keyboardFocusedOverlay.get()) {
            setKeyboardFocusOverlay(UNKNOWN_OVERLAY_ID);
        }
    });

    connect(this, &Application::aboutToQuit, [=]() {
        setKeyboardFocusOverlay(UNKNOWN_OVERLAY_ID);
        setKeyboardFocusEntity(UNKNOWN_ENTITY_ID);
    });

    // Add periodic checks to send user activity data
    static int CHECK_NEARBY_AVATARS_INTERVAL_MS = 10000;
    static int NEARBY_AVATAR_RADIUS_METERS = 10;

    // setup the stats interval depending on if the 1s faster hearbeat was requested
    static const QString FAST_STATS_ARG = "--fast-heartbeat";
    static int SEND_STATS_INTERVAL_MS = arguments().indexOf(FAST_STATS_ARG) != -1 ? 1000 : 10000;

    static glm::vec3 lastAvatarPosition = myAvatar->getWorldPosition();
    static glm::mat4 lastHMDHeadPose = getHMDSensorPose();
    static controller::Pose lastLeftHandPose = myAvatar->getLeftHandPose();
    static controller::Pose lastRightHandPose = myAvatar->getRightHandPose();

    // Periodically send fps as a user activity event
    QTimer* sendStatsTimer = new QTimer(this);
    sendStatsTimer->setInterval(SEND_STATS_INTERVAL_MS);  // 10s, Qt::CoarseTimer acceptable
    connect(sendStatsTimer, &QTimer::timeout, this, [this]() {

        QJsonObject properties = {};
        MemoryInfo memInfo;
        if (getMemoryInfo(memInfo)) {
            properties["system_memory_total"] = static_cast<qint64>(memInfo.totalMemoryBytes);
            properties["system_memory_used"] = static_cast<qint64>(memInfo.usedMemoryBytes);
            properties["process_memory_used"] = static_cast<qint64>(memInfo.processUsedMemoryBytes);
        }

        // content location and build info - useful for filtering stats
        auto addressManager = DependencyManager::get<AddressManager>();
        auto currentDomain = addressManager->currentShareableAddress(true).toString(); // domain only
        auto currentPath = addressManager->currentPath(true); // with orientation
        properties["current_domain"] = currentDomain;
        properties["current_path"] = currentPath;
        properties["build_version"] = BuildInfo::VERSION;

        auto displayPlugin = qApp->getActiveDisplayPlugin();

        properties["render_rate"] = _renderLoopCounter.rate();
        properties["target_render_rate"] = getTargetRenderFrameRate();
        properties["present_rate"] = displayPlugin->presentRate();
        properties["new_frame_present_rate"] = displayPlugin->newFramePresentRate();
        properties["dropped_frame_rate"] = displayPlugin->droppedFrameRate();
        properties["stutter_rate"] = displayPlugin->stutterRate();
        properties["game_rate"] = getGameLoopRate();
        properties["has_async_reprojection"] = displayPlugin->hasAsyncReprojection();
        properties["hardware_stats"] = displayPlugin->getHardwareStats();

        // deadlock watchdog related stats
        properties["deadlock_watchdog_maxElapsed"] = (int)DeadlockWatchdogThread::_maxElapsed;
        properties["deadlock_watchdog_maxElapsedAverage"] = (int)DeadlockWatchdogThread::_maxElapsedAverage;

        auto bandwidthRecorder = DependencyManager::get<BandwidthRecorder>();
        properties["packet_rate_in"] = bandwidthRecorder->getCachedTotalAverageInputPacketsPerSecond();
        properties["packet_rate_out"] = bandwidthRecorder->getCachedTotalAverageOutputPacketsPerSecond();
        properties["kbps_in"] = bandwidthRecorder->getCachedTotalAverageInputKilobitsPerSecond();
        properties["kbps_out"] = bandwidthRecorder->getCachedTotalAverageOutputKilobitsPerSecond();

        properties["atp_in_kbps"] = bandwidthRecorder->getAverageInputKilobitsPerSecond(NodeType::AssetServer);

        auto nodeList = DependencyManager::get<NodeList>();
        SharedNodePointer entityServerNode = nodeList->soloNodeOfType(NodeType::EntityServer);
        SharedNodePointer audioMixerNode = nodeList->soloNodeOfType(NodeType::AudioMixer);
        SharedNodePointer avatarMixerNode = nodeList->soloNodeOfType(NodeType::AvatarMixer);
        SharedNodePointer assetServerNode = nodeList->soloNodeOfType(NodeType::AssetServer);
        SharedNodePointer messagesMixerNode = nodeList->soloNodeOfType(NodeType::MessagesMixer);
        properties["entity_ping"] = entityServerNode ? entityServerNode->getPingMs() : -1;
        properties["audio_ping"] = audioMixerNode ? audioMixerNode->getPingMs() : -1;
        properties["avatar_ping"] = avatarMixerNode ? avatarMixerNode->getPingMs() : -1;
        properties["asset_ping"] = assetServerNode ? assetServerNode->getPingMs() : -1;
        properties["messages_ping"] = messagesMixerNode ? messagesMixerNode->getPingMs() : -1;

        auto loadingRequests = ResourceCache::getLoadingRequests();

        QJsonArray loadingRequestsStats;
        for (const auto& request : loadingRequests) {
            QJsonObject requestStats;
            requestStats["filename"] = request->getURL().fileName();
            requestStats["received"] = request->getBytesReceived();
            requestStats["total"] = request->getBytesTotal();
            requestStats["attempts"] = (int)request->getDownloadAttempts();
            loadingRequestsStats.append(requestStats);
        }

        properties["active_downloads"] = loadingRequests.size();
        properties["pending_downloads"] = ResourceCache::getPendingRequestCount();
        properties["active_downloads_details"] = loadingRequestsStats;

        auto statTracker = DependencyManager::get<StatTracker>();

        properties["processing_resources"] = statTracker->getStat("Processing").toInt();
        properties["pending_processing_resources"] = statTracker->getStat("PendingProcessing").toInt();

        QJsonObject startedRequests;
        startedRequests["atp"] = statTracker->getStat(STAT_ATP_REQUEST_STARTED).toInt();
        startedRequests["http"] = statTracker->getStat(STAT_HTTP_REQUEST_STARTED).toInt();
        startedRequests["file"] = statTracker->getStat(STAT_FILE_REQUEST_STARTED).toInt();
        startedRequests["total"] = startedRequests["atp"].toInt() + startedRequests["http"].toInt()
            + startedRequests["file"].toInt();
        properties["started_requests"] = startedRequests;

        QJsonObject successfulRequests;
        successfulRequests["atp"] = statTracker->getStat(STAT_ATP_REQUEST_SUCCESS).toInt();
        successfulRequests["http"] = statTracker->getStat(STAT_HTTP_REQUEST_SUCCESS).toInt();
        successfulRequests["file"] = statTracker->getStat(STAT_FILE_REQUEST_SUCCESS).toInt();
        successfulRequests["total"] = successfulRequests["atp"].toInt() + successfulRequests["http"].toInt()
            + successfulRequests["file"].toInt();
        properties["successful_requests"] = successfulRequests;

        QJsonObject failedRequests;
        failedRequests["atp"] = statTracker->getStat(STAT_ATP_REQUEST_FAILED).toInt();
        failedRequests["http"] = statTracker->getStat(STAT_HTTP_REQUEST_FAILED).toInt();
        failedRequests["file"] = statTracker->getStat(STAT_FILE_REQUEST_FAILED).toInt();
        failedRequests["total"] = failedRequests["atp"].toInt() + failedRequests["http"].toInt()
            + failedRequests["file"].toInt();
        properties["failed_requests"] = failedRequests;

        QJsonObject cacheRequests;
        cacheRequests["atp"] = statTracker->getStat(STAT_ATP_REQUEST_CACHE).toInt();
        cacheRequests["http"] = statTracker->getStat(STAT_HTTP_REQUEST_CACHE).toInt();
        cacheRequests["total"] = cacheRequests["atp"].toInt() + cacheRequests["http"].toInt();
        properties["cache_requests"] = cacheRequests;

        QJsonObject atpMappingRequests;
        atpMappingRequests["started"] = statTracker->getStat(STAT_ATP_MAPPING_REQUEST_STARTED).toInt();
        atpMappingRequests["failed"] = statTracker->getStat(STAT_ATP_MAPPING_REQUEST_FAILED).toInt();
        atpMappingRequests["successful"] = statTracker->getStat(STAT_ATP_MAPPING_REQUEST_SUCCESS).toInt();
        properties["atp_mapping_requests"] = atpMappingRequests;

        properties["throttled"] = _displayPlugin ? _displayPlugin->isThrottled() : false;

        QJsonObject bytesDownloaded;
        auto atpBytes = statTracker->getStat(STAT_ATP_RESOURCE_TOTAL_BYTES).toLongLong();
        auto httpBytes = statTracker->getStat(STAT_HTTP_RESOURCE_TOTAL_BYTES).toLongLong();
        auto fileBytes = statTracker->getStat(STAT_FILE_RESOURCE_TOTAL_BYTES).toLongLong();
        bytesDownloaded["atp"] = atpBytes;
        bytesDownloaded["http"] = httpBytes;
        bytesDownloaded["file"] = fileBytes;
        bytesDownloaded["total"] = atpBytes + httpBytes + fileBytes;
        properties["bytes_downloaded"] = bytesDownloaded;

        auto myAvatar = getMyAvatar();
        glm::vec3 avatarPosition = myAvatar->getWorldPosition();
        properties["avatar_has_moved"] = lastAvatarPosition != avatarPosition;
        lastAvatarPosition = avatarPosition;

        auto entityScriptingInterface = DependencyManager::get<EntityScriptingInterface>();
        auto entityActivityTracking = entityScriptingInterface->getActivityTracking();
        entityScriptingInterface->resetActivityTracking();
        properties["added_entity_cnt"] = entityActivityTracking.addedEntityCount;
        properties["deleted_entity_cnt"] = entityActivityTracking.deletedEntityCount;
        properties["edited_entity_cnt"] = entityActivityTracking.editedEntityCount;

        NodeToOctreeSceneStats* octreeServerSceneStats = getOcteeSceneStats();
        unsigned long totalServerOctreeElements = 0;
        for (NodeToOctreeSceneStatsIterator i = octreeServerSceneStats->begin(); i != octreeServerSceneStats->end(); i++) {
            totalServerOctreeElements += i->second.getTotalElements();
        }

        properties["local_octree_elements"] = (qint64) OctreeElement::getInternalNodeCount();
        properties["server_octree_elements"] = (qint64) totalServerOctreeElements;

        properties["active_display_plugin"] = getActiveDisplayPlugin()->getName();
        properties["using_hmd"] = isHMDMode();

        _autoSwitchDisplayModeSupportedHMDPlugin = nullptr;
        foreach(DisplayPluginPointer displayPlugin, PluginManager::getInstance()->getDisplayPlugins()) {
            if (displayPlugin->isHmd() &&
                displayPlugin->getSupportsAutoSwitch()) {
                _autoSwitchDisplayModeSupportedHMDPlugin = displayPlugin;
                _autoSwitchDisplayModeSupportedHMDPluginName =
                    _autoSwitchDisplayModeSupportedHMDPlugin->getName();
                _previousHMDWornStatus =
                    _autoSwitchDisplayModeSupportedHMDPlugin->isDisplayVisible();
                break;
            }
        }

        if (_autoSwitchDisplayModeSupportedHMDPlugin) {
            if (getActiveDisplayPlugin() != _autoSwitchDisplayModeSupportedHMDPlugin &&
                !_autoSwitchDisplayModeSupportedHMDPlugin->isSessionActive()) {
                    startHMDStandBySession();
            }
            // Poll periodically to check whether the user has worn HMD or not. Switch Display mode accordingly.
            // If the user wears HMD then switch to VR mode. If the user removes HMD then switch to Desktop mode.
            QTimer* autoSwitchDisplayModeTimer = new QTimer(this);
            connect(autoSwitchDisplayModeTimer, SIGNAL(timeout()), this, SLOT(switchDisplayMode()));
            autoSwitchDisplayModeTimer->start(INTERVAL_TO_CHECK_HMD_WORN_STATUS);
        }

        auto glInfo = getGLContextData();
        properties["gl_info"] = glInfo;
        properties["gpu_used_memory"] = (int)BYTES_TO_MB(gpu::Context::getUsedGPUMemSize());
        properties["gpu_free_memory"] = (int)BYTES_TO_MB(gpu::Context::getFreeGPUMemSize());
        properties["gpu_frame_time"] = (float)(qApp->getGPUContext()->getFrameTimerGPUAverage());
        properties["batch_frame_time"] = (float)(qApp->getGPUContext()->getFrameTimerBatchAverage());
        properties["ideal_thread_count"] = QThread::idealThreadCount();

        auto hmdHeadPose = getHMDSensorPose();
        properties["hmd_head_pose_changed"] = isHMDMode() && (hmdHeadPose != lastHMDHeadPose);
        lastHMDHeadPose = hmdHeadPose;

        auto leftHandPose = myAvatar->getLeftHandPose();
        auto rightHandPose = myAvatar->getRightHandPose();
        // controller::Pose considers two poses to be different if either are invalid. In our case, we actually
        // want to consider the pose to be unchanged if it was invalid and still is invalid, so we check that first.
        properties["hand_pose_changed"] =
            ((leftHandPose.valid || lastLeftHandPose.valid) && (leftHandPose != lastLeftHandPose))
            || ((rightHandPose.valid || lastRightHandPose.valid) && (rightHandPose != lastRightHandPose));
        lastLeftHandPose = leftHandPose;
        lastRightHandPose = rightHandPose;

        UserActivityLogger::getInstance().logAction("stats", properties);
    });
    sendStatsTimer->start();

    // Periodically check for count of nearby avatars
    static int lastCountOfNearbyAvatars = -1;
    QTimer* checkNearbyAvatarsTimer = new QTimer(this);
    checkNearbyAvatarsTimer->setInterval(CHECK_NEARBY_AVATARS_INTERVAL_MS); // 10 seconds, Qt::CoarseTimer ok
    connect(checkNearbyAvatarsTimer, &QTimer::timeout, this, []() {
        auto avatarManager = DependencyManager::get<AvatarManager>();
        int nearbyAvatars = avatarManager->numberOfAvatarsInRange(avatarManager->getMyAvatar()->getWorldPosition(),
                                                                  NEARBY_AVATAR_RADIUS_METERS) - 1;
        if (nearbyAvatars != lastCountOfNearbyAvatars) {
            lastCountOfNearbyAvatars = nearbyAvatars;
            UserActivityLogger::getInstance().logAction("nearby_avatars", { { "count", nearbyAvatars } });
        }
    });
    checkNearbyAvatarsTimer->start();

    // Track user activity event when we receive a mute packet
    auto onMutedByMixer = []() {
        UserActivityLogger::getInstance().logAction("received_mute_packet");
    };
    connect(DependencyManager::get<AudioClient>().data(), &AudioClient::mutedByMixer, this, onMutedByMixer);

    // Track when the address bar is opened
    auto onAddressBarShown = [this]() {
        // Record time
        UserActivityLogger::getInstance().logAction("opened_address_bar", { { "uptime_ms", _sessionRunTimer.elapsed() } });
    };
    connect(DependencyManager::get<DialogsManager>().data(), &DialogsManager::addressBarShown, this, onAddressBarShown);

    // Make sure we don't time out during slow operations at startup
    updateHeartbeat();

    OctreeEditPacketSender* packetSender = entityScriptingInterface->getPacketSender();
    EntityEditPacketSender* entityPacketSender = static_cast<EntityEditPacketSender*>(packetSender);
    entityPacketSender->setMyAvatar(myAvatar.get());

    connect(this, &Application::applicationStateChanged, this, &Application::activeChanged);
    connect(_window, SIGNAL(windowMinimizedChanged(bool)), this, SLOT(windowMinimizedChanged(bool)));
    qCDebug(interfaceapp, "Startup time: %4.2f seconds.", (double)startupTimer.elapsed() / 1000.0);

    EntityTreeRenderer::setEntitiesShouldFadeFunction([this]() {
        SharedNodePointer entityServerNode = DependencyManager::get<NodeList>()->soloNodeOfType(NodeType::EntityServer);
        return entityServerNode && !isPhysicsEnabled();
    });

    _snapshotSound = DependencyManager::get<SoundCache>()->getSound(PathUtils::resourcesUrl("sounds/snapshot/snap.wav"));

    QVariant testProperty = property(hifi::properties::TEST);
    qDebug() << testProperty;
    if (testProperty.isValid()) {
        auto scriptEngines = DependencyManager::get<ScriptEngines>();
        const auto testScript = property(hifi::properties::TEST).toUrl();

        // Set last parameter to exit interface when the test script finishes, if so requested
        scriptEngines->loadScript(testScript, false, false, false, false, quitWhenFinished);

        // This is done so we don't get a "connection time-out" message when we haven't passed in a URL.
        if (arguments().contains("--url")) {
            auto reply = SandboxUtils::getStatus();
            connect(reply, &QNetworkReply::finished, this, [=] {
                handleSandboxStatus(reply);
            });
        }
    } else {
        PROFILE_RANGE(render, "GetSandboxStatus");
        auto reply = SandboxUtils::getStatus();
        connect(reply, &QNetworkReply::finished, this, [=] {
            handleSandboxStatus(reply);
        });
    }

    // Monitor model assets (e.g., from Clara.io) added to the world that may need resizing.
    static const int ADD_ASSET_TO_WORLD_TIMER_INTERVAL_MS = 1000;
    _addAssetToWorldResizeTimer.setInterval(ADD_ASSET_TO_WORLD_TIMER_INTERVAL_MS); // 1s, Qt::CoarseTimer acceptable
    connect(&_addAssetToWorldResizeTimer, &QTimer::timeout, this, &Application::addAssetToWorldCheckModelSize);

    // Auto-update and close adding asset to world info message box.
    static const int ADD_ASSET_TO_WORLD_INFO_TIMEOUT_MS = 5000;
    _addAssetToWorldInfoTimer.setInterval(ADD_ASSET_TO_WORLD_INFO_TIMEOUT_MS); // 5s, Qt::CoarseTimer acceptable
    _addAssetToWorldInfoTimer.setSingleShot(true);
    connect(&_addAssetToWorldInfoTimer, &QTimer::timeout, this, &Application::addAssetToWorldInfoTimeout);
    static const int ADD_ASSET_TO_WORLD_ERROR_TIMEOUT_MS = 8000;
    _addAssetToWorldErrorTimer.setInterval(ADD_ASSET_TO_WORLD_ERROR_TIMEOUT_MS); // 8s, Qt::CoarseTimer acceptable
    _addAssetToWorldErrorTimer.setSingleShot(true);
    connect(&_addAssetToWorldErrorTimer, &QTimer::timeout, this, &Application::addAssetToWorldErrorTimeout);

    connect(this, &QCoreApplication::aboutToQuit, this, &Application::addAssetToWorldMessageClose);
    connect(&domainHandler, &DomainHandler::domainURLChanged, this, &Application::addAssetToWorldMessageClose);

    updateSystemTabletMode();

    connect(&_myCamera, &Camera::modeUpdated, this, &Application::cameraModeChanged);

    DependencyManager::get<PickManager>()->setShouldPickHUDOperator([&]() { return DependencyManager::get<HMDScriptingInterface>()->isHMDMode(); });
    DependencyManager::get<PickManager>()->setCalculatePos2DFromHUDOperator([&](const glm::vec3& intersection) {
        const glm::vec2 MARGIN(25.0f);
        glm::vec2 maxPos = _controllerScriptingInterface->getViewportDimensions() - MARGIN;
        glm::vec2 pos2D = DependencyManager::get<HMDScriptingInterface>()->overlayFromWorldPoint(intersection);
        return glm::max(MARGIN, glm::min(pos2D, maxPos));
    });

    // Setup the mouse ray pick and related operators
    DependencyManager::get<EntityTreeRenderer>()->setMouseRayPickID(DependencyManager::get<PickManager>()->addPick(PickQuery::Ray, std::make_shared<MouseRayPick>(
        PickFilter(PickScriptingInterface::PICK_ENTITIES() | PickScriptingInterface::PICK_INCLUDE_NONCOLLIDABLE()), 0.0f, true)));
    DependencyManager::get<EntityTreeRenderer>()->setMouseRayPickResultOperator([&](unsigned int rayPickID) {
        RayToEntityIntersectionResult entityResult;
        entityResult.intersects = false;
        auto pickResult = DependencyManager::get<PickManager>()->getPrevPickResultTyped<RayPickResult>(rayPickID);
        if (pickResult) {
            entityResult.intersects = pickResult->type != IntersectionType::NONE;
            if (entityResult.intersects) {
                entityResult.intersection = pickResult->intersection;
                entityResult.distance = pickResult->distance;
                entityResult.surfaceNormal = pickResult->surfaceNormal;
                entityResult.entityID = pickResult->objectID;
                entityResult.extraInfo = pickResult->extraInfo;
            }
        }
        return entityResult;
    });
    DependencyManager::get<EntityTreeRenderer>()->setSetPrecisionPickingOperator([&](unsigned int rayPickID, bool value) {
        DependencyManager::get<PickManager>()->setPrecisionPicking(rayPickID, value);
    });
    EntityTreeRenderer::setRenderDebugHullsOperator([] {
        return Menu::getInstance()->isOptionChecked(MenuOption::PhysicsShowHulls);
    });

    // Preload Tablet sounds
    DependencyManager::get<TabletScriptingInterface>()->preloadSounds();

    _pendingIdleEvent = false;
    _pendingRenderEvent = false;

    qCDebug(interfaceapp) << "Metaverse session ID is" << uuidStringWithoutCurlyBraces(accountManager->getSessionID());

#if defined(Q_OS_ANDROID)
    AndroidHelper::instance().init();
    connect(&AndroidHelper::instance(), &AndroidHelper::enterBackground, this, &Application::enterBackground);
    connect(&AndroidHelper::instance(), &AndroidHelper::enterForeground, this, &Application::enterForeground);
    AndroidHelper::instance().notifyLoadComplete();
#endif
}

void Application::updateVerboseLogging() {
    auto menu = Menu::getInstance();
    if (!menu) {
        return;
    }
    bool enable = menu->isOptionChecked(MenuOption::VerboseLogging);

    QString rules =
        "hifi.*.debug=%1\n"
        "hifi.*.info=%1\n"
        "hifi.audio-stream.debug=false\n"
        "hifi.audio-stream.info=false";
    rules = rules.arg(enable ? "true" : "false");
    QLoggingCategory::setFilterRules(rules);
}

void Application::domainConnectionRefused(const QString& reasonMessage, int reasonCodeInt, const QString& extraInfo) {
    DomainHandler::ConnectionRefusedReason reasonCode = static_cast<DomainHandler::ConnectionRefusedReason>(reasonCodeInt);

    if (reasonCode == DomainHandler::ConnectionRefusedReason::TooManyUsers && !extraInfo.isEmpty()) {
        DependencyManager::get<AddressManager>()->handleLookupString(extraInfo);
        return;
    }

    switch (reasonCode) {
        case DomainHandler::ConnectionRefusedReason::ProtocolMismatch:
        case DomainHandler::ConnectionRefusedReason::TooManyUsers:
        case DomainHandler::ConnectionRefusedReason::Unknown: {
            QString message = "Unable to connect to the location you are visiting.\n";
            message += reasonMessage;
            OffscreenUi::asyncWarning("", message);
            break;
        }
        default:
            // nothing to do.
            break;
    }
}

QString Application::getUserAgent() {
    if (QThread::currentThread() != thread()) {
        QString userAgent;

        BLOCKING_INVOKE_METHOD(this, "getUserAgent", Q_RETURN_ARG(QString, userAgent));

        return userAgent;
    }

    QString userAgent = "Mozilla/5.0 (HighFidelityInterface/" + BuildInfo::VERSION + "; "
        + QSysInfo::productType() + " " + QSysInfo::productVersion() + ")";

    auto formatPluginName = [](QString name) -> QString { return name.trimmed().replace(" ", "-");  };

    // For each plugin, add to userAgent
    auto displayPlugins = PluginManager::getInstance()->getDisplayPlugins();
    for (auto& dp : displayPlugins) {
        if (dp->isActive() && dp->isHmd()) {
            userAgent += " " + formatPluginName(dp->getName());
        }
    }
    auto inputPlugins= PluginManager::getInstance()->getInputPlugins();
    for (auto& ip : inputPlugins) {
        if (ip->isActive()) {
            userAgent += " " + formatPluginName(ip->getName());
        }
    }
    // for codecs, we include all of them, even if not active
    auto codecPlugins = PluginManager::getInstance()->getCodecPlugins();
    for (auto& cp : codecPlugins) {
        userAgent += " " + formatPluginName(cp->getName());
    }

    return userAgent;
}

void Application::toggleTabletUI(bool shouldOpen) const {
    auto tabletScriptingInterface = DependencyManager::get<TabletScriptingInterface>();
    auto hmd = DependencyManager::get<HMDScriptingInterface>();
    if (!(shouldOpen && hmd->getShouldShowTablet())) {
        auto HMD = DependencyManager::get<HMDScriptingInterface>();
        HMD->toggleShouldShowTablet();
    }
}

void Application::checkChangeCursor() {
    QMutexLocker locker(&_changeCursorLock);
    if (_cursorNeedsChanging) {
#ifdef Q_OS_MAC
        auto cursorTarget = _window; // OSX doesn't seem to provide for hiding the cursor only on the GL widget
#else
        // On windows and linux, hiding the top level cursor also means it's invisible when hovering over the
        // window menu, which is a pain, so only hide it for the GL surface
        auto cursorTarget = _glWidget;
#endif
        cursorTarget->setCursor(_desiredCursor);

        _cursorNeedsChanging = false;
    }
}

void Application::showCursor(const Cursor::Icon& cursor) {
    QMutexLocker locker(&_changeCursorLock);

    auto managedCursor = Cursor::Manager::instance().getCursor();
    auto curIcon = managedCursor->getIcon();
    if (curIcon != cursor) {
        managedCursor->setIcon(cursor);
        curIcon = cursor;
    }
    _desiredCursor = cursor == Cursor::Icon::SYSTEM ? Qt::ArrowCursor : Qt::BlankCursor;
    _cursorNeedsChanging = true;
}

void Application::updateHeartbeat() const {
    DeadlockWatchdogThread::updateHeartbeat();
}

void Application::onAboutToQuit() {
    emit beforeAboutToQuit();

    foreach(auto inputPlugin, PluginManager::getInstance()->getInputPlugins()) {
        if (inputPlugin->isActive()) {
            inputPlugin->deactivate();
        }
    }

    // The active display plugin needs to be loaded before the menu system is active,
    // so its persisted explicitly here
    Setting::Handle<QString>{ ACTIVE_DISPLAY_PLUGIN_SETTING_NAME }.set(getActiveDisplayPlugin()->getName());

    getActiveDisplayPlugin()->deactivate();
    if (_autoSwitchDisplayModeSupportedHMDPlugin
        && _autoSwitchDisplayModeSupportedHMDPlugin->isSessionActive()) {
        _autoSwitchDisplayModeSupportedHMDPlugin->endSession();
    }
    // use the CloseEventSender via a QThread to send an event that says the user asked for the app to close
    DependencyManager::get<CloseEventSender>()->startThread();

    // Hide Running Scripts dialog so that it gets destroyed in an orderly manner; prevents warnings at shutdown.
    DependencyManager::get<OffscreenUi>()->hide("RunningScripts");

    _aboutToQuit = true;

    cleanupBeforeQuit();
}

void Application::cleanupBeforeQuit() {
    // add a logline indicating if QTWEBENGINE_REMOTE_DEBUGGING is set or not
    QString webengineRemoteDebugging = QProcessEnvironment::systemEnvironment().value("QTWEBENGINE_REMOTE_DEBUGGING", "false");
    qCDebug(interfaceapp) << "QTWEBENGINE_REMOTE_DEBUGGING =" << webengineRemoteDebugging;

    if (tracing::enabled()) {
        auto tracer = DependencyManager::get<tracing::Tracer>();
        tracer->stopTracing();
        auto outputFile = property(hifi::properties::TRACING).toString();
        tracer->serialize(outputFile);
    }

    // Stop third party processes so that they're not left running in the event of a subsequent shutdown crash.
#ifdef HAVE_DDE
    DependencyManager::get<DdeFaceTracker>()->setEnabled(false);
#endif
#ifdef HAVE_IVIEWHMD
    DependencyManager::get<EyeTracker>()->setEnabled(false, true);
#endif
    AnimDebugDraw::getInstance().shutdown();

    // FIXME: once we move to shared pointer for the INputDevice we shoud remove this naked delete:
    _applicationStateDevice.reset();

    {
        if (_keyboardFocusHighlightID != UNKNOWN_OVERLAY_ID) {
            getOverlays().deleteOverlay(_keyboardFocusHighlightID);
            _keyboardFocusHighlightID = UNKNOWN_OVERLAY_ID;
        }
        _keyboardFocusHighlight = nullptr;
    }

    auto nodeList = DependencyManager::get<NodeList>();

    // send the domain a disconnect packet, force stoppage of domain-server check-ins
    nodeList->getDomainHandler().disconnect();
    nodeList->setIsShuttingDown(true);

    // tell the packet receiver we're shutting down, so it can drop packets
    nodeList->getPacketReceiver().setShouldDropPackets(true);

    getEntities()->shutdown(); // tell the entities system we're shutting down, so it will stop running scripts

    // Clear any queued processing (I/O, FBX/OBJ/Texture parsing)
    QThreadPool::globalInstance()->clear();

    DependencyManager::get<ScriptEngines>()->shutdownScripting(); // stop all currently running global scripts
    DependencyManager::destroy<ScriptEngines>();

    _displayPlugin.reset();
    PluginManager::getInstance()->shutdown();

    // Cleanup all overlays after the scripts, as scripts might add more
    _overlays.cleanupAllOverlays();
    // The cleanup process enqueues the transactions but does not process them.  Calling this here will force the actual
    // removal of the items.
    // See https://highfidelity.fogbugz.com/f/cases/5328
    _main3DScene->enqueueFrame(); // flush all the transactions
    _main3DScene->processTransactionQueue(); // process and apply deletions

    // first stop all timers directly or by invokeMethod
    // depending on what thread they run in
    locationUpdateTimer.stop();
    identityPacketTimer.stop();
    pingTimer.stop();

    // Wait for the settings thread to shut down, and save the settings one last time when it's safe
    if (_settingsGuard.wait()) {
        // save state
        saveSettings();
    }

    _window->saveGeometry();
    _gpuContext->shutdown();

    // Destroy third party processes after scripts have finished using them.
#ifdef HAVE_DDE
    DependencyManager::destroy<DdeFaceTracker>();
#endif
#ifdef HAVE_IVIEWHMD
    DependencyManager::destroy<EyeTracker>();
#endif

    // stop QML
    DependencyManager::destroy<TabletScriptingInterface>();
    DependencyManager::destroy<ToolbarScriptingInterface>();
    DependencyManager::destroy<OffscreenUi>();

    DependencyManager::destroy<OffscreenQmlSurfaceCache>();

    if (_snapshotSoundInjector != nullptr) {
        _snapshotSoundInjector->stop();
    }

    // FIXME: something else is holding a reference to AudioClient,
    // so it must be explicitly synchronously stopped here
    DependencyManager::get<AudioClient>()->cleanupBeforeQuit();

    // destroy Audio so it and its threads have a chance to go down safely
    // this must happen after QML, as there are unexplained audio crashes originating in qtwebengine
    DependencyManager::destroy<AudioClient>();
    DependencyManager::destroy<AudioInjectorManager>();
    DependencyManager::destroy<AudioScriptingInterface>();

    // The PointerManager must be destroyed before the PickManager because when a Pointer is deleted,
    // it accesses the PickManager to delete its associated Pick
    DependencyManager::destroy<PointerManager>();
    DependencyManager::destroy<PickManager>();

    qCDebug(interfaceapp) << "Application::cleanupBeforeQuit() complete";
}

Application::~Application() {
    // remove avatars from physics engine
    DependencyManager::get<AvatarManager>()->clearOtherAvatars();
    VectorOfMotionStates motionStates;
    DependencyManager::get<AvatarManager>()->getObjectsToRemoveFromPhysics(motionStates);
    _physicsEngine->removeObjects(motionStates);
    DependencyManager::get<AvatarManager>()->deleteAllAvatars();

    _physicsEngine->setCharacterController(nullptr);

    // the _shapeManager should have zero references
    _shapeManager.collectGarbage();
    assert(_shapeManager.getNumShapes() == 0);

    // shutdown render engine
    _main3DScene = nullptr;
    _renderEngine = nullptr;

    DependencyManager::destroy<Preferences>();

    _entityClipboard->eraseAllOctreeElements();
    _entityClipboard.reset();

    EntityTreePointer tree = getEntities()->getTree();
    tree->setSimulation(nullptr);

    _octreeProcessor.terminate();
    _entityEditSender.terminate();

    DependencyManager::destroy<AvatarManager>();
    DependencyManager::destroy<AnimationCache>();
    DependencyManager::destroy<FramebufferCache>();
    DependencyManager::destroy<TextureCache>();
    DependencyManager::destroy<ModelCache>();
    DependencyManager::destroy<GeometryCache>();
    DependencyManager::destroy<ScriptCache>();
    DependencyManager::destroy<SoundCache>();
    DependencyManager::destroy<OctreeStatsProvider>();

    DependencyManager::get<ResourceManager>()->cleanup();

    // remove the NodeList from the DependencyManager
    DependencyManager::destroy<NodeList>();

    if (auto steamClient = PluginManager::getInstance()->getSteamClientPlugin()) {
        steamClient->shutdown();
    }

#if 0
    ConnexionClient::getInstance().destroy();
#endif
    // The window takes ownership of the menu, so this has the side effect of destroying it.
    _window->setMenuBar(nullptr);

    _window->deleteLater();

    // make sure that the quit event has finished sending before we take the application down
    auto closeEventSender = DependencyManager::get<CloseEventSender>();
    while (!closeEventSender->hasFinishedQuitEvent() && !closeEventSender->hasTimedOutQuitEvent()) {
        // sleep a little so we're not spinning at 100%
        std::this_thread::sleep_for(std::chrono::milliseconds(10));
    }
    // quit the thread used by the closure event sender
    closeEventSender->thread()->quit();

    // Can't log to file passed this point, FileLogger about to be deleted
    qInstallMessageHandler(LogHandler::verboseMessageHandler);
}

void Application::initializeGL() {
    qCDebug(interfaceapp) << "Created Display Window.";

    // initialize glut for shape drawing; Qt apparently initializes it on OS X
    if (_isGLInitialized) {
        return;
    } else {
        _isGLInitialized = true;
    }

    if (!_glWidget->makeCurrent()) {
        qCWarning(interfaceapp, "Unable to make window context current");
    }

#if !defined(DISABLE_QML)
    // Build a shared canvas / context for the Chromium processes
    {
        // Disable signed distance field font rendering on ATI/AMD GPUs, due to
        // https://highfidelity.manuscript.com/f/cases/13677/Text-showing-up-white-on-Marketplace-app
        std::string vendor{ (const char*)glGetString(GL_VENDOR) };
        if ((vendor.find("AMD") != std::string::npos) || (vendor.find("ATI") != std::string::npos)) {
            qputenv("QTWEBENGINE_CHROMIUM_FLAGS", QByteArray("--disable-distance-field-text"));
        }

        // Chromium rendering uses some GL functions that prevent nSight from capturing
        // frames, so we only create the shared context if nsight is NOT active.
        if (!nsightActive()) {
            _chromiumShareContext = new OffscreenGLCanvas();
            _chromiumShareContext->setObjectName("ChromiumShareContext");
            _chromiumShareContext->create(_glWidget->qglContext());
            if (!_chromiumShareContext->makeCurrent()) {
                qCWarning(interfaceapp, "Unable to make chromium shared context current");
            }
            qt_gl_set_global_share_context(_chromiumShareContext->getContext());
            _chromiumShareContext->doneCurrent();
            // Restore the GL widget context
            if (!_glWidget->makeCurrent()) {
                qCWarning(interfaceapp, "Unable to make window context current");
            }
        } else {
            qCWarning(interfaceapp) << "nSight detected, disabling chrome rendering";
        }
    }
#endif

    // Build a shared canvas / context for the QML rendering
    {
        _qmlShareContext = new OffscreenGLCanvas();
        _qmlShareContext->setObjectName("QmlShareContext");
        _qmlShareContext->create(_glWidget->qglContext());
        if (!_qmlShareContext->makeCurrent()) {
            qCWarning(interfaceapp, "Unable to make QML shared context current");
        }
        OffscreenQmlSurface::setSharedContext(_qmlShareContext->getContext());
        _qmlShareContext->doneCurrent();
        if (!_glWidget->makeCurrent()) {
            qCWarning(interfaceapp, "Unable to make window context current");
        }
    }

    // Build an offscreen GL context for the main thread.
    _offscreenContext = new OffscreenGLCanvas();
    _offscreenContext->setObjectName("MainThreadContext");
    _offscreenContext->create(_glWidget->qglContext());
    if (!_offscreenContext->makeCurrent()) {
        qFatal("Unable to make offscreen context current");
    }
    _offscreenContext->doneCurrent();
    _offscreenContext->setThreadContext();

    _glWidget->makeCurrent();
    glClearColor(0.2f, 0.2f, 0.2f, 1);
    glClear(GL_COLOR_BUFFER_BIT);
    _glWidget->swapBuffers();

    // Move the GL widget context to the render event handler thread
    _renderEventHandler = new RenderEventHandler(_glWidget->qglContext());
    if (!_offscreenContext->makeCurrent()) {
        qFatal("Unable to make offscreen context current");
    }

    // Create the GPU backend

    // Requires the window context, because that's what's used in the actual rendering
    // and the GPU backend will make things like the VAO which cannot be shared across
    // contexts
    _glWidget->makeCurrent();
    gpu::Context::init<gpu::gl::GLBackend>();
    qApp->setProperty(hifi::properties::gl::MAKE_PROGRAM_CALLBACK,
        QVariant::fromValue((void*)(&gpu::gl::GLBackend::makeProgram)));
    _glWidget->makeCurrent();
    _gpuContext = std::make_shared<gpu::Context>();

    DependencyManager::get<TextureCache>()->setGPUContext(_gpuContext);

    // Restore the default main thread context
    _offscreenContext->makeCurrent();
}

static const QString SPLASH_SKYBOX{ "{\"ProceduralEntity\":{ \"version\":2, \"shaderUrl\":\"qrc:///shaders/splashSkybox.frag\" } }" };

void Application::initializeDisplayPlugins() {
    auto displayPlugins = PluginManager::getInstance()->getDisplayPlugins();
    Setting::Handle<QString> activeDisplayPluginSetting{ ACTIVE_DISPLAY_PLUGIN_SETTING_NAME, displayPlugins.at(0)->getName() };
    auto lastActiveDisplayPluginName = activeDisplayPluginSetting.get();

    auto defaultDisplayPlugin = displayPlugins.at(0);
    // Once time initialization code
    DisplayPluginPointer targetDisplayPlugin;
    foreach(auto displayPlugin, displayPlugins) {
        displayPlugin->setContext(_gpuContext);
        if (displayPlugin->getName() == lastActiveDisplayPluginName) {
            targetDisplayPlugin = displayPlugin;
        }
        QObject::connect(displayPlugin.get(), &DisplayPlugin::recommendedFramebufferSizeChanged,
            [this](const QSize& size) { resizeGL(); });
        QObject::connect(displayPlugin.get(), &DisplayPlugin::resetSensorsRequested, this, &Application::requestReset);
    }

    // The default display plugin needs to be activated first, otherwise the display plugin thread
    // may be launched by an external plugin, which is bad
    setDisplayPlugin(defaultDisplayPlugin);

    // Now set the desired plugin if it's not the same as the default plugin
    if (targetDisplayPlugin != defaultDisplayPlugin) {
        setDisplayPlugin(targetDisplayPlugin);
    }

    // Submit a default frame to render until the engine starts up
    updateRenderArgs(0.0f);

    _offscreenContext->makeCurrent();

#define ENABLE_SPLASH_FRAME 0
#if ENABLE_SPLASH_FRAME
    {
        QMutexLocker viewLocker(&_renderArgsMutex);

        if (_appRenderArgs._isStereo) {
            _gpuContext->enableStereo(true);
            _gpuContext->setStereoProjections(_appRenderArgs._eyeProjections);
            _gpuContext->setStereoViews(_appRenderArgs._eyeOffsets);
        }

        // Frame resources
        auto framebufferCache = DependencyManager::get<FramebufferCache>();
        gpu::FramebufferPointer finalFramebuffer = framebufferCache->getFramebuffer();
        std::shared_ptr<ProceduralSkybox> procedural = std::make_shared<ProceduralSkybox>();
        procedural->parse(SPLASH_SKYBOX);

        _gpuContext->beginFrame(_appRenderArgs._view, _appRenderArgs._headPose);
        gpu::doInBatch("splashFrame", _gpuContext, [&](gpu::Batch& batch) {
            batch.resetStages();
            batch.enableStereo(false);
            batch.setFramebuffer(finalFramebuffer);
            batch.clearColorFramebuffer(gpu::Framebuffer::BUFFER_COLOR0, { 0, 0, 0, 1 });
            batch.enableSkybox(true);
            batch.enableStereo(_appRenderArgs._isStereo);
            batch.setViewportTransform({ 0, 0, finalFramebuffer->getSize() });
            procedural->render(batch, _appRenderArgs._renderArgs.getViewFrustum());
        });
        auto frame = _gpuContext->endFrame();
        frame->frameIndex = 0;
        frame->framebuffer = finalFramebuffer;
        frame->pose = _appRenderArgs._headPose;
        frame->framebufferRecycler = [framebufferCache, procedural](const gpu::FramebufferPointer& framebuffer) {
            framebufferCache->releaseFramebuffer(framebuffer);
        };
        _displayPlugin->submitFrame(frame);
    }
#endif
}

void Application::initializeRenderEngine() {
    _offscreenContext->makeCurrent();

    // FIXME: on low end systems os the shaders take up to 1 minute to compile, so we pause the deadlock watchdog thread.
    DeadlockWatchdogThread::withPause([&] {
        // Set up the render engine
        render::CullFunctor cullFunctor = LODManager::shouldRender;
        _renderEngine->addJob<UpdateSceneTask>("UpdateScene");
#ifndef Q_OS_ANDROID
        _renderEngine->addJob<SecondaryCameraRenderTask>("SecondaryCameraJob", cullFunctor, !DISABLE_DEFERRED);
#endif
        _renderEngine->addJob<RenderViewTask>("RenderMainView", cullFunctor, !DISABLE_DEFERRED, render::ItemKey::TAG_BITS_0, render::ItemKey::TAG_BITS_0);
        _renderEngine->load();
        _renderEngine->registerScene(_main3DScene);

        // Now that OpenGL is initialized, we are sure we have a valid context and can create the various pipeline shaders with success.
        DependencyManager::get<GeometryCache>()->initializeShapePipelines();
    });
}

extern void setupPreferences();
static void addDisplayPluginToMenu(const DisplayPluginPointer& displayPlugin, int index, bool active = false);

void Application::initializeUi() {
    AddressBarDialog::registerType();
    ErrorDialog::registerType();
    LoginDialog::registerType();
    Tooltip::registerType();
    UpdateDialog::registerType();
    QmlContextCallback callback = [](QQmlContext* context) {
        context->setContextProperty("Commerce", new QmlCommerce());
    };
    OffscreenQmlSurface::addWhitelistContextHandler({
        QUrl{ "hifi/commerce/checkout/Checkout.qml" },
        QUrl{ "hifi/commerce/common/CommerceLightbox.qml" },
        QUrl{ "hifi/commerce/common/EmulatedMarketplaceHeader.qml" },
        QUrl{ "hifi/commerce/common/FirstUseTutorial.qml" },
        QUrl{ "hifi/commerce/common/SortableListModel.qml" },
        QUrl{ "hifi/commerce/common/sendAsset/SendAsset.qml" },
        QUrl{ "hifi/commerce/inspectionCertificate/InspectionCertificate.qml" },
        QUrl{ "hifi/commerce/purchases/PurchasedItem.qml" },
        QUrl{ "hifi/commerce/purchases/Purchases.qml" },
        QUrl{ "hifi/commerce/wallet/Help.qml" },
        QUrl{ "hifi/commerce/wallet/NeedsLogIn.qml" },
        QUrl{ "hifi/commerce/wallet/PassphraseChange.qml" },
        QUrl{ "hifi/commerce/wallet/PassphraseModal.qml" },
        QUrl{ "hifi/commerce/wallet/PassphraseSelection.qml" },
        QUrl{ "hifi/commerce/wallet/Security.qml" },
        QUrl{ "hifi/commerce/wallet/SecurityImageChange.qml" },
        QUrl{ "hifi/commerce/wallet/SecurityImageModel.qml" },
        QUrl{ "hifi/commerce/wallet/SecurityImageSelection.qml" },
        QUrl{ "hifi/commerce/wallet/Wallet.qml" },
        QUrl{ "hifi/commerce/wallet/WalletHome.qml" },
        QUrl{ "hifi/commerce/wallet/WalletSetup.qml" },
    }, callback);
    qmlRegisterType<ResourceImageItem>("Hifi", 1, 0, "ResourceImageItem");
    qmlRegisterType<Preference>("Hifi", 1, 0, "Preference");
    qmlRegisterType<WebBrowserSuggestionsEngine>("HifiWeb", 1, 0, "WebBrowserSuggestionsEngine");

    {
        auto tabletScriptingInterface = DependencyManager::get<TabletScriptingInterface>();
        tabletScriptingInterface->getTablet(SYSTEM_TABLET);
    }

    auto offscreenUi = DependencyManager::get<OffscreenUi>();
    connect(offscreenUi.data(), &hifi::qml::OffscreenSurface::rootContextCreated,
        this, &Application::onDesktopRootContextCreated);
    connect(offscreenUi.data(), &hifi::qml::OffscreenSurface::rootItemCreated,
        this, &Application::onDesktopRootItemCreated);

    offscreenUi->setProxyWindow(_window->windowHandle());
    // OffscreenUi is a subclass of OffscreenQmlSurface specifically designed to
    // support the window management and scripting proxies for VR use
    DeadlockWatchdogThread::withPause([&] {
        offscreenUi->createDesktop(PathUtils::qmlUrl("hifi/Desktop.qml"));
    });
    // FIXME either expose so that dialogs can set this themselves or
    // do better detection in the offscreen UI of what has focus
    offscreenUi->setNavigationFocused(false);

    setupPreferences();

    _glWidget->installEventFilter(offscreenUi.data());
    offscreenUi->setMouseTranslator([=](const QPointF& pt) {
        QPointF result = pt;
        auto displayPlugin = getActiveDisplayPlugin();
        if (displayPlugin->isHmd()) {
            getApplicationCompositor().handleRealMouseMoveEvent(false);
            auto resultVec = getApplicationCompositor().getReticlePosition();
            result = QPointF(resultVec.x, resultVec.y);
        }
        return result.toPoint();
    });
    offscreenUi->resume();
    connect(_window, &MainWindow::windowGeometryChanged, [this](const QRect& r){
        resizeGL();
        if (_touchscreenVirtualPadDevice) {
            _touchscreenVirtualPadDevice->resize();
        }
    });

    // This will set up the input plugins UI
    _activeInputPlugins.clear();
    foreach(auto inputPlugin, PluginManager::getInstance()->getInputPlugins()) {
        if (KeyboardMouseDevice::NAME == inputPlugin->getName()) {
            _keyboardMouseDevice = std::dynamic_pointer_cast<KeyboardMouseDevice>(inputPlugin);
        }
        if (TouchscreenDevice::NAME == inputPlugin->getName()) {
            _touchscreenDevice = std::dynamic_pointer_cast<TouchscreenDevice>(inputPlugin);
        }
        if (TouchscreenVirtualPadDevice::NAME == inputPlugin->getName()) {
            _touchscreenVirtualPadDevice = std::dynamic_pointer_cast<TouchscreenVirtualPadDevice>(inputPlugin);
#if defined(Q_OS_ANDROID)
            auto& virtualPadManager = VirtualPad::Manager::instance();
            connect(&virtualPadManager, &VirtualPad::Manager::hapticFeedbackRequested,
                    this, [](int duration) {
                        AndroidHelper::instance().performHapticFeedback(duration);
                    });
#endif
        }
    }

    auto compositorHelper = DependencyManager::get<CompositorHelper>();
    connect(compositorHelper.data(), &CompositorHelper::allowMouseCaptureChanged, this, [=] {
        if (isHMDMode()) {
            showCursor(compositorHelper->getAllowMouseCapture() ?
                       Cursor::Manager::lookupIcon(_preferredCursor.get()) :
                       Cursor::Icon::SYSTEM);
        }
    });

    // Pre-create a couple of Web3D overlays to speed up tablet UI
    auto offscreenSurfaceCache = DependencyManager::get<OffscreenQmlSurfaceCache>();
    offscreenSurfaceCache->reserve(TabletScriptingInterface::QML, 1);
    offscreenSurfaceCache->reserve(Web3DOverlay::QML, 2);

    flushMenuUpdates();

    // Now that the menu is instantiated, ensure the display plugin menu is properly updated
    {
        auto displayPlugins = PluginManager::getInstance()->getDisplayPlugins();
        // first sort the plugins into groupings: standard, advanced, developer
        std::stable_sort(displayPlugins.begin(), displayPlugins.end(),
            [](const DisplayPluginPointer& a, const DisplayPluginPointer& b)->bool { return a->getGrouping() < b->getGrouping(); });

        int dpIndex = 1;
        // concatenate the groupings into a single list in the order: standard, advanced, developer
        for(const auto& displayPlugin : displayPlugins) {
            addDisplayPluginToMenu(displayPlugin, dpIndex, _displayPlugin == displayPlugin);
            dpIndex++;
        }

        // after all plugins have been added to the menu, add a separator to the menu
        auto parent = getPrimaryMenu()->getMenu(MenuOption::OutputMenu);
        parent->addSeparator();
    }

    // The display plugins are created before the menu now, so we need to do this here to hide the menu bar
    // now that it exists
    if (_window && _window->isFullScreen()) {
        setFullscreen(nullptr, true);
    }
}


void Application::onDesktopRootContextCreated(QQmlContext* surfaceContext) {
    auto engine = surfaceContext->engine();
    // in Qt 5.10.0 there is already an "Audio" object in the QML context
    // though I failed to find it (from QtMultimedia??). So..  let it be "AudioScriptingInterface"
    surfaceContext->setContextProperty("AudioScriptingInterface", DependencyManager::get<AudioScriptingInterface>().data());

    surfaceContext->setContextProperty("AudioStats", DependencyManager::get<AudioClient>()->getStats().data());
    surfaceContext->setContextProperty("AudioScope", DependencyManager::get<AudioScope>().data());

    surfaceContext->setContextProperty("Controller", DependencyManager::get<controller::ScriptingInterface>().data());
    surfaceContext->setContextProperty("Entities", DependencyManager::get<EntityScriptingInterface>().data());
    _fileDownload = new FileScriptingInterface(engine);
    surfaceContext->setContextProperty("File", _fileDownload);
    connect(_fileDownload, &FileScriptingInterface::unzipResult, this, &Application::handleUnzip);
    surfaceContext->setContextProperty("MyAvatar", getMyAvatar().get());
    surfaceContext->setContextProperty("Messages", DependencyManager::get<MessagesClient>().data());
    surfaceContext->setContextProperty("Recording", DependencyManager::get<RecordingScriptingInterface>().data());
    surfaceContext->setContextProperty("Preferences", DependencyManager::get<Preferences>().data());
    surfaceContext->setContextProperty("AddressManager", DependencyManager::get<AddressManager>().data());
    surfaceContext->setContextProperty("FrameTimings", &_frameTimingsScriptingInterface);
    surfaceContext->setContextProperty("Rates", new RatesScriptingInterface(this));

    surfaceContext->setContextProperty("TREE_SCALE", TREE_SCALE);
    // FIXME Quat and Vec3 won't work with QJSEngine used by QML
    surfaceContext->setContextProperty("Quat", new Quat());
    surfaceContext->setContextProperty("Vec3", new Vec3());
    surfaceContext->setContextProperty("Uuid", new ScriptUUID());
    surfaceContext->setContextProperty("Assets", DependencyManager::get<AssetMappingsScriptingInterface>().data());

    surfaceContext->setContextProperty("AvatarList", DependencyManager::get<AvatarManager>().data());
    surfaceContext->setContextProperty("Users", DependencyManager::get<UsersScriptingInterface>().data());

    surfaceContext->setContextProperty("UserActivityLogger", DependencyManager::get<UserActivityLoggerScriptingInterface>().data());

    surfaceContext->setContextProperty("Camera", &_myCamera);

#if defined(Q_OS_MAC) || defined(Q_OS_WIN)
    surfaceContext->setContextProperty("SpeechRecognizer", DependencyManager::get<SpeechRecognizer>().data());
#endif

    surfaceContext->setContextProperty("Overlays", &_overlays);
    surfaceContext->setContextProperty("Window", DependencyManager::get<WindowScriptingInterface>().data());
    surfaceContext->setContextProperty("MenuInterface", MenuScriptingInterface::getInstance());
    surfaceContext->setContextProperty("Settings", SettingsScriptingInterface::getInstance());
    surfaceContext->setContextProperty("ScriptDiscoveryService", DependencyManager::get<ScriptEngines>().data());
    surfaceContext->setContextProperty("AvatarBookmarks", DependencyManager::get<AvatarBookmarks>().data());
    surfaceContext->setContextProperty("LocationBookmarks", DependencyManager::get<LocationBookmarks>().data());

    // Caches
    surfaceContext->setContextProperty("AnimationCache", DependencyManager::get<AnimationCache>().data());
    surfaceContext->setContextProperty("TextureCache", DependencyManager::get<TextureCache>().data());
    surfaceContext->setContextProperty("ModelCache", DependencyManager::get<ModelCache>().data());
    surfaceContext->setContextProperty("SoundCache", DependencyManager::get<SoundCache>().data());
    surfaceContext->setContextProperty("InputConfiguration", DependencyManager::get<InputConfiguration>().data());

    surfaceContext->setContextProperty("Account", AccountServicesScriptingInterface::getInstance()); // DEPRECATED - TO BE REMOVED
    surfaceContext->setContextProperty("GlobalServices", AccountServicesScriptingInterface::getInstance()); // DEPRECATED - TO BE REMOVED
    surfaceContext->setContextProperty("AccountServices", AccountServicesScriptingInterface::getInstance());

    surfaceContext->setContextProperty("DialogsManager", _dialogsManagerScriptingInterface);
    surfaceContext->setContextProperty("FaceTracker", DependencyManager::get<DdeFaceTracker>().data());
    surfaceContext->setContextProperty("AvatarManager", DependencyManager::get<AvatarManager>().data());
    surfaceContext->setContextProperty("UndoStack", &_undoStackScriptingInterface);
    surfaceContext->setContextProperty("LODManager", DependencyManager::get<LODManager>().data());
    surfaceContext->setContextProperty("HMD", DependencyManager::get<HMDScriptingInterface>().data());
    surfaceContext->setContextProperty("Scene", DependencyManager::get<SceneScriptingInterface>().data());
    surfaceContext->setContextProperty("Render", _renderEngine->getConfiguration().get());
    surfaceContext->setContextProperty("Reticle", getApplicationCompositor().getReticleInterface());
    surfaceContext->setContextProperty("Snapshot", DependencyManager::get<Snapshot>().data());

    surfaceContext->setContextProperty("ApplicationCompositor", &getApplicationCompositor());

    surfaceContext->setContextProperty("AvatarInputs", AvatarInputs::getInstance());
    surfaceContext->setContextProperty("Selection", DependencyManager::get<SelectionScriptingInterface>().data());
    surfaceContext->setContextProperty("ContextOverlay", DependencyManager::get<ContextOverlayInterface>().data());
    surfaceContext->setContextProperty("Wallet", DependencyManager::get<WalletScriptingInterface>().data());
    surfaceContext->setContextProperty("HiFiAbout", AboutUtil::getInstance());

    if (auto steamClient = PluginManager::getInstance()->getSteamClientPlugin()) {
        surfaceContext->setContextProperty("Steam", new SteamScriptingInterface(engine, steamClient.get()));
    }

    _window->setMenuBar(new Menu());
}

void Application::onDesktopRootItemCreated(QQuickItem* rootItem) {
    Stats::show();
    auto surfaceContext = DependencyManager::get<OffscreenUi>()->getSurfaceContext();
    surfaceContext->setContextProperty("Stats", Stats::getInstance());

#if !defined(Q_OS_ANDROID)
    auto offscreenUi = DependencyManager::get<OffscreenUi>();
    auto qml = PathUtils::qmlUrl("AvatarInputsBar.qml");
    offscreenUi->show(qml, "AvatarInputsBar");
#endif
}

void Application::updateCamera(RenderArgs& renderArgs, float deltaTime) {
    PROFILE_RANGE(render, __FUNCTION__);
    PerformanceTimer perfTimer("updateCamera");

    glm::vec3 boomOffset;
    auto myAvatar = getMyAvatar();
    boomOffset = myAvatar->getModelScale() * myAvatar->getBoomLength() * -IDENTITY_FORWARD;

    // The render mode is default or mirror if the camera is in mirror mode, assigned further below
    renderArgs._renderMode = RenderArgs::DEFAULT_RENDER_MODE;

    // Always use the default eye position, not the actual head eye position.
    // Using the latter will cause the camera to wobble with idle animations,
    // or with changes from the face tracker
    if (_myCamera.getMode() == CAMERA_MODE_FIRST_PERSON) {
        _thirdPersonHMDCameraBoomValid= false;
        if (isHMDMode()) {
            mat4 camMat = myAvatar->getSensorToWorldMatrix() * myAvatar->getHMDSensorMatrix();
            _myCamera.setPosition(extractTranslation(camMat));
            _myCamera.setOrientation(glmExtractRotation(camMat));
        }
        else {
            _myCamera.setPosition(myAvatar->getDefaultEyePosition());
            _myCamera.setOrientation(myAvatar->getMyHead()->getHeadOrientation());
        }
    }
    else if (_myCamera.getMode() == CAMERA_MODE_THIRD_PERSON) {
        if (isHMDMode()) {

            if (!_thirdPersonHMDCameraBoomValid) {
                const glm::vec3 CAMERA_OFFSET = glm::vec3(0.0f, 0.0f, 0.7f);
                _thirdPersonHMDCameraBoom = cancelOutRollAndPitch(myAvatar->getHMDSensorOrientation()) * CAMERA_OFFSET;
                _thirdPersonHMDCameraBoomValid = true;
            }

            glm::mat4 thirdPersonCameraSensorToWorldMatrix = myAvatar->getSensorToWorldMatrix();

            const glm::vec3 cameraPos = myAvatar->getHMDSensorPosition() + _thirdPersonHMDCameraBoom * myAvatar->getBoomLength();
            glm::mat4 sensorCameraMat = createMatFromQuatAndPos(myAvatar->getHMDSensorOrientation(), cameraPos);
            glm::mat4 worldCameraMat = thirdPersonCameraSensorToWorldMatrix * sensorCameraMat;

            _myCamera.setOrientation(glm::normalize(glmExtractRotation(worldCameraMat)));
            _myCamera.setPosition(extractTranslation(worldCameraMat));
        }
        else {
            _thirdPersonHMDCameraBoomValid = false;

            _myCamera.setOrientation(myAvatar->getHead()->getOrientation());
            if (isOptionChecked(MenuOption::CenterPlayerInView)) {
                _myCamera.setPosition(myAvatar->getDefaultEyePosition()
                    + _myCamera.getOrientation() * boomOffset);
            }
            else {
                _myCamera.setPosition(myAvatar->getDefaultEyePosition()
                    + myAvatar->getWorldOrientation() * boomOffset);
            }
        }
    }
    else if (_myCamera.getMode() == CAMERA_MODE_MIRROR) {
        _thirdPersonHMDCameraBoomValid= false;

        if (isHMDMode()) {
            auto mirrorBodyOrientation = myAvatar->getWorldOrientation() * glm::quat(glm::vec3(0.0f, PI + _mirrorYawOffset, 0.0f));

            glm::quat hmdRotation = extractRotation(myAvatar->getHMDSensorMatrix());
            // Mirror HMD yaw and roll
            glm::vec3 mirrorHmdEulers = glm::eulerAngles(hmdRotation);
            mirrorHmdEulers.y = -mirrorHmdEulers.y;
            mirrorHmdEulers.z = -mirrorHmdEulers.z;
            glm::quat mirrorHmdRotation = glm::quat(mirrorHmdEulers);

            glm::quat worldMirrorRotation = mirrorBodyOrientation * mirrorHmdRotation;

            _myCamera.setOrientation(worldMirrorRotation);

            glm::vec3 hmdOffset = extractTranslation(myAvatar->getHMDSensorMatrix());
            // Mirror HMD lateral offsets
            hmdOffset.x = -hmdOffset.x;

            _myCamera.setPosition(myAvatar->getDefaultEyePosition()
                + glm::vec3(0, _raiseMirror * myAvatar->getModelScale(), 0)
                + mirrorBodyOrientation * glm::vec3(0.0f, 0.0f, 1.0f) * MIRROR_FULLSCREEN_DISTANCE * _scaleMirror
                + mirrorBodyOrientation * hmdOffset);
        }
        else {
            auto userInputMapper = DependencyManager::get<UserInputMapper>();
            const float YAW_SPEED = TWO_PI / 5.0f;
            float deltaYaw = userInputMapper->getActionState(controller::Action::YAW) * YAW_SPEED * deltaTime;
            _mirrorYawOffset += deltaYaw;
            _myCamera.setOrientation(myAvatar->getWorldOrientation() * glm::quat(glm::vec3(0.0f, PI + _mirrorYawOffset, 0.0f)));
            _myCamera.setPosition(myAvatar->getDefaultEyePosition()
                + glm::vec3(0, _raiseMirror * myAvatar->getModelScale(), 0)
                + (myAvatar->getWorldOrientation() * glm::quat(glm::vec3(0.0f, _mirrorYawOffset, 0.0f))) *
                glm::vec3(0.0f, 0.0f, -1.0f) * myAvatar->getBoomLength() * _scaleMirror);
        }
        renderArgs._renderMode = RenderArgs::MIRROR_RENDER_MODE;
    }
    else if (_myCamera.getMode() == CAMERA_MODE_ENTITY) {
        _thirdPersonHMDCameraBoomValid= false;
        EntityItemPointer cameraEntity = _myCamera.getCameraEntityPointer();
        if (cameraEntity != nullptr) {
            if (isHMDMode()) {
                glm::quat hmdRotation = extractRotation(myAvatar->getHMDSensorMatrix());
                _myCamera.setOrientation(cameraEntity->getWorldOrientation() * hmdRotation);
                glm::vec3 hmdOffset = extractTranslation(myAvatar->getHMDSensorMatrix());
                _myCamera.setPosition(cameraEntity->getWorldPosition() + (hmdRotation * hmdOffset));
            }
            else {
                _myCamera.setOrientation(cameraEntity->getWorldOrientation());
                _myCamera.setPosition(cameraEntity->getWorldPosition());
            }
        }
    }
    // Update camera position
    if (!isHMDMode()) {
        _myCamera.update();
    }

    renderArgs._cameraMode = (int8_t)_myCamera.getMode();
}

void Application::runTests() {
    runTimingTests();
    runUnitTests();
}

void Application::faceTrackerMuteToggled() {

    QAction* muteAction = Menu::getInstance()->getActionForOption(MenuOption::MuteFaceTracking);
    Q_CHECK_PTR(muteAction);
    bool isMuted = getSelectedFaceTracker()->isMuted();
    muteAction->setChecked(isMuted);
    getSelectedFaceTracker()->setEnabled(!isMuted);
    Menu::getInstance()->getActionForOption(MenuOption::CalibrateCamera)->setEnabled(!isMuted);
}

void Application::setFieldOfView(float fov) {
    if (fov != _fieldOfView.get()) {
        _fieldOfView.set(fov);
        resizeGL();
    }
}

void Application::setHMDTabletScale(float hmdTabletScale) {
    _hmdTabletScale.set(hmdTabletScale);
}

void Application::setDesktopTabletScale(float desktopTabletScale) {
    _desktopTabletScale.set(desktopTabletScale);
}

void Application::setDesktopTabletBecomesToolbarSetting(bool value) {
    _desktopTabletBecomesToolbarSetting.set(value);
    updateSystemTabletMode();
}

void Application::setHmdTabletBecomesToolbarSetting(bool value) {
    _hmdTabletBecomesToolbarSetting.set(value);
    updateSystemTabletMode();
}

void Application::setPreferStylusOverLaser(bool value) {
    _preferStylusOverLaserSetting.set(value);
}

void Application::setPreferAvatarFingerOverStylus(bool value) {
    _preferAvatarFingerOverStylusSetting.set(value);
}

void Application::setPreferredCursor(const QString& cursorName) {
    qCDebug(interfaceapp) << "setPreferredCursor" << cursorName;
    _preferredCursor.set(cursorName.isEmpty() ? DEFAULT_CURSOR_NAME : cursorName);
    showCursor(Cursor::Manager::lookupIcon(_preferredCursor.get()));
}

void Application::setSettingConstrainToolbarPosition(bool setting) {
    _constrainToolbarPosition.set(setting);
    DependencyManager::get<OffscreenUi>()->setConstrainToolbarToCenterX(setting);
}

void Application::showHelp() {
    static const QString HAND_CONTROLLER_NAME_VIVE = "vive";
    static const QString HAND_CONTROLLER_NAME_OCULUS_TOUCH = "oculus";

    static const QString TAB_KEYBOARD_MOUSE = "kbm";
    static const QString TAB_GAMEPAD = "gamepad";
    static const QString TAB_HAND_CONTROLLERS = "handControllers";

    QString handControllerName = HAND_CONTROLLER_NAME_VIVE;
    QString defaultTab = TAB_KEYBOARD_MOUSE;

    if (PluginUtils::isViveControllerAvailable()) {
        defaultTab = TAB_HAND_CONTROLLERS;
        handControllerName = HAND_CONTROLLER_NAME_VIVE;
    } else if (PluginUtils::isOculusTouchControllerAvailable()) {
        defaultTab = TAB_HAND_CONTROLLERS;
        handControllerName = HAND_CONTROLLER_NAME_OCULUS_TOUCH;
    } else if (PluginUtils::isXboxControllerAvailable()) {
        defaultTab = TAB_GAMEPAD;
    }

    QUrlQuery queryString;
    queryString.addQueryItem("handControllerName", handControllerName);
    queryString.addQueryItem("defaultTab", defaultTab);
    auto tabletScriptingInterface = DependencyManager::get<TabletScriptingInterface>();
    TabletProxy* tablet = dynamic_cast<TabletProxy*>(tabletScriptingInterface->getTablet(SYSTEM_TABLET));
    tablet->gotoWebScreen(PathUtils::resourcesUrl() + INFO_HELP_PATH + "?" + queryString.toString());
    DependencyManager::get<HMDScriptingInterface>()->openTablet();
    //InfoView::show(INFO_HELP_PATH, false, queryString.toString());
}

void Application::resizeEvent(QResizeEvent* event) {
    resizeGL();
}

void Application::resizeGL() {
    PROFILE_RANGE(render, __FUNCTION__);
    if (nullptr == _displayPlugin) {
        return;
    }

    auto displayPlugin = getActiveDisplayPlugin();
    // Set the desired FBO texture size. If it hasn't changed, this does nothing.
    // Otherwise, it must rebuild the FBOs
    uvec2 framebufferSize = displayPlugin->getRecommendedRenderSize();
    float renderResolutionScale = getRenderResolutionScale();
    uvec2 renderSize = uvec2(vec2(framebufferSize) * renderResolutionScale);
    if (_renderResolution != renderSize) {
        _renderResolution = renderSize;
        DependencyManager::get<FramebufferCache>()->setFrameBufferSize(fromGlm(renderSize));
    }

    // FIXME the aspect ratio for stereo displays is incorrect based on this.
    float aspectRatio = displayPlugin->getRecommendedAspectRatio();
    _myCamera.setProjection(glm::perspective(glm::radians(_fieldOfView.get()), aspectRatio,
                                             DEFAULT_NEAR_CLIP, DEFAULT_FAR_CLIP));
    // Possible change in aspect ratio
    {
        QMutexLocker viewLocker(&_viewMutex);
        _myCamera.loadViewFrustum(_viewFrustum);
    }

    DependencyManager::get<OffscreenUi>()->resize(fromGlm(displayPlugin->getRecommendedUiSize()));
    displayPlugin->setRenderResolutionScale(renderResolutionScale);
}

void Application::handleSandboxStatus(QNetworkReply* reply) {
    PROFILE_RANGE(render, __FUNCTION__);

    bool sandboxIsRunning = SandboxUtils::readStatus(reply->readAll());

    enum HandControllerType {
        Vive,
        Oculus
    };
    static const std::map<HandControllerType, int> MIN_CONTENT_VERSION = {
        { Vive, 1 },
        { Oculus, 27 }
    };

    // Get sandbox content set version
    auto acDirPath = PathUtils::getAppDataPath() + "../../" + BuildInfo::MODIFIED_ORGANIZATION + "/assignment-client/";
    auto contentVersionPath = acDirPath + "content-version.txt";
    qCDebug(interfaceapp) << "Checking " << contentVersionPath << " for content version";
    int contentVersion = 0;
    QFile contentVersionFile(contentVersionPath);
    if (contentVersionFile.open(QIODevice::ReadOnly | QIODevice::Text)) {
        QString line = contentVersionFile.readAll();
        contentVersion = line.toInt(); // returns 0 if conversion fails
    }

    // Get controller availability
    bool hasHandControllers = false;
    if (PluginUtils::isViveControllerAvailable() || PluginUtils::isOculusTouchControllerAvailable()) {
        hasHandControllers = true;
    }

    // Check HMD use (may be technically available without being in use)
    bool hasHMD = PluginUtils::isHMDAvailable();
    bool isUsingHMD = _displayPlugin->isHmd();
    bool isUsingHMDAndHandControllers = hasHMD && hasHandControllers && isUsingHMD;

    Setting::Handle<bool> firstRun{ Settings::firstRun, true };

    qCDebug(interfaceapp) << "HMD:" << hasHMD << ", Hand Controllers: " << hasHandControllers << ", Using HMD: " << isUsingHMDAndHandControllers;

    // when --url in command line, teleport to location
    const QString HIFI_URL_COMMAND_LINE_KEY = "--url";
    int urlIndex = arguments().indexOf(HIFI_URL_COMMAND_LINE_KEY);
    QString addressLookupString;
    if (urlIndex != -1) {
        addressLookupString = arguments().value(urlIndex + 1);
    }

    static const QString SENT_TO_PREVIOUS_LOCATION = "previous_location";
    static const QString SENT_TO_ENTRY = "entry";

    QString sentTo;

    // If this is a first run we short-circuit the address passed in
    if (firstRun.get()) {
#if !defined(Q_OS_ANDROID)
        DependencyManager::get<AddressManager>()->goToEntry();
        sentTo = SENT_TO_ENTRY;
#endif
        firstRun.set(false);

    } else {
#if !defined(Q_OS_ANDROID)
        qCDebug(interfaceapp) << "Not first run... going to" << qPrintable(addressLookupString.isEmpty() ? QString("previous location") : addressLookupString);
        DependencyManager::get<AddressManager>()->loadSettings(addressLookupString);
        sentTo = SENT_TO_PREVIOUS_LOCATION;
#endif
    }

    UserActivityLogger::getInstance().logAction("startup_sent_to", {
        { "sent_to", sentTo },
        { "sandbox_is_running", sandboxIsRunning },
        { "has_hmd", hasHMD },
        { "has_hand_controllers", hasHandControllers },
        { "is_using_hmd", isUsingHMD },
        { "is_using_hmd_and_hand_controllers", isUsingHMDAndHandControllers },
        { "content_version", contentVersion }
    });

    _connectionMonitor.init();
}

bool Application::importJSONFromURL(const QString& urlString) {
    // we only load files that terminate in just .json (not .svo.json and not .ava.json)
    QUrl jsonURL { urlString };

    emit svoImportRequested(urlString);
    return true;
}

bool Application::importSVOFromURL(const QString& urlString) {
    emit svoImportRequested(urlString);
    return true;
}

bool Application::importFromZIP(const QString& filePath) {
    qDebug() << "A zip file has been dropped in: " << filePath;
    QUrl empty;
    // handle Blocks download from Marketplace
    if (filePath.contains("poly.google.com/downloads")) {
        addAssetToWorldFromURL(filePath);
    } else {
        qApp->getFileDownloadInterface()->runUnzip(filePath, empty, true, true, false);
    }
    return true;
}

bool Application::isServerlessMode() const {
    auto tree = getEntities()->getTree();
    if (tree) {
        return tree->isServerlessMode();
    }
    return false;
}

void Application::setIsServerlessMode(bool serverlessDomain) {
    auto tree = getEntities()->getTree();
    if (tree) {
        tree->setIsServerlessMode(serverlessDomain);
    }
}

void Application::loadServerlessDomain(QUrl domainURL) {
    if (QThread::currentThread() != thread()) {
        QMetaObject::invokeMethod(this, "loadServerlessDomain", Q_ARG(QUrl, domainURL));
        return;
    }

    if (domainURL.isEmpty()) {
        return;
    }

    QUuid serverlessSessionID = QUuid::createUuid();
    getMyAvatar()->setSessionUUID(serverlessSessionID);
    auto nodeList = DependencyManager::get<NodeList>();
    nodeList->setSessionUUID(serverlessSessionID);

    // there is no domain-server to tell us our permissions, so enable all
    NodePermissions permissions;
    permissions.setAll(true);
    nodeList->setPermissions(permissions);

    // we can't import directly into the main tree because we would need to lock it, and
    // Octree::readFromURL calls loop.exec which can run code which will also attempt to lock the tree.
    EntityTreePointer tmpTree(new EntityTree());
    tmpTree->setIsServerlessMode(true);
    tmpTree->createRootElement();
    auto myAvatar = getMyAvatar();
    tmpTree->setMyAvatar(myAvatar);
    bool success = tmpTree->readFromURL(domainURL.toString());
    if (success) {
        tmpTree->reaverageOctreeElements();
        tmpTree->sendEntities(&_entityEditSender, getEntities()->getTree(), 0, 0, 0);
    }

    std::map<QString, QString> namedPaths = tmpTree->getNamedPaths();
    nodeList->getDomainHandler().connectedToServerless(namedPaths);


    _fullSceneReceivedCounter++;
}

bool Application::importImage(const QString& urlString) {
    qCDebug(interfaceapp) << "An image file has been dropped in";
    QString filepath(urlString);
    filepath.remove("file:///");
    addAssetToWorld(filepath, "", false, false);
    return true;
}

// thread-safe
void Application::onPresent(quint32 frameCount) {
    bool expected = false;
    if (_pendingIdleEvent.compare_exchange_strong(expected, true)) {
        postEvent(this, new QEvent((QEvent::Type)ApplicationEvent::Idle), Qt::HighEventPriority);
    }
    expected = false;
    if (_renderEventHandler && !isAboutToQuit() && _pendingRenderEvent.compare_exchange_strong(expected, true)) {
        postEvent(_renderEventHandler, new QEvent((QEvent::Type)ApplicationEvent::Render));
    }
}

static inline bool isKeyEvent(QEvent::Type type) {
    return type == QEvent::KeyPress || type == QEvent::KeyRelease;
}

bool Application::handleKeyEventForFocusedEntityOrOverlay(QEvent* event) {
    if (!_keyboardFocusedEntity.get().isInvalidID()) {
        switch (event->type()) {
            case QEvent::KeyPress:
            case QEvent::KeyRelease:
                {
                    auto eventHandler = getEntities()->getEventHandler(_keyboardFocusedEntity.get());
                    if (eventHandler) {
                        event->setAccepted(false);
                        QCoreApplication::sendEvent(eventHandler, event);
                        if (event->isAccepted()) {
                            _lastAcceptedKeyPress = usecTimestampNow();
                            return true;
                        }
                    }
                    break;
                }
            default:
                break;
        }
    }

    if (_keyboardFocusedOverlay.get() != UNKNOWN_OVERLAY_ID) {
        switch (event->type()) {
            case QEvent::KeyPress:
            case QEvent::KeyRelease: {
                    // Only Web overlays can have focus.
                    auto overlay = std::dynamic_pointer_cast<Web3DOverlay>(getOverlays().getOverlay(_keyboardFocusedOverlay.get()));
                    if (overlay && overlay->getEventHandler()) {
                        event->setAccepted(false);
                        QCoreApplication::sendEvent(overlay->getEventHandler(), event);
                        if (event->isAccepted()) {
                            _lastAcceptedKeyPress = usecTimestampNow();
                            return true;
                        }
                    }
                }
                break;

            default:
                break;
        }
    }

    return false;
}

bool Application::handleFileOpenEvent(QFileOpenEvent* fileEvent) {
    QUrl url = fileEvent->url();
    if (!url.isEmpty()) {
        QString urlString = url.toString();
        if (canAcceptURL(urlString)) {
            return acceptURL(urlString);
        }
    }
    return false;
}

#ifdef DEBUG_EVENT_QUEUE
static int getEventQueueSize(QThread* thread) {
    auto threadData = QThreadData::get2(thread);
    QMutexLocker locker(&threadData->postEventList.mutex);
    return threadData->postEventList.size();
}

static void dumpEventQueue(QThread* thread) {
    auto threadData = QThreadData::get2(thread);
    QMutexLocker locker(&threadData->postEventList.mutex);
    qDebug() << "Event list, size =" << threadData->postEventList.size();
    for (auto& postEvent : threadData->postEventList) {
        QEvent::Type type = (postEvent.event ? postEvent.event->type() : QEvent::None);
        qDebug() << "    " << type;
    }
}
#endif // DEBUG_EVENT_QUEUE

bool Application::event(QEvent* event) {

    if (!Menu::getInstance()) {
        return false;
    }

    // Allow focused Entities and Overlays to handle keyboard input
    if (isKeyEvent(event->type()) && handleKeyEventForFocusedEntityOrOverlay(event)) {
        return true;
    }

    int type = event->type();
    switch (type) {
        case ApplicationEvent::Lambda:
            static_cast<LambdaEvent*>(event)->call();
            return true;

        // Explicit idle keeps the idle running at a lower interval, but without any rendering
        // see (windowMinimizedChanged)
        case ApplicationEvent::Idle:
            idle();

#ifdef DEBUG_EVENT_QUEUE
            {
                int count = getEventQueueSize(QThread::currentThread());
                if (count > 400) {
                    dumpEventQueue(QThread::currentThread());
                }
            }
#endif // DEBUG_EVENT_QUEUE

            _pendingIdleEvent.store(false);

            return true;

        case QEvent::MouseMove:
            mouseMoveEvent(static_cast<QMouseEvent*>(event));
            return true;
        case QEvent::MouseButtonPress:
            mousePressEvent(static_cast<QMouseEvent*>(event));
            return true;
        case QEvent::MouseButtonDblClick:
            mouseDoublePressEvent(static_cast<QMouseEvent*>(event));
            return true;
        case QEvent::MouseButtonRelease:
            mouseReleaseEvent(static_cast<QMouseEvent*>(event));
            return true;
        case QEvent::KeyPress:
            keyPressEvent(static_cast<QKeyEvent*>(event));
            return true;
        case QEvent::KeyRelease:
            keyReleaseEvent(static_cast<QKeyEvent*>(event));
            return true;
        case QEvent::FocusOut:
            focusOutEvent(static_cast<QFocusEvent*>(event));
            return true;
        case QEvent::TouchBegin:
            touchBeginEvent(static_cast<QTouchEvent*>(event));
            event->accept();
            return true;
        case QEvent::TouchEnd:
            touchEndEvent(static_cast<QTouchEvent*>(event));
            return true;
        case QEvent::TouchUpdate:
            touchUpdateEvent(static_cast<QTouchEvent*>(event));
            return true;
        case QEvent::Gesture:
            touchGestureEvent((QGestureEvent*)event);
            return true;
        case QEvent::Wheel:
            wheelEvent(static_cast<QWheelEvent*>(event));
            return true;
        case QEvent::Drop:
            dropEvent(static_cast<QDropEvent*>(event));
            return true;

        case QEvent::FileOpen:
            if (handleFileOpenEvent(static_cast<QFileOpenEvent*>(event))) {
                return true;
            }
            break;

        default:
            break;
    }

    return QApplication::event(event);
}

bool Application::eventFilter(QObject* object, QEvent* event) {

    if (event->type() == QEvent::Leave) {
        getApplicationCompositor().handleLeaveEvent();
    }

    if (event->type() == QEvent::ShortcutOverride) {
        if (DependencyManager::get<OffscreenUi>()->shouldSwallowShortcut(event)) {
            event->accept();
            return true;
        }

        // Filter out captured keys before they're used for shortcut actions.
        if (_controllerScriptingInterface->isKeyCaptured(static_cast<QKeyEvent*>(event))) {
            event->accept();
            return true;
        }
    }

    return false;
}

static bool _altPressed{ false };

void Application::keyPressEvent(QKeyEvent* event) {
    _altPressed = event->key() == Qt::Key_Alt;
    _keysPressed.insert(event->key());

    _controllerScriptingInterface->emitKeyPressEvent(event); // send events to any registered scripts
    // if one of our scripts have asked to capture this event, then stop processing it
    if (_controllerScriptingInterface->isKeyCaptured(event)) {
        return;
    }

    if (hasFocus()) {
        if (_keyboardMouseDevice->isActive()) {
            _keyboardMouseDevice->keyPressEvent(event);
        }

        bool isShifted = event->modifiers().testFlag(Qt::ShiftModifier);
        bool isMeta = event->modifiers().testFlag(Qt::ControlModifier);
        bool isOption = event->modifiers().testFlag(Qt::AltModifier);
        switch (event->key()) {
            case Qt::Key_Enter:
            case Qt::Key_Return:
                if (isOption) {
                    if (_window->isFullScreen()) {
                        unsetFullscreen();
                    } else {
                        setFullscreen(nullptr);
                    }
                }
                break;

            case Qt::Key_1: {
                Menu* menu = Menu::getInstance();
                menu->triggerOption(MenuOption::FirstPerson);
                break;
            }
            case Qt::Key_2: {
                Menu* menu = Menu::getInstance();
                menu->triggerOption(MenuOption::FullscreenMirror);
                break;
            }
            case Qt::Key_3: {
                Menu* menu = Menu::getInstance();
                menu->triggerOption(MenuOption::ThirdPerson);
                break;
            }
            case Qt::Key_4:
            case Qt::Key_5:
            case Qt::Key_6:
            case Qt::Key_7:
                if (isMeta || isOption) {
                    unsigned int index = static_cast<unsigned int>(event->key() - Qt::Key_1);
                    auto displayPlugins = PluginManager::getInstance()->getDisplayPlugins();
                    if (index < displayPlugins.size()) {
                        auto targetPlugin = displayPlugins.at(index);
                        QString targetName = targetPlugin->getName();
                        auto menu = Menu::getInstance();
                        QAction* action = menu->getActionForOption(targetName);
                        if (action && !action->isChecked()) {
                            action->trigger();
                        }
                    }
                }
                break;

            case Qt::Key_X:
                if (isShifted && isMeta) {
                    auto offscreenUi = DependencyManager::get<OffscreenUi>();
                    offscreenUi->togglePinned();
                    //offscreenUi->getSurfaceContext()->engine()->clearComponentCache();
                    //OffscreenUi::information("Debugging", "Component cache cleared");
                    // placeholder for dialogs being converted to QML.
                }
                break;

            case Qt::Key_Y:
                if (isShifted && isMeta) {
                    getActiveDisplayPlugin()->cycleDebugOutput();
                }
                break;

            case Qt::Key_B:
                if (isMeta) {
                    auto offscreenUi = DependencyManager::get<OffscreenUi>();
                    offscreenUi->load("Browser.qml");
                } else if (isOption) {
                    controller::InputRecorder* inputRecorder = controller::InputRecorder::getInstance();
                    inputRecorder->stopPlayback();
                }
                break;

            case Qt::Key_L:
                if (isShifted && isMeta) {
                    Menu::getInstance()->triggerOption(MenuOption::Log);
                } else if (isMeta) {
                    auto dialogsManager = DependencyManager::get<DialogsManager>();
                    dialogsManager->toggleAddressBar();
                } else if (isShifted) {
                    Menu::getInstance()->triggerOption(MenuOption::LodTools);
                }
                break;

            case Qt::Key_R:
                if (isMeta && !event->isAutoRepeat()) {
                    DependencyManager::get<ScriptEngines>()->reloadAllScripts();
                    DependencyManager::get<OffscreenUi>()->clearCache();
                }
                break;

            case Qt::Key_Asterisk:
                Menu::getInstance()->triggerOption(MenuOption::DefaultSkybox);
                break;

            case Qt::Key_M:
                if (isMeta) {
                    auto audioClient = DependencyManager::get<AudioClient>();
                    audioClient->setMuted(!audioClient->isMuted());
                }
                break;

            case Qt::Key_N:
                if (!isOption && !isShifted && isMeta) {
                    DependencyManager::get<NodeList>()->toggleIgnoreRadius();
                }
                break;

            case Qt::Key_S:
                if (isShifted && isMeta && !isOption) {
                    Menu::getInstance()->triggerOption(MenuOption::SuppressShortTimings);
                }
                break;

            case Qt::Key_P: {
                AudioInjectorOptions options;
                options.localOnly = true;
                options.stereo = true;
                Setting::Handle<bool> notificationSounds{ MenuOption::NotificationSounds, true};
                Setting::Handle<bool> notificationSoundSnapshot{ MenuOption::NotificationSoundsSnapshot, true};
                if (notificationSounds.get() && notificationSoundSnapshot.get()) {
                    if (_snapshotSoundInjector) {
                        _snapshotSoundInjector->setOptions(options);
                        _snapshotSoundInjector->restart();
                    } else {
                        QByteArray samples = _snapshotSound->getByteArray();
                        _snapshotSoundInjector = AudioInjector::playSound(samples, options);
                    }
                }
                takeSnapshot(true);
                break;
            }

            case Qt::Key_Apostrophe: {
                if (isMeta) {
                    auto cursor = Cursor::Manager::instance().getCursor();
                    auto curIcon = cursor->getIcon();
                    if (curIcon == Cursor::Icon::DEFAULT) {
                        showCursor(Cursor::Icon::RETICLE);
                    } else if (curIcon == Cursor::Icon::RETICLE) {
                        showCursor(Cursor::Icon::SYSTEM);
                    } else if (curIcon == Cursor::Icon::SYSTEM) {
                        showCursor(Cursor::Icon::LINK);
                    } else {
                        showCursor(Cursor::Icon::DEFAULT);
                    }
                } else if (!event->isAutoRepeat()){
                    resetSensors(true);
                }
                break;
            }

            case Qt::Key_Backslash:
                Menu::getInstance()->triggerOption(MenuOption::Chat);
                break;

            case Qt::Key_Slash:
                Menu::getInstance()->triggerOption(MenuOption::Stats);
                break;

            case Qt::Key_Plus: {
                if (isMeta && event->modifiers().testFlag(Qt::KeypadModifier)) {
                    auto& cursorManager = Cursor::Manager::instance();
                    cursorManager.setScale(cursorManager.getScale() * 1.1f);
                } else {
                    getMyAvatar()->increaseSize();
                }
                break;
            }

            case Qt::Key_Minus: {
                if (isMeta && event->modifiers().testFlag(Qt::KeypadModifier)) {
                    auto& cursorManager = Cursor::Manager::instance();
                    cursorManager.setScale(cursorManager.getScale() / 1.1f);
                } else {
                    getMyAvatar()->decreaseSize();
                }
                break;
            }

            case Qt::Key_Equal:
                getMyAvatar()->resetSize();
                break;
            case Qt::Key_Escape: {
                getActiveDisplayPlugin()->abandonCalibration();
                break;
            }

            default:
                event->ignore();
                break;
        }
    }
}

void Application::keyReleaseEvent(QKeyEvent* event) {
    _keysPressed.remove(event->key());

#if defined(Q_OS_ANDROID)
    if (event->key() == Qt::Key_Back) {
        event->accept();
        AndroidHelper::instance().requestActivity("Home", false);
    }
#endif
    _controllerScriptingInterface->emitKeyReleaseEvent(event); // send events to any registered scripts

    // if one of our scripts have asked to capture this event, then stop processing it
    if (_controllerScriptingInterface->isKeyCaptured(event)) {
        return;
    }

    if (_keyboardMouseDevice->isActive()) {
        _keyboardMouseDevice->keyReleaseEvent(event);
    }
}

void Application::focusOutEvent(QFocusEvent* event) {
    auto inputPlugins = PluginManager::getInstance()->getInputPlugins();
    foreach(auto inputPlugin, inputPlugins) {
        if (inputPlugin->isActive()) {
            inputPlugin->pluginFocusOutEvent();
        }
    }

// FIXME spacemouse code still needs cleanup
#if 0
    //SpacemouseDevice::getInstance().focusOutEvent();
    //SpacemouseManager::getInstance().getDevice()->focusOutEvent();
    SpacemouseManager::getInstance().ManagerFocusOutEvent();
#endif

    // synthesize events for keys currently pressed, since we may not get their release events
    foreach (int key, _keysPressed) {
        QKeyEvent keyEvent(QEvent::KeyRelease, key, Qt::NoModifier);
        keyReleaseEvent(&keyEvent);
    }
    _keysPressed.clear();
}

void Application::maybeToggleMenuVisible(QMouseEvent* event) const {
#ifndef Q_OS_MAC
    // If in full screen, and our main windows menu bar is hidden, and we're close to the top of the QMainWindow
    // then show the menubar.
    if (_window->isFullScreen()) {
        QMenuBar* menuBar = _window->menuBar();
        if (menuBar) {
            static const int MENU_TOGGLE_AREA = 10;
            if (!menuBar->isVisible()) {
                if (event->pos().y() <= MENU_TOGGLE_AREA) {
                    menuBar->setVisible(true);
                }
            }  else {
                if (event->pos().y() > MENU_TOGGLE_AREA) {
                    menuBar->setVisible(false);
                }
            }
        }
    }
#endif
}

void Application::mouseMoveEvent(QMouseEvent* event) {
    PROFILE_RANGE(app_input_mouse, __FUNCTION__);

    if (_aboutToQuit) {
        return;
    }

    maybeToggleMenuVisible(event);

    auto& compositor = getApplicationCompositor();
    // if this is a real mouse event, and we're in HMD mode, then we should use it to move the
    // compositor reticle
    // handleRealMouseMoveEvent() will return true, if we shouldn't process the event further
    if (!compositor.fakeEventActive() && compositor.handleRealMouseMoveEvent()) {
        return; // bail
    }

    auto offscreenUi = DependencyManager::get<OffscreenUi>();
    auto eventPosition = compositor.getMouseEventPosition(event);
    QPointF transformedPos = offscreenUi->mapToVirtualScreen(eventPosition);
    auto button = event->button();
    auto buttons = event->buttons();
    // Determine if the ReticleClick Action is 1 and if so, fake include the LeftMouseButton
    if (_reticleClickPressed) {
        if (button == Qt::NoButton) {
            button = Qt::LeftButton;
        }
        buttons |= Qt::LeftButton;
    }

    QMouseEvent mappedEvent(event->type(),
        transformedPos,
        event->screenPos(), button,
        buttons, event->modifiers());

    if (compositor.getReticleVisible() || !isHMDMode() || !compositor.getReticleOverDesktop() ||
        getOverlays().getOverlayAtPoint(glm::vec2(transformedPos.x(), transformedPos.y())) != UNKNOWN_OVERLAY_ID) {
        getOverlays().mouseMoveEvent(&mappedEvent);
        getEntities()->mouseMoveEvent(&mappedEvent);
    }

    _controllerScriptingInterface->emitMouseMoveEvent(&mappedEvent); // send events to any registered scripts

    // if one of our scripts have asked to capture this event, then stop processing it
    if (_controllerScriptingInterface->isMouseCaptured()) {
        return;
    }

    if (_keyboardMouseDevice->isActive()) {
        _keyboardMouseDevice->mouseMoveEvent(event);
    }
}

void Application::mousePressEvent(QMouseEvent* event) {
    // Inhibit the menu if the user is using alt-mouse dragging
    _altPressed = false;

    auto offscreenUi = DependencyManager::get<OffscreenUi>();
    // If we get a mouse press event it means it wasn't consumed by the offscreen UI,
    // hence, we should defocus all of the offscreen UI windows, in order to allow
    // keyboard shortcuts not to be swallowed by them.  In particular, WebEngineViews
    // will consume all keyboard events.
    offscreenUi->unfocusWindows();

    auto eventPosition = getApplicationCompositor().getMouseEventPosition(event);
    QPointF transformedPos = offscreenUi->mapToVirtualScreen(eventPosition);
    QMouseEvent mappedEvent(event->type(),
        transformedPos,
        event->screenPos(), event->button(),
        event->buttons(), event->modifiers());

    if (!_aboutToQuit) {
        getOverlays().mousePressEvent(&mappedEvent);
        if (!_controllerScriptingInterface->areEntityClicksCaptured()) {
            getEntities()->mousePressEvent(&mappedEvent);
        }
    }

    _controllerScriptingInterface->emitMousePressEvent(&mappedEvent); // send events to any registered scripts

    // if one of our scripts have asked to capture this event, then stop processing it
    if (_controllerScriptingInterface->isMouseCaptured()) {
        return;
    }

    if (hasFocus()) {
        if (_keyboardMouseDevice->isActive()) {
            _keyboardMouseDevice->mousePressEvent(event);
        }
    }
}

void Application::mouseDoublePressEvent(QMouseEvent* event) {
    auto offscreenUi = DependencyManager::get<OffscreenUi>();
    auto eventPosition = getApplicationCompositor().getMouseEventPosition(event);
    QPointF transformedPos = offscreenUi->mapToVirtualScreen(eventPosition);
    QMouseEvent mappedEvent(event->type(),
        transformedPos,
        event->screenPos(), event->button(),
        event->buttons(), event->modifiers());

    if (!_aboutToQuit) {
        getOverlays().mouseDoublePressEvent(&mappedEvent);
        if (!_controllerScriptingInterface->areEntityClicksCaptured()) {
            getEntities()->mouseDoublePressEvent(&mappedEvent);
        }
    }


    // if one of our scripts have asked to capture this event, then stop processing it
    if (_controllerScriptingInterface->isMouseCaptured()) {
        return;
    }

    _controllerScriptingInterface->emitMouseDoublePressEvent(event);
}

void Application::mouseReleaseEvent(QMouseEvent* event) {

    auto offscreenUi = DependencyManager::get<OffscreenUi>();
    auto eventPosition = getApplicationCompositor().getMouseEventPosition(event);
    QPointF transformedPos = offscreenUi->mapToVirtualScreen(eventPosition);
    QMouseEvent mappedEvent(event->type(),
        transformedPos,
        event->screenPos(), event->button(),
        event->buttons(), event->modifiers());

    if (!_aboutToQuit) {
        getOverlays().mouseReleaseEvent(&mappedEvent);
        getEntities()->mouseReleaseEvent(&mappedEvent);
    }

    _controllerScriptingInterface->emitMouseReleaseEvent(&mappedEvent); // send events to any registered scripts

    // if one of our scripts have asked to capture this event, then stop processing it
    if (_controllerScriptingInterface->isMouseCaptured()) {
        return;
    }

    if (hasFocus()) {
        if (_keyboardMouseDevice->isActive()) {
            _keyboardMouseDevice->mouseReleaseEvent(event);
        }
    }
}

void Application::touchUpdateEvent(QTouchEvent* event) {
    _altPressed = false;

    if (event->type() == QEvent::TouchUpdate) {
        TouchEvent thisEvent(*event, _lastTouchEvent);
        _controllerScriptingInterface->emitTouchUpdateEvent(thisEvent); // send events to any registered scripts
        _lastTouchEvent = thisEvent;
    }

    // if one of our scripts have asked to capture this event, then stop processing it
    if (_controllerScriptingInterface->isTouchCaptured()) {
        return;
    }

    if (_keyboardMouseDevice->isActive()) {
        _keyboardMouseDevice->touchUpdateEvent(event);
    }
    if (_touchscreenDevice && _touchscreenDevice->isActive()) {
        _touchscreenDevice->touchUpdateEvent(event);
    }
    if (_touchscreenVirtualPadDevice && _touchscreenVirtualPadDevice->isActive()) {
        _touchscreenVirtualPadDevice->touchUpdateEvent(event);
    }
}

void Application::touchBeginEvent(QTouchEvent* event) {
    _altPressed = false;
    TouchEvent thisEvent(*event); // on touch begin, we don't compare to last event
    _controllerScriptingInterface->emitTouchBeginEvent(thisEvent); // send events to any registered scripts

    _lastTouchEvent = thisEvent; // and we reset our last event to this event before we call our update
    touchUpdateEvent(event);

    // if one of our scripts have asked to capture this event, then stop processing it
    if (_controllerScriptingInterface->isTouchCaptured()) {
        return;
    }

    if (_keyboardMouseDevice->isActive()) {
        _keyboardMouseDevice->touchBeginEvent(event);
    }
    if (_touchscreenDevice && _touchscreenDevice->isActive()) {
        _touchscreenDevice->touchBeginEvent(event);
    }
    if (_touchscreenVirtualPadDevice && _touchscreenVirtualPadDevice->isActive()) {
        _touchscreenVirtualPadDevice->touchBeginEvent(event);
    }

}

void Application::touchEndEvent(QTouchEvent* event) {
    _altPressed = false;
    TouchEvent thisEvent(*event, _lastTouchEvent);
    _controllerScriptingInterface->emitTouchEndEvent(thisEvent); // send events to any registered scripts
    _lastTouchEvent = thisEvent;

    // if one of our scripts have asked to capture this event, then stop processing it
    if (_controllerScriptingInterface->isTouchCaptured()) {
        return;
    }

    if (_keyboardMouseDevice->isActive()) {
        _keyboardMouseDevice->touchEndEvent(event);
    }
    if (_touchscreenDevice && _touchscreenDevice->isActive()) {
        _touchscreenDevice->touchEndEvent(event);
    }
    if (_touchscreenVirtualPadDevice && _touchscreenVirtualPadDevice->isActive()) {
        _touchscreenVirtualPadDevice->touchEndEvent(event);
    }
    // put any application specific touch behavior below here..
}

void Application::touchGestureEvent(QGestureEvent* event) {
    if (_touchscreenDevice && _touchscreenDevice->isActive()) {
        _touchscreenDevice->touchGestureEvent(event);
    }
    if (_touchscreenVirtualPadDevice && _touchscreenVirtualPadDevice->isActive()) {
        _touchscreenVirtualPadDevice->touchGestureEvent(event);
    }
}

void Application::wheelEvent(QWheelEvent* event) const {
    _altPressed = false;
    _controllerScriptingInterface->emitWheelEvent(event); // send events to any registered scripts

    // if one of our scripts have asked to capture this event, then stop processing it
    if (_controllerScriptingInterface->isWheelCaptured()) {
        return;
    }

    if (_keyboardMouseDevice->isActive()) {
        _keyboardMouseDevice->wheelEvent(event);
    }
}

void Application::dropEvent(QDropEvent *event) {
    const QMimeData* mimeData = event->mimeData();
    for (auto& url : mimeData->urls()) {
        QString urlString = url.toString();
        if (acceptURL(urlString, true)) {
            event->acceptProposedAction();
        }
    }
}

void Application::dragEnterEvent(QDragEnterEvent* event) {
    event->acceptProposedAction();
}

// This is currently not used, but could be invoked if the user wants to go to the place embedded in an
// Interface-taken snapshot. (It was developed for drag and drop, before we had asset-server loading or in-world browsers.)
bool Application::acceptSnapshot(const QString& urlString) {
    QUrl url(urlString);
    QString snapshotPath = url.toLocalFile();

    SnapshotMetaData* snapshotData = DependencyManager::get<Snapshot>()->parseSnapshotData(snapshotPath);
    if (snapshotData) {
        if (!snapshotData->getURL().toString().isEmpty()) {
            DependencyManager::get<AddressManager>()->handleLookupString(snapshotData->getURL().toString());
        }
    } else {
        OffscreenUi::asyncWarning("", "No location details were found in the file\n" +
                             snapshotPath + "\nTry dragging in an authentic Hifi snapshot.");
    }
    return true;
}

static uint32_t _renderedFrameIndex { INVALID_FRAME };

bool Application::shouldPaint() const {
    if (_aboutToQuit || _window->isMinimized()) {
        return false;
    }


    auto displayPlugin = getActiveDisplayPlugin();

#ifdef DEBUG_PAINT_DELAY
    static uint64_t paintDelaySamples{ 0 };
    static uint64_t paintDelayUsecs{ 0 };

    paintDelayUsecs += displayPlugin->getPaintDelayUsecs();

    static const int PAINT_DELAY_THROTTLE = 1000;
    if (++paintDelaySamples % PAINT_DELAY_THROTTLE == 0) {
        qCDebug(interfaceapp).nospace() <<
            "Paint delay (" << paintDelaySamples << " samples): " <<
            (float)paintDelaySamples / paintDelayUsecs << "us";
    }
#endif

    // Throttle if requested
    if (displayPlugin->isThrottled() && (_lastTimeRendered.elapsed() < THROTTLED_SIM_FRAME_PERIOD_MS)) {
        return false;
    }

    // Sync up the _renderedFrameIndex
    _renderedFrameIndex = displayPlugin->presentCount();
    return true;
}

#ifdef Q_OS_WIN
#include <Windows.h>
#include <TCHAR.h>
#include <pdh.h>
#pragma comment(lib, "pdh.lib")
#pragma comment(lib, "ntdll.lib")

extern "C" {
    enum SYSTEM_INFORMATION_CLASS {
        SystemBasicInformation = 0,
        SystemProcessorPerformanceInformation = 8,
    };

    struct SYSTEM_PROCESSOR_PERFORMANCE_INFORMATION {
        LARGE_INTEGER IdleTime;
        LARGE_INTEGER KernelTime;
        LARGE_INTEGER UserTime;
        LARGE_INTEGER DpcTime;
        LARGE_INTEGER InterruptTime;
        ULONG InterruptCount;
    };

    struct SYSTEM_BASIC_INFORMATION {
        ULONG Reserved;
        ULONG TimerResolution;
        ULONG PageSize;
        ULONG NumberOfPhysicalPages;
        ULONG LowestPhysicalPageNumber;
        ULONG HighestPhysicalPageNumber;
        ULONG AllocationGranularity;
        ULONG_PTR MinimumUserModeAddress;
        ULONG_PTR MaximumUserModeAddress;
        ULONG_PTR ActiveProcessorsAffinityMask;
        CCHAR NumberOfProcessors;
    };

    NTSYSCALLAPI NTSTATUS NTAPI NtQuerySystemInformation(
        _In_ SYSTEM_INFORMATION_CLASS SystemInformationClass,
        _Out_writes_bytes_opt_(SystemInformationLength) PVOID SystemInformation,
        _In_ ULONG SystemInformationLength,
        _Out_opt_ PULONG ReturnLength
    );

}
template <typename T>
NTSTATUS NtQuerySystemInformation(SYSTEM_INFORMATION_CLASS SystemInformationClass, T& t) {
    return NtQuerySystemInformation(SystemInformationClass, &t, (ULONG)sizeof(T), nullptr);
}

template <typename T>
NTSTATUS NtQuerySystemInformation(SYSTEM_INFORMATION_CLASS SystemInformationClass, std::vector<T>& t) {
    return NtQuerySystemInformation(SystemInformationClass, t.data(), (ULONG)(sizeof(T) * t.size()), nullptr);
}


template <typename T>
void updateValueAndDelta(std::pair<T, T>& pair, T newValue) {
    auto& value = pair.first;
    auto& delta = pair.second;
    delta = (value != 0) ? newValue - value : 0;
    value = newValue;
}

struct MyCpuInfo {
    using ValueAndDelta = std::pair<LONGLONG, LONGLONG>;
    std::string name;
    ValueAndDelta kernel { 0, 0 };
    ValueAndDelta user { 0, 0 };
    ValueAndDelta idle { 0, 0 };
    float kernelUsage { 0.0f };
    float userUsage { 0.0f };

    void update(const SYSTEM_PROCESSOR_PERFORMANCE_INFORMATION& cpuInfo) {
        updateValueAndDelta(kernel, cpuInfo.KernelTime.QuadPart);
        updateValueAndDelta(user, cpuInfo.UserTime.QuadPart);
        updateValueAndDelta(idle, cpuInfo.IdleTime.QuadPart);
        auto totalTime = kernel.second + user.second + idle.second;
        if (totalTime != 0) {
            kernelUsage = (FLOAT)kernel.second / totalTime;
            userUsage = (FLOAT)user.second / totalTime;
        } else {
            kernelUsage = userUsage = 0.0f;
        }
    }
};

void updateCpuInformation() {
    static std::once_flag once;
    static SYSTEM_BASIC_INFORMATION systemInfo {};
    static SYSTEM_PROCESSOR_PERFORMANCE_INFORMATION cpuTotals;
    static std::vector<SYSTEM_PROCESSOR_PERFORMANCE_INFORMATION> cpuInfos;
    static std::vector<MyCpuInfo> myCpuInfos;
    static MyCpuInfo myCpuTotals;
    std::call_once(once, [&] {
        NtQuerySystemInformation( SystemBasicInformation, systemInfo);
        cpuInfos.resize(systemInfo.NumberOfProcessors);
        myCpuInfos.resize(systemInfo.NumberOfProcessors);
        for (size_t i = 0; i < systemInfo.NumberOfProcessors; ++i) {
            myCpuInfos[i].name = "cpu." + std::to_string(i);
        }
        myCpuTotals.name = "cpu.total";
    });
    NtQuerySystemInformation(SystemProcessorPerformanceInformation, cpuInfos);

    // Zero the CPU totals.
    memset(&cpuTotals, 0, sizeof(SYSTEM_PROCESSOR_PERFORMANCE_INFORMATION));
    for (size_t i = 0; i < systemInfo.NumberOfProcessors; ++i) {
        auto& cpuInfo = cpuInfos[i];
        // KernelTime includes IdleTime.
        cpuInfo.KernelTime.QuadPart -= cpuInfo.IdleTime.QuadPart;

        // Update totals
        cpuTotals.IdleTime.QuadPart += cpuInfo.IdleTime.QuadPart;
        cpuTotals.KernelTime.QuadPart += cpuInfo.KernelTime.QuadPart;
        cpuTotals.UserTime.QuadPart += cpuInfo.UserTime.QuadPart;

        // Update friendly structure
        auto& myCpuInfo = myCpuInfos[i];
        myCpuInfo.update(cpuInfo);
        PROFILE_COUNTER(app, myCpuInfo.name.c_str(), {
            { "kernel", myCpuInfo.kernelUsage },
            { "user", myCpuInfo.userUsage }
        });
    }

    myCpuTotals.update(cpuTotals);
    PROFILE_COUNTER(app, myCpuTotals.name.c_str(), {
        { "kernel", myCpuTotals.kernelUsage },
        { "user", myCpuTotals.userUsage }
    });
}


static ULARGE_INTEGER lastCPU, lastSysCPU, lastUserCPU;
static int numProcessors;
static HANDLE self;
static PDH_HQUERY cpuQuery;
static PDH_HCOUNTER cpuTotal;

void initCpuUsage() {
    SYSTEM_INFO sysInfo;
    FILETIME ftime, fsys, fuser;

    GetSystemInfo(&sysInfo);
    numProcessors = sysInfo.dwNumberOfProcessors;

    GetSystemTimeAsFileTime(&ftime);
    memcpy(&lastCPU, &ftime, sizeof(FILETIME));

    self = GetCurrentProcess();
    GetProcessTimes(self, &ftime, &ftime, &fsys, &fuser);
    memcpy(&lastSysCPU, &fsys, sizeof(FILETIME));
    memcpy(&lastUserCPU, &fuser, sizeof(FILETIME));

    PdhOpenQuery(NULL, NULL, &cpuQuery);
    PdhAddCounter(cpuQuery, "\\Processor(_Total)\\% Processor Time", NULL, &cpuTotal);
    PdhCollectQueryData(cpuQuery);
}

void getCpuUsage(vec3& systemAndUser) {
    FILETIME ftime, fsys, fuser;
    ULARGE_INTEGER now, sys, user;

    GetSystemTimeAsFileTime(&ftime);
    memcpy(&now, &ftime, sizeof(FILETIME));

    GetProcessTimes(self, &ftime, &ftime, &fsys, &fuser);
    memcpy(&sys, &fsys, sizeof(FILETIME));
    memcpy(&user, &fuser, sizeof(FILETIME));
    systemAndUser.x = (sys.QuadPart - lastSysCPU.QuadPart);
    systemAndUser.y = (user.QuadPart - lastUserCPU.QuadPart);
    systemAndUser /= (float)(now.QuadPart - lastCPU.QuadPart);
    systemAndUser /= (float)numProcessors;
    systemAndUser *= 100.0f;
    lastCPU = now;
    lastUserCPU = user;
    lastSysCPU = sys;

    PDH_FMT_COUNTERVALUE counterVal;
    PdhCollectQueryData(cpuQuery);
    PdhGetFormattedCounterValue(cpuTotal, PDH_FMT_DOUBLE, NULL, &counterVal);
    systemAndUser.z = (float)counterVal.doubleValue;
}

void setupCpuMonitorThread() {
    initCpuUsage();
    auto cpuMonitorThread = QThread::currentThread();

    QTimer* timer = new QTimer();
    timer->setInterval(50);
    QObject::connect(timer, &QTimer::timeout, [] {
        updateCpuInformation();
        vec3 kernelUserAndSystem;
        getCpuUsage(kernelUserAndSystem);
        PROFILE_COUNTER(app, "cpuProcess", { { "system", kernelUserAndSystem.x }, { "user", kernelUserAndSystem.y } });
        PROFILE_COUNTER(app, "cpuSystem", { { "system", kernelUserAndSystem.z } });
    });
    QObject::connect(cpuMonitorThread, &QThread::finished, [=] {
        timer->deleteLater();
        cpuMonitorThread->deleteLater();
    });
    timer->start();
}

#endif

void Application::idle() {
    PerformanceTimer perfTimer("idle");

    // Update the deadlock watchdog
    updateHeartbeat();

    auto offscreenUi = DependencyManager::get<OffscreenUi>();

    // These tasks need to be done on our first idle, because we don't want the showing of
    // overlay subwindows to do a showDesktop() until after the first time through
    static bool firstIdle = true;
    if (firstIdle) {
        firstIdle = false;
        connect(offscreenUi.data(), &OffscreenUi::showDesktop, this, &Application::showDesktop);
    }

#ifdef Q_OS_WIN
    // If tracing is enabled then monitor the CPU in a separate thread
    static std::once_flag once;
    std::call_once(once, [&] {
        if (trace_app().isDebugEnabled()) {
            QThread* cpuMonitorThread = new QThread(qApp);
            cpuMonitorThread->setObjectName("cpuMonitorThread");
            QObject::connect(cpuMonitorThread, &QThread::started, [this] { setupCpuMonitorThread(); });
            QObject::connect(qApp, &QCoreApplication::aboutToQuit, cpuMonitorThread, &QThread::quit);
            cpuMonitorThread->start();
        }
    });
#endif

    auto displayPlugin = getActiveDisplayPlugin();
    if (displayPlugin) {
        auto uiSize = displayPlugin->getRecommendedUiSize();
        // Bit of a hack since there's no device pixel ratio change event I can find.
        if (offscreenUi->size() != fromGlm(uiSize)) {
            qCDebug(interfaceapp) << "Device pixel ratio changed, triggering resize to " << uiSize;
            offscreenUi->resize(fromGlm(uiSize));
            _offscreenContext->makeCurrent();
        }
    }

    if (displayPlugin) {
        PROFILE_COUNTER_IF_CHANGED(app, "present", float, displayPlugin->presentRate());
    }
    PROFILE_COUNTER_IF_CHANGED(app, "renderLoopRate", float, _renderLoopCounter.rate());
    PROFILE_COUNTER_IF_CHANGED(app, "currentDownloads", int, ResourceCache::getLoadingRequests().length());
    PROFILE_COUNTER_IF_CHANGED(app, "pendingDownloads", int, ResourceCache::getPendingRequestCount());
    PROFILE_COUNTER_IF_CHANGED(app, "currentProcessing", int, DependencyManager::get<StatTracker>()->getStat("Processing").toInt());
    PROFILE_COUNTER_IF_CHANGED(app, "pendingProcessing", int, DependencyManager::get<StatTracker>()->getStat("PendingProcessing").toInt());
    auto renderConfig = _renderEngine->getConfiguration();
    PROFILE_COUNTER_IF_CHANGED(render, "gpuTime", float, (float)_gpuContext->getFrameTimerGPUAverage());
    auto opaqueRangeTimer = renderConfig->getConfig("OpaqueRangeTimer");
    auto linearDepth = renderConfig->getConfig("LinearDepth");
    auto surfaceGeometry = renderConfig->getConfig("SurfaceGeometry");
    auto renderDeferred = renderConfig->getConfig("RenderDeferred");
    auto toneAndPostRangeTimer = renderConfig->getConfig("ToneAndPostRangeTimer");

    PROFILE_COUNTER(render_detail, "gpuTimes", {
        { "OpaqueRangeTimer", opaqueRangeTimer ? opaqueRangeTimer->property("gpuRunTime") : 0 },
        { "LinearDepth", linearDepth ? linearDepth->property("gpuRunTime") : 0 },
        { "SurfaceGeometry", surfaceGeometry ? surfaceGeometry->property("gpuRunTime") : 0 },
        { "RenderDeferred", renderDeferred ? renderDeferred->property("gpuRunTime") : 0 },
        { "ToneAndPostRangeTimer", toneAndPostRangeTimer ? toneAndPostRangeTimer->property("gpuRunTime") : 0 }
    });

    PROFILE_RANGE(app, __FUNCTION__);

    if (auto steamClient = PluginManager::getInstance()->getSteamClientPlugin()) {
        steamClient->runCallbacks();
    }

    float secondsSinceLastUpdate = (float)_lastTimeUpdated.nsecsElapsed() / NSECS_PER_MSEC / MSECS_PER_SECOND;
    _lastTimeUpdated.start();

    // If the offscreen Ui has something active that is NOT the root, then assume it has keyboard focus.
    if (_keyboardDeviceHasFocus && offscreenUi && offscreenUi->getWindow()->activeFocusItem() != offscreenUi->getRootItem()) {
        _keyboardMouseDevice->pluginFocusOutEvent();
        _keyboardDeviceHasFocus = false;
    } else if (offscreenUi && offscreenUi->getWindow()->activeFocusItem() == offscreenUi->getRootItem()) {
        _keyboardDeviceHasFocus = true;
    }

    checkChangeCursor();

    Stats::getInstance()->updateStats();

    // Normally we check PipelineWarnings, but since idle will often take more than 10ms we only show these idle timing
    // details if we're in ExtraDebugging mode. However, the ::update() and its subcomponents will show their timing
    // details normally.
    bool showWarnings = getLogger()->extraDebugging();
    PerformanceWarning warn(showWarnings, "idle()");

    if (!_offscreenContext->makeCurrent()) {
        qFatal("Unable to make main thread context current");
    }

    {
        PerformanceTimer perfTimer("update");
        PerformanceWarning warn(showWarnings, "Application::idle()... update()");
        static const float BIGGEST_DELTA_TIME_SECS = 0.25f;
        update(glm::clamp(secondsSinceLastUpdate, 0.0f, BIGGEST_DELTA_TIME_SECS));
    }


    // Update focus highlight for entity or overlay.
    {
        if (!_keyboardFocusedEntity.get().isInvalidID() || _keyboardFocusedOverlay.get() != UNKNOWN_OVERLAY_ID) {
            const quint64 LOSE_FOCUS_AFTER_ELAPSED_TIME = 30 * USECS_PER_SECOND; // if idle for 30 seconds, drop focus
            quint64 elapsedSinceAcceptedKeyPress = usecTimestampNow() - _lastAcceptedKeyPress;
            if (elapsedSinceAcceptedKeyPress > LOSE_FOCUS_AFTER_ELAPSED_TIME) {
                setKeyboardFocusEntity(UNKNOWN_ENTITY_ID);
                setKeyboardFocusOverlay(UNKNOWN_OVERLAY_ID);
            } else {
                // update position of highlight overlay
                if (!_keyboardFocusedEntity.get().isInvalidID()) {
                    auto entity = getEntities()->getTree()->findEntityByID(_keyboardFocusedEntity.get());
                    if (entity && _keyboardFocusHighlight) {
                        _keyboardFocusHighlight->setWorldOrientation(entity->getWorldOrientation());
                        _keyboardFocusHighlight->setWorldPosition(entity->getWorldPosition());
                    }
                } else {
                    // Only Web overlays can have focus.
                    auto overlay =
                        std::dynamic_pointer_cast<Web3DOverlay>(getOverlays().getOverlay(_keyboardFocusedOverlay.get()));
                    if (overlay && _keyboardFocusHighlight) {
                        _keyboardFocusHighlight->setWorldOrientation(overlay->getWorldOrientation());
                        _keyboardFocusHighlight->setWorldPosition(overlay->getWorldPosition());
                    }
                }
            }
        }
    }

    {
        PerformanceTimer perfTimer("pluginIdle");
        PerformanceWarning warn(showWarnings, "Application::idle()... pluginIdle()");
        getActiveDisplayPlugin()->idle();
        auto inputPlugins = PluginManager::getInstance()->getInputPlugins();
        foreach(auto inputPlugin, inputPlugins) {
            if (inputPlugin->isActive()) {
                inputPlugin->idle();
            }
        }
    }
    {
        PerformanceTimer perfTimer("rest");
        PerformanceWarning warn(showWarnings, "Application::idle()... rest of it");
        _idleLoopStdev.addValue(secondsSinceLastUpdate);

        //  Record standard deviation and reset counter if needed
        const int STDEV_SAMPLES = 500;
        if (_idleLoopStdev.getSamples() > STDEV_SAMPLES) {
            _idleLoopMeasuredJitter = _idleLoopStdev.getStDev();
            _idleLoopStdev.reset();
        }
    }

    _overlayConductor.update(secondsSinceLastUpdate);

    _gameLoopCounter.increment();
}

ivec2 Application::getMouse() const {
    return getApplicationCompositor().getReticlePosition();
}

FaceTracker* Application::getActiveFaceTracker() {
    auto dde = DependencyManager::get<DdeFaceTracker>();

    return dde->isActive() ? static_cast<FaceTracker*>(dde.data()) : nullptr;
}

FaceTracker* Application::getSelectedFaceTracker() {
    FaceTracker* faceTracker = nullptr;
#ifdef HAVE_DDE
    if (Menu::getInstance()->isOptionChecked(MenuOption::UseCamera)) {
        faceTracker = DependencyManager::get<DdeFaceTracker>().data();
    }
#endif
    return faceTracker;
}

void Application::setActiveFaceTracker() const {
#ifdef HAVE_DDE
    bool isMuted = Menu::getInstance()->isOptionChecked(MenuOption::MuteFaceTracking);
    bool isUsingDDE = Menu::getInstance()->isOptionChecked(MenuOption::UseCamera);
    Menu::getInstance()->getActionForOption(MenuOption::BinaryEyelidControl)->setVisible(isUsingDDE);
    Menu::getInstance()->getActionForOption(MenuOption::CoupleEyelids)->setVisible(isUsingDDE);
    Menu::getInstance()->getActionForOption(MenuOption::UseAudioForMouth)->setVisible(isUsingDDE);
    Menu::getInstance()->getActionForOption(MenuOption::VelocityFilter)->setVisible(isUsingDDE);
    Menu::getInstance()->getActionForOption(MenuOption::CalibrateCamera)->setVisible(isUsingDDE);
    auto ddeTracker = DependencyManager::get<DdeFaceTracker>();
    ddeTracker->setIsMuted(isMuted);
    ddeTracker->setEnabled(isUsingDDE && !isMuted);
#endif
}

#ifdef HAVE_IVIEWHMD
void Application::setActiveEyeTracker() {
    auto eyeTracker = DependencyManager::get<EyeTracker>();
    if (!eyeTracker->isInitialized()) {
        return;
    }

    bool isEyeTracking = Menu::getInstance()->isOptionChecked(MenuOption::SMIEyeTracking);
    bool isSimulating = Menu::getInstance()->isOptionChecked(MenuOption::SimulateEyeTracking);
    eyeTracker->setEnabled(isEyeTracking, isSimulating);

    Menu::getInstance()->getActionForOption(MenuOption::OnePointCalibration)->setEnabled(isEyeTracking && !isSimulating);
    Menu::getInstance()->getActionForOption(MenuOption::ThreePointCalibration)->setEnabled(isEyeTracking && !isSimulating);
    Menu::getInstance()->getActionForOption(MenuOption::FivePointCalibration)->setEnabled(isEyeTracking && !isSimulating);
}

void Application::calibrateEyeTracker1Point() {
    DependencyManager::get<EyeTracker>()->calibrate(1);
}

void Application::calibrateEyeTracker3Points() {
    DependencyManager::get<EyeTracker>()->calibrate(3);
}

void Application::calibrateEyeTracker5Points() {
    DependencyManager::get<EyeTracker>()->calibrate(5);
}
#endif

bool Application::exportEntities(const QString& filename,
                                 const QVector<EntityItemID>& entityIDs,
                                 const glm::vec3* givenOffset) {
    QHash<EntityItemID, EntityItemPointer> entities;

    auto nodeList = DependencyManager::get<NodeList>();
    const QUuid myAvatarID = nodeList->getSessionUUID();

    auto entityTree = getEntities()->getTree();
    auto exportTree = std::make_shared<EntityTree>();
    exportTree->setMyAvatar(getMyAvatar());
    exportTree->createRootElement();
    glm::vec3 root(TREE_SCALE, TREE_SCALE, TREE_SCALE);
    bool success = true;
    entityTree->withReadLock([&] {
        for (auto entityID : entityIDs) { // Gather entities and properties.
            auto entityItem = entityTree->findEntityByEntityItemID(entityID);
            if (!entityItem) {
                qCWarning(interfaceapp) << "Skipping export of" << entityID << "that is not in scene.";
                continue;
            }

            if (!givenOffset) {
                EntityItemID parentID = entityItem->getParentID();
                bool parentIsAvatar = (parentID == AVATAR_SELF_ID || parentID == myAvatarID);
                if (!parentIsAvatar && (parentID.isInvalidID() ||
                                        !entityIDs.contains(parentID) ||
                                        !entityTree->findEntityByEntityItemID(parentID))) {
                    // If parent wasn't selected, we want absolute position, which isn't in properties.
                    auto position = entityItem->getWorldPosition();
                    root.x = glm::min(root.x, position.x);
                    root.y = glm::min(root.y, position.y);
                    root.z = glm::min(root.z, position.z);
                }
            }
            entities[entityID] = entityItem;
        }

        if (entities.size() == 0) {
            success = false;
            return;
        }

        if (givenOffset) {
            root = *givenOffset;
        }
        for (EntityItemPointer& entityDatum : entities) {
            auto properties = entityDatum->getProperties();
            EntityItemID parentID = properties.getParentID();
            bool parentIsAvatar = (parentID == AVATAR_SELF_ID || parentID == myAvatarID);
            if (parentIsAvatar) {
                properties.setParentID(AVATAR_SELF_ID);
            } else {
                if (parentID.isInvalidID()) {
                    properties.setPosition(properties.getPosition() - root);
                } else if (!entities.contains(parentID)) {
                    entityDatum->globalizeProperties(properties, "Parent %3 of %2 %1 is not selected for export.", -root);
                } // else valid parent -- don't offset
            }
            exportTree->addEntity(entityDatum->getEntityItemID(), properties);
        }
    });
    if (success) {
        success = exportTree->writeToJSONFile(filename.toLocal8Bit().constData());

        // restore the main window's active state
        _window->activateWindow();
    }
    return success;
}

bool Application::exportEntities(const QString& filename, float x, float y, float z, float scale) {
    glm::vec3 center(x, y, z);
    glm::vec3 minCorner = center - vec3(scale);
    float cubeSize = scale * 2;
    AACube boundingCube(minCorner, cubeSize);
    QVector<EntityItemPointer> entities;
    QVector<EntityItemID> ids;
    auto entityTree = getEntities()->getTree();
    entityTree->withReadLock([&] {
        entityTree->findEntities(boundingCube, entities);
        foreach(EntityItemPointer entity, entities) {
            ids << entity->getEntityItemID();
        }
    });
    return exportEntities(filename, ids, &center);
}

void Application::loadSettings() {

    sessionRunTime.set(0); // Just clean living. We're about to saveSettings, which will update value.
    DependencyManager::get<AudioClient>()->loadSettings();
    DependencyManager::get<LODManager>()->loadSettings();

    // DONT CHECK IN
    //DependencyManager::get<LODManager>()->setAutomaticLODAdjust(false);

    auto menu = Menu::getInstance();
    menu->loadSettings();

    // override the menu option show overlays to always be true on startup
    menu->setIsOptionChecked(MenuOption::Overlays, true);

    // If there is a preferred plugin, we probably messed it up with the menu settings, so fix it.
    auto pluginManager = PluginManager::getInstance();
    auto plugins = pluginManager->getPreferredDisplayPlugins();
    if (plugins.size() > 0) {
        for (auto plugin : plugins) {
            if (auto action = menu->getActionForOption(plugin->getName())) {
                action->setChecked(true);
                action->trigger();
                // Find and activated highest priority plugin, bail for the rest
                break;
            }
        }
    }

    Setting::Handle<bool> firstRun { Settings::firstRun, true };
    bool isFirstPerson = false;
    if (firstRun.get()) {
        // If this is our first run, and no preferred devices were set, default to
        // an HMD device if available.
        auto displayPlugins = pluginManager->getDisplayPlugins();
        for (auto& plugin : displayPlugins) {
            if (plugin->isHmd()) {
                if (auto action = menu->getActionForOption(plugin->getName())) {
                    action->setChecked(true);
                    action->trigger();
                    break;
                }
            }
        }

        isFirstPerson = (qApp->isHMDMode());
    } else {
        // if this is not the first run, the camera will be initialized differently depending on user settings

        if (qApp->isHMDMode()) {
            // if the HMD is active, use first-person camera, unless the appropriate setting is checked
            isFirstPerson = menu->isOptionChecked(MenuOption::FirstPersonHMD);
        } else {
            // if HMD is not active, only use first person if the menu option is checked
            isFirstPerson = menu->isOptionChecked(MenuOption::FirstPerson);
        }
    }

    // finish initializing the camera, based on everything we checked above. Third person camera will be used if no settings
    // dictated that we should be in first person
    Menu::getInstance()->setIsOptionChecked(MenuOption::FirstPerson, isFirstPerson);
    Menu::getInstance()->setIsOptionChecked(MenuOption::ThirdPerson, !isFirstPerson);
    _myCamera.setMode((isFirstPerson) ? CAMERA_MODE_FIRST_PERSON : CAMERA_MODE_THIRD_PERSON);
    cameraMenuChanged();

    auto inputs = pluginManager->getInputPlugins();
    for (auto plugin : inputs) {
        if (!plugin->isActive()) {
            plugin->activate();
        }
    }

    getMyAvatar()->loadData();
    _settingsLoaded = true;
}

void Application::saveSettings() const {
    sessionRunTime.set(_sessionRunTimer.elapsed() / MSECS_PER_SECOND);
    DependencyManager::get<AudioClient>()->saveSettings();
    DependencyManager::get<LODManager>()->saveSettings();

    Menu::getInstance()->saveSettings();
    getMyAvatar()->saveData();
    PluginManager::getInstance()->saveSettings();
}

bool Application::importEntities(const QString& urlOrFilename) {
    bool success = false;
    _entityClipboard->withWriteLock([&] {
        _entityClipboard->eraseAllOctreeElements();

        success = _entityClipboard->readFromURL(urlOrFilename);
        if (success) {
            _entityClipboard->reaverageOctreeElements();
        }
    });
    return success;
}

QVector<EntityItemID> Application::pasteEntities(float x, float y, float z) {
    return _entityClipboard->sendEntities(&_entityEditSender, getEntities()->getTree(), x, y, z);
}

void Application::init() {
    _offscreenContext->makeCurrent();
    // Make sure Login state is up to date
    DependencyManager::get<DialogsManager>()->toggleLoginDialog();
    if (!DISABLE_DEFERRED) {
        DependencyManager::get<DeferredLightingEffect>()->init();
    }
    DependencyManager::get<AvatarManager>()->init();

    _timerStart.start();
    _lastTimeUpdated.start();

    if (auto steamClient = PluginManager::getInstance()->getSteamClientPlugin()) {
        // when +connect_lobby in command line, join steam lobby
        const QString STEAM_LOBBY_COMMAND_LINE_KEY = "+connect_lobby";
        int lobbyIndex = arguments().indexOf(STEAM_LOBBY_COMMAND_LINE_KEY);
        if (lobbyIndex != -1) {
            QString lobbyId = arguments().value(lobbyIndex + 1);
            steamClient->joinLobby(lobbyId);
        }
    }


    qCDebug(interfaceapp) << "Loaded settings";

    // fire off an immediate domain-server check in now that settings are loaded
    if (!isServerlessMode()) {
        DependencyManager::get<NodeList>()->sendDomainServerCheckIn();
    }

    // This allows collision to be set up properly for shape entities supported by GeometryCache.
    // This is before entity setup to ensure that it's ready for whenever instance collision is initialized.
    ShapeEntityItem::setShapeInfoCalulator(ShapeEntityItem::ShapeInfoCalculator(&shapeInfoCalculator));

    getEntities()->init();
    getEntities()->setEntityLoadingPriorityFunction([this](const EntityItem& item) {
        auto dims = item.getScaledDimensions();
        auto maxSize = glm::compMax(dims);

        if (maxSize <= 0.0f) {
            return 0.0f;
        }

        auto distance = glm::distance(getMyAvatar()->getWorldPosition(), item.getWorldPosition());
        return atan2(maxSize, distance);
    });

    ObjectMotionState::setShapeManager(&_shapeManager);
    _physicsEngine->init();

    EntityTreePointer tree = getEntities()->getTree();
    _entitySimulation->init(tree, _physicsEngine, &_entityEditSender);
    tree->setSimulation(_entitySimulation);

    auto entityScriptingInterface = DependencyManager::get<EntityScriptingInterface>();

    // connect the _entityCollisionSystem to our EntityTreeRenderer since that's what handles running entity scripts
    connect(_entitySimulation.get(), &PhysicalEntitySimulation::entityCollisionWithEntity,
            getEntities().data(), &EntityTreeRenderer::entityCollisionWithEntity);

    // connect the _entities (EntityTreeRenderer) to our script engine's EntityScriptingInterface for firing
    // of events related clicking, hovering over, and entering entities
    getEntities()->connectSignalsToSlots(entityScriptingInterface.data());

    // Make sure any new sounds are loaded as soon as know about them.
    connect(tree.get(), &EntityTree::newCollisionSoundURL, this, [this](QUrl newURL, EntityItemID id) {
        getEntities()->setCollisionSound(id, DependencyManager::get<SoundCache>()->getSound(newURL));
    }, Qt::QueuedConnection);
    connect(getMyAvatar().get(), &MyAvatar::newCollisionSoundURL, this, [this](QUrl newURL) {
        if (auto avatar = getMyAvatar()) {
            auto sound = DependencyManager::get<SoundCache>()->getSound(newURL);
            avatar->setCollisionSound(sound);
        }
    }, Qt::QueuedConnection);
}

void Application::loadAvatarScripts(const QVector<QString>& urls) {
    auto scriptEngines = DependencyManager::get<ScriptEngines>();
    auto runningScripts = scriptEngines->getRunningScripts();
    for (auto url : urls) {
        int index = runningScripts.indexOf(url);
        if (index < 0) {
            auto scriptEnginePointer = scriptEngines->loadScript(url, false);
            if (scriptEnginePointer) {
                scriptEnginePointer->setType(ScriptEngine::Type::AVATAR);
            }
        }
    }
}

void Application::unloadAvatarScripts() {
    auto scriptEngines = DependencyManager::get<ScriptEngines>();
    auto urls = scriptEngines->getRunningScripts();
    for (auto url : urls) {
        auto scriptEngine = scriptEngines->getScriptEngine(url);
        if (scriptEngine->getType() == ScriptEngine::Type::AVATAR) {
            scriptEngines->stopScript(url, false);
        }
    }
}

void Application::updateLOD(float deltaTime) const {
    PerformanceTimer perfTimer("LOD");
    // adjust it unless we were asked to disable this feature, or if we're currently in throttleRendering mode
    if (!isThrottleRendering()) {
        float presentTime = getActiveDisplayPlugin()->getAveragePresentTime();
        float engineRunTime = (float)(_renderEngine->getConfiguration().get()->getCPURunTime());
        float gpuTime = getGPUContext()->getFrameTimerGPUAverage();
        auto lodManager = DependencyManager::get<LODManager>();
        lodManager->setRenderTimes(presentTime, engineRunTime, gpuTime);
        lodManager->autoAdjustLOD(deltaTime);
    } else {
        DependencyManager::get<LODManager>()->resetLODAdjust();
    }
}

void Application::pushPostUpdateLambda(void* key, const std::function<void()>& func) {
    std::unique_lock<std::mutex> guard(_postUpdateLambdasLock);
    _postUpdateLambdas[key] = func;
}

// Called during Application::update immediately before AvatarManager::updateMyAvatar, updating my data that is then sent to everyone.
// (Maybe this code should be moved there?)
// The principal result is to call updateLookAtTargetAvatar() and then setLookAtPosition().
// Note that it is called BEFORE we update position or joints based on sensors, etc.
void Application::updateMyAvatarLookAtPosition() {
    PerformanceTimer perfTimer("lookAt");
    bool showWarnings = Menu::getInstance()->isOptionChecked(MenuOption::PipelineWarnings);
    PerformanceWarning warn(showWarnings, "Application::updateMyAvatarLookAtPosition()");

    auto myAvatar = getMyAvatar();
    myAvatar->updateLookAtTargetAvatar();
    FaceTracker* faceTracker = getActiveFaceTracker();
    auto eyeTracker = DependencyManager::get<EyeTracker>();

    bool isLookingAtSomeone = false;
    bool isHMD = qApp->isHMDMode();
    glm::vec3 lookAtSpot;
    if (eyeTracker->isTracking() && (isHMD || eyeTracker->isSimulating())) {
        //  Look at the point that the user is looking at.
        glm::vec3 lookAtPosition = eyeTracker->getLookAtPosition();
        if (_myCamera.getMode() == CAMERA_MODE_MIRROR) {
            lookAtPosition.x = -lookAtPosition.x;
        }
        if (isHMD) {
            // TODO -- this code is probably wrong, getHeadPose() returns something in sensor frame, not avatar
            glm::mat4 headPose = getActiveDisplayPlugin()->getHeadPose();
            glm::quat hmdRotation = glm::quat_cast(headPose);
            lookAtSpot = _myCamera.getPosition() + myAvatar->getWorldOrientation() * (hmdRotation * lookAtPosition);
        } else {
            lookAtSpot = myAvatar->getHead()->getEyePosition()
                + (myAvatar->getHead()->getFinalOrientationInWorldFrame() * lookAtPosition);
        }
    } else {
        AvatarSharedPointer lookingAt = myAvatar->getLookAtTargetAvatar().lock();
        bool haveLookAtCandidate = lookingAt && myAvatar.get() != lookingAt.get();
        auto avatar = static_pointer_cast<Avatar>(lookingAt);
        bool mutualLookAtSnappingEnabled = avatar && avatar->getLookAtSnappingEnabled() && myAvatar->getLookAtSnappingEnabled();
        if (haveLookAtCandidate && mutualLookAtSnappingEnabled) {
            //  If I am looking at someone else, look directly at one of their eyes
            isLookingAtSomeone = true;
            auto lookingAtHead = avatar->getHead();

            const float MAXIMUM_FACE_ANGLE = 65.0f * RADIANS_PER_DEGREE;
            glm::vec3 lookingAtFaceOrientation = lookingAtHead->getFinalOrientationInWorldFrame() * IDENTITY_FORWARD;
            glm::vec3 fromLookingAtToMe = glm::normalize(myAvatar->getHead()->getEyePosition()
                - lookingAtHead->getEyePosition());
            float faceAngle = glm::angle(lookingAtFaceOrientation, fromLookingAtToMe);

            if (faceAngle < MAXIMUM_FACE_ANGLE) {
                // Randomly look back and forth between look targets
                eyeContactTarget target = Menu::getInstance()->isOptionChecked(MenuOption::FixGaze) ?
                    LEFT_EYE : myAvatar->getEyeContactTarget();
                switch (target) {
                    case LEFT_EYE:
                        lookAtSpot = lookingAtHead->getLeftEyePosition();
                        break;
                    case RIGHT_EYE:
                        lookAtSpot = lookingAtHead->getRightEyePosition();
                        break;
                    case MOUTH:
                        lookAtSpot = lookingAtHead->getMouthPosition();
                        break;
                }
            } else {
                // Just look at their head (mid point between eyes)
                lookAtSpot = lookingAtHead->getEyePosition();
            }
        } else {
            //  I am not looking at anyone else, so just look forward
            auto headPose = myAvatar->getControllerPoseInWorldFrame(controller::Action::HEAD);
            if (headPose.isValid()) {
                lookAtSpot = transformPoint(headPose.getMatrix(), glm::vec3(0.0f, 0.0f, TREE_SCALE));
            } else {
                lookAtSpot = myAvatar->getHead()->getEyePosition() +
                    (myAvatar->getHead()->getFinalOrientationInWorldFrame() * glm::vec3(0.0f, 0.0f, -TREE_SCALE));
            }
        }

        // Deflect the eyes a bit to match the detected gaze from the face tracker if active.
        if (faceTracker && !faceTracker->isMuted()) {
            float eyePitch = faceTracker->getEstimatedEyePitch();
            float eyeYaw = faceTracker->getEstimatedEyeYaw();
            const float GAZE_DEFLECTION_REDUCTION_DURING_EYE_CONTACT = 0.1f;
            glm::vec3 origin = myAvatar->getHead()->getEyePosition();
            float deflection = faceTracker->getEyeDeflection();
            if (isLookingAtSomeone) {
                deflection *= GAZE_DEFLECTION_REDUCTION_DURING_EYE_CONTACT;
            }
            lookAtSpot = origin + _myCamera.getOrientation() * glm::quat(glm::radians(glm::vec3(
                eyePitch * deflection, eyeYaw * deflection, 0.0f))) *
                glm::inverse(_myCamera.getOrientation()) * (lookAtSpot - origin);
        }
    }

    myAvatar->getHead()->setLookAtPosition(lookAtSpot);
}

void Application::updateThreads(float deltaTime) {
    PerformanceTimer perfTimer("updateThreads");
    bool showWarnings = Menu::getInstance()->isOptionChecked(MenuOption::PipelineWarnings);
    PerformanceWarning warn(showWarnings, "Application::updateThreads()");

    // parse voxel packets
    if (!_enableProcessOctreeThread) {
        _octreeProcessor.threadRoutine();
        _entityEditSender.threadRoutine();
    }
}

void Application::toggleOverlays() {
    auto menu = Menu::getInstance();
    menu->setIsOptionChecked(MenuOption::Overlays, !menu->isOptionChecked(MenuOption::Overlays));
}

void Application::setOverlaysVisible(bool visible) {
    auto menu = Menu::getInstance();
    menu->setIsOptionChecked(MenuOption::Overlays, visible);
}

void Application::centerUI() {
    _overlayConductor.centerUI();
}

void Application::cycleCamera() {
    auto menu = Menu::getInstance();
    if (menu->isOptionChecked(MenuOption::FullscreenMirror)) {

        menu->setIsOptionChecked(MenuOption::FullscreenMirror, false);
        menu->setIsOptionChecked(MenuOption::FirstPerson, true);

    } else if (menu->isOptionChecked(MenuOption::FirstPerson)) {

        menu->setIsOptionChecked(MenuOption::FirstPerson, false);
        menu->setIsOptionChecked(MenuOption::ThirdPerson, true);

    } else if (menu->isOptionChecked(MenuOption::ThirdPerson)) {

        menu->setIsOptionChecked(MenuOption::ThirdPerson, false);
        menu->setIsOptionChecked(MenuOption::FullscreenMirror, true);

    } else if (menu->isOptionChecked(MenuOption::IndependentMode) || menu->isOptionChecked(MenuOption::CameraEntityMode)) {
        // do nothing if in independent or camera entity modes
        return;
    }
    cameraMenuChanged(); // handle the menu change
}

void Application::cameraModeChanged() {
    switch (_myCamera.getMode()) {
        case CAMERA_MODE_FIRST_PERSON:
            Menu::getInstance()->setIsOptionChecked(MenuOption::FirstPerson, true);
            break;
        case CAMERA_MODE_THIRD_PERSON:
            Menu::getInstance()->setIsOptionChecked(MenuOption::ThirdPerson, true);
            break;
        case CAMERA_MODE_MIRROR:
            Menu::getInstance()->setIsOptionChecked(MenuOption::FullscreenMirror, true);
            break;
        case CAMERA_MODE_INDEPENDENT:
            Menu::getInstance()->setIsOptionChecked(MenuOption::IndependentMode, true);
            break;
        case CAMERA_MODE_ENTITY:
            Menu::getInstance()->setIsOptionChecked(MenuOption::CameraEntityMode, true);
            break;
        default:
            break;
    }
    cameraMenuChanged();
}

void Application::changeViewAsNeeded(float boomLength) {
    // Switch between first and third person views as needed
    // This is called when the boom length has changed
    bool boomLengthGreaterThanMinimum = (boomLength > MyAvatar::ZOOM_MIN);

    if (_myCamera.getMode() == CAMERA_MODE_FIRST_PERSON && boomLengthGreaterThanMinimum) {
        Menu::getInstance()->setIsOptionChecked(MenuOption::FirstPerson, false);
        Menu::getInstance()->setIsOptionChecked(MenuOption::ThirdPerson, true);
        cameraMenuChanged();
    } else if (_myCamera.getMode() == CAMERA_MODE_THIRD_PERSON && !boomLengthGreaterThanMinimum) {
        Menu::getInstance()->setIsOptionChecked(MenuOption::FirstPerson, true);
        Menu::getInstance()->setIsOptionChecked(MenuOption::ThirdPerson, false);
        cameraMenuChanged();
    }
}

void Application::cameraMenuChanged() {
    auto menu = Menu::getInstance();
    if (menu->isOptionChecked(MenuOption::FullscreenMirror)) {
        if (!isHMDMode() && _myCamera.getMode() != CAMERA_MODE_MIRROR) {
            _mirrorYawOffset = 0.0f;
            _myCamera.setMode(CAMERA_MODE_MIRROR);
            getMyAvatar()->reset(false, false, false); // to reset any active MyAvatar::FollowHelpers
            getMyAvatar()->setBoomLength(MyAvatar::ZOOM_DEFAULT);
        }
    } else if (menu->isOptionChecked(MenuOption::FirstPerson)) {
        if (_myCamera.getMode() != CAMERA_MODE_FIRST_PERSON) {
            _myCamera.setMode(CAMERA_MODE_FIRST_PERSON);
            getMyAvatar()->setBoomLength(MyAvatar::ZOOM_MIN);
        }
    } else if (menu->isOptionChecked(MenuOption::ThirdPerson)) {
        if (_myCamera.getMode() != CAMERA_MODE_THIRD_PERSON) {
            _myCamera.setMode(CAMERA_MODE_THIRD_PERSON);
            if (getMyAvatar()->getBoomLength() == MyAvatar::ZOOM_MIN) {
                getMyAvatar()->setBoomLength(MyAvatar::ZOOM_DEFAULT);
            }
        }
    } else if (menu->isOptionChecked(MenuOption::IndependentMode)) {
        if (_myCamera.getMode() != CAMERA_MODE_INDEPENDENT) {
            _myCamera.setMode(CAMERA_MODE_INDEPENDENT);
        }
    } else if (menu->isOptionChecked(MenuOption::CameraEntityMode)) {
        if (_myCamera.getMode() != CAMERA_MODE_ENTITY) {
            _myCamera.setMode(CAMERA_MODE_ENTITY);
        }
    }
}

void Application::resetPhysicsReadyInformation() {
    // we've changed domains or cleared out caches or something.  we no longer know enough about the
    // collision information of nearby entities to make running bullet be safe.
    _fullSceneReceivedCounter = 0;
    _fullSceneCounterAtLastPhysicsCheck = 0;
    _nearbyEntitiesCountAtLastPhysicsCheck = 0;
    _nearbyEntitiesStabilityCount = 0;
    _physicsEnabled = false;
}


void Application::reloadResourceCaches() {
    resetPhysicsReadyInformation();

    // Query the octree to refresh everything in view
    _queryExpiry = SteadyClock::now();
    _octreeQuery.incrementConnectionID();

    queryOctree(NodeType::EntityServer, PacketType::EntityQuery);

    DependencyManager::get<AssetClient>()->clearCache();

    DependencyManager::get<AnimationCache>()->refreshAll();
    DependencyManager::get<ModelCache>()->refreshAll();
    DependencyManager::get<SoundCache>()->refreshAll();
    DependencyManager::get<TextureCache>()->refreshAll();

    DependencyManager::get<NodeList>()->reset();  // Force redownload of .fst models

    getMyAvatar()->resetFullAvatarURL();
}

void Application::rotationModeChanged() const {
    if (!Menu::getInstance()->isOptionChecked(MenuOption::CenterPlayerInView)) {
        getMyAvatar()->setHeadPitch(0);
    }
}

void Application::setKeyboardFocusHighlight(const glm::vec3& position, const glm::quat& rotation, const glm::vec3& dimensions) {
    // Create focus
    if (_keyboardFocusHighlightID == UNKNOWN_OVERLAY_ID || !getOverlays().isAddedOverlay(_keyboardFocusHighlightID)) {
        _keyboardFocusHighlight = std::make_shared<Cube3DOverlay>();
        _keyboardFocusHighlight->setAlpha(1.0f);
        _keyboardFocusHighlight->setColor({ 0xFF, 0xEF, 0x00 });
        _keyboardFocusHighlight->setIsSolid(false);
        _keyboardFocusHighlight->setPulseMin(0.5);
        _keyboardFocusHighlight->setPulseMax(1.0);
        _keyboardFocusHighlight->setColorPulse(1.0);
        _keyboardFocusHighlight->setIgnoreRayIntersection(true);
        _keyboardFocusHighlight->setDrawInFront(false);
        _keyboardFocusHighlightID = getOverlays().addOverlay(_keyboardFocusHighlight);
    }

    // Position focus
    _keyboardFocusHighlight->setWorldOrientation(rotation);
    _keyboardFocusHighlight->setWorldPosition(position);
    _keyboardFocusHighlight->setDimensions(dimensions);
    _keyboardFocusHighlight->setVisible(true);
}

QUuid Application::getKeyboardFocusEntity() const {
    return _keyboardFocusedEntity.get();
}

static const float FOCUS_HIGHLIGHT_EXPANSION_FACTOR = 1.05f;

void Application::setKeyboardFocusEntity(const EntityItemID& entityItemID) {
    if (_keyboardFocusedEntity.get() != entityItemID) {
        _keyboardFocusedEntity.set(entityItemID);

        if (_keyboardFocusHighlight && _keyboardFocusedOverlay.get() == UNKNOWN_OVERLAY_ID) {
            _keyboardFocusHighlight->setVisible(false);
        }

        if (entityItemID == UNKNOWN_ENTITY_ID) {
            return;
        }

        auto entityScriptingInterface = DependencyManager::get<EntityScriptingInterface>();
        auto properties = entityScriptingInterface->getEntityProperties(entityItemID);
        if (!properties.getLocked() && properties.getVisible()) {

            auto entities = getEntities();
            auto entityId = _keyboardFocusedEntity.get();
            if (entities->wantsKeyboardFocus(entityId)) {
                entities->setProxyWindow(entityId, _window->windowHandle());
                auto entity = getEntities()->getEntity(entityId);
                if (_keyboardMouseDevice->isActive()) {
                    _keyboardMouseDevice->pluginFocusOutEvent();
                }
                _lastAcceptedKeyPress = usecTimestampNow();

                setKeyboardFocusHighlight(entity->getWorldPosition(), entity->getWorldOrientation(),
                    entity->getScaledDimensions() * FOCUS_HIGHLIGHT_EXPANSION_FACTOR);
            }
        }
    }
}

OverlayID Application::getKeyboardFocusOverlay() {
    return _keyboardFocusedOverlay.get();
}

void Application::setKeyboardFocusOverlay(const OverlayID& overlayID) {
    if (overlayID != _keyboardFocusedOverlay.get()) {
        _keyboardFocusedOverlay.set(overlayID);

        if (_keyboardFocusHighlight && _keyboardFocusedEntity.get() == UNKNOWN_ENTITY_ID) {
            _keyboardFocusHighlight->setVisible(false);
        }

        if (overlayID == UNKNOWN_OVERLAY_ID) {
            return;
        }

        auto overlayType = getOverlays().getOverlayType(overlayID);
        auto isVisible = getOverlays().getProperty(overlayID, "visible").value.toBool();
        if (overlayType == Web3DOverlay::TYPE && isVisible) {
            auto overlay = std::dynamic_pointer_cast<Web3DOverlay>(getOverlays().getOverlay(overlayID));
            overlay->setProxyWindow(_window->windowHandle());

            if (_keyboardMouseDevice->isActive()) {
                _keyboardMouseDevice->pluginFocusOutEvent();
            }
            _lastAcceptedKeyPress = usecTimestampNow();

            if (overlay->getProperty("showKeyboardFocusHighlight").toBool()) {
                auto size = overlay->getSize() * FOCUS_HIGHLIGHT_EXPANSION_FACTOR;
                const float OVERLAY_DEPTH = 0.0105f;
                setKeyboardFocusHighlight(overlay->getWorldPosition(), overlay->getWorldOrientation(), glm::vec3(size.x, size.y, OVERLAY_DEPTH));
            } else if (_keyboardFocusHighlight) {
                _keyboardFocusHighlight->setVisible(false);
            }
        }
    }
}

void Application::updateDialogs(float deltaTime) const {
    PerformanceTimer perfTimer("updateDialogs");
    bool showWarnings = Menu::getInstance()->isOptionChecked(MenuOption::PipelineWarnings);
    PerformanceWarning warn(showWarnings, "Application::updateDialogs()");
    auto dialogsManager = DependencyManager::get<DialogsManager>();

    QPointer<OctreeStatsDialog> octreeStatsDialog = dialogsManager->getOctreeStatsDialog();
    if (octreeStatsDialog) {
        octreeStatsDialog->update();
    }
}

void Application::updateSecondaryCameraViewFrustum() {
    // TODO: Fix this by modeling the way the secondary camera works on how the main camera works
    // ie. Use a camera object stored in the game logic and informs the Engine on where the secondary
    // camera should be.

    // Code based on SecondaryCameraJob
    auto renderConfig = _renderEngine->getConfiguration();
    assert(renderConfig);
    auto camera = dynamic_cast<SecondaryCameraJobConfig*>(renderConfig->getConfig("SecondaryCamera"));

    if (!camera || !camera->isEnabled()) {
        return;
    }

    ViewFrustum secondaryViewFrustum;
    if (camera->mirrorProjection && !camera->attachedEntityId.isNull()) {
        auto entityScriptingInterface = DependencyManager::get<EntityScriptingInterface>();
        auto entityProperties = entityScriptingInterface->getEntityProperties(camera->attachedEntityId);
        glm::vec3 mirrorPropertiesPosition = entityProperties.getPosition();
        glm::quat mirrorPropertiesRotation = entityProperties.getRotation();
        glm::vec3 mirrorPropertiesDimensions = entityProperties.getDimensions();
        glm::vec3 halfMirrorPropertiesDimensions = 0.5f * mirrorPropertiesDimensions;

        // setup mirror from world as inverse of world from mirror transformation using inverted x and z for mirrored image
        // TODO: we are assuming here that UP is world y-axis
        glm::mat4 worldFromMirrorRotation = glm::mat4_cast(mirrorPropertiesRotation) * glm::scale(vec3(-1.0f, 1.0f, -1.0f));
        glm::mat4 worldFromMirrorTranslation = glm::translate(mirrorPropertiesPosition);
        glm::mat4 worldFromMirror = worldFromMirrorTranslation * worldFromMirrorRotation;
        glm::mat4 mirrorFromWorld = glm::inverse(worldFromMirror);

        // get mirror camera position by reflecting main camera position's z coordinate in mirror space
        glm::vec3 mainCameraPositionWorld = getCamera().getPosition();
        glm::vec3 mainCameraPositionMirror = vec3(mirrorFromWorld * vec4(mainCameraPositionWorld, 1.0f));
        glm::vec3 mirrorCameraPositionMirror = vec3(mainCameraPositionMirror.x, mainCameraPositionMirror.y,
                                                    -mainCameraPositionMirror.z);
        glm::vec3 mirrorCameraPositionWorld = vec3(worldFromMirror * vec4(mirrorCameraPositionMirror, 1.0f));

        // set frustum position to be mirrored camera and set orientation to mirror's adjusted rotation
        glm::quat mirrorCameraOrientation = glm::quat_cast(worldFromMirrorRotation);
        secondaryViewFrustum.setPosition(mirrorCameraPositionWorld);
        secondaryViewFrustum.setOrientation(mirrorCameraOrientation);

        // build frustum using mirror space translation of mirrored camera
        float nearClip = mirrorCameraPositionMirror.z + mirrorPropertiesDimensions.z * 2.0f;
        glm::vec3 upperRight = halfMirrorPropertiesDimensions - mirrorCameraPositionMirror;
        glm::vec3 bottomLeft = -halfMirrorPropertiesDimensions - mirrorCameraPositionMirror;
        glm::mat4 frustum = glm::frustum(bottomLeft.x, upperRight.x, bottomLeft.y, upperRight.y, nearClip, camera->farClipPlaneDistance);
        secondaryViewFrustum.setProjection(frustum);
    } else {
        if (!camera->attachedEntityId.isNull()) {
            auto entityScriptingInterface = DependencyManager::get<EntityScriptingInterface>();
            auto entityProperties = entityScriptingInterface->getEntityProperties(camera->attachedEntityId);
            secondaryViewFrustum.setPosition(entityProperties.getPosition());
            secondaryViewFrustum.setOrientation(entityProperties.getRotation());
        } else {
            secondaryViewFrustum.setPosition(camera->position);
            secondaryViewFrustum.setOrientation(camera->orientation);
        }

        float aspectRatio = (float)camera->textureWidth / (float)camera->textureHeight;
        secondaryViewFrustum.setProjection(camera->vFoV,
                                            aspectRatio,
                                            camera->nearClipPlaneDistance,
                                            camera->farClipPlaneDistance);
    }
    // Without calculating the bound planes, the secondary camera will use the same culling frustum as the main camera,
    // which is not what we want here.
    secondaryViewFrustum.calculate();

    _conicalViews.push_back(secondaryViewFrustum);
}

static bool domainLoadingInProgress = false;

void Application::update(float deltaTime) {
    PROFILE_RANGE_EX(app, __FUNCTION__, 0xffff0000, (uint64_t)_renderFrameCount + 1);

    if (!_physicsEnabled) {
        if (!domainLoadingInProgress) {
            PROFILE_ASYNC_BEGIN(app, "Scene Loading", "");
            domainLoadingInProgress = true;
        }

        // we haven't yet enabled physics.  we wait until we think we have all the collision information
        // for nearby entities before starting bullet up.
        quint64 now = usecTimestampNow();
        const int PHYSICS_CHECK_TIMEOUT = 2 * USECS_PER_SECOND;

        if (now - _lastPhysicsCheckTime > PHYSICS_CHECK_TIMEOUT || _fullSceneReceivedCounter > _fullSceneCounterAtLastPhysicsCheck) {
            // we've received a new full-scene octree stats packet, or it's been long enough to try again anyway
            _lastPhysicsCheckTime = now;
            _fullSceneCounterAtLastPhysicsCheck = _fullSceneReceivedCounter;

            // process octree stats packets are sent in between full sends of a scene (this isn't currently true).
            // We keep physics disabled until we've received a full scene and everything near the avatar in that
            // scene is ready to compute its collision shape.
            if (nearbyEntitiesAreReadyForPhysics() && getMyAvatar()->isReadyForPhysics()) {
                _physicsEnabled = true;
                getMyAvatar()->updateMotionBehaviorFromMenu();
            }
        }
    } else if (domainLoadingInProgress) {
        domainLoadingInProgress = false;
        PROFILE_ASYNC_END(app, "Scene Loading", "");
    }

    auto myAvatar = getMyAvatar();
    {
        PerformanceTimer perfTimer("devices");

        FaceTracker* tracker = getSelectedFaceTracker();
        if (tracker && Menu::getInstance()->isOptionChecked(MenuOption::MuteFaceTracking) != tracker->isMuted()) {
            tracker->toggleMute();
        }

        tracker = getActiveFaceTracker();
        if (tracker && !tracker->isMuted()) {
            tracker->update(deltaTime);

            // Auto-mute microphone after losing face tracking?
            if (tracker->isTracking()) {
                _lastFaceTrackerUpdate = usecTimestampNow();
            } else {
                const quint64 MUTE_MICROPHONE_AFTER_USECS = 5000000;  //5 secs
                Menu* menu = Menu::getInstance();
                auto audioClient = DependencyManager::get<AudioClient>();
                if (menu->isOptionChecked(MenuOption::AutoMuteAudio) && !audioClient->isMuted()) {
                    if (_lastFaceTrackerUpdate > 0
                        && ((usecTimestampNow() - _lastFaceTrackerUpdate) > MUTE_MICROPHONE_AFTER_USECS)) {
                        audioClient->setMuted(true);
                        _lastFaceTrackerUpdate = 0;
                    }
                } else {
                    _lastFaceTrackerUpdate = 0;
                }
            }
        } else {
            _lastFaceTrackerUpdate = 0;
        }

        auto userInputMapper = DependencyManager::get<UserInputMapper>();

        controller::InputCalibrationData calibrationData = {
            myAvatar->getSensorToWorldMatrix(),
            createMatFromQuatAndPos(myAvatar->getWorldOrientation(), myAvatar->getWorldPosition()),
            myAvatar->getHMDSensorMatrix(),
            myAvatar->getCenterEyeCalibrationMat(),
            myAvatar->getHeadCalibrationMat(),
            myAvatar->getSpine2CalibrationMat(),
            myAvatar->getHipsCalibrationMat(),
            myAvatar->getLeftFootCalibrationMat(),
            myAvatar->getRightFootCalibrationMat(),
            myAvatar->getRightArmCalibrationMat(),
            myAvatar->getLeftArmCalibrationMat(),
            myAvatar->getRightHandCalibrationMat(),
            myAvatar->getLeftHandCalibrationMat()
        };

        InputPluginPointer keyboardMousePlugin;
        for (auto inputPlugin : PluginManager::getInstance()->getInputPlugins()) {
            if (inputPlugin->getName() == KeyboardMouseDevice::NAME) {
                keyboardMousePlugin = inputPlugin;
            } else if (inputPlugin->isActive()) {
                inputPlugin->pluginUpdate(deltaTime, calibrationData);
            }
        }

        userInputMapper->setInputCalibrationData(calibrationData);
        userInputMapper->update(deltaTime);

        if (keyboardMousePlugin && keyboardMousePlugin->isActive()) {
            keyboardMousePlugin->pluginUpdate(deltaTime, calibrationData);
        }

        // Transfer the user inputs to the driveKeys
        // FIXME can we drop drive keys and just have the avatar read the action states directly?
        myAvatar->clearDriveKeys();
        if (_myCamera.getMode() != CAMERA_MODE_INDEPENDENT) {
            if (!_controllerScriptingInterface->areActionsCaptured() && _myCamera.getMode() != CAMERA_MODE_MIRROR) {
                myAvatar->setDriveKey(MyAvatar::TRANSLATE_Z, -1.0f * userInputMapper->getActionState(controller::Action::TRANSLATE_Z));
                myAvatar->setDriveKey(MyAvatar::TRANSLATE_Y, userInputMapper->getActionState(controller::Action::TRANSLATE_Y));
                myAvatar->setDriveKey(MyAvatar::TRANSLATE_X, userInputMapper->getActionState(controller::Action::TRANSLATE_X));
                if (deltaTime > FLT_EPSILON) {
                    myAvatar->setDriveKey(MyAvatar::PITCH, -1.0f * userInputMapper->getActionState(controller::Action::PITCH));
                    myAvatar->setDriveKey(MyAvatar::YAW, -1.0f * userInputMapper->getActionState(controller::Action::YAW));
                    myAvatar->setDriveKey(MyAvatar::STEP_YAW, -1.0f * userInputMapper->getActionState(controller::Action::STEP_YAW));
                }
            }
            myAvatar->setDriveKey(MyAvatar::ZOOM, userInputMapper->getActionState(controller::Action::TRANSLATE_CAMERA_Z));
        }

        myAvatar->setSprintMode((bool)userInputMapper->getActionState(controller::Action::SPRINT));
        static const std::vector<controller::Action> avatarControllerActions = {
            controller::Action::LEFT_HAND,
            controller::Action::RIGHT_HAND,
            controller::Action::LEFT_FOOT,
            controller::Action::RIGHT_FOOT,
            controller::Action::HIPS,
            controller::Action::SPINE2,
            controller::Action::HEAD,
            controller::Action::LEFT_HAND_THUMB1,
            controller::Action::LEFT_HAND_THUMB2,
            controller::Action::LEFT_HAND_THUMB3,
            controller::Action::LEFT_HAND_THUMB4,
            controller::Action::LEFT_HAND_INDEX1,
            controller::Action::LEFT_HAND_INDEX2,
            controller::Action::LEFT_HAND_INDEX3,
            controller::Action::LEFT_HAND_INDEX4,
            controller::Action::LEFT_HAND_MIDDLE1,
            controller::Action::LEFT_HAND_MIDDLE2,
            controller::Action::LEFT_HAND_MIDDLE3,
            controller::Action::LEFT_HAND_MIDDLE4,
            controller::Action::LEFT_HAND_RING1,
            controller::Action::LEFT_HAND_RING2,
            controller::Action::LEFT_HAND_RING3,
            controller::Action::LEFT_HAND_RING4,
            controller::Action::LEFT_HAND_PINKY1,
            controller::Action::LEFT_HAND_PINKY2,
            controller::Action::LEFT_HAND_PINKY3,
            controller::Action::LEFT_HAND_PINKY4,
            controller::Action::RIGHT_HAND_THUMB1,
            controller::Action::RIGHT_HAND_THUMB2,
            controller::Action::RIGHT_HAND_THUMB3,
            controller::Action::RIGHT_HAND_THUMB4,
            controller::Action::RIGHT_HAND_INDEX1,
            controller::Action::RIGHT_HAND_INDEX2,
            controller::Action::RIGHT_HAND_INDEX3,
            controller::Action::RIGHT_HAND_INDEX4,
            controller::Action::RIGHT_HAND_MIDDLE1,
            controller::Action::RIGHT_HAND_MIDDLE2,
            controller::Action::RIGHT_HAND_MIDDLE3,
            controller::Action::RIGHT_HAND_MIDDLE4,
            controller::Action::RIGHT_HAND_RING1,
            controller::Action::RIGHT_HAND_RING2,
            controller::Action::RIGHT_HAND_RING3,
            controller::Action::RIGHT_HAND_RING4,
            controller::Action::RIGHT_HAND_PINKY1,
            controller::Action::RIGHT_HAND_PINKY2,
            controller::Action::RIGHT_HAND_PINKY3,
            controller::Action::RIGHT_HAND_PINKY4,
            controller::Action::LEFT_ARM,
            controller::Action::RIGHT_ARM,
            controller::Action::LEFT_SHOULDER,
            controller::Action::RIGHT_SHOULDER,
            controller::Action::LEFT_FORE_ARM,
            controller::Action::RIGHT_FORE_ARM,
            controller::Action::LEFT_LEG,
            controller::Action::RIGHT_LEG,
            controller::Action::LEFT_UP_LEG,
            controller::Action::RIGHT_UP_LEG,
            controller::Action::LEFT_TOE_BASE,
            controller::Action::RIGHT_TOE_BASE
        };

        // copy controller poses from userInputMapper to myAvatar.
        glm::mat4 myAvatarMatrix = createMatFromQuatAndPos(myAvatar->getWorldOrientation(), myAvatar->getWorldPosition());
        glm::mat4 worldToSensorMatrix = glm::inverse(myAvatar->getSensorToWorldMatrix());
        glm::mat4 avatarToSensorMatrix = worldToSensorMatrix * myAvatarMatrix;
        for (auto& action : avatarControllerActions) {
            controller::Pose pose = userInputMapper->getPoseState(action);
            myAvatar->setControllerPoseInSensorFrame(action, pose.transform(avatarToSensorMatrix));
        }
    }

    updateThreads(deltaTime); // If running non-threaded, then give the threads some time to process...
    updateDialogs(deltaTime); // update various stats dialogs if present

    QSharedPointer<AvatarManager> avatarManager = DependencyManager::get<AvatarManager>();

    {
        PROFILE_RANGE(simulation_physics, "Simulation");
        PerformanceTimer perfTimer("simulation");
        if (_physicsEnabled) {
            {
                PROFILE_RANGE(simulation_physics, "PrePhysics");
                PerformanceTimer perfTimer("prePhysics)");
                {
                    const VectorOfMotionStates& motionStates = _entitySimulation->getObjectsToRemoveFromPhysics();
                    _physicsEngine->removeObjects(motionStates);
                    _entitySimulation->deleteObjectsRemovedFromPhysics();
                }

                VectorOfMotionStates motionStates;
                getEntities()->getTree()->withReadLock([&] {
                    _entitySimulation->getObjectsToAddToPhysics(motionStates);
                    _physicsEngine->addObjects(motionStates);

                });
                getEntities()->getTree()->withReadLock([&] {
                    _entitySimulation->getObjectsToChange(motionStates);
                    VectorOfMotionStates stillNeedChange = _physicsEngine->changeObjects(motionStates);
                    _entitySimulation->setObjectsToChange(stillNeedChange);
                });

                _entitySimulation->applyDynamicChanges();

                avatarManager->getObjectsToRemoveFromPhysics(motionStates);
                _physicsEngine->removeObjects(motionStates);
                avatarManager->getObjectsToAddToPhysics(motionStates);
                _physicsEngine->addObjects(motionStates);
                avatarManager->getObjectsToChange(motionStates);
                _physicsEngine->changeObjects(motionStates);

                myAvatar->prepareForPhysicsSimulation();
                _physicsEngine->forEachDynamic([&](EntityDynamicPointer dynamic) {
                    dynamic->prepareForPhysicsSimulation();
                });
            }
            {
                PROFILE_RANGE(simulation_physics, "StepPhysics");
                PerformanceTimer perfTimer("stepPhysics");
                getEntities()->getTree()->withWriteLock([&] {
                    _physicsEngine->stepSimulation();
                });
            }
            {
                if (_physicsEngine->hasOutgoingChanges()) {
                    {
                        PROFILE_RANGE(simulation_physics, "PostPhysics");
                        PerformanceTimer perfTimer("postPhysics");
                        // grab the collision events BEFORE handleChangedMotionStates() because at this point
                        // we have a better idea of which objects we own or should own.
                        auto& collisionEvents = _physicsEngine->getCollisionEvents();

                        getEntities()->getTree()->withWriteLock([&] {
                            PROFILE_RANGE(simulation_physics, "HandleChanges");
                            PerformanceTimer perfTimer("handleChanges");

                            const VectorOfMotionStates& outgoingChanges = _physicsEngine->getChangedMotionStates();
                            _entitySimulation->handleChangedMotionStates(outgoingChanges);
                            avatarManager->handleChangedMotionStates(outgoingChanges);

                            const VectorOfMotionStates& deactivations = _physicsEngine->getDeactivatedMotionStates();
                            _entitySimulation->handleDeactivatedMotionStates(deactivations);
                        });

                        if (!_aboutToQuit) {
                            // handleCollisionEvents() AFTER handleChangedMotionStates()
                            {
                                PROFILE_RANGE(simulation_physics, "CollisionEvents");
                                avatarManager->handleCollisionEvents(collisionEvents);
                                // Collision events (and their scripts) must not be handled when we're locked, above. (That would risk
                                // deadlock.)
                                _entitySimulation->handleCollisionEvents(collisionEvents);
                            }
                        }

                        {
                            PROFILE_RANGE(simulation_physics, "MyAvatar");
                            myAvatar->harvestResultsFromPhysicsSimulation(deltaTime);
                        }

                        if (PerformanceTimer::isActive() &&
                                Menu::getInstance()->isOptionChecked(MenuOption::DisplayDebugTimingDetails) &&
                                Menu::getInstance()->isOptionChecked(MenuOption::ExpandPhysicsTiming)) {
                            _physicsEngine->harvestPerformanceStats();
                        }
                        // NOTE: the PhysicsEngine stats are written to stdout NOT to Qt log framework
                        _physicsEngine->dumpStatsIfNecessary();
                    }

                    if (!_aboutToQuit) {
                        // NOTE: the getEntities()->update() call below will wait for lock
                        // and will provide non-physical entity motion
                        getEntities()->update(true); // update the models...
                    }
                }
            }
        } else {
            // update the rendering without any simulation
            getEntities()->update(false);
        }
    }

    // AvatarManager update
    {
        {
            PROFILE_RANGE(simulation, "OtherAvatars");
            PerformanceTimer perfTimer("otherAvatars");
            avatarManager->updateOtherAvatars(deltaTime);
        }

        {
            PROFILE_RANGE(simulation, "MyAvatar");
            PerformanceTimer perfTimer("MyAvatar");
            qApp->updateMyAvatarLookAtPosition();
            avatarManager->updateMyAvatar(deltaTime);
        }
    }

    bool showWarnings = Menu::getInstance()->isOptionChecked(MenuOption::PipelineWarnings);
    PerformanceWarning warn(showWarnings, "Application::update()");

#if !defined(Q_OS_ANDROID)
    updateLOD(deltaTime);
#endif

    // TODO: break these out into distinct perfTimers when they prove interesting
    {
        PROFILE_RANGE(app, "PickManager");
        PerformanceTimer perfTimer("pickManager");
        DependencyManager::get<PickManager>()->update();
    }

    {
        PROFILE_RANGE(app, "PointerManager");
        PerformanceTimer perfTimer("pointerManager");
        DependencyManager::get<PointerManager>()->update();
    }

    {
        PROFILE_RANGE_EX(app, "Overlays", 0xffff0000, (uint64_t)getActiveDisplayPlugin()->presentCount());
        PerformanceTimer perfTimer("overlays");
        _overlays.update(deltaTime);
    }

    // Update _viewFrustum with latest camera and view frustum data...
    // NOTE: we get this from the view frustum, to make it simpler, since the
    // loadViewFrumstum() method will get the correct details from the camera
    // We could optimize this to not actually load the viewFrustum, since we don't
    // actually need to calculate the view frustum planes to send these details
    // to the server.
    {
        QMutexLocker viewLocker(&_viewMutex);
        _myCamera.loadViewFrustum(_viewFrustum);

        _conicalViews.clear();
        _conicalViews.push_back(_viewFrustum);
        // TODO: Fix this by modeling the way the secondary camera works on how the main camera works
        // ie. Use a camera object stored in the game logic and informs the Engine on where the secondary
        // camera should be.
        updateSecondaryCameraViewFrustum();
    }

    quint64 now = usecTimestampNow();

    // Update my voxel servers with my current voxel query...
    {
        PROFILE_RANGE_EX(app, "QueryOctree", 0xffff0000, (uint64_t)getActiveDisplayPlugin()->presentCount());
        PerformanceTimer perfTimer("queryOctree");
        QMutexLocker viewLocker(&_viewMutex);

        bool viewIsDifferentEnough = false;
        if (_conicalViews.size() == _lastQueriedViews.size()) {
            for (size_t i = 0; i < _conicalViews.size(); ++i) {
                if (!_conicalViews[i].isVerySimilar(_lastQueriedViews[i])) {
                    viewIsDifferentEnough = true;
                    break;
                }
            }
        } else {
            viewIsDifferentEnough = true;
        }


        // if it's been a while since our last query or the view has significantly changed then send a query, otherwise suppress it
        static const std::chrono::seconds MIN_PERIOD_BETWEEN_QUERIES { 3 };
        auto now = SteadyClock::now();
        if (now > _queryExpiry || viewIsDifferentEnough) {
            if (DependencyManager::get<SceneScriptingInterface>()->shouldRenderEntities()) {
                queryOctree(NodeType::EntityServer, PacketType::EntityQuery);
            }
            queryAvatars();

            _lastQueriedViews = _conicalViews;
            _queryExpiry = now + MIN_PERIOD_BETWEEN_QUERIES;
        }
    }

    // sent nack packets containing missing sequence numbers of received packets from nodes
    {
        quint64 sinceLastNack = now - _lastNackTime;
        const quint64 TOO_LONG_SINCE_LAST_NACK = 1 * USECS_PER_SECOND;
        if (sinceLastNack > TOO_LONG_SINCE_LAST_NACK) {
            _lastNackTime = now;
            sendNackPackets();
        }
    }

    // send packet containing downstream audio stats to the AudioMixer
    {
        quint64 sinceLastNack = now - _lastSendDownstreamAudioStats;
        if (sinceLastNack > TOO_LONG_SINCE_LAST_SEND_DOWNSTREAM_AUDIO_STATS) {
            _lastSendDownstreamAudioStats = now;

            QMetaObject::invokeMethod(DependencyManager::get<AudioClient>().data(), "sendDownstreamAudioStatsPacket", Qt::QueuedConnection);
        }
    }

    {
        PerformanceTimer perfTimer("avatarManager/postUpdate");
        avatarManager->postUpdate(deltaTime, getMain3DScene());
    }

    {
        PROFILE_RANGE_EX(app, "PostUpdateLambdas", 0xffff0000, (uint64_t)0);
        PerformanceTimer perfTimer("postUpdateLambdas");
        std::unique_lock<std::mutex> guard(_postUpdateLambdasLock);
        for (auto& iter : _postUpdateLambdas) {
            iter.second();
        }
        _postUpdateLambdas.clear();
    }


    updateRenderArgs(deltaTime);

    // HACK
    // load the view frustum
    // FIXME: This preDisplayRender call is temporary until we create a separate render::scene for the mirror rendering.
    // Then we can move this logic into the Avatar::simulate call.
    myAvatar->preDisplaySide(&_appRenderArgs._renderArgs);


    {
        PerformanceTimer perfTimer("limitless");
        AnimDebugDraw::getInstance().update();
    }

    {
        PerformanceTimer perfTimer("limitless");
        DependencyManager::get<LimitlessVoiceRecognitionScriptingInterface>()->update();
    }

    { // Game loop is done, mark the end of the frame for the scene transactions and the render loop to take over
        PerformanceTimer perfTimer("enqueueFrame");
        getMain3DScene()->enqueueFrame();
    }
}

void Application::updateRenderArgs(float deltaTime) {
    editRenderArgs([this, deltaTime](AppRenderArgs& appRenderArgs) {
        PerformanceTimer perfTimer("editRenderArgs");
        appRenderArgs._headPose = getHMDSensorPose();

        auto myAvatar = getMyAvatar();

        // update the avatar with a fresh HMD pose
        {
            PROFILE_RANGE(render, "/updateAvatar");
            myAvatar->updateFromHMDSensorMatrix(appRenderArgs._headPose);
        }

        auto lodManager = DependencyManager::get<LODManager>();

        float sensorToWorldScale = getMyAvatar()->getSensorToWorldScale();
        appRenderArgs._sensorToWorldScale = sensorToWorldScale;
        appRenderArgs._sensorToWorld = getMyAvatar()->getSensorToWorldMatrix();
        {
            PROFILE_RANGE(render, "/buildFrustrumAndArgs");
            {
                QMutexLocker viewLocker(&_viewMutex);
                // adjust near clip plane to account for sensor scaling.
                auto adjustedProjection = glm::perspective(glm::radians(_fieldOfView.get()),
                    getActiveDisplayPlugin()->getRecommendedAspectRatio(),
                    DEFAULT_NEAR_CLIP * sensorToWorldScale,
                    DEFAULT_FAR_CLIP);
                _viewFrustum.setProjection(adjustedProjection);
                _viewFrustum.calculate();
            }
            appRenderArgs._renderArgs = RenderArgs(_gpuContext, lodManager->getOctreeSizeScale(),
                lodManager->getBoundaryLevelAdjust(), RenderArgs::DEFAULT_RENDER_MODE,
                RenderArgs::MONO, RenderArgs::RENDER_DEBUG_NONE);
            appRenderArgs._renderArgs._scene = getMain3DScene();

            {
                QMutexLocker viewLocker(&_viewMutex);
                appRenderArgs._renderArgs.setViewFrustum(_viewFrustum);
            }
        }
        {
            PROFILE_RANGE(render, "/resizeGL");
            bool showWarnings = false;
            bool suppressShortTimings = false;
            auto menu = Menu::getInstance();
            if (menu) {
                suppressShortTimings = menu->isOptionChecked(MenuOption::SuppressShortTimings);
                showWarnings = menu->isOptionChecked(MenuOption::PipelineWarnings);
            }
            PerformanceWarning::setSuppressShortTimings(suppressShortTimings);
            PerformanceWarning warn(showWarnings, "Application::paintGL()");
            resizeGL();
        }

        this->updateCamera(appRenderArgs._renderArgs, deltaTime);
        appRenderArgs._eyeToWorld = _myCamera.getTransform();
        appRenderArgs._isStereo = false;

        {
            auto hmdInterface = DependencyManager::get<HMDScriptingInterface>();
            float ipdScale = hmdInterface->getIPDScale();

            // scale IPD by sensorToWorldScale, to make the world seem larger or smaller accordingly.
            ipdScale *= sensorToWorldScale;

            auto baseProjection = appRenderArgs._renderArgs.getViewFrustum().getProjection();

            if (getActiveDisplayPlugin()->isStereo()) {
                // Stereo modes will typically have a larger projection matrix overall,
                // so we ask for the 'mono' projection matrix, which for stereo and HMD
                // plugins will imply the combined projection for both eyes.
                //
                // This is properly implemented for the Oculus plugins, but for OpenVR
                // and Stereo displays I'm not sure how to get / calculate it, so we're
                // just relying on the left FOV in each case and hoping that the
                // overall culling margin of error doesn't cause popping in the
                // right eye.  There are FIXMEs in the relevant plugins
                _myCamera.setProjection(getActiveDisplayPlugin()->getCullingProjection(baseProjection));
                appRenderArgs._isStereo = true;

                auto& eyeOffsets = appRenderArgs._eyeOffsets;
                auto& eyeProjections = appRenderArgs._eyeProjections;

                // FIXME we probably don't need to set the projection matrix every frame,
                // only when the display plugin changes (or in non-HMD modes when the user
                // changes the FOV manually, which right now I don't think they can.
                for_each_eye([&](Eye eye) {
                    // For providing the stereo eye views, the HMD head pose has already been
                    // applied to the avatar, so we need to get the difference between the head
                    // pose applied to the avatar and the per eye pose, and use THAT as
                    // the per-eye stereo matrix adjustment.
                    mat4 eyeToHead = getActiveDisplayPlugin()->getEyeToHeadTransform(eye);
                    // Grab the translation
                    vec3 eyeOffset = glm::vec3(eyeToHead[3]);
                    // Apply IPD scaling
                    mat4 eyeOffsetTransform = glm::translate(mat4(), eyeOffset * -1.0f * ipdScale);
                    eyeOffsets[eye] = eyeOffsetTransform;
                    eyeProjections[eye] = getActiveDisplayPlugin()->getEyeProjection(eye, baseProjection);
                });

                // Configure the type of display / stereo
                appRenderArgs._renderArgs._displayMode = (isHMDMode() ? RenderArgs::STEREO_HMD : RenderArgs::STEREO_MONITOR);
            }
        }

        {
            QMutexLocker viewLocker(&_viewMutex);
            _myCamera.loadViewFrustum(_displayViewFrustum);
            appRenderArgs._view = glm::inverse(_displayViewFrustum.getView());
        }

        {
            QMutexLocker viewLocker(&_viewMutex);
            appRenderArgs._renderArgs.setViewFrustum(_displayViewFrustum);
        }
    });
}

<<<<<<< HEAD
    {
        PerformanceTimer perfTimer("AnimDebugDraw");
        AnimDebugDraw::getInstance().update();
    }

    { // Game loop is done, mark the end of the frame for the scene transactions and the render loop to take over
        PerformanceTimer perfTimer("enqueueFrame");
        getMain3DScene()->enqueueFrame();
=======
void Application::queryAvatars() {
    auto avatarPacket = NLPacket::create(PacketType::AvatarQuery);
    auto destinationBuffer = reinterpret_cast<unsigned char*>(avatarPacket->getPayload());
    unsigned char* bufferStart = destinationBuffer;

    uint8_t numFrustums = (uint8_t)_conicalViews.size();
    memcpy(destinationBuffer, &numFrustums, sizeof(numFrustums));
    destinationBuffer += sizeof(numFrustums);

    for (const auto& view : _conicalViews) {
        destinationBuffer += view.serialize(destinationBuffer);
>>>>>>> 74e5c4bf
    }

    avatarPacket->setPayloadSize(destinationBuffer - bufferStart);

    DependencyManager::get<NodeList>()->broadcastToNodes(std::move(avatarPacket), NodeSet() << NodeType::AvatarMixer);
}


int Application::sendNackPackets() {

    // iterates through all nodes in NodeList
    auto nodeList = DependencyManager::get<NodeList>();

    int packetsSent = 0;

    nodeList->eachNode([&](const SharedNodePointer& node){

        if (node->getActiveSocket() && node->getType() == NodeType::EntityServer) {

            auto nackPacketList = NLPacketList::create(PacketType::OctreeDataNack);

            QUuid nodeUUID = node->getUUID();

            // if there are octree packets from this node that are waiting to be processed,
            // don't send a NACK since the missing packets may be among those waiting packets.
            if (_octreeProcessor.hasPacketsToProcessFrom(nodeUUID)) {
                return;
            }

            QSet<OCTREE_PACKET_SEQUENCE> missingSequenceNumbers;
            _octreeServerSceneStats.withReadLock([&] {
                // retrieve octree scene stats of this node
                if (_octreeServerSceneStats.find(nodeUUID) == _octreeServerSceneStats.end()) {
                    return;
                }
                // get sequence number stats of node, prune its missing set, and make a copy of the missing set
                SequenceNumberStats& sequenceNumberStats = _octreeServerSceneStats[nodeUUID].getIncomingOctreeSequenceNumberStats();
                sequenceNumberStats.pruneMissingSet();
                missingSequenceNumbers = sequenceNumberStats.getMissingSet();
            });

            // construct nack packet(s) for this node
            foreach(const OCTREE_PACKET_SEQUENCE& missingNumber, missingSequenceNumbers) {
                nackPacketList->writePrimitive(missingNumber);
            }

            if (nackPacketList->getNumPackets()) {
                packetsSent += (int)nackPacketList->getNumPackets();

                // send the packet list
                nodeList->sendPacketList(std::move(nackPacketList), *node);
            }
        }
    });

    return packetsSent;
}

void Application::queryOctree(NodeType_t serverType, PacketType packetType) {

    if (!_settingsLoaded) {
        return; // bail early if settings are not loaded
    }

    _octreeQuery.setConicalViews(_conicalViews);

    auto lodManager = DependencyManager::get<LODManager>();
    _octreeQuery.setOctreeSizeScale(lodManager->getOctreeSizeScale());
    _octreeQuery.setBoundaryLevelAdjust(lodManager->getBoundaryLevelAdjust());

    auto nodeList = DependencyManager::get<NodeList>();

    auto node = nodeList->soloNodeOfType(serverType);
    if (node && node->getActiveSocket()) {
        _octreeQuery.setMaxQueryPacketsPerSecond(getMaxOctreePacketsPerSecond());

        auto queryPacket = NLPacket::create(packetType);

        // encode the query data
        auto packetData = reinterpret_cast<unsigned char*>(queryPacket->getPayload());
        int packetSize = _octreeQuery.getBroadcastData(packetData);
        queryPacket->setPayloadSize(packetSize);

        // make sure we still have an active socket
        nodeList->sendUnreliablePacket(*queryPacket, *node);
    }
}


bool Application::isHMDMode() const {
    return getActiveDisplayPlugin()->isHmd();
}

float Application::getTargetRenderFrameRate() const { return getActiveDisplayPlugin()->getTargetFrameRate(); }

QRect Application::getDesirableApplicationGeometry() const {
    QRect applicationGeometry = getWindow()->geometry();

    // If our parent window is on the HMD, then don't use its geometry, instead use
    // the "main screen" geometry.
    HMDToolsDialog* hmdTools = DependencyManager::get<DialogsManager>()->getHMDToolsDialog();
    if (hmdTools && hmdTools->hasHMDScreen()) {
        QScreen* hmdScreen = hmdTools->getHMDScreen();
        QWindow* appWindow = getWindow()->windowHandle();
        QScreen* appScreen = appWindow->screen();

        // if our app's screen is the hmd screen, we don't want to place the
        // running scripts widget on it. So we need to pick a better screen.
        // we will use the screen for the HMDTools since it's a guaranteed
        // better screen.
        if (appScreen == hmdScreen) {
            QScreen* betterScreen = hmdTools->windowHandle()->screen();
            applicationGeometry = betterScreen->geometry();
        }
    }
    return applicationGeometry;
}

PickRay Application::computePickRay(float x, float y) const {
    vec2 pickPoint { x, y };
    PickRay result;
    if (isHMDMode()) {
        getApplicationCompositor().computeHmdPickRay(pickPoint, result.origin, result.direction);
    } else {
        pickPoint /= getCanvasSize();
        QMutexLocker viewLocker(&_viewMutex);
        _viewFrustum.computePickRay(pickPoint.x, pickPoint.y, result.origin, result.direction);
    }
    return result;
}

std::shared_ptr<MyAvatar> Application::getMyAvatar() const {
    return DependencyManager::get<AvatarManager>()->getMyAvatar();
}

glm::vec3 Application::getAvatarPosition() const {
    return getMyAvatar()->getWorldPosition();
}

void Application::copyViewFrustum(ViewFrustum& viewOut) const {
    QMutexLocker viewLocker(&_viewMutex);
    viewOut = _viewFrustum;
}

void Application::copyDisplayViewFrustum(ViewFrustum& viewOut) const {
    QMutexLocker viewLocker(&_viewMutex);
    viewOut = _displayViewFrustum;
}

void Application::resetSensors(bool andReload) {
    DependencyManager::get<DdeFaceTracker>()->reset();
    DependencyManager::get<EyeTracker>()->reset();
    getActiveDisplayPlugin()->resetSensors();
    _overlayConductor.centerUI();
    getMyAvatar()->reset(true, andReload);
    QMetaObject::invokeMethod(DependencyManager::get<AudioClient>().data(), "reset", Qt::QueuedConnection);
}

void Application::updateWindowTitle() const {

    auto nodeList = DependencyManager::get<NodeList>();
    auto accountManager = DependencyManager::get<AccountManager>();

    QString buildVersion = " - "
        + (BuildInfo::BUILD_TYPE == BuildInfo::BuildType::Stable ? QString("Version") : QString("Build"))
        + " " + applicationVersion();

    QString loginStatus = accountManager->isLoggedIn() ? "" : " (NOT LOGGED IN)";

    QString connectionStatus = nodeList->getDomainHandler().isConnected() ? "" : " (NOT CONNECTED)";
    QString username = accountManager->getAccountInfo().getUsername();

    QString currentPlaceName;
    if (isServerlessMode()) {
        currentPlaceName = "serverless: " + DependencyManager::get<AddressManager>()->getDomainURL().toString();
    } else {
        currentPlaceName = DependencyManager::get<AddressManager>()->getDomainURL().host();
        if (currentPlaceName.isEmpty()) {
            currentPlaceName = nodeList->getDomainHandler().getHostname();
        }
    }

    QString title = QString() + (!username.isEmpty() ? username + " @ " : QString())
        + currentPlaceName + connectionStatus + loginStatus + buildVersion;

#ifndef WIN32
    // crashes with vs2013/win32
    qCDebug(interfaceapp, "Application title set to: %s", title.toStdString().c_str());
#endif
    _window->setWindowTitle(title);

    // updateTitleWindow gets called whenever there's a change regarding the domain, so rather
    // than placing this within domainURLChanged, it's placed here to cover the other potential cases.
    DependencyManager::get< MessagesClient >()->sendLocalMessage("Toolbar-DomainChanged", "");
}

void Application::clearDomainOctreeDetails() {

    // if we're about to quit, we really don't need to do any of these things...
    if (_aboutToQuit) {
        return;
    }

    qCDebug(interfaceapp) << "Clearing domain octree details...";

    resetPhysicsReadyInformation();

    _octreeServerSceneStats.withWriteLock([&] {
        _octreeServerSceneStats.clear();
    });

    // reset the model renderer
    getEntities()->clear();

    auto skyStage = DependencyManager::get<SceneScriptingInterface>()->getSkyStage();

    skyStage->setBackgroundMode(graphics::SunSkyStage::SKY_DEFAULT);

    DependencyManager::get<AnimationCache>()->clearUnusedResources();
    DependencyManager::get<ModelCache>()->clearUnusedResources();
    DependencyManager::get<SoundCache>()->clearUnusedResources();
    DependencyManager::get<TextureCache>()->clearUnusedResources();

    getMyAvatar()->setAvatarEntityDataChanged(true);
}

void Application::clearDomainAvatars() {
    getMyAvatar()->setAvatarEntityDataChanged(true); // to recreate worn entities
    DependencyManager::get<AvatarManager>()->clearOtherAvatars();
}

void Application::domainURLChanged(QUrl domainURL) {
    // disable physics until we have enough information about our new location to not cause craziness.
    resetPhysicsReadyInformation();
    setIsServerlessMode(domainURL.scheme() != URL_SCHEME_HIFI);
    if (isServerlessMode()) {
        loadServerlessDomain(domainURL);
    }
    updateWindowTitle();
}


void Application::resettingDomain() {
    _notifiedPacketVersionMismatchThisDomain = false;

    auto nodeList = DependencyManager::get<NodeList>();
    clearDomainOctreeDetails();
}

void Application::nodeAdded(SharedNodePointer node) const {
    // nothing to do here
}

void Application::nodeActivated(SharedNodePointer node) {
    if (node->getType() == NodeType::AssetServer) {
        // asset server just connected - check if we have the asset browser showing

        auto offscreenUi = DependencyManager::get<OffscreenUi>();
        auto assetDialog = offscreenUi->getRootItem()->findChild<QQuickItem*>("AssetServer");

        if (assetDialog) {
            auto nodeList = DependencyManager::get<NodeList>();

            if (nodeList->getThisNodeCanWriteAssets()) {
                // call reload on the shown asset browser dialog to get the mappings (if permissions allow)
                QMetaObject::invokeMethod(assetDialog, "reload");
            } else {
                // we switched to an Asset Server that we can't modify, hide the Asset Browser
                assetDialog->setVisible(false);
            }
        }
    }

    // If we get a new EntityServer activated, reset lastQueried time
    // so we will do a proper query during update
    if (node->getType() == NodeType::EntityServer) {
        _queryExpiry = SteadyClock::now();
        _octreeQuery.incrementConnectionID();
    }

    if (node->getType() == NodeType::AudioMixer) {
        DependencyManager::get<AudioClient>()->negotiateAudioFormat();
    }

    if (node->getType() == NodeType::AvatarMixer) {
        _queryExpiry = SteadyClock::now();

        // new avatar mixer, send off our identity packet on next update loop
        // Reset skeletonModelUrl if the last server modified our choice.
        // Override the avatar url (but not model name) here too.
        if (_avatarOverrideUrl.isValid()) {
            getMyAvatar()->useFullAvatarURL(_avatarOverrideUrl);
        }
        static const QUrl empty{};
        if (getMyAvatar()->getFullAvatarURLFromPreferences() != getMyAvatar()->cannonicalSkeletonModelURL(empty)) {
            getMyAvatar()->resetFullAvatarURL();
        }
        getMyAvatar()->markIdentityDataChanged();
        getMyAvatar()->resetLastSent();

        // transmit a "sendAll" packet to the AvatarMixer we just connected to.
        getMyAvatar()->sendAvatarDataPacket(true);
    }
}

void Application::nodeKilled(SharedNodePointer node) {
    // These are here because connecting NodeList::nodeKilled to OctreePacketProcessor::nodeKilled doesn't work:
    // OctreePacketProcessor::nodeKilled is not being called when NodeList::nodeKilled is emitted.
    // This may have to do with GenericThread::threadRoutine() blocking the QThread event loop

    _octreeProcessor.nodeKilled(node);

    _entityEditSender.nodeKilled(node);

    if (node->getType() == NodeType::AudioMixer) {
        QMetaObject::invokeMethod(DependencyManager::get<AudioClient>().data(), "audioMixerKilled");
    } else if (node->getType() == NodeType::EntityServer) {
        // we lost an entity server, clear all of the domain octree details
        clearDomainOctreeDetails();
    } else if (node->getType() == NodeType::AvatarMixer) {
        // our avatar mixer has gone away - clear the hash of avatars
        DependencyManager::get<AvatarManager>()->clearOtherAvatars();
    } else if (node->getType() == NodeType::AssetServer) {
        // asset server going away - check if we have the asset browser showing

        auto offscreenUi = DependencyManager::get<OffscreenUi>();
        auto assetDialog = offscreenUi->getRootItem()->findChild<QQuickItem*>("AssetServer");

        if (assetDialog) {
            // call reload on the shown asset browser dialog
            QMetaObject::invokeMethod(assetDialog, "clear");
        }
    }
}

void Application::trackIncomingOctreePacket(ReceivedMessage& message, SharedNodePointer sendingNode, bool wasStatsPacket) {
    // Attempt to identify the sender from its address.
    if (sendingNode) {
        const QUuid& nodeUUID = sendingNode->getUUID();

        // now that we know the node ID, let's add these stats to the stats for that node...
        _octreeServerSceneStats.withWriteLock([&] {
            if (_octreeServerSceneStats.find(nodeUUID) != _octreeServerSceneStats.end()) {
                OctreeSceneStats& stats = _octreeServerSceneStats[nodeUUID];
                stats.trackIncomingOctreePacket(message, wasStatsPacket, sendingNode->getClockSkewUsec());
            }
        });
    }
}

bool Application::nearbyEntitiesAreReadyForPhysics() {
    // this is used to avoid the following scenario:
    // A table has some items sitting on top of it.  The items are at rest, meaning they aren't active in bullet.
    // Someone logs in close to the table.  They receive information about the items on the table before they
    // receive information about the table.  The items are very close to the avatar's capsule, so they become
    // activated in bullet.  This causes them to fall to the floor, because the table's shape isn't yet in bullet.
    EntityTreePointer entityTree = getEntities()->getTree();
    if (!entityTree) {
        return false;
    }

    // We don't want to use EntityTree::findEntities(AABox, ...) method because that scan will snarf parented entities
    // whose bounding boxes cannot be computed (it is too loose for our purposes here).  Instead we manufacture
    // custom filters and use the general-purpose EntityTree::findEntities(filter, ...)
    QVector<EntityItemPointer> entities;
    AABox avatarBox(getMyAvatar()->getWorldPosition() - glm::vec3(PHYSICS_READY_RANGE), glm::vec3(2 * PHYSICS_READY_RANGE));
    // create two functions that use avatarBox (entityScan and elementScan), the second calls the first
    std::function<bool (EntityItemPointer&)> entityScan = [=](EntityItemPointer& entity) {
        if (entity->shouldBePhysical()) {
            bool success = false;
            AABox entityBox = entity->getAABox(success);
            // important: bail for entities that cannot supply a valid AABox
            return success && avatarBox.touches(entityBox);
        }
        return false;
    };
    std::function<bool(const OctreeElementPointer&, void*)> elementScan = [&](const OctreeElementPointer& element, void* unused) {
        if (element->getAACube().touches(avatarBox)) {
            EntityTreeElementPointer entityTreeElement = std::static_pointer_cast<EntityTreeElement>(element);
            entityTreeElement->getEntities(entityScan, entities);
            return true;
        }
        return false;
    };

    entityTree->withReadLock([&] {
        // Pass the second function to the general-purpose EntityTree::findEntities()
        // which will traverse the tree, apply the two filter functions (to element, then to entities)
        // as it traverses.  The end result will be a list of entities that match.
        entityTree->findEntities(elementScan, entities);
    });

    uint32_t nearbyCount = entities.size();
    if (nearbyCount == _nearbyEntitiesCountAtLastPhysicsCheck) {
        _nearbyEntitiesStabilityCount++;
    } else {
        _nearbyEntitiesStabilityCount = 0;
    }
    _nearbyEntitiesCountAtLastPhysicsCheck = nearbyCount;

    const uint32_t MINIMUM_NEARBY_ENTITIES_STABILITY_COUNT = 3;
    if (_nearbyEntitiesStabilityCount >= MINIMUM_NEARBY_ENTITIES_STABILITY_COUNT) {
        // We've seen the same number of nearby entities for several stats packets in a row.  assume we've got all
        // the local entities.
        bool result = true;
        foreach (EntityItemPointer entity, entities) {
            if (entity->shouldBePhysical() && !entity->isReadyToComputeShape()) {
                HIFI_FCDEBUG(interfaceapp(), "Physics disabled until entity loads: " << entity->getID() << entity->getName());
                // don't break here because we want all the relevant entities to start their downloads
                result = false;
            }
        }
        return result;
    }
    return false;
}

int Application::processOctreeStats(ReceivedMessage& message, SharedNodePointer sendingNode) {
    // parse the incoming stats datas stick it in a temporary object for now, while we
    // determine which server it belongs to
    int statsMessageLength = 0;

    const QUuid& nodeUUID = sendingNode->getUUID();

    // now that we know the node ID, let's add these stats to the stats for that node...
    _octreeServerSceneStats.withWriteLock([&] {
        OctreeSceneStats& octreeStats = _octreeServerSceneStats[nodeUUID];
        statsMessageLength = octreeStats.unpackFromPacket(message);

        if (octreeStats.isFullScene()) {
            _fullSceneReceivedCounter++;
        }
    });

    return statsMessageLength;
}

void Application::packetSent(quint64 length) {
}

void Application::addingEntityWithCertificate(const QString& certificateID, const QString& placeName) {
    auto ledger = DependencyManager::get<Ledger>();
    ledger->updateLocation(certificateID, placeName);
}

void Application::registerScriptEngineWithApplicationServices(ScriptEnginePointer scriptEngine) {

    scriptEngine->setEmitScriptUpdatesFunction([this]() {
        SharedNodePointer entityServerNode = DependencyManager::get<NodeList>()->soloNodeOfType(NodeType::EntityServer);
        return !entityServerNode || isPhysicsEnabled();
    });

    // setup the packet sender of the script engine's scripting interfaces so
    // we can use the same ones from the application.
    auto entityScriptingInterface = DependencyManager::get<EntityScriptingInterface>();
    entityScriptingInterface->setPacketSender(&_entityEditSender);
    entityScriptingInterface->setEntityTree(getEntities()->getTree());

    // give the script engine to the RecordingScriptingInterface for its callbacks
    DependencyManager::get<RecordingScriptingInterface>()->setScriptEngine(scriptEngine);

    if (property(hifi::properties::TEST).isValid()) {
        scriptEngine->registerGlobalObject("Test", TestScriptingInterface::getInstance());
    }

    scriptEngine->registerGlobalObject("Rates", new RatesScriptingInterface(this));

    // hook our avatar and avatar hash map object into this script engine
    getMyAvatar()->registerMetaTypes(scriptEngine);

    scriptEngine->registerGlobalObject("AvatarList", DependencyManager::get<AvatarManager>().data());

    scriptEngine->registerGlobalObject("Camera", &_myCamera);

#if defined(Q_OS_MAC) || defined(Q_OS_WIN)
    scriptEngine->registerGlobalObject("SpeechRecognizer", DependencyManager::get<SpeechRecognizer>().data());
#endif

    ClipboardScriptingInterface* clipboardScriptable = new ClipboardScriptingInterface();
    scriptEngine->registerGlobalObject("Clipboard", clipboardScriptable);
    connect(scriptEngine.data(), &ScriptEngine::finished, clipboardScriptable, &ClipboardScriptingInterface::deleteLater);

    scriptEngine->registerGlobalObject("Overlays", &_overlays);
    qScriptRegisterMetaType(scriptEngine.data(), OverlayPropertyResultToScriptValue, OverlayPropertyResultFromScriptValue);
    qScriptRegisterMetaType(scriptEngine.data(), RayToOverlayIntersectionResultToScriptValue,
                            RayToOverlayIntersectionResultFromScriptValue);

    scriptEngine->registerGlobalObject("OffscreenFlags", DependencyManager::get<OffscreenUi>()->getFlags());
    scriptEngine->registerGlobalObject("Desktop", DependencyManager::get<DesktopScriptingInterface>().data());

    qScriptRegisterMetaType(scriptEngine.data(), wrapperToScriptValue<ToolbarProxy>, wrapperFromScriptValue<ToolbarProxy>);
    qScriptRegisterMetaType(scriptEngine.data(),
                            wrapperToScriptValue<ToolbarButtonProxy>, wrapperFromScriptValue<ToolbarButtonProxy>);
    scriptEngine->registerGlobalObject("Toolbars", DependencyManager::get<ToolbarScriptingInterface>().data());

    qScriptRegisterMetaType(scriptEngine.data(), wrapperToScriptValue<TabletProxy>, wrapperFromScriptValue<TabletProxy>);
    qScriptRegisterMetaType(scriptEngine.data(),
                            wrapperToScriptValue<TabletButtonProxy>, wrapperFromScriptValue<TabletButtonProxy>);
    scriptEngine->registerGlobalObject("Tablet", DependencyManager::get<TabletScriptingInterface>().data());
    // FIXME remove these deprecated names for the tablet scripting interface
    scriptEngine->registerGlobalObject("tabletInterface", DependencyManager::get<TabletScriptingInterface>().data());

    auto toolbarScriptingInterface = DependencyManager::get<ToolbarScriptingInterface>().data();
    DependencyManager::get<TabletScriptingInterface>().data()->setToolbarScriptingInterface(toolbarScriptingInterface);

    scriptEngine->registerGlobalObject("Window", DependencyManager::get<WindowScriptingInterface>().data());
    scriptEngine->registerGetterSetter("location", LocationScriptingInterface::locationGetter,
                        LocationScriptingInterface::locationSetter, "Window");
    // register `location` on the global object.
    scriptEngine->registerGetterSetter("location", LocationScriptingInterface::locationGetter,
                                       LocationScriptingInterface::locationSetter);

#if !defined(Q_OS_ANDROID)
    scriptEngine->registerFunction("OverlayWebWindow", QmlWebWindowClass::constructor);
#endif
    scriptEngine->registerFunction("OverlayWindow", QmlWindowClass::constructor);
    scriptEngine->registerFunction("QmlFragment", QmlFragmentClass::constructor);

    scriptEngine->registerGlobalObject("Menu", MenuScriptingInterface::getInstance());
    scriptEngine->registerGlobalObject("DesktopPreviewProvider", DependencyManager::get<DesktopPreviewProvider>().data());
    scriptEngine->registerGlobalObject("Stats", Stats::getInstance());
    scriptEngine->registerGlobalObject("Settings", SettingsScriptingInterface::getInstance());
    scriptEngine->registerGlobalObject("Snapshot", DependencyManager::get<Snapshot>().data());
    scriptEngine->registerGlobalObject("AudioStats", DependencyManager::get<AudioClient>()->getStats().data());
    scriptEngine->registerGlobalObject("AudioScope", DependencyManager::get<AudioScope>().data());
    scriptEngine->registerGlobalObject("AvatarBookmarks", DependencyManager::get<AvatarBookmarks>().data());
    scriptEngine->registerGlobalObject("LocationBookmarks", DependencyManager::get<LocationBookmarks>().data());

    scriptEngine->registerGlobalObject("RayPick", DependencyManager::get<RayPickScriptingInterface>().data());
    scriptEngine->registerGlobalObject("LaserPointers", DependencyManager::get<LaserPointerScriptingInterface>().data());
    scriptEngine->registerGlobalObject("Picks", DependencyManager::get<PickScriptingInterface>().data());
    scriptEngine->registerGlobalObject("Pointers", DependencyManager::get<PointerScriptingInterface>().data());

    // Caches
    scriptEngine->registerGlobalObject("AnimationCache", DependencyManager::get<AnimationCache>().data());
    scriptEngine->registerGlobalObject("TextureCache", DependencyManager::get<TextureCache>().data());
    scriptEngine->registerGlobalObject("ModelCache", DependencyManager::get<ModelCache>().data());
    scriptEngine->registerGlobalObject("SoundCache", DependencyManager::get<SoundCache>().data());

    scriptEngine->registerGlobalObject("DialogsManager", _dialogsManagerScriptingInterface);

    scriptEngine->registerGlobalObject("Account", AccountServicesScriptingInterface::getInstance()); // DEPRECATED - TO BE REMOVED
    scriptEngine->registerGlobalObject("GlobalServices", AccountServicesScriptingInterface::getInstance()); // DEPRECATED - TO BE REMOVED
    scriptEngine->registerGlobalObject("AccountServices", AccountServicesScriptingInterface::getInstance());
    qScriptRegisterMetaType(scriptEngine.data(), DownloadInfoResultToScriptValue, DownloadInfoResultFromScriptValue);

    scriptEngine->registerGlobalObject("FaceTracker", DependencyManager::get<DdeFaceTracker>().data());

    scriptEngine->registerGlobalObject("AvatarManager", DependencyManager::get<AvatarManager>().data());

    scriptEngine->registerGlobalObject("UndoStack", &_undoStackScriptingInterface);

    scriptEngine->registerGlobalObject("LODManager", DependencyManager::get<LODManager>().data());

    scriptEngine->registerGlobalObject("Paths", DependencyManager::get<PathUtils>().data());

    scriptEngine->registerGlobalObject("HMD", DependencyManager::get<HMDScriptingInterface>().data());
    scriptEngine->registerFunction("HMD", "getHUDLookAtPosition2D", HMDScriptingInterface::getHUDLookAtPosition2D, 0);
    scriptEngine->registerFunction("HMD", "getHUDLookAtPosition3D", HMDScriptingInterface::getHUDLookAtPosition3D, 0);

    scriptEngine->registerGlobalObject("Scene", DependencyManager::get<SceneScriptingInterface>().data());
    scriptEngine->registerGlobalObject("Render", _renderEngine->getConfiguration().get());

    GraphicsScriptingInterface::registerMetaTypes(scriptEngine.data());
    scriptEngine->registerGlobalObject("Graphics", DependencyManager::get<GraphicsScriptingInterface>().data());

    scriptEngine->registerGlobalObject("ScriptDiscoveryService", DependencyManager::get<ScriptEngines>().data());
    scriptEngine->registerGlobalObject("Reticle", getApplicationCompositor().getReticleInterface());

    scriptEngine->registerGlobalObject("UserActivityLogger", DependencyManager::get<UserActivityLoggerScriptingInterface>().data());
    scriptEngine->registerGlobalObject("Users", DependencyManager::get<UsersScriptingInterface>().data());

    scriptEngine->registerGlobalObject("GooglePoly", DependencyManager::get<GooglePolyScriptingInterface>().data());

    if (auto steamClient = PluginManager::getInstance()->getSteamClientPlugin()) {
        scriptEngine->registerGlobalObject("Steam", new SteamScriptingInterface(scriptEngine.data(), steamClient.get()));
    }
    auto scriptingInterface = DependencyManager::get<controller::ScriptingInterface>();
    scriptEngine->registerGlobalObject("Controller", scriptingInterface.data());
    UserInputMapper::registerControllerTypes(scriptEngine.data());

    auto recordingInterface = DependencyManager::get<RecordingScriptingInterface>();
    scriptEngine->registerGlobalObject("Recording", recordingInterface.data());

    auto entityScriptServerLog = DependencyManager::get<EntityScriptServerLogClient>();
    scriptEngine->registerGlobalObject("EntityScriptServerLog", entityScriptServerLog.data());
    scriptEngine->registerGlobalObject("AvatarInputs", AvatarInputs::getInstance());
    scriptEngine->registerGlobalObject("Selection", DependencyManager::get<SelectionScriptingInterface>().data());
    scriptEngine->registerGlobalObject("ContextOverlay", DependencyManager::get<ContextOverlayInterface>().data());
    scriptEngine->registerGlobalObject("Wallet", DependencyManager::get<WalletScriptingInterface>().data());
    scriptEngine->registerGlobalObject("AddressManager", DependencyManager::get<AddressManager>().data());
    scriptEngine->registerGlobalObject("HifiAbout", AboutUtil::getInstance());

    qScriptRegisterMetaType(scriptEngine.data(), OverlayIDtoScriptValue, OverlayIDfromScriptValue);

    DependencyManager::get<PickScriptingInterface>()->registerMetaTypes(scriptEngine.data());

    // connect this script engines printedMessage signal to the global ScriptEngines these various messages
    connect(scriptEngine.data(), &ScriptEngine::printedMessage,
            DependencyManager::get<ScriptEngines>().data(), &ScriptEngines::onPrintedMessage);
    connect(scriptEngine.data(), &ScriptEngine::errorMessage,
            DependencyManager::get<ScriptEngines>().data(), &ScriptEngines::onErrorMessage);
    connect(scriptEngine.data(), &ScriptEngine::warningMessage,
            DependencyManager::get<ScriptEngines>().data(), &ScriptEngines::onWarningMessage);
    connect(scriptEngine.data(), &ScriptEngine::infoMessage,
            DependencyManager::get<ScriptEngines>().data(), &ScriptEngines::onInfoMessage);
    connect(scriptEngine.data(), &ScriptEngine::clearDebugWindow,
            DependencyManager::get<ScriptEngines>().data(), &ScriptEngines::onClearDebugWindow);

}

bool Application::canAcceptURL(const QString& urlString) const {
    QUrl url(urlString);
    if (url.query().contains(WEB_VIEW_TAG)) {
        return false;
    } else if (urlString.startsWith(URL_SCHEME_HIFI)) {
        return true;
    }
    QString lowerPath = url.path().toLower();
    for (auto& pair : _acceptedExtensions) {
        if (lowerPath.endsWith(pair.first, Qt::CaseInsensitive)) {
            return true;
        }
    }
    return false;
}

bool Application::acceptURL(const QString& urlString, bool defaultUpload) {
    QUrl url(urlString);

    if (url.scheme() == URL_SCHEME_HIFI) {
        // this is a hifi URL - have the AddressManager handle it
        QMetaObject::invokeMethod(DependencyManager::get<AddressManager>().data(), "handleLookupString",
                                  Qt::AutoConnection, Q_ARG(const QString&, urlString));
        return true;
    }

    QString lowerPath = url.path().toLower();
    for (auto& pair : _acceptedExtensions) {
        if (lowerPath.endsWith(pair.first, Qt::CaseInsensitive)) {
            AcceptURLMethod method = pair.second;
            return (this->*method)(urlString);
        }
    }

    if (defaultUpload && !url.fileName().isEmpty() && url.isLocalFile()) {
        showAssetServerWidget(urlString);
    }
    return defaultUpload;
}

void Application::setSessionUUID(const QUuid& sessionUUID) const {
    Physics::setSessionUUID(sessionUUID);
}

bool Application::askToSetAvatarUrl(const QString& url) {
    QUrl realUrl(url);
    if (realUrl.isLocalFile()) {
        OffscreenUi::asyncWarning("", "You can not use local files for avatar components.");
        return false;
    }

    // Download the FST file, to attempt to determine its model type
    QVariantHash fstMapping = FSTReader::downloadMapping(url);

    FSTReader::ModelType modelType = FSTReader::predictModelType(fstMapping);

    QString modelName = fstMapping["name"].toString();
    QString modelLicense = fstMapping["license"].toString();

    bool agreeToLicense = true; // assume true
    //create set avatar callback
    auto setAvatar = [=] (QString url, QString modelName) {
        ModalDialogListener* dlg = OffscreenUi::asyncQuestion("Set Avatar",
                                                              "Would you like to use '" + modelName + "' for your avatar?",
                                                              QMessageBox::Ok | QMessageBox::Cancel, QMessageBox::Ok);
        QObject::connect(dlg, &ModalDialogListener::response, this, [=] (QVariant answer) {
            QObject::disconnect(dlg, &ModalDialogListener::response, this, nullptr);

            bool ok = (QMessageBox::Ok == static_cast<QMessageBox::StandardButton>(answer.toInt()));
            if (ok) {
                getMyAvatar()->useFullAvatarURL(url, modelName);
                emit fullAvatarURLChanged(url, modelName);
            } else {
                qCDebug(interfaceapp) << "Declined to use the avatar: " << url;
            }
        });
    };

    if (!modelLicense.isEmpty()) {
        // word wrap the license text to fit in a reasonable shaped message box.
        const int MAX_CHARACTERS_PER_LINE = 90;
        modelLicense = simpleWordWrap(modelLicense, MAX_CHARACTERS_PER_LINE);

        ModalDialogListener* dlg = OffscreenUi::asyncQuestion("Avatar Usage License",
                                                              modelLicense + "\nDo you agree to these terms?",
                                                              QMessageBox::Yes | QMessageBox::No, QMessageBox::Yes);
        QObject::connect(dlg, &ModalDialogListener::response, this, [=, &agreeToLicense] (QVariant answer) {
            QObject::disconnect(dlg, &ModalDialogListener::response, this, nullptr);

            agreeToLicense = (static_cast<QMessageBox::StandardButton>(answer.toInt()) == QMessageBox::Yes);
            if (agreeToLicense) {
                switch (modelType) {
                    case FSTReader::HEAD_AND_BODY_MODEL: {
                    setAvatar(url, modelName);
                    break;
                }
                default:
                    OffscreenUi::asyncWarning("", modelName + "Does not support a head and body as required.");
                    break;
                }
            } else {
                qCDebug(interfaceapp) << "Declined to agree to avatar license: " << url;
            }

            //auto offscreenUi = DependencyManager::get<OffscreenUi>();
        });
    } else {
        setAvatar(url, modelName);
    }

    return true;
}


bool Application::askToLoadScript(const QString& scriptFilenameOrURL) {
    QString shortName = scriptFilenameOrURL;

    QUrl scriptURL { scriptFilenameOrURL };

    if (scriptURL.host().endsWith(MARKETPLACE_CDN_HOSTNAME)) {
        int startIndex = shortName.lastIndexOf('/') + 1;
        int endIndex = shortName.lastIndexOf('?');
        shortName = shortName.mid(startIndex, endIndex - startIndex);
    }

    QString message = "Would you like to run this script:\n" + shortName;
    ModalDialogListener* dlg = OffscreenUi::asyncQuestion(getWindow(), "Run Script", message,
                                                           QMessageBox::Yes | QMessageBox::No);

    QObject::connect(dlg, &ModalDialogListener::response, this, [=] (QVariant answer) {
        const QString& fileName = scriptFilenameOrURL;
        if (static_cast<QMessageBox::StandardButton>(answer.toInt()) == QMessageBox::Yes) {
            qCDebug(interfaceapp) << "Chose to run the script: " << fileName;
            DependencyManager::get<ScriptEngines>()->loadScript(fileName);
        } else {
            qCDebug(interfaceapp) << "Declined to run the script: " << scriptFilenameOrURL;
        }
        QObject::disconnect(dlg, &ModalDialogListener::response, this, nullptr);
    });

    return true;
}

bool Application::askToWearAvatarAttachmentUrl(const QString& url) {
    QNetworkAccessManager& networkAccessManager = NetworkAccessManager::getInstance();
    QNetworkRequest networkRequest = QNetworkRequest(url);
    networkRequest.setAttribute(QNetworkRequest::FollowRedirectsAttribute, true);
    networkRequest.setHeader(QNetworkRequest::UserAgentHeader, HIGH_FIDELITY_USER_AGENT);
    QNetworkReply* reply = networkAccessManager.get(networkRequest);
    int requestNumber = ++_avatarAttachmentRequest;
    connect(reply, &QNetworkReply::finished, [this, reply, url, requestNumber]() {

        if (requestNumber != _avatarAttachmentRequest) {
            // this request has been superseded by another more recent request
            reply->deleteLater();
            return;
        }

        QNetworkReply::NetworkError networkError = reply->error();
        if (networkError == QNetworkReply::NoError) {
            // download success
            QByteArray contents = reply->readAll();

            QJsonParseError jsonError;
            auto doc = QJsonDocument::fromJson(contents, &jsonError);
            if (jsonError.error == QJsonParseError::NoError) {

                auto jsonObject = doc.object();

                // retrieve optional name field from JSON
                QString name = tr("Unnamed Attachment");
                auto nameValue = jsonObject.value("name");
                if (nameValue.isString()) {
                    name = nameValue.toString();
                }

                auto avatarAttachmentConfirmationTitle = tr("Avatar Attachment Confirmation");
                auto avatarAttachmentConfirmationMessage = tr("Would you like to wear '%1' on your avatar?").arg(name);
                ModalDialogListener* dlg = OffscreenUi::asyncQuestion(avatarAttachmentConfirmationTitle,
                                           avatarAttachmentConfirmationMessage,
                                           QMessageBox::Ok | QMessageBox::Cancel);
                QObject::connect(dlg, &ModalDialogListener::response, this, [=] (QVariant answer) {
                    QObject::disconnect(dlg, &ModalDialogListener::response, this, nullptr);
                    if (static_cast<QMessageBox::StandardButton>(answer.toInt()) == QMessageBox::Yes) {
                        // add attachment to avatar
                        auto myAvatar = getMyAvatar();
                        assert(myAvatar);
                        auto attachmentDataVec = myAvatar->getAttachmentData();
                        AttachmentData attachmentData;
                        attachmentData.fromJson(jsonObject);
                        attachmentDataVec.push_back(attachmentData);
                        myAvatar->setAttachmentData(attachmentDataVec);
                    } else {
                        qCDebug(interfaceapp) << "User declined to wear the avatar attachment: " << url;
                    }
                });
            } else {
                // json parse error
                auto avatarAttachmentParseErrorString = tr("Error parsing attachment JSON from url: \"%1\"");
                displayAvatarAttachmentWarning(avatarAttachmentParseErrorString.arg(url));
            }
        } else {
            // download failure
            auto avatarAttachmentDownloadErrorString = tr("Error downloading attachment JSON from url: \"%1\"");
            displayAvatarAttachmentWarning(avatarAttachmentDownloadErrorString.arg(url));
        }
        reply->deleteLater();
    });
    return true;
}

void Application::replaceDomainContent(const QString& url) {
    qCDebug(interfaceapp) << "Attempting to replace domain content: " << url;
    QByteArray urlData(url.toUtf8());
    auto limitedNodeList = DependencyManager::get<NodeList>();
    const auto& domainHandler = limitedNodeList->getDomainHandler();

    auto octreeFilePacket = NLPacket::create(PacketType::DomainContentReplacementFromUrl, urlData.size(), true);
    octreeFilePacket->write(urlData);
    limitedNodeList->sendPacket(std::move(octreeFilePacket), domainHandler.getSockAddr());

    auto addressManager = DependencyManager::get<AddressManager>();
    addressManager->handleLookupString(DOMAIN_SPAWNING_POINT);
    QString newHomeAddress = addressManager->getHost() + DOMAIN_SPAWNING_POINT;
    qCDebug(interfaceapp) << "Setting new home bookmark to: " << newHomeAddress;
    DependencyManager::get<LocationBookmarks>()->setHomeLocationToAddress(newHomeAddress);
}

bool Application::askToReplaceDomainContent(const QString& url) {
    QString methodDetails;
    const int MAX_CHARACTERS_PER_LINE = 90;
    if (DependencyManager::get<NodeList>()->getThisNodeCanReplaceContent()) {
        QUrl originURL { url };
        if (originURL.host().endsWith(MARKETPLACE_CDN_HOSTNAME)) {
            // Create a confirmation dialog when this call is made
            static const QString infoText = simpleWordWrap("Your domain's content will be replaced with a new content set. "
                "If you want to save what you have now, create a backup before proceeding. For more information about backing up "
                "and restoring content, visit the documentation page at: ", MAX_CHARACTERS_PER_LINE) +
                "\nhttps://docs.highfidelity.com/create-and-explore/start-working-in-your-sandbox/restoring-sandbox-content";

            ModalDialogListener* dig = OffscreenUi::asyncQuestion("Are you sure you want to replace this domain's content set?",
                                                                  infoText, QMessageBox::Yes | QMessageBox::No, QMessageBox::No);

            QObject::connect(dig, &ModalDialogListener::response, this, [=] (QVariant answer) {
                QString details;
                if (static_cast<QMessageBox::StandardButton>(answer.toInt()) == QMessageBox::Yes) {
                    // Given confirmation, send request to domain server to replace content
                    replaceDomainContent(url);
                    details = "SuccessfulRequestToReplaceContent";
                } else {
                    details = "UserDeclinedToReplaceContent";
                }
                QJsonObject messageProperties = {
                    { "status", details },
                    { "content_set_url", url }
                };
                UserActivityLogger::getInstance().logAction("replace_domain_content", messageProperties);
                QObject::disconnect(dig, &ModalDialogListener::response, this, nullptr);
            });
        } else {
            methodDetails = "ContentSetDidNotOriginateFromMarketplace";
            QJsonObject messageProperties = {
                { "status", methodDetails },
                { "content_set_url", url }
            };
            UserActivityLogger::getInstance().logAction("replace_domain_content", messageProperties);
        }
    } else {
            methodDetails = "UserDoesNotHavePermissionToReplaceContent";
            static const QString warningMessage = simpleWordWrap("The domain owner must enable 'Replace Content' "
                "permissions for you in this domain's server settings before you can continue.", MAX_CHARACTERS_PER_LINE);
            OffscreenUi::asyncWarning("You do not have permissions to replace domain content", warningMessage,
                                 QMessageBox::Ok, QMessageBox::Ok);

            QJsonObject messageProperties = {
                { "status", methodDetails },
                { "content_set_url", url }
            };
            UserActivityLogger::getInstance().logAction("replace_domain_content", messageProperties);
    }
    return true;
}

void Application::displayAvatarAttachmentWarning(const QString& message) const {
    auto avatarAttachmentWarningTitle = tr("Avatar Attachment Failure");
    OffscreenUi::asyncWarning(avatarAttachmentWarningTitle, message);
}

void Application::showDialog(const QUrl& widgetUrl, const QUrl& tabletUrl, const QString& name) const {
    auto tablet = DependencyManager::get<TabletScriptingInterface>()->getTablet(SYSTEM_TABLET);
    auto hmd = DependencyManager::get<HMDScriptingInterface>();
    bool onTablet = false;

    if (!tablet->getToolbarMode()) {
        onTablet = tablet->pushOntoStack(tabletUrl);
        if (onTablet) {
            toggleTabletUI(true);
        }
    } else {
        DependencyManager::get<OffscreenUi>()->show(widgetUrl, name);
    }
}

void Application::showScriptLogs() {
    auto scriptEngines = DependencyManager::get<ScriptEngines>();
    QUrl defaultScriptsLoc = PathUtils::defaultScriptsLocation();
    defaultScriptsLoc.setPath(defaultScriptsLoc.path() + "developer/debugging/debugWindow.js");
    scriptEngines->loadScript(defaultScriptsLoc.toString());
}

void Application::showAssetServerWidget(QString filePath) {
    if (!DependencyManager::get<NodeList>()->getThisNodeCanWriteAssets()) {
        return;
    }
    static const QUrl url { "hifi/AssetServer.qml" };

    auto startUpload = [=](QQmlContext* context, QObject* newObject){
        if (!filePath.isEmpty()) {
            emit uploadRequest(filePath);
        }
    };
    auto tabletScriptingInterface = DependencyManager::get<TabletScriptingInterface>();
    auto tablet = dynamic_cast<TabletProxy*>(tabletScriptingInterface->getTablet(SYSTEM_TABLET));
    auto hmd = DependencyManager::get<HMDScriptingInterface>();
    if (tablet->getToolbarMode()) {
        DependencyManager::get<OffscreenUi>()->show(url, "AssetServer", startUpload);
    } else {
        if (!hmd->getShouldShowTablet() && !isHMDMode()) {
            DependencyManager::get<OffscreenUi>()->show(url, "AssetServer", startUpload);
        } else {
            static const QUrl url("hifi/dialogs/TabletAssetServer.qml");
            tablet->pushOntoStack(url);
        }
    }

    startUpload(nullptr, nullptr);
}

void Application::addAssetToWorldFromURL(QString url) {
    qInfo(interfaceapp) << "Download model and add to world from" << url;

    QString filename;
    if (url.contains("filename")) {
        filename = url.section("filename=", 1, 1);  // Filename is in "?filename=" parameter at end of URL.
    }
    if (url.contains("poly.google.com/downloads")) {
        filename = url.section('/', -1);
        if (url.contains("noDownload")) {
            filename.remove(".zip?noDownload=false");
        } else {
            filename.remove(".zip");
        }

    }

    if (!DependencyManager::get<NodeList>()->getThisNodeCanWriteAssets()) {
        QString errorInfo = "You do not have permissions to write to the Asset Server.";
        qWarning(interfaceapp) << "Error downloading model: " + errorInfo;
        addAssetToWorldError(filename, errorInfo);
        return;
    }

    addAssetToWorldInfo(filename, "Downloading model file " + filename + ".");

    auto request = DependencyManager::get<ResourceManager>()->createResourceRequest(nullptr, QUrl(url));
    connect(request, &ResourceRequest::finished, this, &Application::addAssetToWorldFromURLRequestFinished);
    request->send();
}

void Application::addAssetToWorldFromURLRequestFinished() {
    auto request = qobject_cast<ResourceRequest*>(sender());
    auto url = request->getUrl().toString();
    auto result = request->getResult();

    QString filename;
    bool isBlocks = false;

    if (url.contains("filename")) {
        filename = url.section("filename=", 1, 1);  // Filename is in "?filename=" parameter at end of URL.
    }
    if (url.contains("poly.google.com/downloads")) {
        filename = url.section('/', -1);
        if (url.contains("noDownload")) {
            filename.remove(".zip?noDownload=false");
        } else {
            filename.remove(".zip");
        }
        isBlocks = true;
    }

    if (result == ResourceRequest::Success) {
        qInfo(interfaceapp) << "Downloaded model from" << url;
        QTemporaryDir temporaryDir;
        temporaryDir.setAutoRemove(false);
        if (temporaryDir.isValid()) {
            QString temporaryDirPath = temporaryDir.path();
            QString downloadPath = temporaryDirPath + "/" + filename;
            qInfo(interfaceapp) << "Download path:" << downloadPath;

            QFile tempFile(downloadPath);
            if (tempFile.open(QIODevice::WriteOnly)) {
                tempFile.write(request->getData());
                addAssetToWorldInfoClear(filename);  // Remove message from list; next one added will have a different key.
                tempFile.close();
                qApp->getFileDownloadInterface()->runUnzip(downloadPath, url, true, false, isBlocks);
            } else {
                QString errorInfo = "Couldn't open temporary file for download";
                qWarning(interfaceapp) << errorInfo;
                addAssetToWorldError(filename, errorInfo);
            }
        } else {
            QString errorInfo = "Couldn't create temporary directory for download";
            qWarning(interfaceapp) << errorInfo;
            addAssetToWorldError(filename, errorInfo);
        }
    } else {
        qWarning(interfaceapp) << "Error downloading" << url << ":" << request->getResultString();
        addAssetToWorldError(filename, "Error downloading " + filename + " : " + request->getResultString());
    }

    request->deleteLater();
}


QString filenameFromPath(QString filePath) {
    return filePath.right(filePath.length() - filePath.lastIndexOf("/") - 1);
}

void Application::addAssetToWorldUnzipFailure(QString filePath) {
    QString filename = filenameFromPath(QUrl(filePath).toLocalFile());
    qWarning(interfaceapp) << "Couldn't unzip file" << filePath;
    addAssetToWorldError(filename, "Couldn't unzip file " + filename + ".");
}

void Application::addAssetToWorld(QString path, QString zipFile, bool isZip, bool isBlocks) {
    // Automatically upload and add asset to world as an alternative manual process initiated by showAssetServerWidget().
    QString mapping;
    QString filename = filenameFromPath(path);
    if (isZip || isBlocks) {
        QString assetName = zipFile.section("/", -1).remove(QRegExp("[.]zip(.*)$"));
        QString assetFolder = path.section("model_repo/", -1);
        mapping = "/" + assetName + "/" + assetFolder;
    } else {
        mapping = "/" + filename;
    }

    // Test repeated because possibly different code paths.
    if (!DependencyManager::get<NodeList>()->getThisNodeCanWriteAssets()) {
        QString errorInfo = "You do not have permissions to write to the Asset Server.";
        qWarning(interfaceapp) << "Error downloading model: " + errorInfo;
        addAssetToWorldError(filename, errorInfo);
        return;
    }

    addAssetToWorldInfo(filename, "Adding " + mapping.mid(1) + " to the Asset Server.");

    addAssetToWorldWithNewMapping(path, mapping, 0, isZip, isBlocks);
}

void Application::addAssetToWorldWithNewMapping(QString filePath, QString mapping, int copy, bool isZip, bool isBlocks) {
    auto request = DependencyManager::get<AssetClient>()->createGetMappingRequest(mapping);

    QObject::connect(request, &GetMappingRequest::finished, this, [=](GetMappingRequest* request) mutable {
        const int MAX_COPY_COUNT = 100;  // Limit number of duplicate assets; recursion guard.
        auto result = request->getError();
        if (result == GetMappingRequest::NotFound) {
            addAssetToWorldUpload(filePath, mapping, isZip, isBlocks);
        } else if (result != GetMappingRequest::NoError) {
            QString errorInfo = "Could not map asset name: "
                + mapping.left(mapping.length() - QString::number(copy).length() - 1);
            qWarning(interfaceapp) << "Error downloading model: " + errorInfo;
            addAssetToWorldError(filenameFromPath(filePath), errorInfo);
        } else if (copy < MAX_COPY_COUNT - 1) {
            if (copy > 0) {
                mapping = mapping.remove(mapping.lastIndexOf("-"), QString::number(copy).length() + 1);
            }
            copy++;
            mapping = mapping.insert(mapping.lastIndexOf("."), "-" + QString::number(copy));
            addAssetToWorldWithNewMapping(filePath, mapping, copy, isZip, isBlocks);
        } else {
            QString errorInfo = "Too many copies of asset name: "
                + mapping.left(mapping.length() - QString::number(copy).length() - 1);
            qWarning(interfaceapp) << "Error downloading model: " + errorInfo;
            addAssetToWorldError(filenameFromPath(filePath), errorInfo);
        }
        request->deleteLater();
    });

    request->start();
}

void Application::addAssetToWorldUpload(QString filePath, QString mapping, bool isZip, bool isBlocks) {
    qInfo(interfaceapp) << "Uploading" << filePath << "to Asset Server as" << mapping;
    auto upload = DependencyManager::get<AssetClient>()->createUpload(filePath);
    QObject::connect(upload, &AssetUpload::finished, this, [=](AssetUpload* upload, const QString& hash) mutable {
        if (upload->getError() != AssetUpload::NoError) {
            QString errorInfo = "Could not upload model to the Asset Server.";
            qWarning(interfaceapp) << "Error downloading model: " + errorInfo;
            addAssetToWorldError(filenameFromPath(filePath), errorInfo);
        } else {
            addAssetToWorldSetMapping(filePath, mapping, hash, isZip, isBlocks);
        }

        // Remove temporary directory created by Clara.io market place download.
        int index = filePath.lastIndexOf("/model_repo/");
        if (index > 0) {
            QString tempDir = filePath.left(index);
            qCDebug(interfaceapp) << "Removing temporary directory at: " + tempDir;
            QDir(tempDir).removeRecursively();
        }

        upload->deleteLater();
    });

    upload->start();
}

void Application::addAssetToWorldSetMapping(QString filePath, QString mapping, QString hash, bool isZip, bool isBlocks) {
    auto request = DependencyManager::get<AssetClient>()->createSetMappingRequest(mapping, hash);
    connect(request, &SetMappingRequest::finished, this, [=](SetMappingRequest* request) mutable {
        if (request->getError() != SetMappingRequest::NoError) {
            QString errorInfo = "Could not set asset mapping.";
            qWarning(interfaceapp) << "Error downloading model: " + errorInfo;
            addAssetToWorldError(filenameFromPath(filePath), errorInfo);
        } else {
            // to prevent files that aren't models or texture files from being loaded into world automatically
            if ((filePath.toLower().endsWith(OBJ_EXTENSION) || filePath.toLower().endsWith(FBX_EXTENSION)) ||
                ((filePath.toLower().endsWith(JPG_EXTENSION) || filePath.toLower().endsWith(PNG_EXTENSION)) &&
                ((!isBlocks) && (!isZip)))) {
                addAssetToWorldAddEntity(filePath, mapping);
            } else {
                qCDebug(interfaceapp) << "Zipped contents are not supported entity files";
                addAssetToWorldInfoDone(filenameFromPath(filePath));
            }
        }
        request->deleteLater();
    });

    request->start();
}

void Application::addAssetToWorldAddEntity(QString filePath, QString mapping) {
    EntityItemProperties properties;
    properties.setType(EntityTypes::Model);
    properties.setName(mapping.right(mapping.length() - 1));
    if (filePath.toLower().endsWith(PNG_EXTENSION) || filePath.toLower().endsWith(JPG_EXTENSION)) {
        QJsonObject textures {
            {"tex.picture", QString("atp:" + mapping) }
        };
        properties.setModelURL("https://hifi-content.s3.amazonaws.com/DomainContent/production/default-image-model.fbx");
        properties.setTextures(QJsonDocument(textures).toJson(QJsonDocument::Compact));
        properties.setShapeType(SHAPE_TYPE_BOX);
    } else {
        properties.setModelURL("atp:" + mapping);
        properties.setShapeType(SHAPE_TYPE_SIMPLE_COMPOUND);
    }
    properties.setCollisionless(true);  // Temporarily set so that doesn't collide with avatar.
    properties.setVisible(false);  // Temporarily set so that don't see at large unresized dimensions.
    glm::vec3 positionOffset = getMyAvatar()->getWorldOrientation() * (getMyAvatar()->getSensorToWorldScale() * glm::vec3(0.0f, 0.0f, -2.0f));
    properties.setPosition(getMyAvatar()->getWorldPosition() + positionOffset);
    properties.setRotation(getMyAvatar()->getWorldOrientation());
    properties.setGravity(glm::vec3(0.0f, 0.0f, 0.0f));
    auto entityID = DependencyManager::get<EntityScriptingInterface>()->addEntity(properties);

    // Note: Model dimensions are not available here; model is scaled per FBX mesh in RenderableModelEntityItem::update() later
    // on. But FBX dimensions may be in cm, so we monitor for the dimension change and rescale again if warranted.

    if (entityID == QUuid()) {
        QString errorInfo = "Could not add model " + mapping + " to world.";
        qWarning(interfaceapp) << "Could not add model to world: " + errorInfo;
        addAssetToWorldError(filenameFromPath(filePath), errorInfo);
    } else {
        // Monitor when asset is rendered in world so that can resize if necessary.
        _addAssetToWorldResizeList.insert(entityID, 0);  // List value is count of checks performed.
        if (!_addAssetToWorldResizeTimer.isActive()) {
            _addAssetToWorldResizeTimer.start();
        }

        // Close progress message box.
        addAssetToWorldInfoDone(filenameFromPath(filePath));
    }
}

void Application::addAssetToWorldCheckModelSize() {
    if (_addAssetToWorldResizeList.size() == 0) {
        return;
    }

    auto item = _addAssetToWorldResizeList.begin();
    while (item != _addAssetToWorldResizeList.end()) {
        auto entityID = item.key();

        EntityPropertyFlags propertyFlags;
        propertyFlags += PROP_NAME;
        propertyFlags += PROP_DIMENSIONS;
        auto entityScriptingInterface = DependencyManager::get<EntityScriptingInterface>();
        auto properties = entityScriptingInterface->getEntityProperties(entityID, propertyFlags);
        auto name = properties.getName();
        auto dimensions = properties.getDimensions();

        const QString GRABBABLE_USER_DATA = "{\"grabbableKey\":{\"grabbable\":true}}";
        bool doResize = false;

        const glm::vec3 DEFAULT_DIMENSIONS = glm::vec3(0.1f, 0.1f, 0.1f);
        if (dimensions != DEFAULT_DIMENSIONS) {

            // Scale model so that its maximum is exactly specific size.
            const float MAXIMUM_DIMENSION = getMyAvatar()->getSensorToWorldScale();
            auto previousDimensions = dimensions;
            auto scale = std::min(MAXIMUM_DIMENSION / dimensions.x, std::min(MAXIMUM_DIMENSION / dimensions.y,
                MAXIMUM_DIMENSION / dimensions.z));
            dimensions *= scale;
            qInfo(interfaceapp) << "Model" << name << "auto-resized from" << previousDimensions << " to " << dimensions;
            doResize = true;

            item = _addAssetToWorldResizeList.erase(item);  // Finished with this entity; advance to next.
        } else {
            // Increment count of checks done.
            _addAssetToWorldResizeList[entityID]++;

            const int CHECK_MODEL_SIZE_MAX_CHECKS = 300;
            if (_addAssetToWorldResizeList[entityID] > CHECK_MODEL_SIZE_MAX_CHECKS) {
                // Have done enough checks; model was either the default size or something's gone wrong.

                // Rescale all dimensions.
                const glm::vec3 UNIT_DIMENSIONS = glm::vec3(1.0f, 1.0f, 1.0f);
                dimensions = UNIT_DIMENSIONS;
                qInfo(interfaceapp) << "Model" << name << "auto-resize timed out; resized to " << dimensions;
                doResize = true;

                item = _addAssetToWorldResizeList.erase(item);  // Finished with this entity; advance to next.
            } else {
                // No action on this entity; advance to next.
                ++item;
            }
        }

        if (doResize) {
            EntityItemProperties properties;
            properties.setDimensions(dimensions);
            properties.setVisible(true);
            if (!name.toLower().endsWith(PNG_EXTENSION) && !name.toLower().endsWith(JPG_EXTENSION)) {
                properties.setCollisionless(false);
            }
            properties.setUserData(GRABBABLE_USER_DATA);
            properties.setLastEdited(usecTimestampNow());
            entityScriptingInterface->editEntity(entityID, properties);
        }
    }

    // Stop timer if nothing in list to check.
    if (_addAssetToWorldResizeList.size() == 0) {
        _addAssetToWorldResizeTimer.stop();
    }
}


void Application::addAssetToWorldInfo(QString modelName, QString infoText) {
    // Displays the most recent info message, subject to being overridden by error messages.

    if (_aboutToQuit) {
        return;
    }

    /*
    Cancel info timer if running.
    If list has an entry for modelName, delete it (just one).
    Append modelName, infoText to list.
    Display infoText in message box unless an error is being displayed (i.e., error timer is running).
    Show message box if not already visible.
    */

    _addAssetToWorldInfoTimer.stop();

    addAssetToWorldInfoClear(modelName);

    _addAssetToWorldInfoKeys.append(modelName);
    _addAssetToWorldInfoMessages.append(infoText);

    if (!_addAssetToWorldErrorTimer.isActive()) {
        if (!_addAssetToWorldMessageBox) {
            _addAssetToWorldMessageBox = DependencyManager::get<OffscreenUi>()->createMessageBox(OffscreenUi::ICON_INFORMATION,
                "Downloading Model", "", QMessageBox::NoButton, QMessageBox::NoButton);
            connect(_addAssetToWorldMessageBox, SIGNAL(destroyed()), this, SLOT(onAssetToWorldMessageBoxClosed()));
        }

        _addAssetToWorldMessageBox->setProperty("text", "\n" + infoText);
        _addAssetToWorldMessageBox->setVisible(true);
    }
}

void Application::addAssetToWorldInfoClear(QString modelName) {
    // Clears modelName entry from message list without affecting message currently displayed.

    if (_aboutToQuit) {
        return;
    }

    /*
    Delete entry for modelName from list.
    */

    auto index = _addAssetToWorldInfoKeys.indexOf(modelName);
    if (index > -1) {
        _addAssetToWorldInfoKeys.removeAt(index);
        _addAssetToWorldInfoMessages.removeAt(index);
    }
}

void Application::addAssetToWorldInfoDone(QString modelName) {
    // Continues to display this message if the latest for a few seconds, then deletes it and displays the next latest.

    if (_aboutToQuit) {
        return;
    }

    /*
    Delete entry for modelName from list.
    (Re)start the info timer to update message box. ... onAddAssetToWorldInfoTimeout()
    */

    addAssetToWorldInfoClear(modelName);
    _addAssetToWorldInfoTimer.start();
}

void Application::addAssetToWorldInfoTimeout() {
    if (_aboutToQuit) {
        return;
    }

    /*
    If list not empty, display last message in list (may already be displayed ) unless an error is being displayed.
    If list empty, close the message box unless an error is being displayed.
    */

    if (!_addAssetToWorldErrorTimer.isActive() && _addAssetToWorldMessageBox) {
        if (_addAssetToWorldInfoKeys.length() > 0) {
            _addAssetToWorldMessageBox->setProperty("text", "\n" + _addAssetToWorldInfoMessages.last());
        } else {
            disconnect(_addAssetToWorldMessageBox);
            _addAssetToWorldMessageBox->setVisible(false);
            _addAssetToWorldMessageBox->deleteLater();
            _addAssetToWorldMessageBox = nullptr;
        }
    }
}

void Application::addAssetToWorldError(QString modelName, QString errorText) {
    // Displays the most recent error message for a few seconds.

    if (_aboutToQuit) {
        return;
    }

    /*
    If list has an entry for modelName, delete it.
    Display errorText in message box.
    Show message box if not already visible.
    (Re)start error timer. ... onAddAssetToWorldErrorTimeout()
    */

    addAssetToWorldInfoClear(modelName);

    if (!_addAssetToWorldMessageBox) {
        _addAssetToWorldMessageBox = DependencyManager::get<OffscreenUi>()->createMessageBox(OffscreenUi::ICON_INFORMATION,
            "Downloading Model", "", QMessageBox::NoButton, QMessageBox::NoButton);
        connect(_addAssetToWorldMessageBox, SIGNAL(destroyed()), this, SLOT(onAssetToWorldMessageBoxClosed()));
    }

    _addAssetToWorldMessageBox->setProperty("text", "\n" + errorText);
    _addAssetToWorldMessageBox->setVisible(true);

    _addAssetToWorldErrorTimer.start();
}

void Application::addAssetToWorldErrorTimeout() {
    if (_aboutToQuit) {
        return;
    }

    /*
    If list is not empty, display message from last entry.
    If list is empty, close the message box.
    */

    if (_addAssetToWorldMessageBox) {
        if (_addAssetToWorldInfoKeys.length() > 0) {
            _addAssetToWorldMessageBox->setProperty("text", "\n" + _addAssetToWorldInfoMessages.last());
        } else {
            disconnect(_addAssetToWorldMessageBox);
            _addAssetToWorldMessageBox->setVisible(false);
            _addAssetToWorldMessageBox->deleteLater();
            _addAssetToWorldMessageBox = nullptr;
        }
    }
}


void Application::addAssetToWorldMessageClose() {
    // Clear messages, e.g., if Interface is being closed or domain changes.

    /*
    Call if user manually closes message box.
    Call if domain changes.
    Call if application is shutting down.

    Stop timers.
    Close the message box if open.
    Clear lists.
    */

    _addAssetToWorldInfoTimer.stop();
    _addAssetToWorldErrorTimer.stop();

    if (_addAssetToWorldMessageBox) {
        disconnect(_addAssetToWorldMessageBox);
        _addAssetToWorldMessageBox->setVisible(false);
        _addAssetToWorldMessageBox->deleteLater();
        _addAssetToWorldMessageBox = nullptr;
    }

    _addAssetToWorldInfoKeys.clear();
    _addAssetToWorldInfoMessages.clear();
}

void Application::onAssetToWorldMessageBoxClosed() {
    if (_addAssetToWorldMessageBox) {
        // User manually closed message box; perhaps because it has become stuck, so reset all messages.
        qInfo(interfaceapp) << "User manually closed download status message box";
        disconnect(_addAssetToWorldMessageBox);
        _addAssetToWorldMessageBox = nullptr;
        addAssetToWorldMessageClose();
    }
}


void Application::handleUnzip(QString zipFile, QStringList unzipFile, bool autoAdd, bool isZip, bool isBlocks) {
    if (autoAdd) {
        if (!unzipFile.isEmpty()) {
            for (int i = 0; i < unzipFile.length(); i++) {
                if (QFileInfo(unzipFile.at(i)).isFile()) {
                    qCDebug(interfaceapp) << "Preparing file for asset server: " << unzipFile.at(i);
                    addAssetToWorld(unzipFile.at(i), zipFile, isZip, isBlocks);
                }
            }
        } else {
            addAssetToWorldUnzipFailure(zipFile);
        }
    } else {
        showAssetServerWidget(unzipFile.first());
    }
}

void Application::packageModel() {
    ModelPackager::package();
}

void Application::openUrl(const QUrl& url) const {
    if (!url.isEmpty()) {
        if (url.scheme() == URL_SCHEME_HIFI) {
            DependencyManager::get<AddressManager>()->handleLookupString(url.toString());
        } else {
            // address manager did not handle - ask QDesktopServices to handle
            QDesktopServices::openUrl(url);
        }
    }
}

void Application::loadDialog() {
    auto scriptEngines = DependencyManager::get<ScriptEngines>();
    ModalDialogListener* dlg = OffscreenUi::getOpenFileNameAsync(_glWidget, tr("Open Script"),
                                                                 getPreviousScriptLocation(),
                                                                 tr("JavaScript Files (*.js)"));
    connect(dlg, &ModalDialogListener::response, this, [=] (QVariant answer) {
        disconnect(dlg, &ModalDialogListener::response, this, nullptr);
        const QString& response = answer.toString();
        if (!response.isEmpty() && QFile(response).exists()) {
            setPreviousScriptLocation(QFileInfo(response).absolutePath());
            DependencyManager::get<ScriptEngines>()->loadScript(response, true, false, false, true);  // Don't load from cache
        }
    });
}

QString Application::getPreviousScriptLocation() {
    QString result = _previousScriptLocation.get();
    return result;
}

void Application::setPreviousScriptLocation(const QString& location) {
    _previousScriptLocation.set(location);
}

void Application::loadScriptURLDialog() const {
    ModalDialogListener* dlg = OffscreenUi::getTextAsync(OffscreenUi::ICON_NONE, "Open and Run Script", "Script URL");
    connect(dlg, &ModalDialogListener::response, this, [=] (QVariant response) {
        disconnect(dlg, &ModalDialogListener::response, this, nullptr);
        const QString& newScript = response.toString();
        if (QUrl(newScript).scheme() == "atp") {
            OffscreenUi::asyncWarning("Error Loading Script", "Cannot load client script over ATP");
        } else if (!newScript.isEmpty()) {
            DependencyManager::get<ScriptEngines>()->loadScript(newScript.trimmed());
        }
    });
}

SharedSoundPointer Application::getSampleSound() const {
    return _sampleSound;
}

void Application::loadLODToolsDialog() {
    auto tabletScriptingInterface = DependencyManager::get<TabletScriptingInterface>();
    auto tablet = dynamic_cast<TabletProxy*>(tabletScriptingInterface->getTablet(SYSTEM_TABLET));
    if (tablet->getToolbarMode() || (!tablet->getTabletRoot() && !isHMDMode())) {
        auto dialogsManager = DependencyManager::get<DialogsManager>();
        dialogsManager->lodTools();
    } else {
        tablet->pushOntoStack("hifi/dialogs/TabletLODTools.qml");
    }
}

void Application::loadEntityStatisticsDialog() {
    auto tabletScriptingInterface = DependencyManager::get<TabletScriptingInterface>();
    auto tablet = dynamic_cast<TabletProxy*>(tabletScriptingInterface->getTablet(SYSTEM_TABLET));
    if (tablet->getToolbarMode() || (!tablet->getTabletRoot() && !isHMDMode())) {
        auto dialogsManager = DependencyManager::get<DialogsManager>();
        dialogsManager->octreeStatsDetails();
    } else {
        tablet->pushOntoStack("hifi/dialogs/TabletEntityStatistics.qml");
    }
}

void Application::loadDomainConnectionDialog() {
    auto tabletScriptingInterface = DependencyManager::get<TabletScriptingInterface>();
    auto tablet = dynamic_cast<TabletProxy*>(tabletScriptingInterface->getTablet(SYSTEM_TABLET));
    if (tablet->getToolbarMode() || (!tablet->getTabletRoot() && !isHMDMode())) {
        auto dialogsManager = DependencyManager::get<DialogsManager>();
        dialogsManager->showDomainConnectionDialog();
    } else {
        tablet->pushOntoStack("hifi/dialogs/TabletDCDialog.qml");
    }
}

void Application::toggleLogDialog() {
    if (! _logDialog) {
        _logDialog = new LogDialog(nullptr, getLogger());
    }

    if (_logDialog->isVisible()) {
        _logDialog->hide();
    } else {
        _logDialog->show();
    }
}

void Application::toggleEntityScriptServerLogDialog() {
    if (! _entityScriptServerLogDialog) {
        _entityScriptServerLogDialog = new EntityScriptServerLogDialog(nullptr);
    }

    if (_entityScriptServerLogDialog->isVisible()) {
        _entityScriptServerLogDialog->hide();
    } else {
        _entityScriptServerLogDialog->show();
    }
}

void Application::loadAddAvatarBookmarkDialog() const {
    auto avatarBookmarks = DependencyManager::get<AvatarBookmarks>();
    avatarBookmarks->addBookmark();
}

void Application::loadAvatarBrowser() const {
    auto tablet = dynamic_cast<TabletProxy*>(DependencyManager::get<TabletScriptingInterface>()->getTablet("com.highfidelity.interface.tablet.system"));
    // construct the url to the marketplace item
    QString url = NetworkingConstants::METAVERSE_SERVER_URL().toString() + "/marketplace?category=avatars";
    QString MARKETPLACES_INJECT_SCRIPT_PATH = "file:///" + qApp->applicationDirPath() + "/scripts/system/html/js/marketplacesInject.js";
    tablet->gotoWebScreen(url, MARKETPLACES_INJECT_SCRIPT_PATH);
    DependencyManager::get<HMDScriptingInterface>()->openTablet();
}

void Application::takeSnapshot(bool notify, bool includeAnimated, float aspectRatio, const QString& filename) {
    postLambdaEvent([notify, includeAnimated, aspectRatio, filename, this] {
        // Get a screenshot and save it
        QString path = DependencyManager::get<Snapshot>()->saveSnapshot(getActiveDisplayPlugin()->getScreenshot(aspectRatio), filename,
                                              TestScriptingInterface::getInstance()->getTestResultsLocation());

        // If we're not doing an animated snapshot as well...
        if (!includeAnimated) {
            if (!path.isEmpty()) {
                // Tell the dependency manager that the capture of the still snapshot has taken place.
                emit DependencyManager::get<WindowScriptingInterface>()->stillSnapshotTaken(path, notify);
            }
        } else if (!SnapshotAnimated::isAlreadyTakingSnapshotAnimated()) {
            // Get an animated GIF snapshot and save it
            SnapshotAnimated::saveSnapshotAnimated(path, aspectRatio, qApp, DependencyManager::get<WindowScriptingInterface>());
        }
    });
}

void Application::takeSecondaryCameraSnapshot(const bool& notify, const QString& filename) {
    postLambdaEvent([notify, filename, this] {
        QString snapshotPath = DependencyManager::get<Snapshot>()->saveSnapshot(getActiveDisplayPlugin()->getSecondaryCameraScreenshot(), filename,
                                                      TestScriptingInterface::getInstance()->getTestResultsLocation());

        emit DependencyManager::get<WindowScriptingInterface>()->stillSnapshotTaken(snapshotPath, notify);
    });
}

void Application::takeSecondaryCamera360Snapshot(const glm::vec3& cameraPosition, const bool& cubemapOutputFormat, const bool& notify, const QString& filename) {
    postLambdaEvent([notify, filename, cubemapOutputFormat, cameraPosition] {
        DependencyManager::get<Snapshot>()->save360Snapshot(cameraPosition, cubemapOutputFormat, notify, filename);
    });
}

void Application::shareSnapshot(const QString& path, const QUrl& href) {
    postLambdaEvent([path, href] {
        // not much to do here, everything is done in snapshot code...
        DependencyManager::get<Snapshot>()->uploadSnapshot(path, href);
    });
}

float Application::getRenderResolutionScale() const {
    auto menu = Menu::getInstance();
    if (!menu) {
        return 1.0f;
    }
    if (menu->isOptionChecked(MenuOption::RenderResolutionOne)) {
        return 1.0f;
    } else if (menu->isOptionChecked(MenuOption::RenderResolutionTwoThird)) {
        return 0.666f;
    } else if (menu->isOptionChecked(MenuOption::RenderResolutionHalf)) {
        return 0.5f;
    } else if (menu->isOptionChecked(MenuOption::RenderResolutionThird)) {
        return 0.333f;
    } else if (menu->isOptionChecked(MenuOption::RenderResolutionQuarter)) {
        return 0.25f;
    } else {
        return 1.0f;
    }
}

void Application::notifyPacketVersionMismatch() {
    if (!_notifiedPacketVersionMismatchThisDomain) {
        _notifiedPacketVersionMismatchThisDomain = true;

        QString message = "The location you are visiting is running an incompatible server version.\n";
        message += "Content may not display properly.";

        OffscreenUi::asyncWarning("", message);
    }
}

void Application::checkSkeleton() const {
    if (getMyAvatar()->getSkeletonModel()->isActive() && !getMyAvatar()->getSkeletonModel()->hasSkeleton()) {
        qCDebug(interfaceapp) << "MyAvatar model has no skeleton";

        QString message = "Your selected avatar body has no skeleton.\n\nThe default body will be loaded...";
        OffscreenUi::asyncWarning("", message);

        getMyAvatar()->useFullAvatarURL(AvatarData::defaultFullAvatarModelUrl(), DEFAULT_FULL_AVATAR_MODEL_NAME);
    } else {
        _physicsEngine->setCharacterController(getMyAvatar()->getCharacterController());
    }
}

void Application::activeChanged(Qt::ApplicationState state) {
    switch (state) {
        case Qt::ApplicationActive:
            _isForeground = true;
            break;

        case Qt::ApplicationSuspended:
        case Qt::ApplicationHidden:
        case Qt::ApplicationInactive:
        default:
            _isForeground = false;
            break;
    }
}

void Application::windowMinimizedChanged(bool minimized) {
    // initialize the _minimizedWindowTimer
    static std::once_flag once;
    std::call_once(once, [&] {
        connect(&_minimizedWindowTimer, &QTimer::timeout, this, [] {
            QCoreApplication::postEvent(QCoreApplication::instance(), new QEvent(static_cast<QEvent::Type>(Idle)), Qt::HighEventPriority);
        });
    });

    // avoid rendering to the display plugin but continue posting Idle events,
    // so that physics continues to simulate and the deadlock watchdog knows we're alive
    if (!minimized && !getActiveDisplayPlugin()->isActive()) {
        _minimizedWindowTimer.stop();
        getActiveDisplayPlugin()->activate();
    } else if (minimized && getActiveDisplayPlugin()->isActive()) {
        getActiveDisplayPlugin()->deactivate();
        _minimizedWindowTimer.start(THROTTLED_SIM_FRAME_PERIOD_MS);
    }
}

void Application::postLambdaEvent(const std::function<void()>& f) {
    if (this->thread() == QThread::currentThread()) {
        f();
    } else {
        QCoreApplication::postEvent(this, new LambdaEvent(f));
    }
}

void Application::sendLambdaEvent(const std::function<void()>& f) {
    if (this->thread() == QThread::currentThread()) {
        f();
    } else {
        LambdaEvent event(f);
        QCoreApplication::sendEvent(this, &event);
    }
}

void Application::initPlugins(const QStringList& arguments) {
    QCommandLineOption display("display", "Preferred displays", "displays");
    QCommandLineOption disableDisplays("disable-displays", "Displays to disable", "displays");
    QCommandLineOption disableInputs("disable-inputs", "Inputs to disable", "inputs");

    QCommandLineParser parser;
    parser.addOption(display);
    parser.addOption(disableDisplays);
    parser.addOption(disableInputs);
    parser.parse(arguments);

    if (parser.isSet(display)) {
        auto preferredDisplays = parser.value(display).split(',', QString::SkipEmptyParts);
        qInfo() << "Setting prefered display plugins:" << preferredDisplays;
        PluginManager::getInstance()->setPreferredDisplayPlugins(preferredDisplays);
    }

    if (parser.isSet(disableDisplays)) {
        auto disabledDisplays = parser.value(disableDisplays).split(',', QString::SkipEmptyParts);
        qInfo() << "Disabling following display plugins:"  << disabledDisplays;
        PluginManager::getInstance()->disableDisplays(disabledDisplays);
    }

    if (parser.isSet(disableInputs)) {
        auto disabledInputs = parser.value(disableInputs).split(',', QString::SkipEmptyParts);
        qInfo() << "Disabling following input plugins:" << disabledInputs;
        PluginManager::getInstance()->disableInputs(disabledInputs);
    }
}

void Application::shutdownPlugins() {
}

glm::uvec2 Application::getCanvasSize() const {
    return glm::uvec2(_glWidget->width(), _glWidget->height());
}

QRect Application::getRenderingGeometry() const {
    auto geometry = _glWidget->geometry();
    auto topLeft = geometry.topLeft();
    auto topLeftScreen = _glWidget->mapToGlobal(topLeft);
    geometry.moveTopLeft(topLeftScreen);
    return geometry;
}

glm::uvec2 Application::getUiSize() const {
    static const uint MIN_SIZE = 1;
    glm::uvec2 result(MIN_SIZE);
    if (_displayPlugin) {
        result = getActiveDisplayPlugin()->getRecommendedUiSize();
    }
    return result;
}

QRect Application::getRecommendedHUDRect() const {
    auto uiSize = getUiSize();
    QRect result(0, 0, uiSize.x, uiSize.y);
    if (_displayPlugin) {
        result = getActiveDisplayPlugin()->getRecommendedHUDRect();
    }
    return result;
}

glm::vec2 Application::getDeviceSize() const {
    static const int MIN_SIZE = 1;
    glm::vec2 result(MIN_SIZE);
    if (_displayPlugin) {
        result = getActiveDisplayPlugin()->getRecommendedRenderSize();
    }
    return result;
}

bool Application::isThrottleRendering() const {
    if (_displayPlugin) {
        return getActiveDisplayPlugin()->isThrottled();
    }
    return false;
}

bool Application::hasFocus() const {
    bool result = (QApplication::activeWindow() != nullptr);
#if defined(Q_OS_WIN)
    // On Windows, QWidget::activateWindow() - as called in setFocus() - makes the application's taskbar icon flash but doesn't
    // take user focus away from their current window. So also check whether the application is the user's current foreground
    // window.
    result = result && (HWND)QApplication::activeWindow()->winId() == GetForegroundWindow();
#endif
    return result;
}

void Application::setFocus() {
    // Note: Windows doesn't allow a user focus to be taken away from another application. Instead, it changes the color of and
    // flashes the taskbar icon.
    auto window = qApp->getWindow();
    window->activateWindow();
}

void Application::raise() {
    auto windowState = qApp->getWindow()->windowState();
    if (windowState & Qt::WindowMinimized) {
        if (windowState & Qt::WindowMaximized) {
            qApp->getWindow()->showMaximized();
        } else if (windowState & Qt::WindowFullScreen) {
            qApp->getWindow()->showFullScreen();
        } else {
            qApp->getWindow()->showNormal();
        }
    }
    qApp->getWindow()->raise();
}

void Application::setMaxOctreePacketsPerSecond(int maxOctreePPS) {
    if (maxOctreePPS != _maxOctreePPS) {
        _maxOctreePPS = maxOctreePPS;
        maxOctreePacketsPerSecond.set(_maxOctreePPS);
    }
}

int Application::getMaxOctreePacketsPerSecond() const {
    return _maxOctreePPS;
}

qreal Application::getDevicePixelRatio() {
    return (_window && _window->windowHandle()) ? _window->windowHandle()->devicePixelRatio() : 1.0;
}

DisplayPluginPointer Application::getActiveDisplayPlugin() const {
    if (QThread::currentThread() != thread()) {
        std::unique_lock<std::mutex> lock(_displayPluginLock);
        return _displayPlugin;
    }

    if (!_aboutToQuit && !_displayPlugin) {
        const_cast<Application*>(this)->updateDisplayMode();
        Q_ASSERT(_displayPlugin);
    }
    return _displayPlugin;
}

static const char* EXCLUSION_GROUP_KEY = "exclusionGroup";

static void addDisplayPluginToMenu(const DisplayPluginPointer& displayPlugin, int index, bool active) {
    auto menu = Menu::getInstance();
    QString name = displayPlugin->getName();
    auto grouping = displayPlugin->getGrouping();
    QString groupingMenu { "" };
    Q_ASSERT(!menu->menuItemExists(MenuOption::OutputMenu, name));

    // assign the meny grouping based on plugin grouping
    switch (grouping) {
        case Plugin::ADVANCED:
            groupingMenu = "Advanced";
            break;
        case Plugin::DEVELOPER:
            groupingMenu = "Developer";
            break;
        default:
            groupingMenu = "Standard";
            break;
    }

    static QActionGroup* displayPluginGroup = nullptr;
    if (!displayPluginGroup) {
        displayPluginGroup = new QActionGroup(menu);
        displayPluginGroup->setExclusive(true);
    }
    auto parent = menu->getMenu(MenuOption::OutputMenu);
    auto action = menu->addActionToQMenuAndActionHash(parent,
        name, QKeySequence(Qt::CTRL + (Qt::Key_0 + index)), qApp,
        SLOT(updateDisplayMode()),
        QAction::NoRole, Menu::UNSPECIFIED_POSITION, groupingMenu);

    action->setCheckable(true);
    action->setChecked(active);
    displayPluginGroup->addAction(action);

    action->setProperty(EXCLUSION_GROUP_KEY, QVariant::fromValue(displayPluginGroup));
    Q_ASSERT(menu->menuItemExists(MenuOption::OutputMenu, name));
}

void Application::updateDisplayMode() {
    // Unsafe to call this method from anything but the main thread
    if (QThread::currentThread() != thread()) {
        qFatal("Attempted to switch display plugins from a non-main thread");
    }

    // Once time initialization code that depends on the UI being available
    auto displayPlugins = getDisplayPlugins();

    // Default to the first item on the list, in case none of the menu items match
    DisplayPluginPointer newDisplayPlugin = displayPlugins.at(0);
    auto menu = getPrimaryMenu();
    if (menu) {
        foreach(DisplayPluginPointer displayPlugin, PluginManager::getInstance()->getDisplayPlugins()) {
            QString name = displayPlugin->getName();
            QAction* action = menu->getActionForOption(name);
            // Menu might have been removed if the display plugin lost
            if (!action) {
                continue;
            }
            if (action->isChecked()) {
                newDisplayPlugin = displayPlugin;
                break;
            }
        }
    }

    if (newDisplayPlugin == _displayPlugin) {
        return;
    }

    setDisplayPlugin(newDisplayPlugin);
}

void Application::setDisplayPlugin(DisplayPluginPointer newDisplayPlugin) {
    if (newDisplayPlugin == _displayPlugin) {
        return;
    }

    // FIXME don't have the application directly set the state of the UI,
    // instead emit a signal that the display plugin is changing and let
    // the desktop lock itself.  Reduces coupling between the UI and display
    // plugins
    auto offscreenUi = DependencyManager::get<OffscreenUi>();
    auto desktop = offscreenUi->getDesktop();
    auto menu = Menu::getInstance();

    // Make the switch atomic from the perspective of other threads
    {
        std::unique_lock<std::mutex> lock(_displayPluginLock);
        bool wasRepositionLocked = false;
        if (desktop) {
            // Tell the desktop to no reposition (which requires plugin info), until we have set the new plugin, below.
            wasRepositionLocked = desktop->property("repositionLocked").toBool();
            desktop->setProperty("repositionLocked", true);
        }

        if (_displayPlugin) {
            disconnect(_displayPlugin.get(), &DisplayPlugin::presented, this, &Application::onPresent);
            _displayPlugin->deactivate();
        }

        auto oldDisplayPlugin = _displayPlugin;
        bool active = newDisplayPlugin->activate();

        if (!active) {
            auto displayPlugins = PluginManager::getInstance()->getDisplayPlugins();

            // If the new plugin fails to activate, fallback to last display
            qWarning() << "Failed to activate display: " << newDisplayPlugin->getName();
            newDisplayPlugin = oldDisplayPlugin;

            if (newDisplayPlugin) {
                qWarning() << "Falling back to last display: " << newDisplayPlugin->getName();
                active = newDisplayPlugin->activate();
            }

            // If there is no last display, or
            // If the last display fails to activate, fallback to desktop
            if (!active) {
                newDisplayPlugin = displayPlugins.at(0);
                qWarning() << "Falling back to display: " << newDisplayPlugin->getName();
                active = newDisplayPlugin->activate();
            }

            if (!active) {
                qFatal("Failed to activate fallback plugin");
            }
        }

        offscreenUi->resize(fromGlm(newDisplayPlugin->getRecommendedUiSize()));
        getApplicationCompositor().setDisplayPlugin(newDisplayPlugin);
        _displayPlugin = newDisplayPlugin;
        connect(_displayPlugin.get(), &DisplayPlugin::presented, this, &Application::onPresent, Qt::DirectConnection);
        if (desktop) {
            desktop->setProperty("repositionLocked", wasRepositionLocked);
        }
    }

    bool isHmd = _displayPlugin->isHmd();
    qCDebug(interfaceapp) << "Entering into" << (isHmd ? "HMD" : "Desktop") << "Mode";

    // Only log/emit after a successful change
    UserActivityLogger::getInstance().logAction("changed_display_mode", {
        { "previous_display_mode", _displayPlugin ? _displayPlugin->getName() : "" },
        { "display_mode", newDisplayPlugin ? newDisplayPlugin->getName() : "" },
        { "hmd", isHmd }
    });
    emit activeDisplayPluginChanged();

    // reset the avatar, to set head and hand palms back to a reasonable default pose.
    getMyAvatar()->reset(false);

    // switch to first person if entering hmd and setting is checked
    if (menu) {
        QAction* action = menu->getActionForOption(newDisplayPlugin->getName());
        if (action) {
            action->setChecked(true);
        }

        if (isHmd && menu->isOptionChecked(MenuOption::FirstPersonHMD)) {
            menu->setIsOptionChecked(MenuOption::FirstPerson, true);
            cameraMenuChanged();
        }

        // Remove the mirror camera option from menu if in HMD mode
        auto mirrorAction = menu->getActionForOption(MenuOption::FullscreenMirror);
        mirrorAction->setVisible(!isHmd);
    }

    Q_ASSERT_X(_displayPlugin, "Application::updateDisplayMode", "could not find an activated display plugin");
}

void Application::switchDisplayMode() {
    if (!_autoSwitchDisplayModeSupportedHMDPlugin) {
        return;
    }
    bool currentHMDWornStatus = _autoSwitchDisplayModeSupportedHMDPlugin->isDisplayVisible();
    if (currentHMDWornStatus != _previousHMDWornStatus) {
        // Switch to respective mode as soon as currentHMDWornStatus changes
        if (currentHMDWornStatus) {
            qCDebug(interfaceapp) << "Switching from Desktop to HMD mode";
            endHMDSession();
            setActiveDisplayPlugin(_autoSwitchDisplayModeSupportedHMDPluginName);
        } else {
            qCDebug(interfaceapp) << "Switching from HMD to desktop mode";
            setActiveDisplayPlugin(DESKTOP_DISPLAY_PLUGIN_NAME);
            startHMDStandBySession();
        }
    }
    _previousHMDWornStatus = currentHMDWornStatus;
}

void Application::setShowBulletWireframe(bool value) {
    _physicsEngine->setShowBulletWireframe(value);
}

void Application::setShowBulletAABBs(bool value) {
    _physicsEngine->setShowBulletAABBs(value);
}

void Application::setShowBulletContactPoints(bool value) {
    _physicsEngine->setShowBulletContactPoints(value);
}

void Application::setShowBulletConstraints(bool value) {
    _physicsEngine->setShowBulletConstraints(value);
}

void Application::setShowBulletConstraintLimits(bool value) {
    _physicsEngine->setShowBulletConstraintLimits(value);
}

void Application::startHMDStandBySession() {
    _autoSwitchDisplayModeSupportedHMDPlugin->startStandBySession();
}

void Application::endHMDSession() {
    _autoSwitchDisplayModeSupportedHMDPlugin->endSession();
}

mat4 Application::getEyeProjection(int eye) const {
    QMutexLocker viewLocker(&_viewMutex);
    if (isHMDMode()) {
        return getActiveDisplayPlugin()->getEyeProjection((Eye)eye, _viewFrustum.getProjection());
    }
    return _viewFrustum.getProjection();
}

mat4 Application::getEyeOffset(int eye) const {
    // FIXME invert?
    return getActiveDisplayPlugin()->getEyeToHeadTransform((Eye)eye);
}

mat4 Application::getHMDSensorPose() const {
    if (isHMDMode()) {
        return getActiveDisplayPlugin()->getHeadPose();
    }
    return mat4();
}

void Application::deadlockApplication() {
    qCDebug(interfaceapp) << "Intentionally deadlocked Interface";
    // Using a loop that will *technically* eventually exit (in ~600 billion years)
    // to avoid compiler warnings about a loop that will never exit
    for (uint64_t i = 1; i != 0; ++i) {
        QThread::sleep(1);
    }
}

// cause main thread to be unresponsive for 35 seconds
void Application::unresponsiveApplication() {
    // to avoid compiler warnings about a loop that will never exit
    uint64_t start = usecTimestampNow();
    uint64_t UNRESPONSIVE_FOR_SECONDS = 35;
    uint64_t UNRESPONSIVE_FOR_USECS = UNRESPONSIVE_FOR_SECONDS * USECS_PER_SECOND;
    qCDebug(interfaceapp) << "Intentionally cause Interface to be unresponsive for " << UNRESPONSIVE_FOR_SECONDS << " seconds";
    while (usecTimestampNow() - start < UNRESPONSIVE_FOR_USECS) {
        QThread::sleep(1);
    }
}

void Application::setActiveDisplayPlugin(const QString& pluginName) {
    DisplayPluginPointer newDisplayPlugin;
    for (DisplayPluginPointer displayPlugin : PluginManager::getInstance()->getDisplayPlugins()) {
        QString name = displayPlugin->getName();
        if (pluginName == name) {
            newDisplayPlugin = displayPlugin;
            break;
        }
    }

    if (newDisplayPlugin) {
        setDisplayPlugin(newDisplayPlugin);
    }
}

void Application::handleLocalServerConnection() const {
    auto server = qobject_cast<QLocalServer*>(sender());

    qCDebug(interfaceapp) << "Got connection on local server from additional instance - waiting for parameters";

    auto socket = server->nextPendingConnection();

    connect(socket, &QLocalSocket::readyRead, this, &Application::readArgumentsFromLocalSocket);

    qApp->getWindow()->raise();
    qApp->getWindow()->activateWindow();
}

void Application::readArgumentsFromLocalSocket() const {
    auto socket = qobject_cast<QLocalSocket*>(sender());

    auto message = socket->readAll();
    socket->deleteLater();

    qCDebug(interfaceapp) << "Read from connection: " << message;

    // If we received a message, try to open it as a URL
    if (message.length() > 0) {
        qApp->openUrl(QString::fromUtf8(message));
    }
}

void Application::showDesktop() {
}

CompositorHelper& Application::getApplicationCompositor() const {
    return *DependencyManager::get<CompositorHelper>();
}


// virtual functions required for PluginContainer
ui::Menu* Application::getPrimaryMenu() {
    auto appMenu = _window->menuBar();
    auto uiMenu = dynamic_cast<ui::Menu*>(appMenu);
    return uiMenu;
}

void Application::showDisplayPluginsTools(bool show) {
    DependencyManager::get<DialogsManager>()->hmdTools(show);
}

GLWidget* Application::getPrimaryWidget() {
    return _glWidget;
}

MainWindow* Application::getPrimaryWindow() {
    return getWindow();
}

QOpenGLContext* Application::getPrimaryContext() {
    return _glWidget->qglContext();
}

bool Application::makeRenderingContextCurrent() {
    return _offscreenContext->makeCurrent();
}

bool Application::isForeground() const {
    return _isForeground && !_window->isMinimized();
}

// FIXME?  perhaps two, one for the main thread and one for the offscreen UI rendering thread?
static const int UI_RESERVED_THREADS = 1;
// Windows won't let you have all the cores
static const int OS_RESERVED_THREADS = 1;

void Application::updateThreadPoolCount() const {
    auto reservedThreads = UI_RESERVED_THREADS + OS_RESERVED_THREADS + _displayPlugin->getRequiredThreadCount();
    auto availableThreads = QThread::idealThreadCount() - reservedThreads;
    auto threadPoolSize = std::max(MIN_PROCESSING_THREAD_POOL_SIZE, availableThreads);
    qCDebug(interfaceapp) << "Ideal Thread Count " << QThread::idealThreadCount();
    qCDebug(interfaceapp) << "Reserved threads " << reservedThreads;
    qCDebug(interfaceapp) << "Setting thread pool size to " << threadPoolSize;
    QThreadPool::globalInstance()->setMaxThreadCount(threadPoolSize);
}

void Application::updateSystemTabletMode() {
    if (_settingsLoaded) {
        qApp->setProperty(hifi::properties::HMD, isHMDMode());
        if (isHMDMode()) {
            DependencyManager::get<TabletScriptingInterface>()->setToolbarMode(getHmdTabletBecomesToolbarSetting());
        } else {
            DependencyManager::get<TabletScriptingInterface>()->setToolbarMode(getDesktopTabletBecomesToolbarSetting());
        }
    }
}

OverlayID Application::getTabletScreenID() const {
    auto HMD = DependencyManager::get<HMDScriptingInterface>();
    return HMD->getCurrentTabletScreenID();
}

OverlayID Application::getTabletHomeButtonID() const {
    auto HMD = DependencyManager::get<HMDScriptingInterface>();
    return HMD->getCurrentHomeButtonID();
}

QUuid Application::getTabletFrameID() const {
    auto HMD = DependencyManager::get<HMDScriptingInterface>();
    return HMD->getCurrentTabletFrameID();
}

void Application::setAvatarOverrideUrl(const QUrl& url, bool save) {
    _avatarOverrideUrl = url;
    _saveAvatarOverrideUrl = save;
}

void Application::saveNextPhysicsStats(QString filename) {
    _physicsEngine->saveNextPhysicsStats(filename);
}

#if defined(Q_OS_ANDROID)
void Application::enterBackground() {
    QMetaObject::invokeMethod(DependencyManager::get<AudioClient>().data(),
                              "stop", Qt::BlockingQueuedConnection);
    if (getActiveDisplayPlugin()->isActive()) {
        getActiveDisplayPlugin()->deactivate();
    }
}

void Application::enterForeground() {
    QMetaObject::invokeMethod(DependencyManager::get<AudioClient>().data(),
                                  "start", Qt::BlockingQueuedConnection);
    if (!getActiveDisplayPlugin() || getActiveDisplayPlugin()->isActive() || !getActiveDisplayPlugin()->activate()) {
        qWarning() << "Could not re-activate display plugin";
    }
}
#endif

#include "Application.moc"<|MERGE_RESOLUTION|>--- conflicted
+++ resolved
@@ -5856,14 +5856,10 @@
 
 
     {
-        PerformanceTimer perfTimer("limitless");
+        PerformanceTimer perfTimer("AnimDebugDraw");
         AnimDebugDraw::getInstance().update();
     }
 
-    {
-        PerformanceTimer perfTimer("limitless");
-        DependencyManager::get<LimitlessVoiceRecognitionScriptingInterface>()->update();
-    }
 
     { // Game loop is done, mark the end of the frame for the scene transactions and the render loop to take over
         PerformanceTimer perfTimer("enqueueFrame");
@@ -5989,16 +5985,6 @@
     });
 }
 
-<<<<<<< HEAD
-    {
-        PerformanceTimer perfTimer("AnimDebugDraw");
-        AnimDebugDraw::getInstance().update();
-    }
-
-    { // Game loop is done, mark the end of the frame for the scene transactions and the render loop to take over
-        PerformanceTimer perfTimer("enqueueFrame");
-        getMain3DScene()->enqueueFrame();
-=======
 void Application::queryAvatars() {
     auto avatarPacket = NLPacket::create(PacketType::AvatarQuery);
     auto destinationBuffer = reinterpret_cast<unsigned char*>(avatarPacket->getPayload());
@@ -6010,7 +5996,6 @@
 
     for (const auto& view : _conicalViews) {
         destinationBuffer += view.serialize(destinationBuffer);
->>>>>>> 74e5c4bf
     }
 
     avatarPacket->setPayloadSize(destinationBuffer - bufferStart);
