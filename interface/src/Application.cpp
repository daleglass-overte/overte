//
//  Application.cpp
//  interface/src
//
//  Created by Andrzej Kapolka on 5/10/13.
//  Copyright 2013 High Fidelity, Inc.
//
//  Distributed under the Apache License, Version 2.0.
//  See the accompanying file LICENSE or http://www.apache.org/licenses/LICENSE-2.0.html
//

#include "Application.h"

#include <chrono>
#include <thread>

#include <glm/glm.hpp>
#include <glm/gtx/component_wise.hpp>
#include <glm/gtx/quaternion.hpp>
#include <glm/gtx/vector_angle.hpp>
#include <glm/gtc/type_ptr.hpp>

#include <gl/Config.h>

#include <QtCore/QResource>
#include <QtCore/QAbstractNativeEventFilter>
#include <QtCore/QCommandLineParser>
#include <QtCore/QMimeData>
#include <QtCore/QThreadPool>
#include <QtCore/QFileSelector>
#include <QtConcurrent/QtConcurrentRun>

#include <QtGui/QClipboard>
#include <QtGui/QScreen>
#include <QtGui/QWindow>
#include <QtGui/QDesktopServices>

#include <QtNetwork/QLocalSocket>
#include <QtNetwork/QLocalServer>

#include <QtQml/QQmlContext>
#include <QtQml/QQmlEngine>
#include <QtQuick/QQuickWindow>

#include <QtWidgets/QDesktopWidget>
#include <QtWidgets/QMessageBox>

#include <QtMultimedia/QMediaPlayer>

#include <QFontDatabase>
#include <QProcessEnvironment>
#include <QTemporaryDir>

#include <gl/QOpenGLContextWrapper.h>
#include <gl/GLWindow.h>
#include <gl/GLHelpers.h>

#include <shared/FileUtils.h>
#include <shared/QtHelpers.h>
#include <shared/GlobalAppProperties.h>
#include <StatTracker.h>
#include <Trace.h>
#include <ResourceScriptingInterface.h>
#include <AccountManager.h>
#include <AddressManager.h>
#include <AnimDebugDraw.h>
#include <BuildInfo.h>
#include <AnimationCacheScriptingInterface.h>
#include <AssetClient.h>
#include <AssetUpload.h>
#include <AutoUpdater.h>
#include <Midi.h>
#include <AudioInjectorManager.h>
#include <AvatarBookmarks.h>
#include <CursorManager.h>
#include <VirtualPadManager.h>
#include <DebugDraw.h>
#include <DeferredLightingEffect.h>
#include <EntityScriptClient.h>
#include <EntityScriptServerLogClient.h>
#include <EntityScriptingInterface.h>
#include "ui/overlays/ContextOverlayInterface.h"
#include <ErrorDialog.h>
#include <FileScriptingInterface.h>
#include <Finally.h>
#include <FingerprintUtils.h>
#include <FramebufferCache.h>
#include <gpu/Batch.h>
#include <gpu/Context.h>
#include <gpu/gl/GLBackend.h>
#include <InfoView.h>
#include <input-plugins/InputPlugin.h>
#include <controllers/UserInputMapper.h>
#include <controllers/InputRecorder.h>
#include <controllers/ScriptingInterface.h>
#include <controllers/StateController.h>
#include <UserActivityLoggerScriptingInterface.h>
#include <LogHandler.h>
#include "LocationBookmarks.h"
#include <LocationScriptingInterface.h>
#include <MainWindow.h>
#include <MappingRequest.h>
#include <MessagesClient.h>
#include <model-networking/ModelCacheScriptingInterface.h>
#include <model-networking/TextureCacheScriptingInterface.h>
#include <ModelEntityItem.h>
#include <NetworkAccessManager.h>
#include <NetworkingConstants.h>
#include <ObjectMotionState.h>
#include <OctalCode.h>
#include <OctreeSceneStats.h>
#include <OffscreenUi.h>
#include <gl/OffscreenGLCanvas.h>
#include <ui/OffscreenQmlSurfaceCache.h>
#include <PathUtils.h>
#include <PerfStat.h>
#include <PhysicsEngine.h>
#include <PhysicsHelpers.h>
#include <plugins/CodecPlugin.h>
#include <plugins/PluginManager.h>
#include <plugins/PluginUtils.h>
#include <plugins/SteamClientPlugin.h>
#include <plugins/InputConfiguration.h>
#include <RecordingScriptingInterface.h>
#include <UpdateSceneTask.h>
#include <RenderViewTask.h>
#include <render/EngineStats.h>
#include <SecondaryCamera.h>
#include <ResourceCache.h>
#include <ResourceRequest.h>
#include <SandboxUtils.h>
#include <SceneScriptingInterface.h>
#include <ScriptEngines.h>
#include <ScriptCache.h>
#include <ShapeEntityItem.h>
#include <SoundCacheScriptingInterface.h>
#include <ui/TabletScriptingInterface.h>
#include <ui/ToolbarScriptingInterface.h>
#include <InteractiveWindow.h>
#include <Tooltip.h>
#include <udt/PacketHeaders.h>
#include <UserActivityLogger.h>
#include <UsersScriptingInterface.h>
#include <recording/ClipCache.h>
#include <recording/Deck.h>
#include <recording/Recorder.h>
#include <shared/StringHelpers.h>
#include <QmlWebWindowClass.h>
#include <QmlFragmentClass.h>
#include <Preferences.h>
#include <display-plugins/CompositorHelper.h>
#include <display-plugins/hmd/HmdDisplayPlugin.h>
#include <trackers/EyeTracker.h>
#include <avatars-renderer/ScriptAvatar.h>
#include <RenderableEntityItem.h>
#include <procedural/ProceduralSkybox.h>
#include <model-networking/MaterialCache.h>
#include "recording/ClipCache.h"

#include "AudioClient.h"
#include "audio/AudioScope.h"
#include "avatar/AvatarManager.h"
#include "avatar/MyHead.h"
#include "CrashRecoveryHandler.h"
#include "CrashHandler.h"
#include "devices/DdeFaceTracker.h"
#include "DiscoverabilityManager.h"
#include "GLCanvas.h"
#include "InterfaceDynamicFactory.h"
#include "InterfaceLogging.h"
#include "LODManager.h"
#include "ModelPackager.h"
#include "scripting/Audio.h"
#include "networking/CloseEventSender.h"
#include "scripting/TestScriptingInterface.h"
#include "scripting/AssetMappingsScriptingInterface.h"
#include "scripting/ClipboardScriptingInterface.h"
#include "scripting/DesktopScriptingInterface.h"
#include "scripting/AccountServicesScriptingInterface.h"
#include "scripting/HMDScriptingInterface.h"
#include "scripting/MenuScriptingInterface.h"
#include "graphics-scripting/GraphicsScriptingInterface.h"
#include "scripting/SettingsScriptingInterface.h"
#include "scripting/WindowScriptingInterface.h"
#include "scripting/ControllerScriptingInterface.h"
#include "scripting/RatesScriptingInterface.h"
#include "scripting/SelectionScriptingInterface.h"
#include "scripting/WalletScriptingInterface.h"
#if defined(Q_OS_MAC) || defined(Q_OS_WIN)
#include "SpeechRecognizer.h"
#endif
#include "ui/ResourceImageItem.h"
#include "ui/AddressBarDialog.h"
#include "ui/AvatarInputs.h"
#include "ui/DialogsManager.h"
#include "ui/LoginDialog.h"
#include "ui/overlays/Cube3DOverlay.h"
#include "ui/overlays/Web3DOverlay.h"
#include "ui/Snapshot.h"
#include "ui/SnapshotAnimated.h"
#include "ui/StandAloneJSConsole.h"
#include "ui/Stats.h"
#include "ui/AnimStats.h"
#include "ui/UpdateDialog.h"
#include "ui/overlays/Overlays.h"
#include "ui/DomainConnectionModel.h"
#include "Util.h"
#include "InterfaceParentFinder.h"
#include "ui/OctreeStatsProvider.h"

#include <GPUIdent.h>
#include <gl/GLHelpers.h>
#include <src/scripting/GooglePolyScriptingInterface.h>
#include <EntityScriptClient.h>
#include <ModelScriptingInterface.h>

#include <PickManager.h>
#include <PointerManager.h>
#include <raypick/RayPickScriptingInterface.h>
#include <raypick/LaserPointerScriptingInterface.h>
#include <raypick/PickScriptingInterface.h>
#include <raypick/PointerScriptingInterface.h>
#include <raypick/RayPick.h>
#include <raypick/MouseTransformNode.h>

#include <FadeEffect.h>

#include "commerce/Ledger.h"
#include "commerce/Wallet.h"
#include "commerce/QmlCommerce.h"
#include "ResourceRequestObserver.h"

#include "webbrowser/WebBrowserSuggestionsEngine.h"
#include <DesktopPreviewProvider.h>

#include "AboutUtil.h"

#if defined(Q_OS_WIN)
#include <VersionHelpers.h>

#ifdef DEBUG_EVENT_QUEUE
// This is a HACK that uses private headers included with the qt source distrubution.
// To use this feature you need to add these directores to your include path:
// E:/Qt/5.10.1/Src/qtbase/include/QtCore/5.10.1/QtCore
// E:/Qt/5.10.1/Src/qtbase/include/QtCore/5.10.1
#define QT_BOOTSTRAPPED
#include <private/qthread_p.h>
#include <private/qobject_p.h>
#undef QT_BOOTSTRAPPED
#endif

// On Windows PC, NVidia Optimus laptop, we want to enable NVIDIA GPU
// FIXME seems to be broken.
extern "C" {
 _declspec(dllexport) DWORD NvOptimusEnablement = 0x00000001;
}
#endif

#if defined(Q_OS_ANDROID)
#include <android/log.h>
#include "AndroidHelper.h"
#endif

enum ApplicationEvent {
    // Execute a lambda function
    Lambda = QEvent::User + 1,
    // Trigger the next render
    Render,
    // Trigger the next idle
    Idle,
};

class RenderEventHandler : public QObject {
    using Parent = QObject;
    Q_OBJECT
public:
    RenderEventHandler() {
        // Transfer to a new thread
        moveToNewNamedThread(this, "RenderThread", [](QThread* renderThread) {
            hifi::qt::addBlockingForbiddenThread("Render", renderThread);
            qApp->_lastTimeRendered.start();
        }, std::bind(&RenderEventHandler::initialize, this), QThread::HighestPriority);
    }

private:
    void initialize() {
        setObjectName("Render");
        PROFILE_SET_THREAD_NAME("Render");
        setCrashAnnotation("render_thread_id", std::to_string((size_t)QThread::currentThreadId()));
    }

    void render() {
        if (qApp->shouldPaint()) {
            qApp->paintGL();
        }
    }

    bool event(QEvent* event) override {
        switch ((int)event->type()) {
            case ApplicationEvent::Render:
                render();
                qApp->_pendingRenderEvent.store(false);
                return true;

            default:
                break;
        }
        return Parent::event(event);
    }
};


Q_LOGGING_CATEGORY(trace_app_input_mouse, "trace.app.input.mouse")

using namespace std;

static QTimer locationUpdateTimer;
static QTimer identityPacketTimer;
static QTimer pingTimer;

#if defined(Q_OS_ANDROID)
static bool DISABLE_WATCHDOG = true;
#else
static const QString DISABLE_WATCHDOG_FLAG{ "HIFI_DISABLE_WATCHDOG" };
static bool DISABLE_WATCHDOG = nsightActive() || QProcessEnvironment::systemEnvironment().contains(DISABLE_WATCHDOG_FLAG);
#endif

#if defined(USE_GLES)
static bool DISABLE_DEFERRED = true;
#else
static const QString RENDER_FORWARD{ "HIFI_RENDER_FORWARD" };
static bool DISABLE_DEFERRED = QProcessEnvironment::systemEnvironment().contains(RENDER_FORWARD);
#endif

#if !defined(Q_OS_ANDROID)
static const uint32_t MAX_CONCURRENT_RESOURCE_DOWNLOADS = 16;
#else
static const uint32_t MAX_CONCURRENT_RESOURCE_DOWNLOADS = 4;
#endif

// For processing on QThreadPool, we target a number of threads after reserving some
// based on how many are being consumed by the application and the display plugin.  However,
// we will never drop below the 'min' value
static const int MIN_PROCESSING_THREAD_POOL_SIZE = 1;

static const QString SNAPSHOT_EXTENSION = ".jpg";
static const QString JPG_EXTENSION = ".jpg";
static const QString PNG_EXTENSION = ".png";
static const QString SVO_EXTENSION = ".svo";
static const QString SVO_JSON_EXTENSION = ".svo.json";
static const QString JSON_GZ_EXTENSION = ".json.gz";
static const QString JSON_EXTENSION = ".json";
static const QString JS_EXTENSION = ".js";
static const QString FST_EXTENSION = ".fst";
static const QString FBX_EXTENSION = ".fbx";
static const QString OBJ_EXTENSION = ".obj";
static const QString AVA_JSON_EXTENSION = ".ava.json";
static const QString WEB_VIEW_TAG = "noDownload=true";
static const QString ZIP_EXTENSION = ".zip";
static const QString CONTENT_ZIP_EXTENSION = ".content.zip";

static const float MIRROR_FULLSCREEN_DISTANCE = 0.789f;

static const quint64 TOO_LONG_SINCE_LAST_SEND_DOWNSTREAM_AUDIO_STATS = 1 * USECS_PER_SECOND;

static const QString INFO_EDIT_ENTITIES_PATH = "html/edit-commands.html";
static const QString INFO_HELP_PATH = "html/tabletHelp.html";

static const unsigned int THROTTLED_SIM_FRAMERATE = 15;
static const int THROTTLED_SIM_FRAME_PERIOD_MS = MSECS_PER_SECOND / THROTTLED_SIM_FRAMERATE;

static const uint32_t INVALID_FRAME = UINT32_MAX;

static const float INITIAL_QUERY_RADIUS = 10.0f;  // priority radius for entities before physics enabled

static const QString DESKTOP_LOCATION = QStandardPaths::writableLocation(QStandardPaths::DesktopLocation);

Setting::Handle<int> maxOctreePacketsPerSecond("maxOctreePPS", DEFAULT_MAX_OCTREE_PPS);

static const QString MARKETPLACE_CDN_HOSTNAME = "mpassets.highfidelity.com";
static const int INTERVAL_TO_CHECK_HMD_WORN_STATUS = 500; // milliseconds
static const QString DESKTOP_DISPLAY_PLUGIN_NAME = "Desktop";
static const QString ACTIVE_DISPLAY_PLUGIN_SETTING_NAME = "activeDisplayPlugin";
static const QString SYSTEM_TABLET = "com.highfidelity.interface.tablet.system";
static const QString KEEP_ME_LOGGED_IN_SETTING_NAME = "keepMeLoggedIn";

const std::vector<std::pair<QString, Application::AcceptURLMethod>> Application::_acceptedExtensions {
    { SVO_EXTENSION, &Application::importSVOFromURL },
    { SVO_JSON_EXTENSION, &Application::importSVOFromURL },
    { AVA_JSON_EXTENSION, &Application::askToWearAvatarAttachmentUrl },
    { JSON_EXTENSION, &Application::importJSONFromURL },
    { JS_EXTENSION, &Application::askToLoadScript },
    { FST_EXTENSION, &Application::askToSetAvatarUrl },
    { JSON_GZ_EXTENSION, &Application::askToReplaceDomainContent },
    { CONTENT_ZIP_EXTENSION, &Application::askToReplaceDomainContent },
    { ZIP_EXTENSION, &Application::importFromZIP },
    { JPG_EXTENSION, &Application::importImage },
    { PNG_EXTENSION, &Application::importImage }
};

class DeadlockWatchdogThread : public QThread {
public:
    static const unsigned long HEARTBEAT_UPDATE_INTERVAL_SECS = 1;
    static const unsigned long MAX_HEARTBEAT_AGE_USECS = 120 * USECS_PER_SECOND; // 2 mins with no checkin probably a deadlock
    static const int WARNING_ELAPSED_HEARTBEAT = 500 * USECS_PER_MSEC; // warn if elapsed heartbeat average is large
    static const int HEARTBEAT_SAMPLES = 100000; // ~5 seconds worth of samples

    // Set the heartbeat on launch
    DeadlockWatchdogThread() {
        setObjectName("Deadlock Watchdog");
        // Give the heartbeat an initial value
        _heartbeat = usecTimestampNow();
        _paused = false;
        connect(qApp, &QCoreApplication::aboutToQuit, [this] {
            _quit = true;
        });
    }

    void setMainThreadID(Qt::HANDLE threadID) {
        _mainThreadID = threadID;
    }

    static void updateHeartbeat() {
        auto now = usecTimestampNow();
        auto elapsed = now - _heartbeat;
        _movingAverage.addSample(elapsed);
        _heartbeat = now;
    }

    void deadlockDetectionCrash() {
        setCrashAnnotation("_mod_faulting_tid", std::to_string((uint64_t)_mainThreadID));
        setCrashAnnotation("deadlock", "1");
        uint32_t* crashTrigger = nullptr;
        *crashTrigger = 0xDEAD10CC;
    }

    static void withPause(const std::function<void()>& lambda) {
        pause();
        lambda();
        resume();
    }
    static void pause() {
        _paused = true;
    }

    static void resume() {
        // Update the heartbeat BEFORE resuming the checks
        updateHeartbeat();
        _paused = false;
    }

    void run() override {
        while (!_quit) {
            QThread::sleep(HEARTBEAT_UPDATE_INTERVAL_SECS);
            // Don't do heartbeat detection under nsight
            if (_paused) {
                continue;
            }
            uint64_t lastHeartbeat = _heartbeat; // sample atomic _heartbeat, because we could context switch away and have it updated on us
            uint64_t now = usecTimestampNow();
            auto lastHeartbeatAge = (now > lastHeartbeat) ? now - lastHeartbeat : 0;
            auto elapsedMovingAverage = _movingAverage.getAverage();

            if (elapsedMovingAverage > _maxElapsedAverage) {
                qCDebug(interfaceapp_deadlock) << "DEADLOCK WATCHDOG WARNING:"
                    << "lastHeartbeatAge:" << lastHeartbeatAge
                    << "elapsedMovingAverage:" << elapsedMovingAverage
                    << "maxElapsed:" << _maxElapsed
                    << "PREVIOUS maxElapsedAverage:" << _maxElapsedAverage
                    << "NEW maxElapsedAverage:" << elapsedMovingAverage << "** NEW MAX ELAPSED AVERAGE **"
                    << "samples:" << _movingAverage.getSamples();
                _maxElapsedAverage = elapsedMovingAverage;
            }
            if (lastHeartbeatAge > _maxElapsed) {
                qCDebug(interfaceapp_deadlock) << "DEADLOCK WATCHDOG WARNING:"
                    << "lastHeartbeatAge:" << lastHeartbeatAge
                    << "elapsedMovingAverage:" << elapsedMovingAverage
                    << "PREVIOUS maxElapsed:" << _maxElapsed
                    << "NEW maxElapsed:" << lastHeartbeatAge << "** NEW MAX ELAPSED **"
                    << "maxElapsedAverage:" << _maxElapsedAverage
                    << "samples:" << _movingAverage.getSamples();
                _maxElapsed = lastHeartbeatAge;
            }
            if (elapsedMovingAverage > WARNING_ELAPSED_HEARTBEAT) {
                qCDebug(interfaceapp_deadlock) << "DEADLOCK WATCHDOG WARNING:"
                    << "lastHeartbeatAge:" << lastHeartbeatAge
                    << "elapsedMovingAverage:" << elapsedMovingAverage << "** OVER EXPECTED VALUE **"
                    << "maxElapsed:" << _maxElapsed
                    << "maxElapsedAverage:" << _maxElapsedAverage
                    << "samples:" << _movingAverage.getSamples();
            }

            if (lastHeartbeatAge > MAX_HEARTBEAT_AGE_USECS) {
                qCDebug(interfaceapp_deadlock) << "DEADLOCK DETECTED -- "
                         << "lastHeartbeatAge:" << lastHeartbeatAge
                         << "[ lastHeartbeat :" << lastHeartbeat
                         << "now:" << now << " ]"
                         << "elapsedMovingAverage:" << elapsedMovingAverage
                         << "maxElapsed:" << _maxElapsed
                         << "maxElapsedAverage:" << _maxElapsedAverage
                         << "samples:" << _movingAverage.getSamples();

                // Don't actually crash in debug builds, in case this apparent deadlock is simply from
                // the developer actively debugging code
                #ifdef NDEBUG
                deadlockDetectionCrash();
                #endif
            }
        }
    }

    static std::atomic<bool> _paused;
    static std::atomic<uint64_t> _heartbeat;
    static std::atomic<uint64_t> _maxElapsed;
    static std::atomic<int> _maxElapsedAverage;
    static ThreadSafeMovingAverage<int, HEARTBEAT_SAMPLES> _movingAverage;

    bool _quit { false };

    Qt::HANDLE _mainThreadID = nullptr;
};

std::atomic<bool> DeadlockWatchdogThread::_paused;
std::atomic<uint64_t> DeadlockWatchdogThread::_heartbeat;
std::atomic<uint64_t> DeadlockWatchdogThread::_maxElapsed;
std::atomic<int> DeadlockWatchdogThread::_maxElapsedAverage;
ThreadSafeMovingAverage<int, DeadlockWatchdogThread::HEARTBEAT_SAMPLES> DeadlockWatchdogThread::_movingAverage;

bool isDomainURL(QUrl url) {
    if (!url.isValid()) {
        return false;
    }
    if (url.scheme() == URL_SCHEME_HIFI) {
        return true;
    }
    if (url.scheme() != URL_SCHEME_FILE) {
        // TODO -- once Octree::readFromURL no-longer takes over the main event-loop, serverless-domain urls can
        // be loaded over http(s)
        // && url.scheme() != URL_SCHEME_HTTP &&
        // url.scheme() != URL_SCHEME_HTTPS
        return false;
    }
    if (url.path().endsWith(".json", Qt::CaseInsensitive) ||
        url.path().endsWith(".json.gz", Qt::CaseInsensitive)) {
        return true;
    }
    return false;
}

#ifdef Q_OS_WIN
class MyNativeEventFilter : public QAbstractNativeEventFilter {
public:
    static MyNativeEventFilter& getInstance() {
        static MyNativeEventFilter staticInstance;
        return staticInstance;
    }

    bool nativeEventFilter(const QByteArray &eventType, void* msg, long* result) Q_DECL_OVERRIDE {
        if (eventType == "windows_generic_MSG") {
            MSG* message = (MSG*)msg;

            if (message->message == UWM_IDENTIFY_INSTANCES) {
                *result = UWM_IDENTIFY_INSTANCES;
                return true;
            }

            if (message->message == UWM_SHOW_APPLICATION) {
                MainWindow* applicationWindow = qApp->getWindow();
                if (applicationWindow->isMinimized()) {
                    applicationWindow->showNormal();  // Restores to windowed or maximized state appropriately.
                }
                qApp->setActiveWindow(applicationWindow);  // Flashes the taskbar icon if not focus.
                return true;
            }

            if (message->message == WM_COPYDATA) {
                COPYDATASTRUCT* pcds = (COPYDATASTRUCT*)(message->lParam);
                QUrl url = QUrl((const char*)(pcds->lpData));
                if (isDomainURL(url)) {
                    DependencyManager::get<AddressManager>()->handleLookupString(url.toString());
                    return true;
                }
            }

            if (message->message == WM_DEVICECHANGE) {
                const float MIN_DELTA_SECONDS = 2.0f; // de-bounce signal
                static float lastTriggerTime = 0.0f;
                const float deltaSeconds = secTimestampNow() - lastTriggerTime;
                lastTriggerTime = secTimestampNow();
                if (deltaSeconds > MIN_DELTA_SECONDS) {
                    Midi::USBchanged();                // re-scan the MIDI bus
                }
            }
        }
        return false;
    }
};
#endif

class LambdaEvent : public QEvent {
    std::function<void()> _fun;
public:
    LambdaEvent(const std::function<void()> & fun) :
    QEvent(static_cast<QEvent::Type>(ApplicationEvent::Lambda)), _fun(fun) {
    }
    LambdaEvent(std::function<void()> && fun) :
    QEvent(static_cast<QEvent::Type>(ApplicationEvent::Lambda)), _fun(fun) {
    }
    void call() const { _fun(); }
};

void messageHandler(QtMsgType type, const QMessageLogContext& context, const QString& message) {
    QString logMessage = LogHandler::getInstance().printMessage((LogMsgType) type, context, message);

    if (!logMessage.isEmpty()) {
#ifdef Q_OS_ANDROID
        const char * local=logMessage.toStdString().c_str();
        switch (type) {
            case QtDebugMsg:
                __android_log_write(ANDROID_LOG_DEBUG,"Interface",local);
                break;
            case QtInfoMsg:
                __android_log_write(ANDROID_LOG_INFO,"Interface",local);
                break;
            case QtWarningMsg:
                __android_log_write(ANDROID_LOG_WARN,"Interface",local);
                break;
            case QtCriticalMsg:
                __android_log_write(ANDROID_LOG_ERROR,"Interface",local);
                break;
            case QtFatalMsg:
            default:
                __android_log_write(ANDROID_LOG_FATAL,"Interface",local);
                abort();
        }
#endif
        qApp->getLogger()->addMessage(qPrintable(logMessage));
    }
}


class ApplicationMeshProvider : public scriptable::ModelProviderFactory  {
public:
    virtual scriptable::ModelProviderPointer lookupModelProvider(const QUuid& uuid) override {
        bool success;
        if (auto nestable = DependencyManager::get<SpatialParentFinder>()->find(uuid, success).lock()) {
            auto type = nestable->getNestableType();
#ifdef SCRIPTABLE_MESH_DEBUG
            qCDebug(interfaceapp) << "ApplicationMeshProvider::lookupModelProvider" << uuid << SpatiallyNestable::nestableTypeToString(type);
#endif
            switch (type) {
            case NestableType::Entity:
                return getEntityModelProvider(static_cast<EntityItemID>(uuid));
            case NestableType::Overlay:
                return getOverlayModelProvider(static_cast<OverlayID>(uuid));
            case NestableType::Avatar:
                return getAvatarModelProvider(uuid);
            }
        }
        return nullptr;
    }

private:
    scriptable::ModelProviderPointer getEntityModelProvider(EntityItemID entityID) {
        scriptable::ModelProviderPointer provider;
        auto entityTreeRenderer = qApp->getEntities();
        auto entityTree = entityTreeRenderer->getTree();
        if (auto entity = entityTree->findEntityByID(entityID)) {
            if (auto renderer = entityTreeRenderer->renderableForEntityId(entityID)) {
                provider = std::dynamic_pointer_cast<scriptable::ModelProvider>(renderer);
                provider->modelProviderType = NestableType::Entity;
            } else {
                qCWarning(interfaceapp) << "no renderer for entity ID" << entityID.toString();
            }
        }
        return provider;
    }

    scriptable::ModelProviderPointer getOverlayModelProvider(OverlayID overlayID) {
        scriptable::ModelProviderPointer provider;
        auto &overlays = qApp->getOverlays();
        if (auto overlay = overlays.getOverlay(overlayID)) {
            if (auto base3d = std::dynamic_pointer_cast<Base3DOverlay>(overlay)) {
                provider = std::dynamic_pointer_cast<scriptable::ModelProvider>(base3d);
                provider->modelProviderType = NestableType::Overlay;
            } else {
                qCWarning(interfaceapp) << "no renderer for overlay ID" << overlayID.toString();
            }
        } else {
            qCWarning(interfaceapp) << "overlay not found" << overlayID.toString();
        }
        return provider;
    }

    scriptable::ModelProviderPointer getAvatarModelProvider(QUuid sessionUUID) {
        scriptable::ModelProviderPointer provider;
        auto avatarManager = DependencyManager::get<AvatarManager>();
        if (auto avatar = avatarManager->getAvatarBySessionID(sessionUUID)) {
            provider = std::dynamic_pointer_cast<scriptable::ModelProvider>(avatar);
            provider->modelProviderType = NestableType::Avatar;
        }
        return provider;
    }
};

/**jsdoc
 * <p>The <code>Controller.Hardware.Application</code> object has properties representing Interface's state. The property
 * values are integer IDs, uniquely identifying each output. <em>Read-only.</em> These can be mapped to actions or functions or
 * <code>Controller.Standard</code> items in a {@link RouteObject} mapping (e.g., using the {@link RouteObject#when} method).
 * Each data value is either <code>1.0</code> for "true" or <code>0.0</code> for "false".</p>
 * <table>
 *   <thead>
 *     <tr><th>Property</th><th>Type</th><th>Data</th><th>Description</th></tr>
 *   </thead>
 *   <tbody>
 *     <tr><td><code>CameraFirstPerson</code></td><td>number</td><td>number</td><td>The camera is in first-person mode.
 *       </td></tr>
 *     <tr><td><code>CameraThirdPerson</code></td><td>number</td><td>number</td><td>The camera is in third-person mode.
 *       </td></tr>
 *     <tr><td><code>CameraFSM</code></td><td>number</td><td>number</td><td>The camera is in full screen mirror mode.</td></tr>
 *     <tr><td><code>CameraIndependent</code></td><td>number</td><td>number</td><td>The camera is in independent mode.</td></tr>
 *     <tr><td><code>CameraEntity</code></td><td>number</td><td>number</td><td>The camera is in entity mode.</td></tr>
 *     <tr><td><code>InHMD</code></td><td>number</td><td>number</td><td>The user is in HMD mode.</td></tr>
 *     <tr><td><code>AdvancedMovement</code></td><td>number</td><td>number</td><td>Advanced movement controls are enabled.
 *       </td></tr>
 *     <tr><td><code>SnapTurn</code></td><td>number</td><td>number</td><td>Snap turn is enabled.</td></tr>
 *     <tr><td><code>Grounded</code></td><td>number</td><td>number</td><td>The user's avatar is on the ground.</td></tr>
 *     <tr><td><code>NavigationFocused</code></td><td>number</td><td>number</td><td><em>Not used.</em></td></tr>
 *   </tbody>
 * </table>
 * @typedef {object} Controller.Hardware-Application
 */

static const QString STATE_IN_HMD = "InHMD";
static const QString STATE_CAMERA_FULL_SCREEN_MIRROR = "CameraFSM";
static const QString STATE_CAMERA_FIRST_PERSON = "CameraFirstPerson";
static const QString STATE_CAMERA_THIRD_PERSON = "CameraThirdPerson";
static const QString STATE_CAMERA_ENTITY = "CameraEntity";
static const QString STATE_CAMERA_INDEPENDENT = "CameraIndependent";
static const QString STATE_SNAP_TURN = "SnapTurn";
static const QString STATE_ADVANCED_MOVEMENT_CONTROLS = "AdvancedMovement";
static const QString STATE_GROUNDED = "Grounded";
static const QString STATE_NAV_FOCUSED = "NavigationFocused";
static const QString STATE_PLATFORM_WINDOWS = "PlatformWindows";
static const QString STATE_PLATFORM_MAC = "PlatformMac";
static const QString STATE_PLATFORM_ANDROID = "PlatformAndroid";

// Statically provided display and input plugins
extern DisplayPluginList getDisplayPlugins();
extern InputPluginList getInputPlugins();
extern void saveInputPluginSettings(const InputPluginList& plugins);

// Parameters used for running tests from teh command line
const QString TEST_SCRIPT_COMMAND{ "--testScript" };
const QString TEST_QUIT_WHEN_FINISHED_OPTION{ "quitWhenFinished" };
const QString TEST_RESULTS_LOCATION_COMMAND{ "--testResultsLocation" };

bool setupEssentials(int& argc, char** argv, bool runningMarkerExisted) {
    const char** constArgv = const_cast<const char**>(argv);

    // HRS: I could not figure out how to move these any earlier in startup, so when using this option, be sure to also supply
    // --allowMultipleInstances
    auto reportAndQuit = [&](const char* commandSwitch, std::function<void(FILE* fp)> report) {
        const char* reportfile = getCmdOption(argc, constArgv, commandSwitch);
        // Reports to the specified file, because stdout is set up to be captured for logging.
        if (reportfile) {
            FILE* fp = fopen(reportfile, "w");
            if (fp) {
                report(fp);
                fclose(fp);
                if (!runningMarkerExisted) { // don't leave ours around
                    RunningMarker runingMarker(RUNNING_MARKER_FILENAME);
                    runingMarker.deleteRunningMarkerFile(); // happens in deleter, but making the side-effect explicit.
                }
                _exit(0);
            }
        }
    };
    reportAndQuit("--protocolVersion", [&](FILE* fp) {
        auto version = protocolVersionsSignatureBase64();
        fputs(version.toLatin1().data(), fp);
    });
    reportAndQuit("--version", [&](FILE* fp) {
        fputs(BuildInfo::VERSION.toLatin1().data(), fp);
    });

    const char* portStr = getCmdOption(argc, constArgv, "--listenPort");
    const int listenPort = portStr ? atoi(portStr) : INVALID_PORT;

    static const auto SUPPRESS_SETTINGS_RESET = "--suppress-settings-reset";
    bool suppressPrompt = cmdOptionExists(argc, const_cast<const char**>(argv), SUPPRESS_SETTINGS_RESET);

    // Ignore any previous crashes if running from command line with a test script.
    bool inTestMode { false };
    for (int i = 0; i < argc; ++i) {
        QString parameter(argv[i]);
        if (parameter == TEST_SCRIPT_COMMAND) {
            inTestMode = true;
            break;
        }
    }

    bool previousSessionCrashed { false };
    if (!inTestMode) {
        previousSessionCrashed = CrashRecoveryHandler::checkForResetSettings(runningMarkerExisted, suppressPrompt);
    }

    // get dir to use for cache
    static const auto CACHE_SWITCH = "--cache";
    QString cacheDir = getCmdOption(argc, const_cast<const char**>(argv), CACHE_SWITCH);
    if (!cacheDir.isEmpty()) {
        qApp->setProperty(hifi::properties::APP_LOCAL_DATA_PATH, cacheDir);
    }

    {
        const QString resourcesBinaryFile = PathUtils::getRccPath();
        if (!QFile::exists(resourcesBinaryFile)) {
            throw std::runtime_error("Unable to find primary resources");
        }
        if (!QResource::registerResource(resourcesBinaryFile)) {
            throw std::runtime_error("Unable to load primary resources");
        }
    }

    // Tell the plugin manager about our statically linked plugins
    DependencyManager::set<PluginManager>();
    auto pluginManager = PluginManager::getInstance();
    pluginManager->setInputPluginProvider([] { return getInputPlugins(); });
    pluginManager->setDisplayPluginProvider([] { return getDisplayPlugins(); });
    pluginManager->setInputPluginSettingsPersister([](const InputPluginList& plugins) { saveInputPluginSettings(plugins); });
    if (auto steamClient = pluginManager->getSteamClientPlugin()) {
        steamClient->init();
    }

    PROFILE_SET_THREAD_NAME("Main Thread");

#if defined(Q_OS_WIN)
    // Select appropriate audio DLL
    QString audioDLLPath = QCoreApplication::applicationDirPath();
    if (IsWindows8OrGreater()) {
        audioDLLPath += "/audioWin8";
    } else {
        audioDLLPath += "/audioWin7";
    }
    QCoreApplication::addLibraryPath(audioDLLPath);
#endif

    DependencyManager::registerInheritance<LimitedNodeList, NodeList>();
    DependencyManager::registerInheritance<AvatarHashMap, AvatarManager>();
    DependencyManager::registerInheritance<EntityDynamicFactoryInterface, InterfaceDynamicFactory>();
    DependencyManager::registerInheritance<SpatialParentFinder, InterfaceParentFinder>();

    // Set dependencies
    DependencyManager::set<PickManager>();
    DependencyManager::set<PointerManager>();
    DependencyManager::set<LaserPointerScriptingInterface>();
    DependencyManager::set<RayPickScriptingInterface>();
    DependencyManager::set<PointerScriptingInterface>();
    DependencyManager::set<PickScriptingInterface>();
    DependencyManager::set<Cursor::Manager>();
    DependencyManager::set<VirtualPad::Manager>();
    DependencyManager::set<DesktopPreviewProvider>();
#if defined(Q_OS_ANDROID)
    DependencyManager::set<AccountManager>(); // use the default user agent getter
#else
    DependencyManager::set<AccountManager>(std::bind(&Application::getUserAgent, qApp));
#endif
    DependencyManager::set<StatTracker>();
    DependencyManager::set<ScriptEngines>(ScriptEngine::CLIENT_SCRIPT);
    DependencyManager::set<ScriptInitializerMixin, NativeScriptInitializers>();
    DependencyManager::set<Preferences>();
    DependencyManager::set<recording::Deck>();
    DependencyManager::set<recording::Recorder>();
    DependencyManager::set<AddressManager>();
    DependencyManager::set<NodeList>(NodeType::Agent, listenPort);
    DependencyManager::set<recording::ClipCache>();
    DependencyManager::set<GeometryCache>();
    DependencyManager::set<ModelCache>();
    DependencyManager::set<ModelCacheScriptingInterface>();
    DependencyManager::set<ScriptCache>();
    DependencyManager::set<SoundCache>();
    DependencyManager::set<SoundCacheScriptingInterface>();
    DependencyManager::set<DdeFaceTracker>();
    DependencyManager::set<EyeTracker>();
    DependencyManager::set<AudioClient>();
    DependencyManager::set<AudioScope>();
    DependencyManager::set<DeferredLightingEffect>();
    DependencyManager::set<TextureCache>();
    DependencyManager::set<TextureCacheScriptingInterface>();
    DependencyManager::set<FramebufferCache>();
    DependencyManager::set<AnimationCache>();
    DependencyManager::set<AnimationCacheScriptingInterface>();
    DependencyManager::set<ModelBlender>();
    DependencyManager::set<UsersScriptingInterface>();
    DependencyManager::set<AvatarManager>();
    DependencyManager::set<LODManager>();
    DependencyManager::set<StandAloneJSConsole>();
    DependencyManager::set<DialogsManager>();
    DependencyManager::set<BandwidthRecorder>();
    DependencyManager::set<ResourceCacheSharedItems>();
    DependencyManager::set<DesktopScriptingInterface>();
    DependencyManager::set<EntityScriptingInterface>(true);
    DependencyManager::set<GraphicsScriptingInterface>();
    DependencyManager::registerInheritance<scriptable::ModelProviderFactory, ApplicationMeshProvider>();
    DependencyManager::set<ApplicationMeshProvider>();
    DependencyManager::set<RecordingScriptingInterface>();
    DependencyManager::set<WindowScriptingInterface>();
    DependencyManager::set<HMDScriptingInterface>();
    DependencyManager::set<ResourceScriptingInterface>();
    DependencyManager::set<TabletScriptingInterface>();
    DependencyManager::set<InputConfiguration>();
    DependencyManager::set<ToolbarScriptingInterface>();
    DependencyManager::set<UserActivityLoggerScriptingInterface>();
    DependencyManager::set<AssetMappingsScriptingInterface>();
    DependencyManager::set<DomainConnectionModel>();

#if defined(Q_OS_MAC) || defined(Q_OS_WIN)
    DependencyManager::set<SpeechRecognizer>();
#endif
    DependencyManager::set<DiscoverabilityManager>();
    DependencyManager::set<SceneScriptingInterface>();
    DependencyManager::set<OffscreenUi>();
    DependencyManager::set<Midi>();
    DependencyManager::set<PathUtils>();
    DependencyManager::set<InterfaceDynamicFactory>();
    DependencyManager::set<AudioInjectorManager>();
    DependencyManager::set<MessagesClient>();
    controller::StateController::setStateVariables({ { STATE_IN_HMD, STATE_CAMERA_FULL_SCREEN_MIRROR,
                    STATE_CAMERA_FIRST_PERSON, STATE_CAMERA_THIRD_PERSON, STATE_CAMERA_ENTITY, STATE_CAMERA_INDEPENDENT,
                    STATE_SNAP_TURN, STATE_ADVANCED_MOVEMENT_CONTROLS, STATE_GROUNDED, STATE_NAV_FOCUSED,
                    STATE_PLATFORM_WINDOWS, STATE_PLATFORM_MAC, STATE_PLATFORM_ANDROID } });
    DependencyManager::set<UserInputMapper>();
    DependencyManager::set<controller::ScriptingInterface, ControllerScriptingInterface>();
    DependencyManager::set<InterfaceParentFinder>();
    DependencyManager::set<EntityTreeRenderer>(true, qApp, qApp);
    DependencyManager::set<CompositorHelper>();
    DependencyManager::set<OffscreenQmlSurfaceCache>();
    DependencyManager::set<EntityScriptClient>();
    DependencyManager::set<EntityScriptServerLogClient>();
    DependencyManager::set<GooglePolyScriptingInterface>();
    DependencyManager::set<OctreeStatsProvider>(nullptr, qApp->getOcteeSceneStats());
    DependencyManager::set<AvatarBookmarks>();
    DependencyManager::set<LocationBookmarks>();
    DependencyManager::set<Snapshot>();
    DependencyManager::set<CloseEventSender>();
    DependencyManager::set<ResourceManager>();
    DependencyManager::set<SelectionScriptingInterface>();
    DependencyManager::set<Ledger>();
    DependencyManager::set<Wallet>();
    DependencyManager::set<WalletScriptingInterface>();

    DependencyManager::set<FadeEffect>();
    DependencyManager::set<ResourceRequestObserver>();

    return previousSessionCrashed;
}

// FIXME move to header, or better yet, design some kind of UI manager
// to take care of highlighting keyboard focused items, rather than
// continuing to overburden Application.cpp
std::shared_ptr<Cube3DOverlay> _keyboardFocusHighlight{ nullptr };
OverlayID _keyboardFocusHighlightID{ UNKNOWN_OVERLAY_ID };


OffscreenGLCanvas* _qmlShareContext { nullptr };

// FIXME hack access to the internal share context for the Chromium helper
// Normally we'd want to use QWebEngine::initialize(), but we can't because
// our primary context is a QGLWidget, which can't easily be initialized to share
// from a QOpenGLContext.
//
// So instead we create a new offscreen context to share with the QGLWidget,
// and manually set THAT to be the shared context for the Chromium helper
#if !defined(DISABLE_QML)
OffscreenGLCanvas* _chromiumShareContext { nullptr };
#endif

Q_GUI_EXPORT void qt_gl_set_global_share_context(QOpenGLContext *context);
Q_GUI_EXPORT QOpenGLContext *qt_gl_global_share_context();

Setting::Handle<int> sessionRunTime{ "sessionRunTime", 0 };

const float DEFAULT_HMD_TABLET_SCALE_PERCENT = 60.0f;
const float DEFAULT_DESKTOP_TABLET_SCALE_PERCENT = 75.0f;
const bool DEFAULT_DESKTOP_TABLET_BECOMES_TOOLBAR = true;
const bool DEFAULT_HMD_TABLET_BECOMES_TOOLBAR = false;
const bool DEFAULT_PREFER_STYLUS_OVER_LASER = false;
const bool DEFAULT_PREFER_AVATAR_FINGER_OVER_STYLUS = false;
const QString DEFAULT_CURSOR_NAME = "DEFAULT";

Application::Application(int& argc, char** argv, QElapsedTimer& startupTimer, bool runningMarkerExisted) :
    QApplication(argc, argv),
    _window(new MainWindow(desktop())),
    _sessionRunTimer(startupTimer),
    _previousSessionCrashed(setupEssentials(argc, argv, runningMarkerExisted)),
    _entitySimulation(new PhysicalEntitySimulation()),
    _physicsEngine(new PhysicsEngine(Vectors::ZERO)),
    _entityClipboard(new EntityTree()),
    _previousScriptLocation("LastScriptLocation", DESKTOP_LOCATION),
    _fieldOfView("fieldOfView", DEFAULT_FIELD_OF_VIEW_DEGREES),
    _hmdTabletScale("hmdTabletScale", DEFAULT_HMD_TABLET_SCALE_PERCENT),
    _desktopTabletScale("desktopTabletScale", DEFAULT_DESKTOP_TABLET_SCALE_PERCENT),
    _desktopTabletBecomesToolbarSetting("desktopTabletBecomesToolbar", DEFAULT_DESKTOP_TABLET_BECOMES_TOOLBAR),
    _hmdTabletBecomesToolbarSetting("hmdTabletBecomesToolbar", DEFAULT_HMD_TABLET_BECOMES_TOOLBAR),
    _preferStylusOverLaserSetting("preferStylusOverLaser", DEFAULT_PREFER_STYLUS_OVER_LASER),
    _preferAvatarFingerOverStylusSetting("preferAvatarFingerOverStylus", DEFAULT_PREFER_AVATAR_FINGER_OVER_STYLUS),
    _constrainToolbarPosition("toolbar/constrainToolbarToCenterX", true),
    _preferredCursor("preferredCursor", DEFAULT_CURSOR_NAME),
    _scaleMirror(1.0f),
    _mirrorYawOffset(0.0f),
    _raiseMirror(0.0f),
    _enableProcessOctreeThread(true),
    _lastNackTime(usecTimestampNow()),
    _lastSendDownstreamAudioStats(usecTimestampNow()),
    _notifiedPacketVersionMismatchThisDomain(false),
    _maxOctreePPS(maxOctreePacketsPerSecond.get()),
    _lastFaceTrackerUpdate(0),
    _snapshotSound(nullptr),
    _sampleSound(nullptr)

{

    auto steamClient = PluginManager::getInstance()->getSteamClientPlugin();
    setProperty(hifi::properties::STEAM, (steamClient && steamClient->isRunning()));
    setProperty(hifi::properties::CRASHED, _previousSessionCrashed);
    {
        const QStringList args = arguments();

        for (int i = 0; i < args.size() - 1; ++i) {
            if (args.at(i) == TEST_SCRIPT_COMMAND && (i + 1) < args.size()) {
                QString testScriptPath = args.at(i + 1);

                // If the URL scheme is http(s) or ftp, then use as is, else - treat it as a local file
                // This is done so as not break previous command line scripts
                if (testScriptPath.left(URL_SCHEME_HTTP.length()) == URL_SCHEME_HTTP ||
                    testScriptPath.left(URL_SCHEME_FTP.length()) == URL_SCHEME_FTP) {

                    setProperty(hifi::properties::TEST, QUrl::fromUserInput(testScriptPath));
                } else if (QFileInfo(testScriptPath).exists()) {
                    setProperty(hifi::properties::TEST, QUrl::fromLocalFile(testScriptPath));
                }

                // quite when finished parameter must directly follow the test script
                if ((i + 2) < args.size() && args.at(i + 2) == TEST_QUIT_WHEN_FINISHED_OPTION) {
                    quitWhenFinished = true;
                }
            } else if (args.at(i) == TEST_RESULTS_LOCATION_COMMAND) {
                // Set test snapshot location only if it is a writeable directory
                QString path(args.at(i + 1));

                QFileInfo fileInfo(path);
                if (fileInfo.isDir() && fileInfo.isWritable()) {
                    TestScriptingInterface::getInstance()->setTestResultsLocation(path);
                }
            }
        }
    }

    // make sure the debug draw singleton is initialized on the main thread.
    DebugDraw::getInstance().removeMarker("");

    PluginContainer* pluginContainer = dynamic_cast<PluginContainer*>(this); // set the container for any plugins that care
    PluginManager::getInstance()->setContainer(pluginContainer);

    QThreadPool::globalInstance()->setMaxThreadCount(MIN_PROCESSING_THREAD_POOL_SIZE);
    thread()->setPriority(QThread::HighPriority);
    thread()->setObjectName("Main Thread");

    setInstance(this);

    auto controllerScriptingInterface = DependencyManager::get<controller::ScriptingInterface>().data();
    _controllerScriptingInterface = dynamic_cast<ControllerScriptingInterface*>(controllerScriptingInterface);
    connect(PluginManager::getInstance().data(), &PluginManager::inputDeviceRunningChanged,
        controllerScriptingInterface, &controller::ScriptingInterface::updateRunningInputDevices);

    _entityClipboard->createRootElement();

#ifdef Q_OS_WIN
    installNativeEventFilter(&MyNativeEventFilter::getInstance());
#endif

    _logger = new FileLogger(this);
    qInstallMessageHandler(messageHandler);

    QFontDatabase::addApplicationFont(PathUtils::resourcesPath() + "styles/Inconsolata.otf");
    QFontDatabase::addApplicationFont(PathUtils::resourcesPath() + "fonts/fontawesome-webfont.ttf");
    QFontDatabase::addApplicationFont(PathUtils::resourcesPath() + "fonts/hifi-glyphs.ttf");
    QFontDatabase::addApplicationFont(PathUtils::resourcesPath() + "fonts/AnonymousPro-Regular.ttf");
    QFontDatabase::addApplicationFont(PathUtils::resourcesPath() + "fonts/FiraSans-Regular.ttf");
    QFontDatabase::addApplicationFont(PathUtils::resourcesPath() + "fonts/FiraSans-SemiBold.ttf");
    QFontDatabase::addApplicationFont(PathUtils::resourcesPath() + "fonts/Raleway-Light.ttf");
    QFontDatabase::addApplicationFont(PathUtils::resourcesPath() + "fonts/Raleway-Regular.ttf");
    QFontDatabase::addApplicationFont(PathUtils::resourcesPath() + "fonts/Raleway-Bold.ttf");
    QFontDatabase::addApplicationFont(PathUtils::resourcesPath() + "fonts/Raleway-SemiBold.ttf");
    QFontDatabase::addApplicationFont(PathUtils::resourcesPath() + "fonts/Cairo-SemiBold.ttf");
    _window->setWindowTitle("High Fidelity Interface");

    Model::setAbstractViewStateInterface(this); // The model class will sometimes need to know view state details from us

    auto nodeList = DependencyManager::get<NodeList>();
    nodeList->startThread();

    // move the AddressManager to the NodeList thread so that domain resets due to domain changes always occur
    // before we tell MyAvatar to go to a new location in the new domain
    auto addressManager = DependencyManager::get<AddressManager>();
    addressManager->moveToThread(nodeList->thread());

    const char** constArgv = const_cast<const char**>(argv);
    if (cmdOptionExists(argc, constArgv, "--disableWatchdog")) {
        DISABLE_WATCHDOG = true;
    }
    // Set up a watchdog thread to intentionally crash the application on deadlocks
    if (!DISABLE_WATCHDOG) {
        auto deadlockWatchdogThread = new DeadlockWatchdogThread();
        deadlockWatchdogThread->setMainThreadID(QThread::currentThreadId());
        deadlockWatchdogThread->start();
    }

    // Set File Logger Session UUID
    auto avatarManager = DependencyManager::get<AvatarManager>();
    auto myAvatar = avatarManager ? avatarManager->getMyAvatar() : nullptr;
    if (avatarManager) {
        workload::SpacePointer space = getEntities()->getWorkloadSpace();
        avatarManager->setSpace(space);
    }
    auto accountManager = DependencyManager::get<AccountManager>();

    _logger->setSessionID(accountManager->getSessionID());

    setCrashAnnotation("metaverse_session_id", accountManager->getSessionID().toString().toStdString());
    setCrashAnnotation("main_thread_id", std::to_string((size_t)QThread::currentThreadId()));

    if (steamClient) {
        qCDebug(interfaceapp) << "[VERSION] SteamVR buildID:" << steamClient->getSteamVRBuildID();
    }
    setCrashAnnotation("steam", property(hifi::properties::STEAM).toBool() ? "1" : "0");

    qCDebug(interfaceapp) << "[VERSION] Build sequence:" << qPrintable(applicationVersion());
    qCDebug(interfaceapp) << "[VERSION] MODIFIED_ORGANIZATION:" << BuildInfo::MODIFIED_ORGANIZATION;
    qCDebug(interfaceapp) << "[VERSION] VERSION:" << BuildInfo::VERSION;
    qCDebug(interfaceapp) << "[VERSION] BUILD_TYPE_STRING:" << BuildInfo::BUILD_TYPE_STRING;
    qCDebug(interfaceapp) << "[VERSION] BUILD_GLOBAL_SERVICES:" << BuildInfo::BUILD_GLOBAL_SERVICES;
#if USE_STABLE_GLOBAL_SERVICES
    qCDebug(interfaceapp) << "[VERSION] We will use STABLE global services.";
#else
    qCDebug(interfaceapp) << "[VERSION] We will use DEVELOPMENT global services.";
#endif

    // set the OCULUS_STORE property so the oculus plugin can know if we ran from the Oculus Store
    static const QString OCULUS_STORE_ARG = "--oculus-store";
    bool isStore = arguments().indexOf(OCULUS_STORE_ARG) != -1;
    setProperty(hifi::properties::OCULUS_STORE, isStore);
    DependencyManager::get<WalletScriptingInterface>()->setLimitedCommerce(isStore);  // Or we could make it a separate arg, or if either arg is set, etc. And should this instead by a hifi::properties?

    updateHeartbeat();

    // setup a timer for domain-server check ins
    QTimer* domainCheckInTimer = new QTimer(this);
    QWeakPointer<NodeList> nodeListWeak = nodeList;
    connect(domainCheckInTimer, &QTimer::timeout, [this, nodeListWeak] {
        auto nodeList = nodeListWeak.lock();
        if (!isServerlessMode() && nodeList) {
            nodeList->sendDomainServerCheckIn();
        }
    });
    domainCheckInTimer->start(DOMAIN_SERVER_CHECK_IN_MSECS);
    connect(this, &QCoreApplication::aboutToQuit, [domainCheckInTimer] {
        domainCheckInTimer->stop();
        domainCheckInTimer->deleteLater();
    });

    {
        auto audioIO = DependencyManager::get<AudioClient>().data();
        audioIO->setPositionGetter([] {
            auto avatarManager = DependencyManager::get<AvatarManager>();
            auto myAvatar = avatarManager ? avatarManager->getMyAvatar() : nullptr;

            return myAvatar ? myAvatar->getPositionForAudio() : Vectors::ZERO;
        });
        audioIO->setOrientationGetter([] {
            auto avatarManager = DependencyManager::get<AvatarManager>();
            auto myAvatar = avatarManager ? avatarManager->getMyAvatar() : nullptr;

            return myAvatar ? myAvatar->getOrientationForAudio() : Quaternions::IDENTITY;
        });

        recording::Frame::registerFrameHandler(AudioConstants::getAudioFrameName(), [&audioIO](recording::Frame::ConstPointer frame) {
            audioIO->handleRecordedAudioInput(frame->data);
        });

        connect(audioIO, &AudioClient::inputReceived, [](const QByteArray& audio) {
            static auto recorder = DependencyManager::get<recording::Recorder>();
            if (recorder->isRecording()) {
                static const recording::FrameType AUDIO_FRAME_TYPE = recording::Frame::registerFrameType(AudioConstants::getAudioFrameName());
                recorder->recordFrame(AUDIO_FRAME_TYPE, audio);
            }
        });
        audioIO->startThread();
    }

    // Make sure we don't time out during slow operations at startup
    updateHeartbeat();

    // Setup MessagesClient
    DependencyManager::get<MessagesClient>()->startThread();

    const DomainHandler& domainHandler = nodeList->getDomainHandler();

    connect(&domainHandler, SIGNAL(domainURLChanged(QUrl)), SLOT(domainURLChanged(QUrl)));
    connect(&domainHandler, SIGNAL(redirectToErrorDomainURL(QUrl)), SLOT(goToErrorDomainURL(QUrl)));
    connect(&domainHandler, &DomainHandler::domainURLChanged, [](QUrl domainURL){
        setCrashAnnotation("domain", domainURL.toString().toStdString());
    });
    connect(&domainHandler, SIGNAL(resetting()), SLOT(resettingDomain()));
    connect(&domainHandler, SIGNAL(connectedToDomain(QUrl)), SLOT(updateWindowTitle()));
    connect(&domainHandler, SIGNAL(disconnectedFromDomain()), SLOT(updateWindowTitle()));
    connect(&domainHandler, &DomainHandler::disconnectedFromDomain, this, [this]() {
        getOverlays().deleteOverlay(getTabletScreenID());
        getOverlays().deleteOverlay(getTabletHomeButtonID());
        getOverlays().deleteOverlay(getTabletFrameID());
    });
    connect(&domainHandler, &DomainHandler::domainConnectionRefused, this, &Application::domainConnectionRefused);

    nodeList->getDomainHandler().setErrorDomainURL(QUrl(REDIRECT_HIFI_ADDRESS));

    // We could clear ATP assets only when changing domains, but it's possible that the domain you are connected
    // to has gone down and switched to a new content set, so when you reconnect the cached ATP assets will no longer be valid.
    connect(&domainHandler, &DomainHandler::disconnectedFromDomain, DependencyManager::get<ScriptCache>().data(), &ScriptCache::clearATPScriptsFromCache);

    // update our location every 5 seconds in the metaverse server, assuming that we are authenticated with one
    const qint64 DATA_SERVER_LOCATION_CHANGE_UPDATE_MSECS = 5 * MSECS_PER_SECOND;

    auto discoverabilityManager = DependencyManager::get<DiscoverabilityManager>();
    connect(&locationUpdateTimer, &QTimer::timeout, discoverabilityManager.data(), &DiscoverabilityManager::updateLocation);
    connect(&locationUpdateTimer, &QTimer::timeout,
        DependencyManager::get<AddressManager>().data(), &AddressManager::storeCurrentAddress);
    locationUpdateTimer.start(DATA_SERVER_LOCATION_CHANGE_UPDATE_MSECS);

    // if we get a domain change, immediately attempt update location in metaverse server
    connect(&nodeList->getDomainHandler(), &DomainHandler::connectedToDomain,
        discoverabilityManager.data(), &DiscoverabilityManager::updateLocation);

    // send a location update immediately
    discoverabilityManager->updateLocation();

    connect(nodeList.data(), &NodeList::nodeAdded, this, &Application::nodeAdded);
    connect(nodeList.data(), &NodeList::nodeKilled, this, &Application::nodeKilled);
    connect(nodeList.data(), &NodeList::nodeActivated, this, &Application::nodeActivated);
    connect(nodeList.data(), &NodeList::uuidChanged, myAvatar.get(), &MyAvatar::setSessionUUID);
    connect(nodeList.data(), &NodeList::uuidChanged, this, &Application::setSessionUUID);
    connect(nodeList.data(), &NodeList::packetVersionMismatch, this, &Application::notifyPacketVersionMismatch);

    // you might think we could just do this in NodeList but we only want this connection for Interface
    connect(&nodeList->getDomainHandler(), SIGNAL(limitOfSilentDomainCheckInsReached()),
            nodeList.data(), SLOT(reset()));

    auto dialogsManager = DependencyManager::get<DialogsManager>();
#if defined(Q_OS_ANDROID)
    connect(accountManager.data(), &AccountManager::authRequired, this, []() {
        auto addressManager = DependencyManager::get<AddressManager>();
        AndroidHelper::instance().showLoginDialog(addressManager->currentAddress());
    });
#else
    connect(accountManager.data(), &AccountManager::authRequired, dialogsManager.data(), &DialogsManager::showLoginDialog);
#endif
    connect(accountManager.data(), &AccountManager::usernameChanged, this, &Application::updateWindowTitle);

    // set the account manager's root URL and trigger a login request if we don't have the access token
    accountManager->setIsAgent(true);
    accountManager->setAuthURL(NetworkingConstants::METAVERSE_SERVER_URL());

    // use our MyAvatar position and quat for address manager path
    addressManager->setPositionGetter([this]{ return getMyAvatar()->getWorldFeetPosition(); });
    addressManager->setOrientationGetter([this]{ return getMyAvatar()->getWorldOrientation(); });

    connect(addressManager.data(), &AddressManager::hostChanged, this, &Application::updateWindowTitle);
    connect(this, &QCoreApplication::aboutToQuit, addressManager.data(), &AddressManager::storeCurrentAddress);

    connect(this, &Application::activeDisplayPluginChanged, this, &Application::updateThreadPoolCount);
    connect(this, &Application::activeDisplayPluginChanged, this, [](){
        qApp->setProperty(hifi::properties::HMD, qApp->isHMDMode());
        auto displayPlugin = qApp->getActiveDisplayPlugin();
        setCrashAnnotation("display_plugin", displayPlugin->getName().toStdString());
        setCrashAnnotation("hmd", displayPlugin->isHmd() ? "1" : "0");
    });
    connect(this, &Application::activeDisplayPluginChanged, this, &Application::updateSystemTabletMode);

    // Save avatar location immediately after a teleport.
    connect(myAvatar.get(), &MyAvatar::positionGoneTo,
        DependencyManager::get<AddressManager>().data(), &AddressManager::storeCurrentAddress);

    connect(myAvatar.get(), &MyAvatar::skeletonModelURLChanged, [](){
        QUrl avatarURL = qApp->getMyAvatar()->getSkeletonModelURL();
        setCrashAnnotation("avatar", avatarURL.toString().toStdString());
    });


    // Inititalize sample before registering
    _sampleSound = DependencyManager::get<SoundCache>()->getSound(PathUtils::resourcesUrl("sounds/sample.wav"));

    {
        auto scriptEngines = DependencyManager::get<ScriptEngines>().data();
        scriptEngines->registerScriptInitializer([this](ScriptEnginePointer engine) {
            registerScriptEngineWithApplicationServices(engine);
        });

        connect(scriptEngines, &ScriptEngines::scriptCountChanged, this, [this] {
            auto scriptEngines = DependencyManager::get<ScriptEngines>();
            if (scriptEngines->getRunningScripts().isEmpty()) {
                getMyAvatar()->clearScriptableSettings();
            }
        }, Qt::QueuedConnection);

        connect(scriptEngines, &ScriptEngines::scriptsReloading, this, [this] {
            getEntities()->reloadEntityScripts();
            loadAvatarScripts(getMyAvatar()->getScriptUrls());
        }, Qt::QueuedConnection);

        connect(scriptEngines, &ScriptEngines::scriptLoadError,
            this, [](const QString& filename, const QString& error) {
            OffscreenUi::asyncWarning(nullptr, "Error Loading Script", filename + " failed to load.");
        }, Qt::QueuedConnection);
    }

#ifdef _WIN32
    WSADATA WsaData;
    int wsaresult = WSAStartup(MAKEWORD(2, 2), &WsaData);
#endif

    // tell the NodeList instance who to tell the domain server we care about
    nodeList->addSetOfNodeTypesToNodeInterestSet(NodeSet() << NodeType::AudioMixer << NodeType::AvatarMixer
        << NodeType::EntityServer << NodeType::AssetServer << NodeType::MessagesMixer << NodeType::EntityScriptServer);

    // connect to the packet sent signal of the _entityEditSender
    connect(&_entityEditSender, &EntityEditPacketSender::packetSent, this, &Application::packetSent);
    connect(&_entityEditSender, &EntityEditPacketSender::addingEntityWithCertificate, this, &Application::addingEntityWithCertificate);

    QString concurrentDownloadsStr = getCmdOption(argc, constArgv, "--concurrent-downloads");
    bool success;
    uint32_t concurrentDownloads = concurrentDownloadsStr.toUInt(&success);
    if (!success) {
        concurrentDownloads = MAX_CONCURRENT_RESOURCE_DOWNLOADS;
    }
    ResourceCache::setRequestLimit(concurrentDownloads);

    // perhaps override the avatar url.  Since we will test later for validity
    // we don't need to do so here.
    QString avatarURL = getCmdOption(argc, constArgv, "--avatarURL");
    _avatarOverrideUrl = QUrl::fromUserInput(avatarURL);

    // If someone specifies both --avatarURL and --replaceAvatarURL,
    // the replaceAvatarURL wins.  So only set the _overrideUrl if this
    // does have a non-empty string.
    QString replaceURL = getCmdOption(argc, constArgv, "--replaceAvatarURL");
    if (!replaceURL.isEmpty()) {
        _avatarOverrideUrl = QUrl::fromUserInput(replaceURL);
        _saveAvatarOverrideUrl = true;
    }

    _glWidget = new GLCanvas();
    getApplicationCompositor().setRenderingWidget(_glWidget);
    _window->setCentralWidget(_glWidget);

    _window->restoreGeometry();
    _window->setVisible(true);

    _glWidget->setFocusPolicy(Qt::StrongFocus);
    _glWidget->setFocus();

    if (cmdOptionExists(argc, constArgv, "--system-cursor")) {
        _preferredCursor.set(Cursor::Manager::getIconName(Cursor::Icon::SYSTEM));
    }
    showCursor(Cursor::Manager::lookupIcon(_preferredCursor.get()));

    // enable mouse tracking; otherwise, we only get drag events
    _glWidget->setMouseTracking(true);
    // Make sure the window is set to the correct size by processing the pending events
    QCoreApplication::processEvents();

    // Create the main thread context, the GPU backend
    initializeGL();
    qCDebug(interfaceapp, "Initialized GL");

    // Initialize the display plugin architecture
    initializeDisplayPlugins();
    qCDebug(interfaceapp, "Initialized Display");

    // An audio device changed signal received before the display plugins are set up will cause a crash,
    // so we defer the setup of the `scripting::Audio` class until this point
    {
        auto audioScriptingInterface = DependencyManager::set<AudioScriptingInterface, scripting::Audio>();
        auto audioIO = DependencyManager::get<AudioClient>().data();
        connect(audioIO, &AudioClient::mutedByMixer, audioScriptingInterface.data(), &AudioScriptingInterface::mutedByMixer);
        connect(audioIO, &AudioClient::receivedFirstPacket, audioScriptingInterface.data(), &AudioScriptingInterface::receivedFirstPacket);
        connect(audioIO, &AudioClient::disconnected, audioScriptingInterface.data(), &AudioScriptingInterface::disconnected);
        connect(audioIO, &AudioClient::muteEnvironmentRequested, [](glm::vec3 position, float radius) {
            auto audioClient = DependencyManager::get<AudioClient>();
            auto audioScriptingInterface = DependencyManager::get<AudioScriptingInterface>();
            auto myAvatarPosition = DependencyManager::get<AvatarManager>()->getMyAvatar()->getWorldPosition();
            float distance = glm::distance(myAvatarPosition, position);

            if (distance < radius) {
                audioClient->setMuted(true);
                audioScriptingInterface->environmentMuted();
            }
        });
        connect(this, &Application::activeDisplayPluginChanged,
            reinterpret_cast<scripting::Audio*>(audioScriptingInterface.data()), &scripting::Audio::onContextChanged);
    }

    // Create the rendering engine.  This can be slow on some machines due to lots of
    // GPU pipeline creation.
    initializeRenderEngine();
    qCDebug(interfaceapp, "Initialized Render Engine.");

    // Overlays need to exist before we set the ContextOverlayInterface dependency
    _overlays.init(); // do this before scripts load
    DependencyManager::set<ContextOverlayInterface>();

    // Initialize the user interface and menu system
    // Needs to happen AFTER the render engine initialization to access its configuration
    initializeUi();

    init();
    qCDebug(interfaceapp, "init() complete.");

    // create thread for parsing of octree data independent of the main network and rendering threads
    _octreeProcessor.initialize(_enableProcessOctreeThread);
    connect(&_octreeProcessor, &OctreePacketProcessor::packetVersionMismatch, this, &Application::notifyPacketVersionMismatch);
    _entityEditSender.initialize(_enableProcessOctreeThread);

    _idleLoopStdev.reset();

    // update before the first render
    update(0);

    // Make sure we don't time out during slow operations at startup
    updateHeartbeat();

    constexpr auto INSTALLER_INI_NAME = "installer.ini";
    auto iniPath = QDir(applicationDirPath()).filePath(INSTALLER_INI_NAME);
    QFile installerFile { iniPath };
    std::unordered_map<QString, QString> installerKeyValues;
    if (installerFile.open(QIODevice::ReadOnly)) {
        while (!installerFile.atEnd()) {
            auto line = installerFile.readLine();
            if (!line.isEmpty()) {
                auto index = line.indexOf("=");
                if (index >= 0) {
                    installerKeyValues[line.mid(0, index).trimmed()] = line.mid(index + 1).trimmed();
                }
            }
        }
    }

    // In practice we shouldn't run across installs that don't have a known installer type.
    // Client or Client+Server installs should always have the installer.ini next to their
    // respective interface.exe, and Steam installs will be detected as such. If a user were
    // to delete the installer.ini, though, and as an example, we won't know the context of the
    // original install.
    constexpr auto INSTALLER_KEY_TYPE = "type";
    constexpr auto INSTALLER_KEY_CAMPAIGN = "campaign";
    constexpr auto INSTALLER_TYPE_UNKNOWN = "unknown";
    constexpr auto INSTALLER_TYPE_STEAM = "steam";

    auto typeIt = installerKeyValues.find(INSTALLER_KEY_TYPE);
    QString installerType = INSTALLER_TYPE_UNKNOWN;
    if (typeIt == installerKeyValues.end()) {
        if (property(hifi::properties::STEAM).toBool()) {
            installerType = INSTALLER_TYPE_STEAM;
        }
    } else {
        installerType = typeIt->second;
    }

    auto campaignIt = installerKeyValues.find(INSTALLER_KEY_CAMPAIGN);
    QString installerCampaign = campaignIt != installerKeyValues.end() ? campaignIt->second : "";

    qDebug() << "Detected installer type:" << installerType;
    qDebug() << "Detected installer campaign:" << installerCampaign;

    // add firstRun flag from settings to launch event
    Setting::Handle<bool> firstRun { Settings::firstRun, true };

    auto& userActivityLogger = UserActivityLogger::getInstance();
    if (userActivityLogger.isEnabled()) {
        // sessionRunTime will be reset soon by loadSettings. Grab it now to get previous session value.
        // The value will be 0 if the user blew away settings this session, which is both a feature and a bug.
        static const QString TESTER = "HIFI_TESTER";
        auto gpuIdent = GPUIdent::getInstance();
        auto glContextData = getGLContextData();
        QJsonObject properties = {
            { "version", applicationVersion() },
            { "tester", QProcessEnvironment::systemEnvironment().contains(TESTER) },
            { "installer_campaign", installerCampaign },
            { "installer_type", installerType },
            { "build_type", BuildInfo::BUILD_TYPE_STRING },
            { "previousSessionCrashed", _previousSessionCrashed },
            { "previousSessionRuntime", sessionRunTime.get() },
            { "cpu_architecture", QSysInfo::currentCpuArchitecture() },
            { "kernel_type", QSysInfo::kernelType() },
            { "kernel_version", QSysInfo::kernelVersion() },
            { "os_type", QSysInfo::productType() },
            { "os_version", QSysInfo::productVersion() },
            { "gpu_name", gpuIdent->getName() },
            { "gpu_driver", gpuIdent->getDriver() },
            { "gpu_memory", static_cast<qint64>(gpuIdent->getMemory()) },
            { "gl_version_int", glVersionToInteger(glContextData.value("version").toString()) },
            { "gl_version", glContextData["version"] },
            { "gl_vender", glContextData["vendor"] },
            { "gl_sl_version", glContextData["sl_version"] },
            { "gl_renderer", glContextData["renderer"] },
            { "ideal_thread_count", QThread::idealThreadCount() }
        };
        auto macVersion = QSysInfo::macVersion();
        if (macVersion != QSysInfo::MV_None) {
            properties["os_osx_version"] = QSysInfo::macVersion();
        }
        auto windowsVersion = QSysInfo::windowsVersion();
        if (windowsVersion != QSysInfo::WV_None) {
            properties["os_win_version"] = QSysInfo::windowsVersion();
        }

        ProcessorInfo procInfo;
        if (getProcessorInfo(procInfo)) {
            properties["processor_core_count"] = procInfo.numProcessorCores;
            properties["logical_processor_count"] = procInfo.numLogicalProcessors;
            properties["processor_l1_cache_count"] = procInfo.numProcessorCachesL1;
            properties["processor_l2_cache_count"] = procInfo.numProcessorCachesL2;
            properties["processor_l3_cache_count"] = procInfo.numProcessorCachesL3;
        }

        properties["first_run"] = firstRun.get();

        // add the user's machine ID to the launch event
        QString machineFingerPrint = uuidStringWithoutCurlyBraces(FingerprintUtils::getMachineFingerprint());
        properties["machine_fingerprint"] = machineFingerPrint;

        userActivityLogger.logAction("launch", properties);
    }

    _entityEditSender.setMyAvatar(myAvatar.get());

    // The entity octree will have to know about MyAvatar for the parentJointName import
    getEntities()->getTree()->setMyAvatar(myAvatar);
    _entityClipboard->setMyAvatar(myAvatar);

    // For now we're going to set the PPS for outbound packets to be super high, this is
    // probably not the right long term solution. But for now, we're going to do this to
    // allow you to move an entity around in your hand
    _entityEditSender.setPacketsPerSecond(3000); // super high!!

    // Make sure we don't time out during slow operations at startup
    updateHeartbeat();

    connect(this, SIGNAL(aboutToQuit()), this, SLOT(onAboutToQuit()));

    // hook up bandwidth estimator
    QSharedPointer<BandwidthRecorder> bandwidthRecorder = DependencyManager::get<BandwidthRecorder>();
    connect(nodeList.data(), &LimitedNodeList::dataSent,
        bandwidthRecorder.data(), &BandwidthRecorder::updateOutboundData);
    connect(nodeList.data(), &LimitedNodeList::dataReceived,
        bandwidthRecorder.data(), &BandwidthRecorder::updateInboundData);

    // FIXME -- I'm a little concerned about this.
    connect(myAvatar->getSkeletonModel().get(), &SkeletonModel::skeletonLoaded,
        this, &Application::checkSkeleton, Qt::QueuedConnection);

    // Setup the userInputMapper with the actions
    auto userInputMapper = DependencyManager::get<UserInputMapper>();
    connect(userInputMapper.data(), &UserInputMapper::actionEvent, [this](int action, float state) {
        using namespace controller;
        auto offscreenUi = DependencyManager::get<OffscreenUi>();
        auto tabletScriptingInterface = DependencyManager::get<TabletScriptingInterface>();
        {
            auto actionEnum = static_cast<Action>(action);
            int key = Qt::Key_unknown;
            static int lastKey = Qt::Key_unknown;
            bool navAxis = false;
            switch (actionEnum) {
                case Action::UI_NAV_VERTICAL:
                    navAxis = true;
                    if (state > 0.0f) {
                        key = Qt::Key_Up;
                    } else if (state < 0.0f) {
                        key = Qt::Key_Down;
                    }
                    break;

                case Action::UI_NAV_LATERAL:
                    navAxis = true;
                    if (state > 0.0f) {
                        key = Qt::Key_Right;
                    } else if (state < 0.0f) {
                        key = Qt::Key_Left;
                    }
                    break;

                case Action::UI_NAV_GROUP:
                    navAxis = true;
                    if (state > 0.0f) {
                        key = Qt::Key_Tab;
                    } else if (state < 0.0f) {
                        key = Qt::Key_Backtab;
                    }
                    break;

                case Action::UI_NAV_BACK:
                    key = Qt::Key_Escape;
                    break;

                case Action::UI_NAV_SELECT:
                    key = Qt::Key_Return;
                    break;
                default:
                    break;
            }

            auto window = tabletScriptingInterface->getTabletWindow();
            if (navAxis && window) {
                if (lastKey != Qt::Key_unknown) {
                    QKeyEvent event(QEvent::KeyRelease, lastKey, Qt::NoModifier);
                    sendEvent(window, &event);
                    lastKey = Qt::Key_unknown;
                }

                if (key != Qt::Key_unknown) {
                    QKeyEvent event(QEvent::KeyPress, key, Qt::NoModifier);
                    sendEvent(window, &event);
                    tabletScriptingInterface->processEvent(&event);
                    lastKey = key;
                }
            } else if (key != Qt::Key_unknown && window) {
                if (state) {
                    QKeyEvent event(QEvent::KeyPress, key, Qt::NoModifier);
                    sendEvent(window, &event);
                    tabletScriptingInterface->processEvent(&event);
                } else {
                    QKeyEvent event(QEvent::KeyRelease, key, Qt::NoModifier);
                    sendEvent(window, &event);
                }
                return;
            }
        }

        if (action == controller::toInt(controller::Action::RETICLE_CLICK)) {
            auto reticlePos = getApplicationCompositor().getReticlePosition();
            QPoint localPos(reticlePos.x, reticlePos.y); // both hmd and desktop already handle this in our coordinates.
            if (state) {
                QMouseEvent mousePress(QEvent::MouseButtonPress, localPos, Qt::LeftButton, Qt::LeftButton, Qt::NoModifier);
                sendEvent(_glWidget, &mousePress);
                _reticleClickPressed = true;
            } else {
                QMouseEvent mouseRelease(QEvent::MouseButtonRelease, localPos, Qt::LeftButton, Qt::NoButton, Qt::NoModifier);
                sendEvent(_glWidget, &mouseRelease);
                _reticleClickPressed = false;
            }
            return; // nothing else to do
        }

        if (state) {
            if (action == controller::toInt(controller::Action::TOGGLE_MUTE)) {
                auto audioClient = DependencyManager::get<AudioClient>();
                audioClient->setMuted(!audioClient->isMuted());
            } else if (action == controller::toInt(controller::Action::CYCLE_CAMERA)) {
                cycleCamera();
            } else if (action == controller::toInt(controller::Action::CONTEXT_MENU) && !isInterstitialMode()) {
                toggleTabletUI();
            } else if (action == controller::toInt(controller::Action::RETICLE_X)) {
                auto oldPos = getApplicationCompositor().getReticlePosition();
                getApplicationCompositor().setReticlePosition({ oldPos.x + state, oldPos.y });
            } else if (action == controller::toInt(controller::Action::RETICLE_Y)) {
                auto oldPos = getApplicationCompositor().getReticlePosition();
                getApplicationCompositor().setReticlePosition({ oldPos.x, oldPos.y + state });
            } else if (action == controller::toInt(controller::Action::TOGGLE_OVERLAY)) {
                toggleOverlays();
            }
        }
    });

    _applicationStateDevice = userInputMapper->getStateDevice();

    _applicationStateDevice->setInputVariant(STATE_IN_HMD, []() -> float {
        return qApp->isHMDMode() ? 1 : 0;
    });
    _applicationStateDevice->setInputVariant(STATE_CAMERA_FULL_SCREEN_MIRROR, []() -> float {
        return qApp->getCamera().getMode() == CAMERA_MODE_MIRROR ? 1 : 0;
    });
    _applicationStateDevice->setInputVariant(STATE_CAMERA_FIRST_PERSON, []() -> float {
        return qApp->getCamera().getMode() == CAMERA_MODE_FIRST_PERSON ? 1 : 0;
    });
    _applicationStateDevice->setInputVariant(STATE_CAMERA_THIRD_PERSON, []() -> float {
        return qApp->getCamera().getMode() == CAMERA_MODE_THIRD_PERSON ? 1 : 0;
    });
    _applicationStateDevice->setInputVariant(STATE_CAMERA_ENTITY, []() -> float {
        return qApp->getCamera().getMode() == CAMERA_MODE_ENTITY ? 1 : 0;
    });
    _applicationStateDevice->setInputVariant(STATE_CAMERA_INDEPENDENT, []() -> float {
        return qApp->getCamera().getMode() == CAMERA_MODE_INDEPENDENT ? 1 : 0;
    });
    _applicationStateDevice->setInputVariant(STATE_SNAP_TURN, []() -> float {
        return qApp->getMyAvatar()->getSnapTurn() ? 1 : 0;
    });
    _applicationStateDevice->setInputVariant(STATE_ADVANCED_MOVEMENT_CONTROLS, []() -> float {
        return qApp->getMyAvatar()->useAdvancedMovementControls() ? 1 : 0;
    });

    _applicationStateDevice->setInputVariant(STATE_GROUNDED, []() -> float {
        return qApp->getMyAvatar()->getCharacterController()->onGround() ? 1 : 0;
    });
    _applicationStateDevice->setInputVariant(STATE_NAV_FOCUSED, []() -> float {
        return DependencyManager::get<OffscreenUi>()->navigationFocused() ? 1 : 0;
    });
    _applicationStateDevice->setInputVariant(STATE_PLATFORM_WINDOWS, []() -> float {
#if defined(Q_OS_WIN)
        return 1;
#else
        return 0;
#endif
    });
    _applicationStateDevice->setInputVariant(STATE_PLATFORM_MAC, []() -> float {
#if defined(Q_OS_MAC)
        return 1;
#else
        return 0;
#endif
    });
    _applicationStateDevice->setInputVariant(STATE_PLATFORM_ANDROID, []() -> float {
#if defined(Q_OS_ANDROID)
        return 1;
#else
        return 0;
#endif
    });

    // Setup the _keyboardMouseDevice, _touchscreenDevice, _touchscreenVirtualPadDevice and the user input mapper with the default bindings
    userInputMapper->registerDevice(_keyboardMouseDevice->getInputDevice());
    // if the _touchscreenDevice is not supported it will not be registered
    if (_touchscreenDevice) {
        userInputMapper->registerDevice(_touchscreenDevice->getInputDevice());
    }
    if (_touchscreenVirtualPadDevice) {
        userInputMapper->registerDevice(_touchscreenVirtualPadDevice->getInputDevice());
    }

    {
        auto scriptEngines = DependencyManager::get<ScriptEngines>().data();
        // this will force the model the look at the correct directory (weird order of operations issue)
        scriptEngines->reloadLocalFiles();

        // do this as late as possible so that all required subsystems are initialized
        // If we've overridden the default scripts location, just load default scripts
        // otherwise, load 'em all

        // we just want to see if --scripts was set, we've already parsed it and done
        // the change in PathUtils.  Rather than pass that in the constructor, lets just
        // look (this could be debated)
        QString scriptsSwitch = QString("--").append(SCRIPTS_SWITCH);
        QDir defaultScriptsLocation(getCmdOption(argc, constArgv, scriptsSwitch.toStdString().c_str()));
        if (!defaultScriptsLocation.exists()) {
            scriptEngines->loadDefaultScripts();
            scriptEngines->defaultScriptsLocationOverridden(true);
        } else {
            scriptEngines->loadScripts();
        }
    }

    // Make sure we don't time out during slow operations at startup
    updateHeartbeat();

    loadSettings();

    updateVerboseLogging();

    // Now that we've loaded the menu and thus switched to the previous display plugin
    // we can unlock the desktop repositioning code, since all the positions will be
    // relative to the desktop size for this plugin
    auto offscreenUi = DependencyManager::get<OffscreenUi>();
    connect(offscreenUi.data(), &OffscreenUi::desktopReady, []() {
        auto offscreenUi = DependencyManager::get<OffscreenUi>();
        auto desktop = offscreenUi->getDesktop();
        if (desktop) {
            desktop->setProperty("repositionLocked", false);
        }
    });

    // Make sure we don't time out during slow operations at startup
    updateHeartbeat();
    QTimer* settingsTimer = new QTimer();
    moveToNewNamedThread(settingsTimer, "Settings Thread", [this, settingsTimer]{
        // This needs to run on the settings thread, so we need to pass the `settingsTimer` as the 
        // receiver object, otherwise it will run on the application thread and trigger a warning
        // about trying to kill the timer on the main thread.
        connect(qApp, &Application::beforeAboutToQuit, settingsTimer, [this, settingsTimer]{
            // Disconnect the signal from the save settings
            QObject::disconnect(settingsTimer, &QTimer::timeout, this, &Application::saveSettings);
            // Stop the settings timer
            settingsTimer->stop();
            // Delete it (this will trigger the thread destruction
            settingsTimer->deleteLater();
            // Mark the settings thread as finished, so we know we can safely save in the main application
            // shutdown code
            _settingsGuard.trigger();
        });

        int SAVE_SETTINGS_INTERVAL = 10 * MSECS_PER_SECOND; // Let's save every seconds for now
        settingsTimer->setSingleShot(false);
        settingsTimer->setInterval(SAVE_SETTINGS_INTERVAL); // 10s, Qt::CoarseTimer acceptable
        QObject::connect(settingsTimer, &QTimer::timeout, this, &Application::saveSettings);
        settingsTimer->start();
    }, QThread::LowestPriority);

    if (Menu::getInstance()->isOptionChecked(MenuOption::FirstPerson)) {
        getMyAvatar()->setBoomLength(MyAvatar::ZOOM_MIN);  // So that camera doesn't auto-switch to third person.
    } else if (Menu::getInstance()->isOptionChecked(MenuOption::IndependentMode)) {
        Menu::getInstance()->setIsOptionChecked(MenuOption::ThirdPerson, true);
        cameraMenuChanged();
    } else if (Menu::getInstance()->isOptionChecked(MenuOption::CameraEntityMode)) {
        Menu::getInstance()->setIsOptionChecked(MenuOption::ThirdPerson, true);
        cameraMenuChanged();
    }

    {
        auto audioIO = DependencyManager::get<AudioClient>().data();
        // set the local loopback interface for local sounds
        AudioInjector::setLocalAudioInterface(audioIO);
        auto audioScriptingInterface = DependencyManager::get<AudioScriptingInterface>();
        audioScriptingInterface->setLocalAudioInterface(audioIO);
        connect(audioIO, &AudioClient::noiseGateOpened, audioScriptingInterface.data(), &AudioScriptingInterface::noiseGateOpened);
        connect(audioIO, &AudioClient::noiseGateClosed, audioScriptingInterface.data(), &AudioScriptingInterface::noiseGateClosed);
        connect(audioIO, &AudioClient::inputReceived, audioScriptingInterface.data(), &AudioScriptingInterface::inputReceived);
    }

    this->installEventFilter(this);

#ifdef HAVE_DDE
    auto ddeTracker = DependencyManager::get<DdeFaceTracker>();
    ddeTracker->init();
    connect(ddeTracker.data(), &FaceTracker::muteToggled, this, &Application::faceTrackerMuteToggled);
#endif

#ifdef HAVE_IVIEWHMD
    auto eyeTracker = DependencyManager::get<EyeTracker>();
    eyeTracker->init();
    setActiveEyeTracker();
#endif

    // If launched from Steam, let it handle updates
    const QString HIFI_NO_UPDATER_COMMAND_LINE_KEY = "--no-updater";
    bool noUpdater = arguments().indexOf(HIFI_NO_UPDATER_COMMAND_LINE_KEY) != -1;
    bool buildCanUpdate = BuildInfo::BUILD_TYPE == BuildInfo::BuildType::Stable
        || BuildInfo::BUILD_TYPE == BuildInfo::BuildType::Master;
    if (!noUpdater && buildCanUpdate) {
        constexpr auto INSTALLER_TYPE_CLIENT_ONLY = "client_only";

        auto applicationUpdater = DependencyManager::set<AutoUpdater>();

        AutoUpdater::InstallerType type = installerType == INSTALLER_TYPE_CLIENT_ONLY
            ? AutoUpdater::InstallerType::CLIENT_ONLY : AutoUpdater::InstallerType::FULL;

        applicationUpdater->setInstallerType(type);
        applicationUpdater->setInstallerCampaign(installerCampaign);
        connect(applicationUpdater.data(), &AutoUpdater::newVersionIsAvailable, dialogsManager.data(), &DialogsManager::showUpdateDialog);
        applicationUpdater->checkForUpdate();
    }

    Menu::getInstance()->setIsOptionChecked(MenuOption::ActionMotorControl, true);

// FIXME spacemouse code still needs cleanup
#if 0
    // the 3Dconnexion device wants to be initialized after a window is displayed.
    SpacemouseManager::getInstance().init();
#endif

    // If the user clicks an an entity, we will check that it's an unlocked web entity, and if so, set the focus to it
    auto entityScriptingInterface = DependencyManager::get<EntityScriptingInterface>();
    connect(entityScriptingInterface.data(), &EntityScriptingInterface::mousePressOnEntity,
            [this](const EntityItemID& entityItemID, const PointerEvent& event) {
        if (event.shouldFocus()) {
            if (getEntities()->wantsKeyboardFocus(entityItemID)) {
                setKeyboardFocusOverlay(UNKNOWN_OVERLAY_ID);
                setKeyboardFocusEntity(entityItemID);
            } else {
                setKeyboardFocusEntity(UNKNOWN_ENTITY_ID);
            }
        }
    });

    connect(entityScriptingInterface.data(), &EntityScriptingInterface::deletingEntity, [this](const EntityItemID& entityItemID) {
        if (entityItemID == _keyboardFocusedEntity.get()) {
            setKeyboardFocusEntity(UNKNOWN_ENTITY_ID);
        }
    });

    EntityTree::setAddMaterialToEntityOperator([this](const QUuid& entityID, graphics::MaterialLayer material, const std::string& parentMaterialName) {
        if (_aboutToQuit) {
            return false;
        }

        // try to find the renderable
        auto renderable = getEntities()->renderableForEntityId(entityID);
        if (renderable) {
            renderable->addMaterial(material, parentMaterialName);
        }

        // even if we don't find it, try to find the entity
        auto entity = getEntities()->getEntity(entityID);
        if (entity) {
            entity->addMaterial(material, parentMaterialName);
            return true;
        }
        return false;
    });
    EntityTree::setRemoveMaterialFromEntityOperator([this](const QUuid& entityID, graphics::MaterialPointer material, const std::string& parentMaterialName) {
        if (_aboutToQuit) {
            return false;
        }

        // try to find the renderable
        auto renderable = getEntities()->renderableForEntityId(entityID);
        if (renderable) {
            renderable->removeMaterial(material, parentMaterialName);
        }

        // even if we don't find it, try to find the entity
        auto entity = getEntities()->getEntity(entityID);
        if (entity) {
            entity->removeMaterial(material, parentMaterialName);
            return true;
        }
        return false;
    });

    EntityTree::setAddMaterialToAvatarOperator([](const QUuid& avatarID, graphics::MaterialLayer material, const std::string& parentMaterialName) {
        auto avatarManager = DependencyManager::get<AvatarManager>();
        auto avatar = avatarManager->getAvatarBySessionID(avatarID);
        if (avatar) {
            avatar->addMaterial(material, parentMaterialName);
            return true;
        }
        return false;
    });
    EntityTree::setRemoveMaterialFromAvatarOperator([](const QUuid& avatarID, graphics::MaterialPointer material, const std::string& parentMaterialName) {
        auto avatarManager = DependencyManager::get<AvatarManager>();
        auto avatar = avatarManager->getAvatarBySessionID(avatarID);
        if (avatar) {
            avatar->removeMaterial(material, parentMaterialName);
            return true;
        }
        return false;
    });

    EntityTree::setAddMaterialToOverlayOperator([this](const QUuid& overlayID, graphics::MaterialLayer material, const std::string& parentMaterialName) {
        auto overlay = _overlays.getOverlay(overlayID);
        if (overlay) {
            overlay->addMaterial(material, parentMaterialName);
            return true;
        }
        return false;
    });
    EntityTree::setRemoveMaterialFromOverlayOperator([this](const QUuid& overlayID, graphics::MaterialPointer material, const std::string& parentMaterialName) {
        auto overlay = _overlays.getOverlay(overlayID);
        if (overlay) {
            overlay->removeMaterial(material, parentMaterialName);
            return true;
        }
        return false;
    });

    // Keyboard focus handling for Web overlays.
    auto overlays = &(qApp->getOverlays());
    connect(overlays, &Overlays::overlayDeleted, [this](const OverlayID& overlayID) {
        if (overlayID == _keyboardFocusedOverlay.get()) {
            setKeyboardFocusOverlay(UNKNOWN_OVERLAY_ID);
        }
    });

    connect(this, &Application::aboutToQuit, [this]() {
        setKeyboardFocusOverlay(UNKNOWN_OVERLAY_ID);
        setKeyboardFocusEntity(UNKNOWN_ENTITY_ID);
    });

    // Add periodic checks to send user activity data
    static int CHECK_NEARBY_AVATARS_INTERVAL_MS = 10000;
    static int NEARBY_AVATAR_RADIUS_METERS = 10;

    // setup the stats interval depending on if the 1s faster hearbeat was requested
    static const QString FAST_STATS_ARG = "--fast-heartbeat";
    static int SEND_STATS_INTERVAL_MS = arguments().indexOf(FAST_STATS_ARG) != -1 ? 1000 : 10000;

    static glm::vec3 lastAvatarPosition = myAvatar->getWorldPosition();
    static glm::mat4 lastHMDHeadPose = getHMDSensorPose();
    static controller::Pose lastLeftHandPose = myAvatar->getLeftHandPose();
    static controller::Pose lastRightHandPose = myAvatar->getRightHandPose();

    // Periodically send fps as a user activity event
    QTimer* sendStatsTimer = new QTimer(this);
    sendStatsTimer->setInterval(SEND_STATS_INTERVAL_MS);  // 10s, Qt::CoarseTimer acceptable
    connect(sendStatsTimer, &QTimer::timeout, this, [this]() {

        QJsonObject properties = {};
        MemoryInfo memInfo;
        if (getMemoryInfo(memInfo)) {
            properties["system_memory_total"] = static_cast<qint64>(memInfo.totalMemoryBytes);
            properties["system_memory_used"] = static_cast<qint64>(memInfo.usedMemoryBytes);
            properties["process_memory_used"] = static_cast<qint64>(memInfo.processUsedMemoryBytes);
        }

        // content location and build info - useful for filtering stats
        auto addressManager = DependencyManager::get<AddressManager>();
        auto currentDomain = addressManager->currentShareableAddress(true).toString(); // domain only
        auto currentPath = addressManager->currentPath(true); // with orientation
        properties["current_domain"] = currentDomain;
        properties["current_path"] = currentPath;
        properties["build_version"] = BuildInfo::VERSION;

        auto displayPlugin = qApp->getActiveDisplayPlugin();

        properties["render_rate"] = _renderLoopCounter.rate();
        properties["target_render_rate"] = getTargetRenderFrameRate();
        properties["present_rate"] = displayPlugin->presentRate();
        properties["new_frame_present_rate"] = displayPlugin->newFramePresentRate();
        properties["dropped_frame_rate"] = displayPlugin->droppedFrameRate();
        properties["stutter_rate"] = displayPlugin->stutterRate();
        properties["game_rate"] = getGameLoopRate();
        properties["has_async_reprojection"] = displayPlugin->hasAsyncReprojection();
        properties["hardware_stats"] = displayPlugin->getHardwareStats();

        // deadlock watchdog related stats
        properties["deadlock_watchdog_maxElapsed"] = (int)DeadlockWatchdogThread::_maxElapsed;
        properties["deadlock_watchdog_maxElapsedAverage"] = (int)DeadlockWatchdogThread::_maxElapsedAverage;

        auto bandwidthRecorder = DependencyManager::get<BandwidthRecorder>();
        properties["packet_rate_in"] = bandwidthRecorder->getCachedTotalAverageInputPacketsPerSecond();
        properties["packet_rate_out"] = bandwidthRecorder->getCachedTotalAverageOutputPacketsPerSecond();
        properties["kbps_in"] = bandwidthRecorder->getCachedTotalAverageInputKilobitsPerSecond();
        properties["kbps_out"] = bandwidthRecorder->getCachedTotalAverageOutputKilobitsPerSecond();

        properties["atp_in_kbps"] = bandwidthRecorder->getAverageInputKilobitsPerSecond(NodeType::AssetServer);

        auto nodeList = DependencyManager::get<NodeList>();
        SharedNodePointer entityServerNode = nodeList->soloNodeOfType(NodeType::EntityServer);
        SharedNodePointer audioMixerNode = nodeList->soloNodeOfType(NodeType::AudioMixer);
        SharedNodePointer avatarMixerNode = nodeList->soloNodeOfType(NodeType::AvatarMixer);
        SharedNodePointer assetServerNode = nodeList->soloNodeOfType(NodeType::AssetServer);
        SharedNodePointer messagesMixerNode = nodeList->soloNodeOfType(NodeType::MessagesMixer);
        properties["entity_ping"] = entityServerNode ? entityServerNode->getPingMs() : -1;
        properties["audio_ping"] = audioMixerNode ? audioMixerNode->getPingMs() : -1;
        properties["avatar_ping"] = avatarMixerNode ? avatarMixerNode->getPingMs() : -1;
        properties["asset_ping"] = assetServerNode ? assetServerNode->getPingMs() : -1;
        properties["messages_ping"] = messagesMixerNode ? messagesMixerNode->getPingMs() : -1;

        auto loadingRequests = ResourceCache::getLoadingRequests();

        QJsonArray loadingRequestsStats;
        for (const auto& request : loadingRequests) {
            QJsonObject requestStats;
            requestStats["filename"] = request->getURL().fileName();
            requestStats["received"] = request->getBytesReceived();
            requestStats["total"] = request->getBytesTotal();
            requestStats["attempts"] = (int)request->getDownloadAttempts();
            loadingRequestsStats.append(requestStats);
        }

        properties["active_downloads"] = loadingRequests.size();
        properties["pending_downloads"] = (int)ResourceCache::getPendingRequestCount();
        properties["active_downloads_details"] = loadingRequestsStats;

        auto statTracker = DependencyManager::get<StatTracker>();

        properties["processing_resources"] = statTracker->getStat("Processing").toInt();
        properties["pending_processing_resources"] = statTracker->getStat("PendingProcessing").toInt();

        QJsonObject startedRequests;
        startedRequests["atp"] = statTracker->getStat(STAT_ATP_REQUEST_STARTED).toInt();
        startedRequests["http"] = statTracker->getStat(STAT_HTTP_REQUEST_STARTED).toInt();
        startedRequests["file"] = statTracker->getStat(STAT_FILE_REQUEST_STARTED).toInt();
        startedRequests["total"] = startedRequests["atp"].toInt() + startedRequests["http"].toInt()
            + startedRequests["file"].toInt();
        properties["started_requests"] = startedRequests;

        QJsonObject successfulRequests;
        successfulRequests["atp"] = statTracker->getStat(STAT_ATP_REQUEST_SUCCESS).toInt();
        successfulRequests["http"] = statTracker->getStat(STAT_HTTP_REQUEST_SUCCESS).toInt();
        successfulRequests["file"] = statTracker->getStat(STAT_FILE_REQUEST_SUCCESS).toInt();
        successfulRequests["total"] = successfulRequests["atp"].toInt() + successfulRequests["http"].toInt()
            + successfulRequests["file"].toInt();
        properties["successful_requests"] = successfulRequests;

        QJsonObject failedRequests;
        failedRequests["atp"] = statTracker->getStat(STAT_ATP_REQUEST_FAILED).toInt();
        failedRequests["http"] = statTracker->getStat(STAT_HTTP_REQUEST_FAILED).toInt();
        failedRequests["file"] = statTracker->getStat(STAT_FILE_REQUEST_FAILED).toInt();
        failedRequests["total"] = failedRequests["atp"].toInt() + failedRequests["http"].toInt()
            + failedRequests["file"].toInt();
        properties["failed_requests"] = failedRequests;

        QJsonObject cacheRequests;
        cacheRequests["atp"] = statTracker->getStat(STAT_ATP_REQUEST_CACHE).toInt();
        cacheRequests["http"] = statTracker->getStat(STAT_HTTP_REQUEST_CACHE).toInt();
        cacheRequests["total"] = cacheRequests["atp"].toInt() + cacheRequests["http"].toInt();
        properties["cache_requests"] = cacheRequests;

        QJsonObject atpMappingRequests;
        atpMappingRequests["started"] = statTracker->getStat(STAT_ATP_MAPPING_REQUEST_STARTED).toInt();
        atpMappingRequests["failed"] = statTracker->getStat(STAT_ATP_MAPPING_REQUEST_FAILED).toInt();
        atpMappingRequests["successful"] = statTracker->getStat(STAT_ATP_MAPPING_REQUEST_SUCCESS).toInt();
        properties["atp_mapping_requests"] = atpMappingRequests;

        properties["throttled"] = _displayPlugin ? _displayPlugin->isThrottled() : false;

        QJsonObject bytesDownloaded;
        auto atpBytes = statTracker->getStat(STAT_ATP_RESOURCE_TOTAL_BYTES).toLongLong();
        auto httpBytes = statTracker->getStat(STAT_HTTP_RESOURCE_TOTAL_BYTES).toLongLong();
        auto fileBytes = statTracker->getStat(STAT_FILE_RESOURCE_TOTAL_BYTES).toLongLong();
        bytesDownloaded["atp"] = atpBytes;
        bytesDownloaded["http"] = httpBytes;
        bytesDownloaded["file"] = fileBytes;
        bytesDownloaded["total"] = atpBytes + httpBytes + fileBytes;
        properties["bytes_downloaded"] = bytesDownloaded;

        auto myAvatar = getMyAvatar();
        glm::vec3 avatarPosition = myAvatar->getWorldPosition();
        properties["avatar_has_moved"] = lastAvatarPosition != avatarPosition;
        lastAvatarPosition = avatarPosition;

        auto entityScriptingInterface = DependencyManager::get<EntityScriptingInterface>();
        auto entityActivityTracking = entityScriptingInterface->getActivityTracking();
        entityScriptingInterface->resetActivityTracking();
        properties["added_entity_cnt"] = entityActivityTracking.addedEntityCount;
        properties["deleted_entity_cnt"] = entityActivityTracking.deletedEntityCount;
        properties["edited_entity_cnt"] = entityActivityTracking.editedEntityCount;

        NodeToOctreeSceneStats* octreeServerSceneStats = getOcteeSceneStats();
        unsigned long totalServerOctreeElements = 0;
        for (NodeToOctreeSceneStatsIterator i = octreeServerSceneStats->begin(); i != octreeServerSceneStats->end(); i++) {
            totalServerOctreeElements += i->second.getTotalElements();
        }

        properties["local_octree_elements"] = (qint64) OctreeElement::getInternalNodeCount();
        properties["server_octree_elements"] = (qint64) totalServerOctreeElements;

        properties["active_display_plugin"] = getActiveDisplayPlugin()->getName();
        properties["using_hmd"] = isHMDMode();

        _autoSwitchDisplayModeSupportedHMDPlugin = nullptr;
        foreach(DisplayPluginPointer displayPlugin, PluginManager::getInstance()->getDisplayPlugins()) {
            if (displayPlugin->isHmd() &&
                displayPlugin->getSupportsAutoSwitch()) {
                _autoSwitchDisplayModeSupportedHMDPlugin = displayPlugin;
                _autoSwitchDisplayModeSupportedHMDPluginName =
                    _autoSwitchDisplayModeSupportedHMDPlugin->getName();
                _previousHMDWornStatus =
                    _autoSwitchDisplayModeSupportedHMDPlugin->isDisplayVisible();
                break;
            }
        }

        if (_autoSwitchDisplayModeSupportedHMDPlugin) {
            if (getActiveDisplayPlugin() != _autoSwitchDisplayModeSupportedHMDPlugin &&
                !_autoSwitchDisplayModeSupportedHMDPlugin->isSessionActive()) {
                    startHMDStandBySession();
            }
            // Poll periodically to check whether the user has worn HMD or not. Switch Display mode accordingly.
            // If the user wears HMD then switch to VR mode. If the user removes HMD then switch to Desktop mode.
            QTimer* autoSwitchDisplayModeTimer = new QTimer(this);
            connect(autoSwitchDisplayModeTimer, SIGNAL(timeout()), this, SLOT(switchDisplayMode()));
            autoSwitchDisplayModeTimer->start(INTERVAL_TO_CHECK_HMD_WORN_STATUS);
        }

        auto glInfo = getGLContextData();
        properties["gl_info"] = glInfo;
        properties["gpu_used_memory"] = (int)BYTES_TO_MB(gpu::Context::getUsedGPUMemSize());
        properties["gpu_free_memory"] = (int)BYTES_TO_MB(gpu::Context::getFreeGPUMemSize());
        properties["gpu_frame_time"] = (float)(qApp->getGPUContext()->getFrameTimerGPUAverage());
        properties["batch_frame_time"] = (float)(qApp->getGPUContext()->getFrameTimerBatchAverage());
        properties["ideal_thread_count"] = QThread::idealThreadCount();

        auto hmdHeadPose = getHMDSensorPose();
        properties["hmd_head_pose_changed"] = isHMDMode() && (hmdHeadPose != lastHMDHeadPose);
        lastHMDHeadPose = hmdHeadPose;

        auto leftHandPose = myAvatar->getLeftHandPose();
        auto rightHandPose = myAvatar->getRightHandPose();
        // controller::Pose considers two poses to be different if either are invalid. In our case, we actually
        // want to consider the pose to be unchanged if it was invalid and still is invalid, so we check that first.
        properties["hand_pose_changed"] =
            ((leftHandPose.valid || lastLeftHandPose.valid) && (leftHandPose != lastLeftHandPose))
            || ((rightHandPose.valid || lastRightHandPose.valid) && (rightHandPose != lastRightHandPose));
        lastLeftHandPose = leftHandPose;
        lastRightHandPose = rightHandPose;
        properties["avatar_identity_requests_sent"] = DependencyManager::get<AvatarManager>()->getIdentityRequestsSent();

        UserActivityLogger::getInstance().logAction("stats", properties);
    });
    sendStatsTimer->start();

    // Periodically check for count of nearby avatars
    static int lastCountOfNearbyAvatars = -1;
    QTimer* checkNearbyAvatarsTimer = new QTimer(this);
    checkNearbyAvatarsTimer->setInterval(CHECK_NEARBY_AVATARS_INTERVAL_MS); // 10 seconds, Qt::CoarseTimer ok
    connect(checkNearbyAvatarsTimer, &QTimer::timeout, this, []() {
        auto avatarManager = DependencyManager::get<AvatarManager>();
        int nearbyAvatars = avatarManager->numberOfAvatarsInRange(avatarManager->getMyAvatar()->getWorldPosition(),
                                                                  NEARBY_AVATAR_RADIUS_METERS) - 1;
        if (nearbyAvatars != lastCountOfNearbyAvatars) {
            lastCountOfNearbyAvatars = nearbyAvatars;
            UserActivityLogger::getInstance().logAction("nearby_avatars", { { "count", nearbyAvatars } });
        }
    });
    checkNearbyAvatarsTimer->start();

    // Track user activity event when we receive a mute packet
    auto onMutedByMixer = []() {
        UserActivityLogger::getInstance().logAction("received_mute_packet");
    };
    connect(DependencyManager::get<AudioClient>().data(), &AudioClient::mutedByMixer, this, onMutedByMixer);

    // Track when the address bar is opened
    auto onAddressBarShown = [this]() {
        // Record time
        UserActivityLogger::getInstance().logAction("opened_address_bar", { { "uptime_ms", _sessionRunTimer.elapsed() } });
    };
    connect(DependencyManager::get<DialogsManager>().data(), &DialogsManager::addressBarShown, this, onAddressBarShown);

    // Make sure we don't time out during slow operations at startup
    updateHeartbeat();

    OctreeEditPacketSender* packetSender = entityScriptingInterface->getPacketSender();
    EntityEditPacketSender* entityPacketSender = static_cast<EntityEditPacketSender*>(packetSender);
    entityPacketSender->setMyAvatar(myAvatar.get());

    connect(this, &Application::applicationStateChanged, this, &Application::activeChanged);
    connect(_window, SIGNAL(windowMinimizedChanged(bool)), this, SLOT(windowMinimizedChanged(bool)));
    qCDebug(interfaceapp, "Startup time: %4.2f seconds.", (double)startupTimer.elapsed() / 1000.0);

    EntityTreeRenderer::setEntitiesShouldFadeFunction([this]() {
        SharedNodePointer entityServerNode = DependencyManager::get<NodeList>()->soloNodeOfType(NodeType::EntityServer);
        return entityServerNode && !isPhysicsEnabled();
    });

    _snapshotSound = DependencyManager::get<SoundCache>()->getSound(PathUtils::resourcesUrl("sounds/snapshot/snap.wav"));

    QVariant testProperty = property(hifi::properties::TEST);
    qDebug() << testProperty;
    if (testProperty.isValid()) {
        const auto testScript = property(hifi::properties::TEST).toUrl();

        // Set last parameter to exit interface when the test script finishes, if so requested
        DependencyManager::get<ScriptEngines>()->loadScript(testScript, false, false, false, false, quitWhenFinished);

        // This is done so we don't get a "connection time-out" message when we haven't passed in a URL.
        if (arguments().contains("--url")) {
            auto reply = SandboxUtils::getStatus();
            connect(reply, &QNetworkReply::finished, this, [this, reply] {
                handleSandboxStatus(reply);
            });
        }
    } else {
        PROFILE_RANGE(render, "GetSandboxStatus");
        auto reply = SandboxUtils::getStatus();
        connect(reply, &QNetworkReply::finished, this, [this, reply] {
            handleSandboxStatus(reply);
        });
    }

    // Monitor model assets (e.g., from Clara.io) added to the world that may need resizing.
    static const int ADD_ASSET_TO_WORLD_TIMER_INTERVAL_MS = 1000;
    _addAssetToWorldResizeTimer.setInterval(ADD_ASSET_TO_WORLD_TIMER_INTERVAL_MS); // 1s, Qt::CoarseTimer acceptable
    connect(&_addAssetToWorldResizeTimer, &QTimer::timeout, this, &Application::addAssetToWorldCheckModelSize);

    // Auto-update and close adding asset to world info message box.
    static const int ADD_ASSET_TO_WORLD_INFO_TIMEOUT_MS = 5000;
    _addAssetToWorldInfoTimer.setInterval(ADD_ASSET_TO_WORLD_INFO_TIMEOUT_MS); // 5s, Qt::CoarseTimer acceptable
    _addAssetToWorldInfoTimer.setSingleShot(true);
    connect(&_addAssetToWorldInfoTimer, &QTimer::timeout, this, &Application::addAssetToWorldInfoTimeout);
    static const int ADD_ASSET_TO_WORLD_ERROR_TIMEOUT_MS = 8000;
    _addAssetToWorldErrorTimer.setInterval(ADD_ASSET_TO_WORLD_ERROR_TIMEOUT_MS); // 8s, Qt::CoarseTimer acceptable
    _addAssetToWorldErrorTimer.setSingleShot(true);
    connect(&_addAssetToWorldErrorTimer, &QTimer::timeout, this, &Application::addAssetToWorldErrorTimeout);

    connect(this, &QCoreApplication::aboutToQuit, this, &Application::addAssetToWorldMessageClose);
    connect(&domainHandler, &DomainHandler::domainURLChanged, this, &Application::addAssetToWorldMessageClose);
    connect(&domainHandler, &DomainHandler::redirectToErrorDomainURL, this, &Application::addAssetToWorldMessageClose);

    updateSystemTabletMode();

    connect(&_myCamera, &Camera::modeUpdated, this, &Application::cameraModeChanged);

    DependencyManager::get<PickManager>()->setShouldPickHUDOperator([]() { return DependencyManager::get<HMDScriptingInterface>()->isHMDMode(); });
    DependencyManager::get<PickManager>()->setCalculatePos2DFromHUDOperator([this](const glm::vec3& intersection) {
        const glm::vec2 MARGIN(25.0f);
        glm::vec2 maxPos = _controllerScriptingInterface->getViewportDimensions() - MARGIN;
        glm::vec2 pos2D = DependencyManager::get<HMDScriptingInterface>()->overlayFromWorldPoint(intersection);
        return glm::max(MARGIN, glm::min(pos2D, maxPos));
    });

    // Setup the mouse ray pick and related operators
    {
        auto mouseRayPick = std::make_shared<RayPick>(Vectors::ZERO, Vectors::UP, PickFilter(PickScriptingInterface::PICK_ENTITIES() | PickScriptingInterface::PICK_INCLUDE_NONCOLLIDABLE()), 0.0f, true);
        mouseRayPick->parentTransform = std::make_shared<MouseTransformNode>();
        mouseRayPick->setJointState(PickQuery::JOINT_STATE_MOUSE);
        auto mouseRayPickID = DependencyManager::get<PickManager>()->addPick(PickQuery::Ray, mouseRayPick);
        DependencyManager::get<EntityTreeRenderer>()->setMouseRayPickID(mouseRayPickID);
    }
    DependencyManager::get<EntityTreeRenderer>()->setMouseRayPickResultOperator([](unsigned int rayPickID) {
        RayToEntityIntersectionResult entityResult;
        entityResult.intersects = false;
        auto pickResult = DependencyManager::get<PickManager>()->getPrevPickResultTyped<RayPickResult>(rayPickID);
        if (pickResult) {
            entityResult.intersects = pickResult->type != IntersectionType::NONE;
            if (entityResult.intersects) {
                entityResult.intersection = pickResult->intersection;
                entityResult.distance = pickResult->distance;
                entityResult.surfaceNormal = pickResult->surfaceNormal;
                entityResult.entityID = pickResult->objectID;
                entityResult.extraInfo = pickResult->extraInfo;
            }
        }
        return entityResult;
    });
    DependencyManager::get<EntityTreeRenderer>()->setSetPrecisionPickingOperator([](unsigned int rayPickID, bool value) {
        DependencyManager::get<PickManager>()->setPrecisionPicking(rayPickID, value);
    });

    // Preload Tablet sounds
    DependencyManager::get<TabletScriptingInterface>()->preloadSounds();

    _pendingIdleEvent = false;
    _pendingRenderEvent = false;

    qCDebug(interfaceapp) << "Metaverse session ID is" << uuidStringWithoutCurlyBraces(accountManager->getSessionID());

#if defined(Q_OS_ANDROID)
    connect(&AndroidHelper::instance(), &AndroidHelper::beforeEnterBackground, this, &Application::beforeEnterBackground);
    connect(&AndroidHelper::instance(), &AndroidHelper::enterBackground, this, &Application::enterBackground);
    connect(&AndroidHelper::instance(), &AndroidHelper::enterForeground, this, &Application::enterForeground);
    AndroidHelper::instance().notifyLoadComplete();
#else
    static int CHECK_LOGIN_TIMER = 3000;
    QTimer* checkLoginTimer = new QTimer(this);
    checkLoginTimer->setInterval(CHECK_LOGIN_TIMER);
    checkLoginTimer->setSingleShot(true);
    connect(checkLoginTimer, &QTimer::timeout, this, []() {
        auto accountManager = DependencyManager::get<AccountManager>();
        auto dialogsManager = DependencyManager::get<DialogsManager>();
        if (!accountManager->isLoggedIn()) {
            Setting::Handle<bool>{"loginDialogPoppedUp", false}.set(true);
            dialogsManager->showLoginDialog();
            QJsonObject loginData = {};
            loginData["action"] = "login dialog shown";
            UserActivityLogger::getInstance().logAction("encourageLoginDialog", loginData);
        }
    });
    Setting::Handle<bool>{"loginDialogPoppedUp", false}.set(false);
    checkLoginTimer->start();
#endif
}

void Application::updateVerboseLogging() {
    auto menu = Menu::getInstance();
    if (!menu) {
        return;
    }
    bool enable = menu->isOptionChecked(MenuOption::VerboseLogging);

    QString rules =
        "hifi.*.debug=%1\n"
        "hifi.*.info=%1\n"
        "hifi.audio-stream.debug=false\n"
        "hifi.audio-stream.info=false";
    rules = rules.arg(enable ? "true" : "false");
    QLoggingCategory::setFilterRules(rules);
}

void Application::domainConnectionRefused(const QString& reasonMessage, int reasonCodeInt, const QString& extraInfo) {
    DomainHandler::ConnectionRefusedReason reasonCode = static_cast<DomainHandler::ConnectionRefusedReason>(reasonCodeInt);

    if (reasonCode == DomainHandler::ConnectionRefusedReason::TooManyUsers && !extraInfo.isEmpty()) {
        DependencyManager::get<AddressManager>()->handleLookupString(extraInfo);
        return;
    }

    switch (reasonCode) {
        case DomainHandler::ConnectionRefusedReason::ProtocolMismatch:
        case DomainHandler::ConnectionRefusedReason::TooManyUsers:
        case DomainHandler::ConnectionRefusedReason::Unknown: {
            QString message = "Unable to connect to the location you are visiting.\n";
            message += reasonMessage;
            OffscreenUi::asyncWarning("", message);
            getMyAvatar()->setWorldVelocity(glm::vec3(0.0f));
            break;
        }
        default:
            // nothing to do.
            break;
    }
}

QString Application::getUserAgent() {
    if (QThread::currentThread() != thread()) {
        QString userAgent;

        BLOCKING_INVOKE_METHOD(this, "getUserAgent", Q_RETURN_ARG(QString, userAgent));

        return userAgent;
    }

    QString userAgent = "Mozilla/5.0 (HighFidelityInterface/" + BuildInfo::VERSION + "; "
        + QSysInfo::productType() + " " + QSysInfo::productVersion() + ")";

    auto formatPluginName = [](QString name) -> QString { return name.trimmed().replace(" ", "-");  };

    // For each plugin, add to userAgent
    auto displayPlugins = PluginManager::getInstance()->getDisplayPlugins();
    for (auto& dp : displayPlugins) {
        if (dp->isActive() && dp->isHmd()) {
            userAgent += " " + formatPluginName(dp->getName());
        }
    }
    auto inputPlugins= PluginManager::getInstance()->getInputPlugins();
    for (auto& ip : inputPlugins) {
        if (ip->isActive()) {
            userAgent += " " + formatPluginName(ip->getName());
        }
    }
    // for codecs, we include all of them, even if not active
    auto codecPlugins = PluginManager::getInstance()->getCodecPlugins();
    for (auto& cp : codecPlugins) {
        userAgent += " " + formatPluginName(cp->getName());
    }

    return userAgent;
}

void Application::toggleTabletUI(bool shouldOpen) const {
    auto tabletScriptingInterface = DependencyManager::get<TabletScriptingInterface>();
    auto hmd = DependencyManager::get<HMDScriptingInterface>();
    if (!(shouldOpen && hmd->getShouldShowTablet())) {
        auto HMD = DependencyManager::get<HMDScriptingInterface>();
        HMD->toggleShouldShowTablet();
    }
}

void Application::checkChangeCursor() {
    QMutexLocker locker(&_changeCursorLock);
    if (_cursorNeedsChanging) {
#ifdef Q_OS_MAC
        auto cursorTarget = _window; // OSX doesn't seem to provide for hiding the cursor only on the GL widget
#else
        // On windows and linux, hiding the top level cursor also means it's invisible when hovering over the
        // window menu, which is a pain, so only hide it for the GL surface
        auto cursorTarget = _glWidget;
#endif
        cursorTarget->setCursor(_desiredCursor);

        _cursorNeedsChanging = false;
    }
}

void Application::showCursor(const Cursor::Icon& cursor) {
    QMutexLocker locker(&_changeCursorLock);

    auto managedCursor = Cursor::Manager::instance().getCursor();
    auto curIcon = managedCursor->getIcon();
    if (curIcon != cursor) {
        managedCursor->setIcon(cursor);
        curIcon = cursor;
    }
    _desiredCursor = cursor == Cursor::Icon::SYSTEM ? Qt::ArrowCursor : Qt::BlankCursor;
    _cursorNeedsChanging = true;
}

void Application::updateHeartbeat() const {
    DeadlockWatchdogThread::updateHeartbeat();
}

void Application::onAboutToQuit() {
    emit beforeAboutToQuit();

    foreach(auto inputPlugin, PluginManager::getInstance()->getInputPlugins()) {
        if (inputPlugin->isActive()) {
            inputPlugin->deactivate();
        }
    }

    // The active display plugin needs to be loaded before the menu system is active,
    // so its persisted explicitly here
    Setting::Handle<QString>{ ACTIVE_DISPLAY_PLUGIN_SETTING_NAME }.set(getActiveDisplayPlugin()->getName());

    Setting::Handle<bool>{"loginDialogPoppedUp", false}.set(false);

    getActiveDisplayPlugin()->deactivate();
    if (_autoSwitchDisplayModeSupportedHMDPlugin
        && _autoSwitchDisplayModeSupportedHMDPlugin->isSessionActive()) {
        _autoSwitchDisplayModeSupportedHMDPlugin->endSession();
    }
    // use the CloseEventSender via a QThread to send an event that says the user asked for the app to close
    DependencyManager::get<CloseEventSender>()->startThread();

    // Hide Running Scripts dialog so that it gets destroyed in an orderly manner; prevents warnings at shutdown.
    DependencyManager::get<OffscreenUi>()->hide("RunningScripts");

    _aboutToQuit = true;

    cleanupBeforeQuit();
}

void Application::cleanupBeforeQuit() {
    // add a logline indicating if QTWEBENGINE_REMOTE_DEBUGGING is set or not
    QString webengineRemoteDebugging = QProcessEnvironment::systemEnvironment().value("QTWEBENGINE_REMOTE_DEBUGGING", "false");
    qCDebug(interfaceapp) << "QTWEBENGINE_REMOTE_DEBUGGING =" << webengineRemoteDebugging;

    if (tracing::enabled()) {
        auto tracer = DependencyManager::get<tracing::Tracer>();
        tracer->stopTracing();
        auto outputFile = property(hifi::properties::TRACING).toString();
        tracer->serialize(outputFile);
    }

    // Stop third party processes so that they're not left running in the event of a subsequent shutdown crash.
#ifdef HAVE_DDE
    DependencyManager::get<DdeFaceTracker>()->setEnabled(false);
#endif
#ifdef HAVE_IVIEWHMD
    DependencyManager::get<EyeTracker>()->setEnabled(false, true);
#endif
    AnimDebugDraw::getInstance().shutdown();

    // FIXME: once we move to shared pointer for the INputDevice we shoud remove this naked delete:
    _applicationStateDevice.reset();

    {
        if (_keyboardFocusHighlightID != UNKNOWN_OVERLAY_ID) {
            getOverlays().deleteOverlay(_keyboardFocusHighlightID);
            _keyboardFocusHighlightID = UNKNOWN_OVERLAY_ID;
        }
        _keyboardFocusHighlight = nullptr;
    }

    {
        auto nodeList = DependencyManager::get<NodeList>();

        // send the domain a disconnect packet, force stoppage of domain-server check-ins
        nodeList->getDomainHandler().disconnect();
        nodeList->setIsShuttingDown(true);

        // tell the packet receiver we're shutting down, so it can drop packets
        nodeList->getPacketReceiver().setShouldDropPackets(true);
    }

    getEntities()->shutdown(); // tell the entities system we're shutting down, so it will stop running scripts

    // Clear any queued processing (I/O, FBX/OBJ/Texture parsing)
    QThreadPool::globalInstance()->clear();

    DependencyManager::destroy<RecordingScriptingInterface>();

    // FIXME: Something is still holding on to the ScriptEnginePointers contained in ScriptEngines, and they hold backpointers to ScriptEngines,
    // so this doesn't shut down properly
    DependencyManager::get<ScriptEngines>()->shutdownScripting(); // stop all currently running global scripts
    // These classes hold ScriptEnginePointers, so they must be destroyed before ScriptEngines
    // Must be done after shutdownScripting in case any scripts try to access these things
    {
        DependencyManager::destroy<StandAloneJSConsole>();
        EntityTreePointer tree = getEntities()->getTree();
        tree->setSimulation(nullptr);
        DependencyManager::destroy<EntityTreeRenderer>();
    }
    DependencyManager::destroy<ScriptEngines>();

    bool keepMeLoggedIn = Setting::Handle<bool>(KEEP_ME_LOGGED_IN_SETTING_NAME, false).get();
    if (!keepMeLoggedIn) {
        DependencyManager::get<AccountManager>()->removeAccountFromFile();
    }

    _displayPlugin.reset();
    PluginManager::getInstance()->shutdown();

    // Cleanup all overlays after the scripts, as scripts might add more
    _overlays.cleanupAllOverlays();
    // The cleanup process enqueues the transactions but does not process them.  Calling this here will force the actual
    // removal of the items.
    // See https://highfidelity.fogbugz.com/f/cases/5328
    _main3DScene->enqueueFrame(); // flush all the transactions
    _main3DScene->processTransactionQueue(); // process and apply deletions

    // first stop all timers directly or by invokeMethod
    // depending on what thread they run in
    locationUpdateTimer.stop();
    identityPacketTimer.stop();
    pingTimer.stop();

    // Wait for the settings thread to shut down, and save the settings one last time when it's safe
    if (_settingsGuard.wait()) {
        // save state
        saveSettings();
    }

    _window->saveGeometry();
    _gpuContext->shutdown();

    // Destroy third party processes after scripts have finished using them.
#ifdef HAVE_DDE
    DependencyManager::destroy<DdeFaceTracker>();
#endif
#ifdef HAVE_IVIEWHMD
    DependencyManager::destroy<EyeTracker>();
#endif

    DependencyManager::destroy<ContextOverlayInterface>(); // Must be destroyed before TabletScriptingInterface

    // stop QML
    DependencyManager::destroy<TabletScriptingInterface>();
    DependencyManager::destroy<ToolbarScriptingInterface>();
    DependencyManager::destroy<OffscreenUi>();

    DependencyManager::destroy<OffscreenQmlSurfaceCache>();

    if (_snapshotSoundInjector != nullptr) {
        _snapshotSoundInjector->stop();
    }

    // destroy Audio so it and its threads have a chance to go down safely
    // this must happen after QML, as there are unexplained audio crashes originating in qtwebengine
    DependencyManager::destroy<AudioClient>();
    DependencyManager::destroy<AudioInjectorManager>();
    DependencyManager::destroy<AudioScriptingInterface>();

    // The PointerManager must be destroyed before the PickManager because when a Pointer is deleted,
    // it accesses the PickManager to delete its associated Pick
    DependencyManager::destroy<PointerManager>();
    DependencyManager::destroy<PickManager>();

    qCDebug(interfaceapp) << "Application::cleanupBeforeQuit() complete";
}

Application::~Application() {
    // remove avatars from physics engine
    auto avatarManager = DependencyManager::get<AvatarManager>();
    avatarManager->clearOtherAvatars();

    PhysicsEngine::Transaction transaction;
    avatarManager->buildPhysicsTransaction(transaction);
    _physicsEngine->processTransaction(transaction);
    avatarManager->handleProcessedPhysicsTransaction(transaction);

    avatarManager->deleteAllAvatars();

    _physicsEngine->setCharacterController(nullptr);

    // the _shapeManager should have zero references
    _shapeManager.collectGarbage();
    assert(_shapeManager.getNumShapes() == 0);

    // shutdown render engine
    _main3DScene = nullptr;
    _renderEngine = nullptr;

    _gameWorkload.shutdown();

    DependencyManager::destroy<Preferences>();

    _entityClipboard->eraseAllOctreeElements();
    _entityClipboard.reset();

    _octreeProcessor.terminate();
    _entityEditSender.terminate();

    if (auto steamClient = PluginManager::getInstance()->getSteamClientPlugin()) {
        steamClient->shutdown();
    }
    DependencyManager::destroy<PluginManager>();

    DependencyManager::destroy<CompositorHelper>(); // must be destroyed before the FramebufferCache

    DependencyManager::destroy<SoundCacheScriptingInterface>();

    DependencyManager::destroy<AvatarManager>();
    DependencyManager::destroy<AnimationCacheScriptingInterface>();
    DependencyManager::destroy<AnimationCache>();
    DependencyManager::destroy<FramebufferCache>();
    DependencyManager::destroy<TextureCacheScriptingInterface>();
    DependencyManager::destroy<TextureCache>();
    DependencyManager::destroy<ModelCacheScriptingInterface>();
    DependencyManager::destroy<ModelCache>();
    DependencyManager::destroy<ScriptCache>();
    DependencyManager::destroy<SoundCacheScriptingInterface>();
    DependencyManager::destroy<SoundCache>();
    DependencyManager::destroy<OctreeStatsProvider>();
    DependencyManager::destroy<GeometryCache>();

    DependencyManager::get<ResourceManager>()->cleanup();

    // remove the NodeList from the DependencyManager
    DependencyManager::destroy<NodeList>();

#if 0
    ConnexionClient::getInstance().destroy();
#endif
    // The window takes ownership of the menu, so this has the side effect of destroying it.
    _window->setMenuBar(nullptr);

    _window->deleteLater();

    // make sure that the quit event has finished sending before we take the application down
    auto closeEventSender = DependencyManager::get<CloseEventSender>();
    while (!closeEventSender->hasFinishedQuitEvent() && !closeEventSender->hasTimedOutQuitEvent()) {
        // sleep a little so we're not spinning at 100%
        std::this_thread::sleep_for(std::chrono::milliseconds(10));
    }
    // quit the thread used by the closure event sender
    closeEventSender->thread()->quit();

    // Can't log to file passed this point, FileLogger about to be deleted
    qInstallMessageHandler(LogHandler::verboseMessageHandler);

    _renderEventHandler->deleteLater();
}

void Application::initializeGL() {
    qCDebug(interfaceapp) << "Created Display Window.";

#ifdef DISABLE_QML
    setAttribute(Qt::AA_DontCheckOpenGLContextThreadAffinity);
#endif

    // initialize glut for shape drawing; Qt apparently initializes it on OS X
    if (_isGLInitialized) {
        return;
    } else {
        _isGLInitialized = true;
    }

    _glWidget->windowHandle()->setFormat(getDefaultOpenGLSurfaceFormat());

    // When loading QtWebEngineWidgets, it creates a global share context on startup.
    // We have to account for this possibility by checking here for an existing 
    // global share context
    auto globalShareContext = qt_gl_global_share_context();
    
#if !defined(DISABLE_QML)
    // Build a shared canvas / context for the Chromium processes
    if (!globalShareContext) {
        // Chromium rendering uses some GL functions that prevent nSight from capturing
        // frames, so we only create the shared context if nsight is NOT active.
        if (!nsightActive()) {
            _chromiumShareContext = new OffscreenGLCanvas();
            _chromiumShareContext->setObjectName("ChromiumShareContext");
            auto format =QSurfaceFormat::defaultFormat();
#ifdef Q_OS_MAC
            // On mac, the primary shared OpenGL context must be a 3.2 core context,
            // or chromium flips out and spews error spam (but renders fine)
            format.setMajorVersion(3);
            format.setMinorVersion(2);
#endif
            _chromiumShareContext->setFormat(format);
            _chromiumShareContext->create();
            if (!_chromiumShareContext->makeCurrent()) {
                qCWarning(interfaceapp, "Unable to make chromium shared context current");
            }
            globalShareContext = _chromiumShareContext->getContext();
            qt_gl_set_global_share_context(globalShareContext);
            _chromiumShareContext->doneCurrent();
        }
    }
#endif


    _glWidget->createContext(globalShareContext);

    if (!_glWidget->makeCurrent()) {
        qCWarning(interfaceapp, "Unable to make window context current");
    }

#if !defined(DISABLE_QML)
    // Disable signed distance field font rendering on ATI/AMD GPUs, due to
    // https://highfidelity.manuscript.com/f/cases/13677/Text-showing-up-white-on-Marketplace-app
    std::string vendor{ (const char*)glGetString(GL_VENDOR) };
    if ((vendor.find("AMD") != std::string::npos) || (vendor.find("ATI") != std::string::npos)) {
        qputenv("QTWEBENGINE_CHROMIUM_FLAGS", QByteArray("--disable-distance-field-text"));
    }
#endif

    if (!globalShareContext) {
        globalShareContext = _glWidget->qglContext();
        qt_gl_set_global_share_context(globalShareContext);
    }

    // Build a shared canvas / context for the QML rendering
    {
        _qmlShareContext = new OffscreenGLCanvas();
        _qmlShareContext->setObjectName("QmlShareContext");
        _qmlShareContext->create(globalShareContext);
        if (!_qmlShareContext->makeCurrent()) {
            qCWarning(interfaceapp, "Unable to make QML shared context current");
        }
        OffscreenQmlSurface::setSharedContext(_qmlShareContext->getContext());
        _qmlShareContext->doneCurrent();
        if (!_glWidget->makeCurrent()) {
            qCWarning(interfaceapp, "Unable to make window context current");
        }
    }

    _renderEventHandler = new RenderEventHandler();

    // Build an offscreen GL context for the main thread.
    _glWidget->makeCurrent();
    glClearColor(0.2f, 0.2f, 0.2f, 1);
    glClear(GL_COLOR_BUFFER_BIT);
    _glWidget->swapBuffers();


    // Create the GPU backend

    // Requires the window context, because that's what's used in the actual rendering
    // and the GPU backend will make things like the VAO which cannot be shared across
    // contexts
    _glWidget->makeCurrent();
    gpu::Context::init<gpu::gl::GLBackend>();
    _glWidget->makeCurrent();
    _gpuContext = std::make_shared<gpu::Context>();

    DependencyManager::get<TextureCache>()->setGPUContext(_gpuContext);
}

static const QString SPLASH_SKYBOX{ "{\"ProceduralEntity\":{ \"version\":2, \"shaderUrl\":\"qrc:///shaders/splashSkybox.frag\" } }" };

void Application::initializeDisplayPlugins() {
    auto displayPlugins = PluginManager::getInstance()->getDisplayPlugins();
    Setting::Handle<QString> activeDisplayPluginSetting{ ACTIVE_DISPLAY_PLUGIN_SETTING_NAME, displayPlugins.at(0)->getName() };
    auto lastActiveDisplayPluginName = activeDisplayPluginSetting.get();

    auto defaultDisplayPlugin = displayPlugins.at(0);
    // Once time initialization code
    DisplayPluginPointer targetDisplayPlugin;
    foreach(auto displayPlugin, displayPlugins) {
        displayPlugin->setContext(_gpuContext);
        if (displayPlugin->getName() == lastActiveDisplayPluginName) {
            targetDisplayPlugin = displayPlugin;
        }
        QObject::connect(displayPlugin.get(), &DisplayPlugin::recommendedFramebufferSizeChanged,
            [this](const QSize& size) { resizeGL(); });
        QObject::connect(displayPlugin.get(), &DisplayPlugin::resetSensorsRequested, this, &Application::requestReset);
        if (displayPlugin->isHmd()) {
            QObject::connect(dynamic_cast<HmdDisplayPlugin*>(displayPlugin.get()), &HmdDisplayPlugin::hmdMountedChanged,
                DependencyManager::get<HMDScriptingInterface>().data(), &HMDScriptingInterface::mountedChanged);
        }
    }

    // The default display plugin needs to be activated first, otherwise the display plugin thread
    // may be launched by an external plugin, which is bad
    setDisplayPlugin(defaultDisplayPlugin);

    // Now set the desired plugin if it's not the same as the default plugin
    if (targetDisplayPlugin && (targetDisplayPlugin != defaultDisplayPlugin)) {
        setDisplayPlugin(targetDisplayPlugin);
    }

    // Submit a default frame to render until the engine starts up
    updateRenderArgs(0.0f);

#define ENABLE_SPLASH_FRAME 0
#if ENABLE_SPLASH_FRAME
    {
        QMutexLocker viewLocker(&_renderArgsMutex);

        if (_appRenderArgs._isStereo) {
            _gpuContext->enableStereo(true);
            _gpuContext->setStereoProjections(_appRenderArgs._eyeProjections);
            _gpuContext->setStereoViews(_appRenderArgs._eyeOffsets);
        }

        // Frame resources
        auto framebufferCache = DependencyManager::get<FramebufferCache>();
        gpu::FramebufferPointer finalFramebuffer = framebufferCache->getFramebuffer();
        std::shared_ptr<ProceduralSkybox> procedural = std::make_shared<ProceduralSkybox>();
        procedural->parse(SPLASH_SKYBOX);

        _gpuContext->beginFrame(_appRenderArgs._view, _appRenderArgs._headPose);
        gpu::doInBatch("splashFrame", _gpuContext, [&](gpu::Batch& batch) {
            batch.resetStages();
            batch.enableStereo(false);
            batch.setFramebuffer(finalFramebuffer);
            batch.clearColorFramebuffer(gpu::Framebuffer::BUFFER_COLOR0, { 0, 0, 0, 1 });
            batch.enableSkybox(true);
            batch.enableStereo(_appRenderArgs._isStereo);
            batch.setViewportTransform({ 0, 0, finalFramebuffer->getSize() });
            procedural->render(batch, _appRenderArgs._renderArgs.getViewFrustum());
        });
        auto frame = _gpuContext->endFrame();
        frame->frameIndex = 0;
        frame->framebuffer = finalFramebuffer;
        frame->pose = _appRenderArgs._headPose;
        frame->framebufferRecycler = [framebufferCache, procedural](const gpu::FramebufferPointer& framebuffer) {
            framebufferCache->releaseFramebuffer(framebuffer);
        };
        _displayPlugin->submitFrame(frame);
    }
#endif
}

void Application::initializeRenderEngine() {
    // FIXME: on low end systems os the shaders take up to 1 minute to compile, so we pause the deadlock watchdog thread.
    DeadlockWatchdogThread::withPause([&] {
        // Set up the render engine
        render::CullFunctor cullFunctor = LODManager::shouldRender;
        _renderEngine->addJob<UpdateSceneTask>("UpdateScene");
#ifndef Q_OS_ANDROID
        _renderEngine->addJob<SecondaryCameraRenderTask>("SecondaryCameraJob", cullFunctor, !DISABLE_DEFERRED);
#endif
        _renderEngine->addJob<RenderViewTask>("RenderMainView", cullFunctor, !DISABLE_DEFERRED, render::ItemKey::TAG_BITS_0, render::ItemKey::TAG_BITS_0);
        _renderEngine->load();
        _renderEngine->registerScene(_main3DScene);

        // Now that OpenGL is initialized, we are sure we have a valid context and can create the various pipeline shaders with success.
        DependencyManager::get<GeometryCache>()->initializeShapePipelines();
    });
}

extern void setupPreferences();
static void addDisplayPluginToMenu(const DisplayPluginPointer& displayPlugin, int index, bool active = false);

void Application::initializeUi() {
    AddressBarDialog::registerType();
    ErrorDialog::registerType();
    LoginDialog::registerType();
    Tooltip::registerType();
    UpdateDialog::registerType();
    QmlContextCallback callback = [](QQmlContext* context) {
        context->setContextProperty("Commerce", new QmlCommerce());
    };
    OffscreenQmlSurface::addWhitelistContextHandler({
        QUrl{ "hifi/commerce/checkout/Checkout.qml" },
        QUrl{ "hifi/commerce/common/CommerceLightbox.qml" },
        QUrl{ "hifi/commerce/common/EmulatedMarketplaceHeader.qml" },
        QUrl{ "hifi/commerce/common/FirstUseTutorial.qml" },
        QUrl{ "hifi/commerce/common/sendAsset/SendAsset.qml" },
        QUrl{ "hifi/commerce/common/SortableListModel.qml" },
        QUrl{ "hifi/commerce/inspectionCertificate/InspectionCertificate.qml" },
        QUrl{ "hifi/commerce/marketplaceItemTester/MarketplaceItemTester.qml"},
        QUrl{ "hifi/commerce/purchases/PurchasedItem.qml" },
        QUrl{ "hifi/commerce/purchases/Purchases.qml" },
        QUrl{ "hifi/commerce/wallet/Help.qml" },
        QUrl{ "hifi/commerce/wallet/NeedsLogIn.qml" },
        QUrl{ "hifi/commerce/wallet/PassphraseChange.qml" },
        QUrl{ "hifi/commerce/wallet/PassphraseModal.qml" },
        QUrl{ "hifi/commerce/wallet/PassphraseSelection.qml" },
        QUrl{ "hifi/commerce/wallet/Wallet.qml" },
        QUrl{ "hifi/commerce/wallet/WalletHome.qml" },
        QUrl{ "hifi/commerce/wallet/WalletSetup.qml" },
        QUrl{ "hifi/dialogs/security/Security.qml" },
        QUrl{ "hifi/dialogs/security/SecurityImageChange.qml" },
        QUrl{ "hifi/dialogs/security/SecurityImageModel.qml" },
        QUrl{ "hifi/dialogs/security/SecurityImageSelection.qml" },
    }, callback);
    qmlRegisterType<ResourceImageItem>("Hifi", 1, 0, "ResourceImageItem");
    qmlRegisterType<Preference>("Hifi", 1, 0, "Preference");
    qmlRegisterType<WebBrowserSuggestionsEngine>("HifiWeb", 1, 0, "WebBrowserSuggestionsEngine");

    {
        auto tabletScriptingInterface = DependencyManager::get<TabletScriptingInterface>();
        tabletScriptingInterface->getTablet(SYSTEM_TABLET);
    }

    auto offscreenUi = DependencyManager::get<OffscreenUi>();
    connect(offscreenUi.data(), &hifi::qml::OffscreenSurface::rootContextCreated,
        this, &Application::onDesktopRootContextCreated);
    connect(offscreenUi.data(), &hifi::qml::OffscreenSurface::rootItemCreated,
        this, &Application::onDesktopRootItemCreated);

    offscreenUi->setProxyWindow(_window->windowHandle());
    // OffscreenUi is a subclass of OffscreenQmlSurface specifically designed to
    // support the window management and scripting proxies for VR use
    DeadlockWatchdogThread::withPause([&] {
        offscreenUi->createDesktop(PathUtils::qmlUrl("hifi/Desktop.qml"));
    });
    // FIXME either expose so that dialogs can set this themselves or
    // do better detection in the offscreen UI of what has focus
    offscreenUi->setNavigationFocused(false);

    setupPreferences();

    _glWidget->installEventFilter(offscreenUi.data());
    offscreenUi->setMouseTranslator([=](const QPointF& pt) {
        QPointF result = pt;
        auto displayPlugin = getActiveDisplayPlugin();
        if (displayPlugin->isHmd()) {
            getApplicationCompositor().handleRealMouseMoveEvent(false);
            auto resultVec = getApplicationCompositor().getReticlePosition();
            result = QPointF(resultVec.x, resultVec.y);
        }
        return result.toPoint();
    });
    offscreenUi->resume();
    connect(_window, &MainWindow::windowGeometryChanged, [this](const QRect& r){
        resizeGL();
        if (_touchscreenVirtualPadDevice) {
            _touchscreenVirtualPadDevice->resize();
        }
    });

    // This will set up the input plugins UI
    _activeInputPlugins.clear();
    foreach(auto inputPlugin, PluginManager::getInstance()->getInputPlugins()) {
        if (KeyboardMouseDevice::NAME == inputPlugin->getName()) {
            _keyboardMouseDevice = std::dynamic_pointer_cast<KeyboardMouseDevice>(inputPlugin);
        }
        if (TouchscreenDevice::NAME == inputPlugin->getName()) {
            _touchscreenDevice = std::dynamic_pointer_cast<TouchscreenDevice>(inputPlugin);
        }
        if (TouchscreenVirtualPadDevice::NAME == inputPlugin->getName()) {
            _touchscreenVirtualPadDevice = std::dynamic_pointer_cast<TouchscreenVirtualPadDevice>(inputPlugin);
#if defined(Q_OS_ANDROID)
            auto& virtualPadManager = VirtualPad::Manager::instance();
            connect(&virtualPadManager, &VirtualPad::Manager::hapticFeedbackRequested,
                    this, [](int duration) {
                        AndroidHelper::instance().performHapticFeedback(duration);
                    });
#endif
        }
    }

    auto compositorHelper = DependencyManager::get<CompositorHelper>();
    connect(compositorHelper.data(), &CompositorHelper::allowMouseCaptureChanged, this, [=] {
        if (isHMDMode()) {
            auto compositorHelper = DependencyManager::get<CompositorHelper>(); // don't capture outer smartpointer
            showCursor(compositorHelper->getAllowMouseCapture() ?
                       Cursor::Manager::lookupIcon(_preferredCursor.get()) :
                       Cursor::Icon::SYSTEM);
        }
    });

    // Pre-create a couple of Web3D overlays to speed up tablet UI
    auto offscreenSurfaceCache = DependencyManager::get<OffscreenQmlSurfaceCache>();
    offscreenSurfaceCache->setOnRootContextCreated([&](const QString& rootObject, QQmlContext* surfaceContext) {
        if (rootObject == TabletScriptingInterface::QML) {
            // in Qt 5.10.0 there is already an "Audio" object in the QML context
            // though I failed to find it (from QtMultimedia??). So..  let it be "AudioScriptingInterface"
            surfaceContext->setContextProperty("AudioScriptingInterface", DependencyManager::get<AudioScriptingInterface>().data());
            surfaceContext->setContextProperty("Account", AccountServicesScriptingInterface::getInstance()); // DEPRECATED - TO BE REMOVED
        }
    });

    offscreenSurfaceCache->reserve(TabletScriptingInterface::QML, 1);
    offscreenSurfaceCache->reserve(Web3DOverlay::QML, 2);

    flushMenuUpdates();

    // Now that the menu is instantiated, ensure the display plugin menu is properly updated
    {
        auto displayPlugins = PluginManager::getInstance()->getDisplayPlugins();
        // first sort the plugins into groupings: standard, advanced, developer
        std::stable_sort(displayPlugins.begin(), displayPlugins.end(),
            [](const DisplayPluginPointer& a, const DisplayPluginPointer& b)->bool { return a->getGrouping() < b->getGrouping(); });

        int dpIndex = 1;
        // concatenate the groupings into a single list in the order: standard, advanced, developer
        for(const auto& displayPlugin : displayPlugins) {
            addDisplayPluginToMenu(displayPlugin, dpIndex, _displayPlugin == displayPlugin);
            dpIndex++;
        }

        // after all plugins have been added to the menu, add a separator to the menu
        auto parent = getPrimaryMenu()->getMenu(MenuOption::OutputMenu);
        parent->addSeparator();
    }

    // The display plugins are created before the menu now, so we need to do this here to hide the menu bar
    // now that it exists
    if (_window && _window->isFullScreen()) {
        setFullscreen(nullptr, true);
    }


    setIsInterstitialMode(true);
}


void Application::onDesktopRootContextCreated(QQmlContext* surfaceContext) {
    auto engine = surfaceContext->engine();
    // in Qt 5.10.0 there is already an "Audio" object in the QML context
    // though I failed to find it (from QtMultimedia??). So..  let it be "AudioScriptingInterface"
    surfaceContext->setContextProperty("AudioScriptingInterface", DependencyManager::get<AudioScriptingInterface>().data());

    surfaceContext->setContextProperty("AudioStats", DependencyManager::get<AudioClient>()->getStats().data());
    surfaceContext->setContextProperty("AudioScope", DependencyManager::get<AudioScope>().data());

    surfaceContext->setContextProperty("Controller", DependencyManager::get<controller::ScriptingInterface>().data());
    surfaceContext->setContextProperty("Entities", DependencyManager::get<EntityScriptingInterface>().data());
    _fileDownload = new FileScriptingInterface(engine);
    surfaceContext->setContextProperty("File", _fileDownload);
    connect(_fileDownload, &FileScriptingInterface::unzipResult, this, &Application::handleUnzip);
    surfaceContext->setContextProperty("MyAvatar", getMyAvatar().get());
    surfaceContext->setContextProperty("Messages", DependencyManager::get<MessagesClient>().data());
    surfaceContext->setContextProperty("Recording", DependencyManager::get<RecordingScriptingInterface>().data());
    surfaceContext->setContextProperty("Preferences", DependencyManager::get<Preferences>().data());
    surfaceContext->setContextProperty("AddressManager", DependencyManager::get<AddressManager>().data());
    surfaceContext->setContextProperty("FrameTimings", &_frameTimingsScriptingInterface);
    surfaceContext->setContextProperty("Rates", new RatesScriptingInterface(this));

    surfaceContext->setContextProperty("TREE_SCALE", TREE_SCALE);
    // FIXME Quat and Vec3 won't work with QJSEngine used by QML
    surfaceContext->setContextProperty("Quat", new Quat());
    surfaceContext->setContextProperty("Vec3", new Vec3());
    surfaceContext->setContextProperty("Uuid", new ScriptUUID());
    surfaceContext->setContextProperty("Assets", DependencyManager::get<AssetMappingsScriptingInterface>().data());

    surfaceContext->setContextProperty("AvatarList", DependencyManager::get<AvatarManager>().data());
    surfaceContext->setContextProperty("Users", DependencyManager::get<UsersScriptingInterface>().data());

    surfaceContext->setContextProperty("UserActivityLogger", DependencyManager::get<UserActivityLoggerScriptingInterface>().data());

    surfaceContext->setContextProperty("Camera", &_myCamera);

#if defined(Q_OS_MAC) || defined(Q_OS_WIN)
    surfaceContext->setContextProperty("SpeechRecognizer", DependencyManager::get<SpeechRecognizer>().data());
#endif

    surfaceContext->setContextProperty("Overlays", &_overlays);
    surfaceContext->setContextProperty("Window", DependencyManager::get<WindowScriptingInterface>().data());
    surfaceContext->setContextProperty("Desktop", DependencyManager::get<DesktopScriptingInterface>().data());
    surfaceContext->setContextProperty("MenuInterface", MenuScriptingInterface::getInstance());
    surfaceContext->setContextProperty("Settings", SettingsScriptingInterface::getInstance());
    surfaceContext->setContextProperty("ScriptDiscoveryService", DependencyManager::get<ScriptEngines>().data());
    surfaceContext->setContextProperty("AvatarBookmarks", DependencyManager::get<AvatarBookmarks>().data());
    surfaceContext->setContextProperty("LocationBookmarks", DependencyManager::get<LocationBookmarks>().data());

    // Caches
    surfaceContext->setContextProperty("AnimationCache", DependencyManager::get<AnimationCacheScriptingInterface>().data());
    surfaceContext->setContextProperty("TextureCache", DependencyManager::get<TextureCacheScriptingInterface>().data());
    surfaceContext->setContextProperty("ModelCache", DependencyManager::get<ModelCacheScriptingInterface>().data());
    surfaceContext->setContextProperty("SoundCache", DependencyManager::get<SoundCacheScriptingInterface>().data());

    surfaceContext->setContextProperty("InputConfiguration", DependencyManager::get<InputConfiguration>().data());

    surfaceContext->setContextProperty("Account", AccountServicesScriptingInterface::getInstance()); // DEPRECATED - TO BE REMOVED
    surfaceContext->setContextProperty("GlobalServices", AccountServicesScriptingInterface::getInstance()); // DEPRECATED - TO BE REMOVED
    surfaceContext->setContextProperty("AccountServices", AccountServicesScriptingInterface::getInstance());

    surfaceContext->setContextProperty("DialogsManager", _dialogsManagerScriptingInterface);
    surfaceContext->setContextProperty("FaceTracker", DependencyManager::get<DdeFaceTracker>().data());
    surfaceContext->setContextProperty("AvatarManager", DependencyManager::get<AvatarManager>().data());
    surfaceContext->setContextProperty("LODManager", DependencyManager::get<LODManager>().data());
    surfaceContext->setContextProperty("HMD", DependencyManager::get<HMDScriptingInterface>().data());
    surfaceContext->setContextProperty("Scene", DependencyManager::get<SceneScriptingInterface>().data());
    surfaceContext->setContextProperty("Render", _renderEngine->getConfiguration().get());
    surfaceContext->setContextProperty("Workload", _gameWorkload._engine->getConfiguration().get());
    surfaceContext->setContextProperty("Reticle", getApplicationCompositor().getReticleInterface());
    surfaceContext->setContextProperty("Snapshot", DependencyManager::get<Snapshot>().data());

    surfaceContext->setContextProperty("ApplicationCompositor", &getApplicationCompositor());

    surfaceContext->setContextProperty("AvatarInputs", AvatarInputs::getInstance());
    surfaceContext->setContextProperty("Selection", DependencyManager::get<SelectionScriptingInterface>().data());
    surfaceContext->setContextProperty("ContextOverlay", DependencyManager::get<ContextOverlayInterface>().data());
    surfaceContext->setContextProperty("WalletScriptingInterface", DependencyManager::get<WalletScriptingInterface>().data());
    surfaceContext->setContextProperty("HiFiAbout", AboutUtil::getInstance());
    surfaceContext->setContextProperty("ResourceRequestObserver", DependencyManager::get<ResourceRequestObserver>().data());

    if (auto steamClient = PluginManager::getInstance()->getSteamClientPlugin()) {
        surfaceContext->setContextProperty("Steam", new SteamScriptingInterface(engine, steamClient.get()));
    }

    _window->setMenuBar(new Menu());
}

void Application::onDesktopRootItemCreated(QQuickItem* rootItem) {
    Stats::show();
    AnimStats::show();
    auto surfaceContext = DependencyManager::get<OffscreenUi>()->getSurfaceContext();
    surfaceContext->setContextProperty("Stats", Stats::getInstance());
    surfaceContext->setContextProperty("AnimStats", AnimStats::getInstance());

#if !defined(Q_OS_ANDROID)
    auto offscreenUi = DependencyManager::get<OffscreenUi>();
    auto qml = PathUtils::qmlUrl("AvatarInputsBar.qml");
    offscreenUi->show(qml, "AvatarInputsBar");
#endif
}

void Application::updateCamera(RenderArgs& renderArgs, float deltaTime) {
    PROFILE_RANGE(render, __FUNCTION__);
    PerformanceTimer perfTimer("updateCamera");

    glm::vec3 boomOffset;
    auto myAvatar = getMyAvatar();
    boomOffset = myAvatar->getModelScale() * myAvatar->getBoomLength() * -IDENTITY_FORWARD;

    // The render mode is default or mirror if the camera is in mirror mode, assigned further below
    renderArgs._renderMode = RenderArgs::DEFAULT_RENDER_MODE;

    // Always use the default eye position, not the actual head eye position.
    // Using the latter will cause the camera to wobble with idle animations,
    // or with changes from the face tracker
    if (_myCamera.getMode() == CAMERA_MODE_FIRST_PERSON) {
        _thirdPersonHMDCameraBoomValid= false;
        if (isHMDMode()) {
            mat4 camMat = myAvatar->getSensorToWorldMatrix() * myAvatar->getHMDSensorMatrix();
            _myCamera.setPosition(extractTranslation(camMat));
            _myCamera.setOrientation(glmExtractRotation(camMat));
        }
        else {
            _myCamera.setPosition(myAvatar->getDefaultEyePosition());
            _myCamera.setOrientation(myAvatar->getMyHead()->getHeadOrientation());
        }
    }
    else if (_myCamera.getMode() == CAMERA_MODE_THIRD_PERSON) {
        if (isHMDMode()) {

            if (!_thirdPersonHMDCameraBoomValid) {
                const glm::vec3 CAMERA_OFFSET = glm::vec3(0.0f, 0.0f, 0.7f);
                _thirdPersonHMDCameraBoom = cancelOutRollAndPitch(myAvatar->getHMDSensorOrientation()) * CAMERA_OFFSET;
                _thirdPersonHMDCameraBoomValid = true;
            }

            glm::mat4 thirdPersonCameraSensorToWorldMatrix = myAvatar->getSensorToWorldMatrix();

            const glm::vec3 cameraPos = myAvatar->getHMDSensorPosition() + _thirdPersonHMDCameraBoom * myAvatar->getBoomLength();
            glm::mat4 sensorCameraMat = createMatFromQuatAndPos(myAvatar->getHMDSensorOrientation(), cameraPos);
            glm::mat4 worldCameraMat = thirdPersonCameraSensorToWorldMatrix * sensorCameraMat;

            _myCamera.setOrientation(glm::normalize(glmExtractRotation(worldCameraMat)));
            _myCamera.setPosition(extractTranslation(worldCameraMat));
        }
        else {
            _thirdPersonHMDCameraBoomValid = false;

            _myCamera.setOrientation(myAvatar->getHead()->getOrientation());
            if (isOptionChecked(MenuOption::CenterPlayerInView)) {
                _myCamera.setPosition(myAvatar->getDefaultEyePosition()
                    + _myCamera.getOrientation() * boomOffset);
            }
            else {
                _myCamera.setPosition(myAvatar->getDefaultEyePosition()
                    + myAvatar->getWorldOrientation() * boomOffset);
            }
        }
    }
    else if (_myCamera.getMode() == CAMERA_MODE_MIRROR) {
        _thirdPersonHMDCameraBoomValid= false;

        if (isHMDMode()) {
            auto mirrorBodyOrientation = myAvatar->getWorldOrientation() * glm::quat(glm::vec3(0.0f, PI + _mirrorYawOffset, 0.0f));

            glm::quat hmdRotation = extractRotation(myAvatar->getHMDSensorMatrix());
            // Mirror HMD yaw and roll
            glm::vec3 mirrorHmdEulers = glm::eulerAngles(hmdRotation);
            mirrorHmdEulers.y = -mirrorHmdEulers.y;
            mirrorHmdEulers.z = -mirrorHmdEulers.z;
            glm::quat mirrorHmdRotation = glm::quat(mirrorHmdEulers);

            glm::quat worldMirrorRotation = mirrorBodyOrientation * mirrorHmdRotation;

            _myCamera.setOrientation(worldMirrorRotation);

            glm::vec3 hmdOffset = extractTranslation(myAvatar->getHMDSensorMatrix());
            // Mirror HMD lateral offsets
            hmdOffset.x = -hmdOffset.x;

            _myCamera.setPosition(myAvatar->getDefaultEyePosition()
                + glm::vec3(0, _raiseMirror * myAvatar->getModelScale(), 0)
                + mirrorBodyOrientation * glm::vec3(0.0f, 0.0f, 1.0f) * MIRROR_FULLSCREEN_DISTANCE * _scaleMirror
                + mirrorBodyOrientation * hmdOffset);
        }
        else {
            auto userInputMapper = DependencyManager::get<UserInputMapper>();
            const float YAW_SPEED = TWO_PI / 5.0f;
            float deltaYaw = userInputMapper->getActionState(controller::Action::YAW) * YAW_SPEED * deltaTime;
            _mirrorYawOffset += deltaYaw;
            _myCamera.setOrientation(myAvatar->getWorldOrientation() * glm::quat(glm::vec3(0.0f, PI + _mirrorYawOffset, 0.0f)));
            _myCamera.setPosition(myAvatar->getDefaultEyePosition()
                + glm::vec3(0, _raiseMirror * myAvatar->getModelScale(), 0)
                + (myAvatar->getWorldOrientation() * glm::quat(glm::vec3(0.0f, _mirrorYawOffset, 0.0f))) *
                glm::vec3(0.0f, 0.0f, -1.0f) * myAvatar->getBoomLength() * _scaleMirror);
        }
        renderArgs._renderMode = RenderArgs::MIRROR_RENDER_MODE;
    }
    else if (_myCamera.getMode() == CAMERA_MODE_ENTITY) {
        _thirdPersonHMDCameraBoomValid= false;
        EntityItemPointer cameraEntity = _myCamera.getCameraEntityPointer();
        if (cameraEntity != nullptr) {
            if (isHMDMode()) {
                glm::quat hmdRotation = extractRotation(myAvatar->getHMDSensorMatrix());
                _myCamera.setOrientation(cameraEntity->getWorldOrientation() * hmdRotation);
                glm::vec3 hmdOffset = extractTranslation(myAvatar->getHMDSensorMatrix());
                _myCamera.setPosition(cameraEntity->getWorldPosition() + (hmdRotation * hmdOffset));
            }
            else {
                _myCamera.setOrientation(cameraEntity->getWorldOrientation());
                _myCamera.setPosition(cameraEntity->getWorldPosition());
            }
        }
    }
    // Update camera position
    if (!isHMDMode()) {
        _myCamera.update();
    }

    renderArgs._cameraMode = (int8_t)_myCamera.getMode();
}

void Application::runTests() {
    runTimingTests();
    runUnitTests();
}

void Application::faceTrackerMuteToggled() {

    QAction* muteAction = Menu::getInstance()->getActionForOption(MenuOption::MuteFaceTracking);
    Q_CHECK_PTR(muteAction);
    bool isMuted = getSelectedFaceTracker()->isMuted();
    muteAction->setChecked(isMuted);
    getSelectedFaceTracker()->setEnabled(!isMuted);
    Menu::getInstance()->getActionForOption(MenuOption::CalibrateCamera)->setEnabled(!isMuted);
}

void Application::setFieldOfView(float fov) {
    if (fov != _fieldOfView.get()) {
        _fieldOfView.set(fov);
        resizeGL();
    }
}

void Application::setHMDTabletScale(float hmdTabletScale) {
    _hmdTabletScale.set(hmdTabletScale);
}

void Application::setDesktopTabletScale(float desktopTabletScale) {
    _desktopTabletScale.set(desktopTabletScale);
}

void Application::setDesktopTabletBecomesToolbarSetting(bool value) {
    _desktopTabletBecomesToolbarSetting.set(value);
    updateSystemTabletMode();
}

void Application::setHmdTabletBecomesToolbarSetting(bool value) {
    _hmdTabletBecomesToolbarSetting.set(value);
    updateSystemTabletMode();
}

void Application::setPreferStylusOverLaser(bool value) {
    _preferStylusOverLaserSetting.set(value);
}

void Application::setPreferAvatarFingerOverStylus(bool value) {
    _preferAvatarFingerOverStylusSetting.set(value);
}

void Application::setPreferredCursor(const QString& cursorName) {
    qCDebug(interfaceapp) << "setPreferredCursor" << cursorName;
    _preferredCursor.set(cursorName.isEmpty() ? DEFAULT_CURSOR_NAME : cursorName);
    showCursor(Cursor::Manager::lookupIcon(_preferredCursor.get()));
}

void Application::setSettingConstrainToolbarPosition(bool setting) {
    _constrainToolbarPosition.set(setting);
    DependencyManager::get<OffscreenUi>()->setConstrainToolbarToCenterX(setting);
}

void Application::showHelp() {
    static const QString HAND_CONTROLLER_NAME_VIVE = "vive";
    static const QString HAND_CONTROLLER_NAME_OCULUS_TOUCH = "oculus";
    static const QString HAND_CONTROLLER_NAME_WINDOWS_MR = "windowsMR";

    static const QString TAB_KEYBOARD_MOUSE = "kbm";
    static const QString TAB_GAMEPAD = "gamepad";
    static const QString TAB_HAND_CONTROLLERS = "handControllers";

    QString handControllerName = HAND_CONTROLLER_NAME_VIVE;
    QString defaultTab = TAB_KEYBOARD_MOUSE;

    if (PluginUtils::isViveControllerAvailable()) {
        defaultTab = TAB_HAND_CONTROLLERS;
        handControllerName = HAND_CONTROLLER_NAME_VIVE;
    } else if (PluginUtils::isOculusTouchControllerAvailable()) {
        defaultTab = TAB_HAND_CONTROLLERS;
        handControllerName = HAND_CONTROLLER_NAME_OCULUS_TOUCH;
    } else if (qApp->getActiveDisplayPlugin()->getName() == "WindowMS") {
        defaultTab = TAB_HAND_CONTROLLERS;
        handControllerName = HAND_CONTROLLER_NAME_WINDOWS_MR;
    } else if (PluginUtils::isXboxControllerAvailable()) {
        defaultTab = TAB_GAMEPAD;
    }
    // TODO need some way to detect windowsMR to load controls reference default tab in Help > Controls Reference menu.

    QUrlQuery queryString;
    queryString.addQueryItem("handControllerName", handControllerName);
    queryString.addQueryItem("defaultTab", defaultTab);
    TabletProxy* tablet = dynamic_cast<TabletProxy*>(DependencyManager::get<TabletScriptingInterface>()->getTablet(SYSTEM_TABLET));
    tablet->gotoWebScreen(PathUtils::resourcesUrl() + INFO_HELP_PATH + "?" + queryString.toString());
    DependencyManager::get<HMDScriptingInterface>()->openTablet();
    //InfoView::show(INFO_HELP_PATH, false, queryString.toString());
}

void Application::resizeEvent(QResizeEvent* event) {
    resizeGL();
}

void Application::resizeGL() {
    PROFILE_RANGE(render, __FUNCTION__);
    if (nullptr == _displayPlugin) {
        return;
    }

    auto displayPlugin = getActiveDisplayPlugin();
    // Set the desired FBO texture size. If it hasn't changed, this does nothing.
    // Otherwise, it must rebuild the FBOs
    uvec2 framebufferSize = displayPlugin->getRecommendedRenderSize();
    uvec2 renderSize = uvec2(framebufferSize);
    if (_renderResolution != renderSize) {
        _renderResolution = renderSize;
        DependencyManager::get<FramebufferCache>()->setFrameBufferSize(fromGlm(renderSize));
    }

    auto renderResolutionScale = getRenderResolutionScale();
    if (displayPlugin->getRenderResolutionScale() != renderResolutionScale) {
        auto renderConfig = _renderEngine->getConfiguration();
        assert(renderConfig);
        auto mainView = renderConfig->getConfig("RenderMainView.RenderDeferredTask");
        assert(mainView);
        mainView->setProperty("resolutionScale", renderResolutionScale);
        displayPlugin->setRenderResolutionScale(renderResolutionScale);
    }

    // FIXME the aspect ratio for stereo displays is incorrect based on this.
    float aspectRatio = displayPlugin->getRecommendedAspectRatio();
    _myCamera.setProjection(glm::perspective(glm::radians(_fieldOfView.get()), aspectRatio,
                                             DEFAULT_NEAR_CLIP, DEFAULT_FAR_CLIP));
    // Possible change in aspect ratio
    {
        QMutexLocker viewLocker(&_viewMutex);
        _myCamera.loadViewFrustum(_viewFrustum);
    }

    DependencyManager::get<OffscreenUi>()->resize(fromGlm(displayPlugin->getRecommendedUiSize()));
}

void Application::handleSandboxStatus(QNetworkReply* reply) {
    PROFILE_RANGE(render, __FUNCTION__);

    bool sandboxIsRunning = SandboxUtils::readStatus(reply->readAll());

    enum HandControllerType {
        Vive,
        Oculus
    };
    static const std::map<HandControllerType, int> MIN_CONTENT_VERSION = {
        { Vive, 1 },
        { Oculus, 27 }
    };

    // Get sandbox content set version
    auto acDirPath = PathUtils::getAppDataPath() + "../../" + BuildInfo::MODIFIED_ORGANIZATION + "/assignment-client/";
    auto contentVersionPath = acDirPath + "content-version.txt";
    qCDebug(interfaceapp) << "Checking " << contentVersionPath << " for content version";
    int contentVersion = 0;
    QFile contentVersionFile(contentVersionPath);
    if (contentVersionFile.open(QIODevice::ReadOnly | QIODevice::Text)) {
        QString line = contentVersionFile.readAll();
        contentVersion = line.toInt(); // returns 0 if conversion fails
    }

    // Get controller availability
    bool hasHandControllers = false;
    if (PluginUtils::isViveControllerAvailable() || PluginUtils::isOculusTouchControllerAvailable()) {
        hasHandControllers = true;
    }

    // Check HMD use (may be technically available without being in use)
    bool hasHMD = PluginUtils::isHMDAvailable();
    bool isUsingHMD = _displayPlugin->isHmd();
    bool isUsingHMDAndHandControllers = hasHMD && hasHandControllers && isUsingHMD;

    Setting::Handle<bool> firstRun{ Settings::firstRun, true };

    qCDebug(interfaceapp) << "HMD:" << hasHMD << ", Hand Controllers: " << hasHandControllers << ", Using HMD: " << isUsingHMDAndHandControllers;

    // when --url in command line, teleport to location
    const QString HIFI_URL_COMMAND_LINE_KEY = "--url";
    int urlIndex = arguments().indexOf(HIFI_URL_COMMAND_LINE_KEY);
    QString addressLookupString;
    if (urlIndex != -1) {
        QUrl url(arguments().value(urlIndex + 1));
        if (url.scheme() == URL_SCHEME_HIFIAPP) {
            Setting::Handle<QVariant>("startUpApp").set(url.path());
        } else {
            addressLookupString = url.toString();
        }
    }

    static const QString SENT_TO_PREVIOUS_LOCATION = "previous_location";
    static const QString SENT_TO_ENTRY = "entry";

    QString sentTo;

    // If this is a first run we short-circuit the address passed in
    if (firstRun.get()) {
#if !defined(Q_OS_ANDROID)
        DependencyManager::get<AddressManager>()->goToEntry();
        sentTo = SENT_TO_ENTRY;
#endif
        firstRun.set(false);

    } else {
#if !defined(Q_OS_ANDROID)
        qCDebug(interfaceapp) << "Not first run... going to" << qPrintable(addressLookupString.isEmpty() ? QString("previous location") : addressLookupString);
        DependencyManager::get<AddressManager>()->loadSettings(addressLookupString);
        sentTo = SENT_TO_PREVIOUS_LOCATION;
#endif
    }

    UserActivityLogger::getInstance().logAction("startup_sent_to", {
        { "sent_to", sentTo },
        { "sandbox_is_running", sandboxIsRunning },
        { "has_hmd", hasHMD },
        { "has_hand_controllers", hasHandControllers },
        { "is_using_hmd", isUsingHMD },
        { "is_using_hmd_and_hand_controllers", isUsingHMDAndHandControllers },
        { "content_version", contentVersion }
    });

    _connectionMonitor.init();
}

bool Application::importJSONFromURL(const QString& urlString) {
    // we only load files that terminate in just .json (not .svo.json and not .ava.json)
    QUrl jsonURL { urlString };

    emit svoImportRequested(urlString);
    return true;
}

bool Application::importSVOFromURL(const QString& urlString) {
    emit svoImportRequested(urlString);
    return true;
}

bool Application::importFromZIP(const QString& filePath) {
    qDebug() << "A zip file has been dropped in: " << filePath;
    QUrl empty;
    // handle Blocks download from Marketplace
    if (filePath.contains("poly.google.com/downloads")) {
        addAssetToWorldFromURL(filePath);
    } else {
        qApp->getFileDownloadInterface()->runUnzip(filePath, empty, true, true, false);
    }
    return true;
}

bool Application::isServerlessMode() const {
    auto tree = getEntities()->getTree();
    if (tree) {
        return tree->isServerlessMode();
    }
    return false;
}

void Application::setIsInterstitialMode(bool interstitialMode) {
    bool enableInterstitial = DependencyManager::get<NodeList>()->getDomainHandler().getInterstitialModeEnabled();
    if (enableInterstitial) {
        if (_interstitialMode != interstitialMode) {
            _interstitialMode = interstitialMode;
            emit interstitialModeChanged(_interstitialMode);

            DependencyManager::get<AudioClient>()->setAudioPaused(_interstitialMode);
            DependencyManager::get<AvatarManager>()->setMyAvatarDataPacketsPaused(_interstitialMode);
        }
    }
}

void Application::setIsServerlessMode(bool serverlessDomain) {
    auto tree = getEntities()->getTree();
    if (tree) {
        tree->setIsServerlessMode(serverlessDomain);
    }
}

void Application::loadServerlessDomain(QUrl domainURL, bool errorDomain) {
    if (QThread::currentThread() != thread()) {
        QMetaObject::invokeMethod(this, "loadServerlessDomain", Q_ARG(QUrl, domainURL), Q_ARG(bool, errorDomain));
        return;
    }

    if (domainURL.isEmpty()) {
        return;
    }

    QUuid serverlessSessionID = QUuid::createUuid();
    getMyAvatar()->setSessionUUID(serverlessSessionID);
    auto nodeList = DependencyManager::get<NodeList>();
    nodeList->setSessionUUID(serverlessSessionID);

    // there is no domain-server to tell us our permissions, so enable all
    NodePermissions permissions;
    permissions.setAll(true);
    nodeList->setPermissions(permissions);

    // we can't import directly into the main tree because we would need to lock it, and
    // Octree::readFromURL calls loop.exec which can run code which will also attempt to lock the tree.
    EntityTreePointer tmpTree(new EntityTree());
    tmpTree->setIsServerlessMode(true);
    tmpTree->createRootElement();
    auto myAvatar = getMyAvatar();
    tmpTree->setMyAvatar(myAvatar);
    bool success = tmpTree->readFromURL(domainURL.toString());
    if (success) {
        tmpTree->reaverageOctreeElements();
        tmpTree->sendEntities(&_entityEditSender, getEntities()->getTree(), 0, 0, 0);
    }

    std::map<QString, QString> namedPaths = tmpTree->getNamedPaths();
    if (errorDomain) {
        nodeList->getDomainHandler().loadedErrorDomain(namedPaths);
    } else {
        nodeList->getDomainHandler().connectedToServerless(namedPaths);
    }

    _fullSceneReceivedCounter++;
}

bool Application::importImage(const QString& urlString) {
    qCDebug(interfaceapp) << "An image file has been dropped in";
    QString filepath(urlString);
    filepath.remove("file:///");
    addAssetToWorld(filepath, "", false, false);
    return true;
}

// thread-safe
void Application::onPresent(quint32 frameCount) {
    bool expected = false;
    if (_pendingIdleEvent.compare_exchange_strong(expected, true)) {
        postEvent(this, new QEvent((QEvent::Type)ApplicationEvent::Idle), Qt::HighEventPriority);
    }
    expected = false;
    if (_renderEventHandler && !isAboutToQuit() && _pendingRenderEvent.compare_exchange_strong(expected, true)) {
        postEvent(_renderEventHandler, new QEvent((QEvent::Type)ApplicationEvent::Render));
    }
}

static inline bool isKeyEvent(QEvent::Type type) {
    return type == QEvent::KeyPress || type == QEvent::KeyRelease;
}

bool Application::handleKeyEventForFocusedEntityOrOverlay(QEvent* event) {
    if (!_keyboardFocusedEntity.get().isInvalidID()) {
        switch (event->type()) {
            case QEvent::KeyPress:
            case QEvent::KeyRelease:
                {
                    auto eventHandler = getEntities()->getEventHandler(_keyboardFocusedEntity.get());
                    if (eventHandler) {
                        event->setAccepted(false);
                        QCoreApplication::sendEvent(eventHandler, event);
                        if (event->isAccepted()) {
                            _lastAcceptedKeyPress = usecTimestampNow();
                            return true;
                        }
                    }
                    break;
                }
            default:
                break;
        }
    }

    if (_keyboardFocusedOverlay.get() != UNKNOWN_OVERLAY_ID) {
        switch (event->type()) {
            case QEvent::KeyPress:
            case QEvent::KeyRelease: {
                    // Only Web overlays can have focus.
                    auto overlay = std::dynamic_pointer_cast<Web3DOverlay>(getOverlays().getOverlay(_keyboardFocusedOverlay.get()));
                    if (overlay && overlay->getEventHandler()) {
                        event->setAccepted(false);
                        QCoreApplication::sendEvent(overlay->getEventHandler(), event);
                        if (event->isAccepted()) {
                            _lastAcceptedKeyPress = usecTimestampNow();
                            return true;
                        }
                    }
                }
                break;

            default:
                break;
        }
    }

    return false;
}

bool Application::handleFileOpenEvent(QFileOpenEvent* fileEvent) {
    QUrl url = fileEvent->url();
    if (!url.isEmpty()) {
        QString urlString = url.toString();
        if (canAcceptURL(urlString)) {
            return acceptURL(urlString);
        }
    }
    return false;
}

#ifdef DEBUG_EVENT_QUEUE
static int getEventQueueSize(QThread* thread) {
    auto threadData = QThreadData::get2(thread);
    QMutexLocker locker(&threadData->postEventList.mutex);
    return threadData->postEventList.size();
}

static void dumpEventQueue(QThread* thread) {
    auto threadData = QThreadData::get2(thread);
    QMutexLocker locker(&threadData->postEventList.mutex);
    qDebug() << "Event list, size =" << threadData->postEventList.size();
    for (auto& postEvent : threadData->postEventList) {
        QEvent::Type type = (postEvent.event ? postEvent.event->type() : QEvent::None);
        qDebug() << "    " << type;
    }
}
#endif // DEBUG_EVENT_QUEUE

bool Application::event(QEvent* event) {

    if (_aboutToQuit) {
        return false;
    }

    if (!Menu::getInstance()) {
        return false;
    }

    // Allow focused Entities and Overlays to handle keyboard input
    if (isKeyEvent(event->type()) && handleKeyEventForFocusedEntityOrOverlay(event)) {
        return true;
    }

    int type = event->type();
    switch (type) {
        case ApplicationEvent::Lambda:
            static_cast<LambdaEvent*>(event)->call();
            return true;

        // Explicit idle keeps the idle running at a lower interval, but without any rendering
        // see (windowMinimizedChanged)
        case ApplicationEvent::Idle:
            idle();

#ifdef DEBUG_EVENT_QUEUE
            {
                int count = getEventQueueSize(QThread::currentThread());
                if (count > 400) {
                    dumpEventQueue(QThread::currentThread());
                }
            }
#endif // DEBUG_EVENT_QUEUE

            _pendingIdleEvent.store(false);

            return true;

        case QEvent::MouseMove:
            mouseMoveEvent(static_cast<QMouseEvent*>(event));
            return true;
        case QEvent::MouseButtonPress:
            mousePressEvent(static_cast<QMouseEvent*>(event));
            return true;
        case QEvent::MouseButtonDblClick:
            mouseDoublePressEvent(static_cast<QMouseEvent*>(event));
            return true;
        case QEvent::MouseButtonRelease:
            mouseReleaseEvent(static_cast<QMouseEvent*>(event));
            return true;
        case QEvent::KeyPress:
            keyPressEvent(static_cast<QKeyEvent*>(event));
            return true;
        case QEvent::KeyRelease:
            keyReleaseEvent(static_cast<QKeyEvent*>(event));
            return true;
        case QEvent::FocusOut:
            focusOutEvent(static_cast<QFocusEvent*>(event));
            return true;
        case QEvent::TouchBegin:
            touchBeginEvent(static_cast<QTouchEvent*>(event));
            event->accept();
            return true;
        case QEvent::TouchEnd:
            touchEndEvent(static_cast<QTouchEvent*>(event));
            return true;
        case QEvent::TouchUpdate:
            touchUpdateEvent(static_cast<QTouchEvent*>(event));
            return true;
        case QEvent::Gesture:
            touchGestureEvent((QGestureEvent*)event);
            return true;
        case QEvent::Wheel:
            wheelEvent(static_cast<QWheelEvent*>(event));
            return true;
        case QEvent::Drop:
            dropEvent(static_cast<QDropEvent*>(event));
            return true;

        case QEvent::FileOpen:
            if (handleFileOpenEvent(static_cast<QFileOpenEvent*>(event))) {
                return true;
            }
            break;

        default:
            break;
    }

    return QApplication::event(event);
}

bool Application::eventFilter(QObject* object, QEvent* event) {

    if (_aboutToQuit && event->type() != QEvent::DeferredDelete && event->type() != QEvent::Destroy) {
        return true;
    }

    if (event->type() == QEvent::Leave) {
        getApplicationCompositor().handleLeaveEvent();
    }

    if (event->type() == QEvent::ShortcutOverride) {
        if (DependencyManager::get<OffscreenUi>()->shouldSwallowShortcut(event)) {
            event->accept();
            return true;
        }

        // Filter out captured keys before they're used for shortcut actions.
        if (_controllerScriptingInterface->isKeyCaptured(static_cast<QKeyEvent*>(event))) {
            event->accept();
            return true;
        }
    }

    return false;
}

static bool _altPressed{ false };

void Application::keyPressEvent(QKeyEvent* event) {
    _altPressed = event->key() == Qt::Key_Alt;

    if (!event->isAutoRepeat()) {
        _keysPressed.insert(event->key(), *event);
    }

    _controllerScriptingInterface->emitKeyPressEvent(event); // send events to any registered scripts
    // if one of our scripts have asked to capture this event, then stop processing it
    if (_controllerScriptingInterface->isKeyCaptured(event) || isInterstitialMode()) {
        return;
    }

    if (hasFocus()) {
        if (_keyboardMouseDevice->isActive()) {
            _keyboardMouseDevice->keyPressEvent(event);
        }

        bool isShifted = event->modifiers().testFlag(Qt::ShiftModifier);
        bool isMeta = event->modifiers().testFlag(Qt::ControlModifier);
        bool isOption = event->modifiers().testFlag(Qt::AltModifier);
        switch (event->key()) {
            case Qt::Key_Enter:
            case Qt::Key_Return:
                if (isOption) {
                    if (_window->isFullScreen()) {
                        unsetFullscreen();
                    } else {
                        setFullscreen(nullptr);
                    }
                }
                break;

            case Qt::Key_1: {
                Menu* menu = Menu::getInstance();
                menu->triggerOption(MenuOption::FirstPerson);
                break;
            }
            case Qt::Key_2: {
                Menu* menu = Menu::getInstance();
                menu->triggerOption(MenuOption::FullscreenMirror);
                break;
            }
            case Qt::Key_3: {
                Menu* menu = Menu::getInstance();
                menu->triggerOption(MenuOption::ThirdPerson);
                break;
            }
            case Qt::Key_4:
            case Qt::Key_5:
            case Qt::Key_6:
            case Qt::Key_7:
                if (isMeta || isOption) {
                    unsigned int index = static_cast<unsigned int>(event->key() - Qt::Key_1);
                    auto displayPlugins = PluginManager::getInstance()->getDisplayPlugins();
                    if (index < displayPlugins.size()) {
                        auto targetPlugin = displayPlugins.at(index);
                        QString targetName = targetPlugin->getName();
                        auto menu = Menu::getInstance();
                        QAction* action = menu->getActionForOption(targetName);
                        if (action && !action->isChecked()) {
                            action->trigger();
                        }
                    }
                }
                break;

            case Qt::Key_X:
                if (isShifted && isMeta) {
                    auto offscreenUi = DependencyManager::get<OffscreenUi>();
                    offscreenUi->togglePinned();
                    //offscreenUi->getSurfaceContext()->engine()->clearComponentCache();
                    //OffscreenUi::information("Debugging", "Component cache cleared");
                    // placeholder for dialogs being converted to QML.
                }
                break;

            case Qt::Key_Y:
                if (isShifted && isMeta) {
                    getActiveDisplayPlugin()->cycleDebugOutput();
                }
                break;

            case Qt::Key_B:
                if (isMeta) {
                    auto offscreenUi = DependencyManager::get<OffscreenUi>();
                    offscreenUi->load("Browser.qml");
                } else if (isOption) {
                    controller::InputRecorder* inputRecorder = controller::InputRecorder::getInstance();
                    inputRecorder->stopPlayback();
                }
                break;

            case Qt::Key_L:
                if (isShifted && isMeta) {
                    Menu::getInstance()->triggerOption(MenuOption::Log);
                } else if (isMeta) {
                    auto dialogsManager = DependencyManager::get<DialogsManager>();
                    dialogsManager->toggleAddressBar();
                } else if (isShifted) {
                    Menu::getInstance()->triggerOption(MenuOption::LodTools);
                }
                break;

            case Qt::Key_R:
                if (isMeta && !event->isAutoRepeat()) {
                    DependencyManager::get<ScriptEngines>()->reloadAllScripts();
                    DependencyManager::get<OffscreenUi>()->clearCache();
                }
                break;

            case Qt::Key_Asterisk:
                Menu::getInstance()->triggerOption(MenuOption::DefaultSkybox);
                break;

            case Qt::Key_M:
                if (isMeta) {
                    auto audioClient = DependencyManager::get<AudioClient>();
                    audioClient->setMuted(!audioClient->isMuted());
                }
                break;

            case Qt::Key_N:
                if (!isOption && !isShifted && isMeta) {
                    DependencyManager::get<NodeList>()->toggleIgnoreRadius();
                }
                break;

            case Qt::Key_S:
                if (isShifted && isMeta && !isOption) {
                    Menu::getInstance()->triggerOption(MenuOption::SuppressShortTimings);
                }
                break;

            case Qt::Key_P: {
                AudioInjectorOptions options;
                options.localOnly = true;
                options.stereo = true;
                Setting::Handle<bool> notificationSounds{ MenuOption::NotificationSounds, true};
                Setting::Handle<bool> notificationSoundSnapshot{ MenuOption::NotificationSoundsSnapshot, true};
                if (notificationSounds.get() && notificationSoundSnapshot.get()) {
                    if (_snapshotSoundInjector) {
                        _snapshotSoundInjector->setOptions(options);
                        _snapshotSoundInjector->restart();
                    } else {
                        QByteArray samples = _snapshotSound->getByteArray();
                        _snapshotSoundInjector = AudioInjector::playSound(samples, options);
                    }
                }
                takeSnapshot(true);
                break;
            }

            case Qt::Key_Apostrophe: {
                if (isMeta) {
                    auto cursor = Cursor::Manager::instance().getCursor();
                    auto curIcon = cursor->getIcon();
                    if (curIcon == Cursor::Icon::DEFAULT) {
                        showCursor(Cursor::Icon::RETICLE);
                    } else if (curIcon == Cursor::Icon::RETICLE) {
                        showCursor(Cursor::Icon::SYSTEM);
                    } else if (curIcon == Cursor::Icon::SYSTEM) {
                        showCursor(Cursor::Icon::LINK);
                    } else {
                        showCursor(Cursor::Icon::DEFAULT);
                    }
                } else if (!event->isAutoRepeat()){
                    resetSensors(true);
                }
                break;
            }

            case Qt::Key_Backslash:
                Menu::getInstance()->triggerOption(MenuOption::Chat);
                break;

            case Qt::Key_Slash:
                Menu::getInstance()->triggerOption(MenuOption::Stats);
                break;

            case Qt::Key_Plus: {
                if (isMeta && event->modifiers().testFlag(Qt::KeypadModifier)) {
                    auto& cursorManager = Cursor::Manager::instance();
                    cursorManager.setScale(cursorManager.getScale() * 1.1f);
                } else {
                    getMyAvatar()->increaseSize();
                }
                break;
            }

            case Qt::Key_Minus: {
                if (isMeta && event->modifiers().testFlag(Qt::KeypadModifier)) {
                    auto& cursorManager = Cursor::Manager::instance();
                    cursorManager.setScale(cursorManager.getScale() / 1.1f);
                } else {
                    getMyAvatar()->decreaseSize();
                }
                break;
            }

            case Qt::Key_Equal:
                getMyAvatar()->resetSize();
                break;
            case Qt::Key_Escape: {
                getActiveDisplayPlugin()->abandonCalibration();
                break;
            }

            default:
                event->ignore();
                break;
        }
    }
}

void Application::keyReleaseEvent(QKeyEvent* event) {
    if (!event->isAutoRepeat()) {
        _keysPressed.remove(event->key());
    }

#if defined(Q_OS_ANDROID)
    if (event->key() == Qt::Key_Back) {
        event->accept();
        AndroidHelper::instance().requestActivity("Home", false);
    }
#endif
    _controllerScriptingInterface->emitKeyReleaseEvent(event); // send events to any registered scripts

    // if one of our scripts have asked to capture this event, then stop processing it
    if (_controllerScriptingInterface->isKeyCaptured(event)) {
        return;
    }

    if (_keyboardMouseDevice->isActive()) {
        _keyboardMouseDevice->keyReleaseEvent(event);
    }
}

void Application::focusOutEvent(QFocusEvent* event) {
    auto inputPlugins = PluginManager::getInstance()->getInputPlugins();
    foreach(auto inputPlugin, inputPlugins) {
        if (inputPlugin->isActive()) {
            inputPlugin->pluginFocusOutEvent();
        }
    }

// FIXME spacemouse code still needs cleanup
#if 0
    //SpacemouseDevice::getInstance().focusOutEvent();
    //SpacemouseManager::getInstance().getDevice()->focusOutEvent();
    SpacemouseManager::getInstance().ManagerFocusOutEvent();
#endif

    // synthesize events for keys currently pressed, since we may not get their release events
    // Because our key event handlers may manipulate _keysPressed, lets swap the keys pressed into a local copy,
    // clearing the existing list.
    QHash<int, QKeyEvent> keysPressed;
    std::swap(keysPressed, _keysPressed);
    for (auto& ev : keysPressed) {
        QKeyEvent synthesizedEvent { QKeyEvent::KeyRelease, ev.key(), Qt::NoModifier, ev.text() };
        keyReleaseEvent(&synthesizedEvent);
    }
}

void Application::maybeToggleMenuVisible(QMouseEvent* event) const {
#ifndef Q_OS_MAC
    // If in full screen, and our main windows menu bar is hidden, and we're close to the top of the QMainWindow
    // then show the menubar.
    if (_window->isFullScreen()) {
        QMenuBar* menuBar = _window->menuBar();
        if (menuBar) {
            static const int MENU_TOGGLE_AREA = 10;
            if (!menuBar->isVisible()) {
                if (event->pos().y() <= MENU_TOGGLE_AREA) {
                    menuBar->setVisible(true);
                }
            }  else {
                if (event->pos().y() > MENU_TOGGLE_AREA) {
                    menuBar->setVisible(false);
                }
            }
        }
    }
#endif
}

void Application::mouseMoveEvent(QMouseEvent* event) {
    PROFILE_RANGE(app_input_mouse, __FUNCTION__);

    maybeToggleMenuVisible(event);

    auto& compositor = getApplicationCompositor();
    // if this is a real mouse event, and we're in HMD mode, then we should use it to move the
    // compositor reticle
    // handleRealMouseMoveEvent() will return true, if we shouldn't process the event further
    if (!compositor.fakeEventActive() && compositor.handleRealMouseMoveEvent()) {
        return; // bail
    }

    auto offscreenUi = DependencyManager::get<OffscreenUi>();
    auto eventPosition = compositor.getMouseEventPosition(event);
    QPointF transformedPos = offscreenUi->mapToVirtualScreen(eventPosition);
    auto button = event->button();
    auto buttons = event->buttons();
    // Determine if the ReticleClick Action is 1 and if so, fake include the LeftMouseButton
    if (_reticleClickPressed) {
        if (button == Qt::NoButton) {
            button = Qt::LeftButton;
        }
        buttons |= Qt::LeftButton;
    }

    QMouseEvent mappedEvent(event->type(),
        transformedPos,
        event->screenPos(), button,
        buttons, event->modifiers());

    if (compositor.getReticleVisible() || !isHMDMode() || !compositor.getReticleOverDesktop() ||
        getOverlays().getOverlayAtPoint(glm::vec2(transformedPos.x(), transformedPos.y())) != UNKNOWN_OVERLAY_ID) {
        getOverlays().mouseMoveEvent(&mappedEvent);
        getEntities()->mouseMoveEvent(&mappedEvent);
    }

    _controllerScriptingInterface->emitMouseMoveEvent(&mappedEvent); // send events to any registered scripts

    // if one of our scripts have asked to capture this event, then stop processing it
    if (_controllerScriptingInterface->isMouseCaptured()) {
        return;
    }

    if (_keyboardMouseDevice->isActive()) {
        _keyboardMouseDevice->mouseMoveEvent(event);
    }
}

void Application::mousePressEvent(QMouseEvent* event) {
    // Inhibit the menu if the user is using alt-mouse dragging
    _altPressed = false;

    auto offscreenUi = DependencyManager::get<OffscreenUi>();
    // If we get a mouse press event it means it wasn't consumed by the offscreen UI,
    // hence, we should defocus all of the offscreen UI windows, in order to allow
    // keyboard shortcuts not to be swallowed by them.  In particular, WebEngineViews
    // will consume all keyboard events.
    offscreenUi->unfocusWindows();

    auto eventPosition = getApplicationCompositor().getMouseEventPosition(event);
    QPointF transformedPos = offscreenUi->mapToVirtualScreen(eventPosition);
    QMouseEvent mappedEvent(event->type(),
        transformedPos,
        event->screenPos(), event->button(),
        event->buttons(), event->modifiers());

    getOverlays().mousePressEvent(&mappedEvent);
    if (!_controllerScriptingInterface->areEntityClicksCaptured()) {
        getEntities()->mousePressEvent(&mappedEvent);
    }

    _controllerScriptingInterface->emitMousePressEvent(&mappedEvent); // send events to any registered scripts

    // if one of our scripts have asked to capture this event, then stop processing it
    if (_controllerScriptingInterface->isMouseCaptured()) {
        return;
    }

#if defined(Q_OS_MAC)
    // Fix for OSX right click dragging on window when coming from a native window
    bool isFocussed = hasFocus();
    if (!isFocussed && event->button() == Qt::MouseButton::RightButton) {
        setFocus();
        isFocussed = true;
    }

    if (isFocussed) {
#else
    if (hasFocus()) {
#endif
        if (_keyboardMouseDevice->isActive()) {
            _keyboardMouseDevice->mousePressEvent(event);
        }
    }
}

void Application::mouseDoublePressEvent(QMouseEvent* event) {
    auto offscreenUi = DependencyManager::get<OffscreenUi>();
    auto eventPosition = getApplicationCompositor().getMouseEventPosition(event);
    QPointF transformedPos = offscreenUi->mapToVirtualScreen(eventPosition);
    QMouseEvent mappedEvent(event->type(),
        transformedPos,
        event->screenPos(), event->button(),
        event->buttons(), event->modifiers());

    getOverlays().mouseDoublePressEvent(&mappedEvent);
    if (!_controllerScriptingInterface->areEntityClicksCaptured()) {
        getEntities()->mouseDoublePressEvent(&mappedEvent);
    }

    // if one of our scripts have asked to capture this event, then stop processing it
    if (_controllerScriptingInterface->isMouseCaptured()) {
        return;
    }

    _controllerScriptingInterface->emitMouseDoublePressEvent(event);
}

void Application::mouseReleaseEvent(QMouseEvent* event) {

    auto offscreenUi = DependencyManager::get<OffscreenUi>();
    auto eventPosition = getApplicationCompositor().getMouseEventPosition(event);
    QPointF transformedPos = offscreenUi->mapToVirtualScreen(eventPosition);
    QMouseEvent mappedEvent(event->type(),
        transformedPos,
        event->screenPos(), event->button(),
        event->buttons(), event->modifiers());

    getOverlays().mouseReleaseEvent(&mappedEvent);
    getEntities()->mouseReleaseEvent(&mappedEvent);

    _controllerScriptingInterface->emitMouseReleaseEvent(&mappedEvent); // send events to any registered scripts

    // if one of our scripts have asked to capture this event, then stop processing it
    if (_controllerScriptingInterface->isMouseCaptured()) {
        return;
    }

    if (hasFocus()) {
        if (_keyboardMouseDevice->isActive()) {
            _keyboardMouseDevice->mouseReleaseEvent(event);
        }
    }
}

void Application::touchUpdateEvent(QTouchEvent* event) {
    _altPressed = false;

    if (event->type() == QEvent::TouchUpdate) {
        TouchEvent thisEvent(*event, _lastTouchEvent);
        _controllerScriptingInterface->emitTouchUpdateEvent(thisEvent); // send events to any registered scripts
        _lastTouchEvent = thisEvent;
    }

    // if one of our scripts have asked to capture this event, then stop processing it
    if (_controllerScriptingInterface->isTouchCaptured()) {
        return;
    }

    if (_keyboardMouseDevice->isActive()) {
        _keyboardMouseDevice->touchUpdateEvent(event);
    }
    if (_touchscreenDevice && _touchscreenDevice->isActive()) {
        _touchscreenDevice->touchUpdateEvent(event);
    }
    if (_touchscreenVirtualPadDevice && _touchscreenVirtualPadDevice->isActive()) {
        _touchscreenVirtualPadDevice->touchUpdateEvent(event);
    }
}

void Application::touchBeginEvent(QTouchEvent* event) {
    _altPressed = false;
    TouchEvent thisEvent(*event); // on touch begin, we don't compare to last event
    _controllerScriptingInterface->emitTouchBeginEvent(thisEvent); // send events to any registered scripts

    _lastTouchEvent = thisEvent; // and we reset our last event to this event before we call our update
    touchUpdateEvent(event);

    // if one of our scripts have asked to capture this event, then stop processing it
    if (_controllerScriptingInterface->isTouchCaptured()) {
        return;
    }

    if (_keyboardMouseDevice->isActive()) {
        _keyboardMouseDevice->touchBeginEvent(event);
    }
    if (_touchscreenDevice && _touchscreenDevice->isActive()) {
        _touchscreenDevice->touchBeginEvent(event);
    }
    if (_touchscreenVirtualPadDevice && _touchscreenVirtualPadDevice->isActive()) {
        _touchscreenVirtualPadDevice->touchBeginEvent(event);
    }

}

void Application::touchEndEvent(QTouchEvent* event) {
    _altPressed = false;
    TouchEvent thisEvent(*event, _lastTouchEvent);
    _controllerScriptingInterface->emitTouchEndEvent(thisEvent); // send events to any registered scripts
    _lastTouchEvent = thisEvent;

    // if one of our scripts have asked to capture this event, then stop processing it
    if (_controllerScriptingInterface->isTouchCaptured()) {
        return;
    }

    if (_keyboardMouseDevice->isActive()) {
        _keyboardMouseDevice->touchEndEvent(event);
    }
    if (_touchscreenDevice && _touchscreenDevice->isActive()) {
        _touchscreenDevice->touchEndEvent(event);
    }
    if (_touchscreenVirtualPadDevice && _touchscreenVirtualPadDevice->isActive()) {
        _touchscreenVirtualPadDevice->touchEndEvent(event);
    }
    // put any application specific touch behavior below here..
}

void Application::touchGestureEvent(QGestureEvent* event) {
    if (_touchscreenDevice && _touchscreenDevice->isActive()) {
        _touchscreenDevice->touchGestureEvent(event);
    }
    if (_touchscreenVirtualPadDevice && _touchscreenVirtualPadDevice->isActive()) {
        _touchscreenVirtualPadDevice->touchGestureEvent(event);
    }
}

void Application::wheelEvent(QWheelEvent* event) const {
    _altPressed = false;
    _controllerScriptingInterface->emitWheelEvent(event); // send events to any registered scripts

    // if one of our scripts have asked to capture this event, then stop processing it
    if (_controllerScriptingInterface->isWheelCaptured()) {
        return;
    }

    if (_keyboardMouseDevice->isActive()) {
        _keyboardMouseDevice->wheelEvent(event);
    }
}

void Application::dropEvent(QDropEvent *event) {
    const QMimeData* mimeData = event->mimeData();
    for (auto& url : mimeData->urls()) {
        QString urlString = url.toString();
        if (acceptURL(urlString, true)) {
            event->acceptProposedAction();
        }
    }
}

void Application::dragEnterEvent(QDragEnterEvent* event) {
    event->acceptProposedAction();
}

// This is currently not used, but could be invoked if the user wants to go to the place embedded in an
// Interface-taken snapshot. (It was developed for drag and drop, before we had asset-server loading or in-world browsers.)
bool Application::acceptSnapshot(const QString& urlString) {
    QUrl url(urlString);
    QString snapshotPath = url.toLocalFile();

    SnapshotMetaData* snapshotData = DependencyManager::get<Snapshot>()->parseSnapshotData(snapshotPath);
    if (snapshotData) {
        if (!snapshotData->getURL().toString().isEmpty()) {
            DependencyManager::get<AddressManager>()->handleLookupString(snapshotData->getURL().toString());
        }
    } else {
        OffscreenUi::asyncWarning("", "No location details were found in the file\n" +
                             snapshotPath + "\nTry dragging in an authentic Hifi snapshot.");
    }
    return true;
}

static uint32_t _renderedFrameIndex { INVALID_FRAME };

bool Application::shouldPaint() const {
    if (_aboutToQuit || _window->isMinimized()) {
        return false;
    }

    auto displayPlugin = getActiveDisplayPlugin();

#ifdef DEBUG_PAINT_DELAY
    static uint64_t paintDelaySamples{ 0 };
    static uint64_t paintDelayUsecs{ 0 };

    paintDelayUsecs += displayPlugin->getPaintDelayUsecs();

    static const int PAINT_DELAY_THROTTLE = 1000;
    if (++paintDelaySamples % PAINT_DELAY_THROTTLE == 0) {
        qCDebug(interfaceapp).nospace() <<
            "Paint delay (" << paintDelaySamples << " samples): " <<
            (float)paintDelaySamples / paintDelayUsecs << "us";
    }
#endif

    // Throttle if requested
    if (displayPlugin->isThrottled() && (_lastTimeRendered.elapsed() < THROTTLED_SIM_FRAME_PERIOD_MS)) {
        return false;
    }

    // Sync up the _renderedFrameIndex
    _renderedFrameIndex = displayPlugin->presentCount();
    return true;
}

#ifdef Q_OS_WIN
#include <Windows.h>
#include <TCHAR.h>
#include <pdh.h>
#pragma comment(lib, "pdh.lib")
#pragma comment(lib, "ntdll.lib")

extern "C" {
    enum SYSTEM_INFORMATION_CLASS {
        SystemBasicInformation = 0,
        SystemProcessorPerformanceInformation = 8,
    };

    struct SYSTEM_PROCESSOR_PERFORMANCE_INFORMATION {
        LARGE_INTEGER IdleTime;
        LARGE_INTEGER KernelTime;
        LARGE_INTEGER UserTime;
        LARGE_INTEGER DpcTime;
        LARGE_INTEGER InterruptTime;
        ULONG InterruptCount;
    };

    struct SYSTEM_BASIC_INFORMATION {
        ULONG Reserved;
        ULONG TimerResolution;
        ULONG PageSize;
        ULONG NumberOfPhysicalPages;
        ULONG LowestPhysicalPageNumber;
        ULONG HighestPhysicalPageNumber;
        ULONG AllocationGranularity;
        ULONG_PTR MinimumUserModeAddress;
        ULONG_PTR MaximumUserModeAddress;
        ULONG_PTR ActiveProcessorsAffinityMask;
        CCHAR NumberOfProcessors;
    };

    NTSYSCALLAPI NTSTATUS NTAPI NtQuerySystemInformation(
        _In_ SYSTEM_INFORMATION_CLASS SystemInformationClass,
        _Out_writes_bytes_opt_(SystemInformationLength) PVOID SystemInformation,
        _In_ ULONG SystemInformationLength,
        _Out_opt_ PULONG ReturnLength
    );

}
template <typename T>
NTSTATUS NtQuerySystemInformation(SYSTEM_INFORMATION_CLASS SystemInformationClass, T& t) {
    return NtQuerySystemInformation(SystemInformationClass, &t, (ULONG)sizeof(T), nullptr);
}

template <typename T>
NTSTATUS NtQuerySystemInformation(SYSTEM_INFORMATION_CLASS SystemInformationClass, std::vector<T>& t) {
    return NtQuerySystemInformation(SystemInformationClass, t.data(), (ULONG)(sizeof(T) * t.size()), nullptr);
}


template <typename T>
void updateValueAndDelta(std::pair<T, T>& pair, T newValue) {
    auto& value = pair.first;
    auto& delta = pair.second;
    delta = (value != 0) ? newValue - value : 0;
    value = newValue;
}

struct MyCpuInfo {
    using ValueAndDelta = std::pair<LONGLONG, LONGLONG>;
    std::string name;
    ValueAndDelta kernel { 0, 0 };
    ValueAndDelta user { 0, 0 };
    ValueAndDelta idle { 0, 0 };
    float kernelUsage { 0.0f };
    float userUsage { 0.0f };

    void update(const SYSTEM_PROCESSOR_PERFORMANCE_INFORMATION& cpuInfo) {
        updateValueAndDelta(kernel, cpuInfo.KernelTime.QuadPart);
        updateValueAndDelta(user, cpuInfo.UserTime.QuadPart);
        updateValueAndDelta(idle, cpuInfo.IdleTime.QuadPart);
        auto totalTime = kernel.second + user.second + idle.second;
        if (totalTime != 0) {
            kernelUsage = (FLOAT)kernel.second / totalTime;
            userUsage = (FLOAT)user.second / totalTime;
        } else {
            kernelUsage = userUsage = 0.0f;
        }
    }
};

void updateCpuInformation() {
    static std::once_flag once;
    static SYSTEM_BASIC_INFORMATION systemInfo {};
    static SYSTEM_PROCESSOR_PERFORMANCE_INFORMATION cpuTotals;
    static std::vector<SYSTEM_PROCESSOR_PERFORMANCE_INFORMATION> cpuInfos;
    static std::vector<MyCpuInfo> myCpuInfos;
    static MyCpuInfo myCpuTotals;
    std::call_once(once, [&] {
        NtQuerySystemInformation( SystemBasicInformation, systemInfo);
        cpuInfos.resize(systemInfo.NumberOfProcessors);
        myCpuInfos.resize(systemInfo.NumberOfProcessors);
        for (size_t i = 0; i < systemInfo.NumberOfProcessors; ++i) {
            myCpuInfos[i].name = "cpu." + std::to_string(i);
        }
        myCpuTotals.name = "cpu.total";
    });
    NtQuerySystemInformation(SystemProcessorPerformanceInformation, cpuInfos);

    // Zero the CPU totals.
    memset(&cpuTotals, 0, sizeof(SYSTEM_PROCESSOR_PERFORMANCE_INFORMATION));
    for (size_t i = 0; i < systemInfo.NumberOfProcessors; ++i) {
        auto& cpuInfo = cpuInfos[i];
        // KernelTime includes IdleTime.
        cpuInfo.KernelTime.QuadPart -= cpuInfo.IdleTime.QuadPart;

        // Update totals
        cpuTotals.IdleTime.QuadPart += cpuInfo.IdleTime.QuadPart;
        cpuTotals.KernelTime.QuadPart += cpuInfo.KernelTime.QuadPart;
        cpuTotals.UserTime.QuadPart += cpuInfo.UserTime.QuadPart;

        // Update friendly structure
        auto& myCpuInfo = myCpuInfos[i];
        myCpuInfo.update(cpuInfo);
        PROFILE_COUNTER(app, myCpuInfo.name.c_str(), {
            { "kernel", myCpuInfo.kernelUsage },
            { "user", myCpuInfo.userUsage }
        });
    }

    myCpuTotals.update(cpuTotals);
    PROFILE_COUNTER(app, myCpuTotals.name.c_str(), {
        { "kernel", myCpuTotals.kernelUsage },
        { "user", myCpuTotals.userUsage }
    });
}


static ULARGE_INTEGER lastCPU, lastSysCPU, lastUserCPU;
static int numProcessors;
static HANDLE self;
static PDH_HQUERY cpuQuery;
static PDH_HCOUNTER cpuTotal;

void initCpuUsage() {
    SYSTEM_INFO sysInfo;
    FILETIME ftime, fsys, fuser;

    GetSystemInfo(&sysInfo);
    numProcessors = sysInfo.dwNumberOfProcessors;

    GetSystemTimeAsFileTime(&ftime);
    memcpy(&lastCPU, &ftime, sizeof(FILETIME));

    self = GetCurrentProcess();
    GetProcessTimes(self, &ftime, &ftime, &fsys, &fuser);
    memcpy(&lastSysCPU, &fsys, sizeof(FILETIME));
    memcpy(&lastUserCPU, &fuser, sizeof(FILETIME));

    PdhOpenQuery(NULL, NULL, &cpuQuery);
    PdhAddCounter(cpuQuery, "\\Processor(_Total)\\% Processor Time", NULL, &cpuTotal);
    PdhCollectQueryData(cpuQuery);
}

void getCpuUsage(vec3& systemAndUser) {
    FILETIME ftime, fsys, fuser;
    ULARGE_INTEGER now, sys, user;

    GetSystemTimeAsFileTime(&ftime);
    memcpy(&now, &ftime, sizeof(FILETIME));

    GetProcessTimes(self, &ftime, &ftime, &fsys, &fuser);
    memcpy(&sys, &fsys, sizeof(FILETIME));
    memcpy(&user, &fuser, sizeof(FILETIME));
    systemAndUser.x = (sys.QuadPart - lastSysCPU.QuadPart);
    systemAndUser.y = (user.QuadPart - lastUserCPU.QuadPart);
    systemAndUser /= (float)(now.QuadPart - lastCPU.QuadPart);
    systemAndUser /= (float)numProcessors;
    systemAndUser *= 100.0f;
    lastCPU = now;
    lastUserCPU = user;
    lastSysCPU = sys;

    PDH_FMT_COUNTERVALUE counterVal;
    PdhCollectQueryData(cpuQuery);
    PdhGetFormattedCounterValue(cpuTotal, PDH_FMT_DOUBLE, NULL, &counterVal);
    systemAndUser.z = (float)counterVal.doubleValue;
}

void setupCpuMonitorThread() {
    initCpuUsage();
    auto cpuMonitorThread = QThread::currentThread();

    QTimer* timer = new QTimer();
    timer->setInterval(50);
    QObject::connect(timer, &QTimer::timeout, [] {
        updateCpuInformation();
        vec3 kernelUserAndSystem;
        getCpuUsage(kernelUserAndSystem);
        PROFILE_COUNTER(app, "cpuProcess", { { "system", kernelUserAndSystem.x }, { "user", kernelUserAndSystem.y } });
        PROFILE_COUNTER(app, "cpuSystem", { { "system", kernelUserAndSystem.z } });
    });
    QObject::connect(cpuMonitorThread, &QThread::finished, [=] {
        timer->deleteLater();
        cpuMonitorThread->deleteLater();
    });
    timer->start();
}

#endif

void Application::idle() {
    PerformanceTimer perfTimer("idle");

    // Update the deadlock watchdog
    updateHeartbeat();

    auto offscreenUi = DependencyManager::get<OffscreenUi>();

    // These tasks need to be done on our first idle, because we don't want the showing of
    // overlay subwindows to do a showDesktop() until after the first time through
    static bool firstIdle = true;
    if (firstIdle) {
        firstIdle = false;
        connect(offscreenUi.data(), &OffscreenUi::showDesktop, this, &Application::showDesktop);
    }

#ifdef Q_OS_WIN
    // If tracing is enabled then monitor the CPU in a separate thread
    static std::once_flag once;
    std::call_once(once, [&] {
        if (trace_app().isDebugEnabled()) {
            QThread* cpuMonitorThread = new QThread(qApp);
            cpuMonitorThread->setObjectName("cpuMonitorThread");
            QObject::connect(cpuMonitorThread, &QThread::started, [this] { setupCpuMonitorThread(); });
            QObject::connect(qApp, &QCoreApplication::aboutToQuit, cpuMonitorThread, &QThread::quit);
            cpuMonitorThread->start();
        }
    });
#endif

    auto displayPlugin = getActiveDisplayPlugin();
    if (displayPlugin) {
        auto uiSize = displayPlugin->getRecommendedUiSize();
        // Bit of a hack since there's no device pixel ratio change event I can find.
        if (offscreenUi->size() != fromGlm(uiSize)) {
            qCDebug(interfaceapp) << "Device pixel ratio changed, triggering resize to " << uiSize;
            offscreenUi->resize(fromGlm(uiSize));
        }
    }

    if (displayPlugin) {
        PROFILE_COUNTER_IF_CHANGED(app, "present", float, displayPlugin->presentRate());
    }
    PROFILE_COUNTER_IF_CHANGED(app, "renderLoopRate", float, _renderLoopCounter.rate());
    PROFILE_COUNTER_IF_CHANGED(app, "currentDownloads", uint32_t, ResourceCache::getLoadingRequestCount());
    PROFILE_COUNTER_IF_CHANGED(app, "pendingDownloads", uint32_t, ResourceCache::getPendingRequestCount());
    PROFILE_COUNTER_IF_CHANGED(app, "currentProcessing", int, DependencyManager::get<StatTracker>()->getStat("Processing").toInt());
    PROFILE_COUNTER_IF_CHANGED(app, "pendingProcessing", int, DependencyManager::get<StatTracker>()->getStat("PendingProcessing").toInt());
    auto renderConfig = _renderEngine->getConfiguration();
    PROFILE_COUNTER_IF_CHANGED(render, "gpuTime", float, (float)_gpuContext->getFrameTimerGPUAverage());
    auto opaqueRangeTimer = renderConfig->getConfig("OpaqueRangeTimer");
    auto linearDepth = renderConfig->getConfig("LinearDepth");
    auto surfaceGeometry = renderConfig->getConfig("SurfaceGeometry");
    auto renderDeferred = renderConfig->getConfig("RenderDeferred");
    auto toneAndPostRangeTimer = renderConfig->getConfig("ToneAndPostRangeTimer");

    PROFILE_COUNTER(render_detail, "gpuTimes", {
        { "OpaqueRangeTimer", opaqueRangeTimer ? opaqueRangeTimer->property("gpuRunTime") : 0 },
        { "LinearDepth", linearDepth ? linearDepth->property("gpuRunTime") : 0 },
        { "SurfaceGeometry", surfaceGeometry ? surfaceGeometry->property("gpuRunTime") : 0 },
        { "RenderDeferred", renderDeferred ? renderDeferred->property("gpuRunTime") : 0 },
        { "ToneAndPostRangeTimer", toneAndPostRangeTimer ? toneAndPostRangeTimer->property("gpuRunTime") : 0 }
    });

    PROFILE_RANGE(app, __FUNCTION__);

    if (auto steamClient = PluginManager::getInstance()->getSteamClientPlugin()) {
        steamClient->runCallbacks();
    }

    float secondsSinceLastUpdate = (float)_lastTimeUpdated.nsecsElapsed() / NSECS_PER_MSEC / MSECS_PER_SECOND;
    _lastTimeUpdated.start();

    // If the offscreen Ui has something active that is NOT the root, then assume it has keyboard focus.
    if (offscreenUi && offscreenUi->getWindow()) {
        auto activeFocusItem = offscreenUi->getWindow()->activeFocusItem();
        if (_keyboardDeviceHasFocus && activeFocusItem != offscreenUi->getRootItem()) {
            _keyboardMouseDevice->pluginFocusOutEvent();
            _keyboardDeviceHasFocus = false;
        } else if (activeFocusItem == offscreenUi->getRootItem()) {
            _keyboardDeviceHasFocus = true;
        }
    }

    checkChangeCursor();

    auto stats = Stats::getInstance();
    if (stats) {
        stats->updateStats();
    }
    auto animStats = AnimStats::getInstance();
    if (animStats) {
        animStats->updateStats();
    }

    // Normally we check PipelineWarnings, but since idle will often take more than 10ms we only show these idle timing
    // details if we're in ExtraDebugging mode. However, the ::update() and its subcomponents will show their timing
    // details normally.
    bool showWarnings = getLogger()->extraDebugging();
    PerformanceWarning warn(showWarnings, "idle()");

    {
        _gameWorkload.updateViews(_viewFrustum, getMyAvatar()->getHeadPosition());
        _gameWorkload._engine->run();
    }
    {
        PerformanceTimer perfTimer("update");
        PerformanceWarning warn(showWarnings, "Application::idle()... update()");
        static const float BIGGEST_DELTA_TIME_SECS = 0.25f;
        update(glm::clamp(secondsSinceLastUpdate, 0.0f, BIGGEST_DELTA_TIME_SECS));
    }


    // Update focus highlight for entity or overlay.
    {
        if (!_keyboardFocusedEntity.get().isInvalidID() || _keyboardFocusedOverlay.get() != UNKNOWN_OVERLAY_ID) {
            const quint64 LOSE_FOCUS_AFTER_ELAPSED_TIME = 30 * USECS_PER_SECOND; // if idle for 30 seconds, drop focus
            quint64 elapsedSinceAcceptedKeyPress = usecTimestampNow() - _lastAcceptedKeyPress;
            if (elapsedSinceAcceptedKeyPress > LOSE_FOCUS_AFTER_ELAPSED_TIME) {
                setKeyboardFocusEntity(UNKNOWN_ENTITY_ID);
                setKeyboardFocusOverlay(UNKNOWN_OVERLAY_ID);
            } else {
                // update position of highlight overlay
                if (!_keyboardFocusedEntity.get().isInvalidID()) {
                    auto entity = getEntities()->getTree()->findEntityByID(_keyboardFocusedEntity.get());
                    if (entity && _keyboardFocusHighlight) {
                        _keyboardFocusHighlight->setWorldOrientation(entity->getWorldOrientation());
                        _keyboardFocusHighlight->setWorldPosition(entity->getWorldPosition());
                    }
                } else {
                    // Only Web overlays can have focus.
                    auto overlay =
                        std::dynamic_pointer_cast<Web3DOverlay>(getOverlays().getOverlay(_keyboardFocusedOverlay.get()));
                    if (overlay && _keyboardFocusHighlight) {
                        _keyboardFocusHighlight->setWorldOrientation(overlay->getWorldOrientation());
                        _keyboardFocusHighlight->setWorldPosition(overlay->getWorldPosition());
                    }
                }
            }
        }
    }

    {
        PerformanceTimer perfTimer("pluginIdle");
        PerformanceWarning warn(showWarnings, "Application::idle()... pluginIdle()");
        getActiveDisplayPlugin()->idle();
        auto inputPlugins = PluginManager::getInstance()->getInputPlugins();
        foreach(auto inputPlugin, inputPlugins) {
            if (inputPlugin->isActive()) {
                inputPlugin->idle();
            }
        }
    }
    {
        PerformanceTimer perfTimer("rest");
        PerformanceWarning warn(showWarnings, "Application::idle()... rest of it");
        _idleLoopStdev.addValue(secondsSinceLastUpdate);

        //  Record standard deviation and reset counter if needed
        const int STDEV_SAMPLES = 500;
        if (_idleLoopStdev.getSamples() > STDEV_SAMPLES) {
            _idleLoopMeasuredJitter = _idleLoopStdev.getStDev();
            _idleLoopStdev.reset();
        }
    }
<<<<<<< HEAD

    // This is done here so it won't be during a resize/move event
    if (_setGeometryRequested) {
        _setGeometryRequested = false;
        _window->setGeometry(requestedGeometry);
    }

=======
>>>>>>> 91fb592d
    _overlayConductor.update(secondsSinceLastUpdate);

    _gameLoopCounter.increment();
}

ivec2 Application::getMouse() const {
    return getApplicationCompositor().getReticlePosition();
}

FaceTracker* Application::getActiveFaceTracker() {
    auto dde = DependencyManager::get<DdeFaceTracker>();

    return dde->isActive() ? static_cast<FaceTracker*>(dde.data()) : nullptr;
}

FaceTracker* Application::getSelectedFaceTracker() {
    FaceTracker* faceTracker = nullptr;
#ifdef HAVE_DDE
    if (Menu::getInstance()->isOptionChecked(MenuOption::UseCamera)) {
        faceTracker = DependencyManager::get<DdeFaceTracker>().data();
    }
#endif
    return faceTracker;
}

void Application::setActiveFaceTracker() const {
#ifdef HAVE_DDE
    bool isMuted = Menu::getInstance()->isOptionChecked(MenuOption::MuteFaceTracking);
    bool isUsingDDE = Menu::getInstance()->isOptionChecked(MenuOption::UseCamera);
    Menu::getInstance()->getActionForOption(MenuOption::BinaryEyelidControl)->setVisible(isUsingDDE);
    Menu::getInstance()->getActionForOption(MenuOption::CoupleEyelids)->setVisible(isUsingDDE);
    Menu::getInstance()->getActionForOption(MenuOption::UseAudioForMouth)->setVisible(isUsingDDE);
    Menu::getInstance()->getActionForOption(MenuOption::VelocityFilter)->setVisible(isUsingDDE);
    Menu::getInstance()->getActionForOption(MenuOption::CalibrateCamera)->setVisible(isUsingDDE);
    auto ddeTracker = DependencyManager::get<DdeFaceTracker>();
    ddeTracker->setIsMuted(isMuted);
    ddeTracker->setEnabled(isUsingDDE && !isMuted);
#endif
}

#ifdef HAVE_IVIEWHMD
void Application::setActiveEyeTracker() {
    auto eyeTracker = DependencyManager::get<EyeTracker>();
    if (!eyeTracker->isInitialized()) {
        return;
    }

    bool isEyeTracking = Menu::getInstance()->isOptionChecked(MenuOption::SMIEyeTracking);
    bool isSimulating = Menu::getInstance()->isOptionChecked(MenuOption::SimulateEyeTracking);
    eyeTracker->setEnabled(isEyeTracking, isSimulating);

    Menu::getInstance()->getActionForOption(MenuOption::OnePointCalibration)->setEnabled(isEyeTracking && !isSimulating);
    Menu::getInstance()->getActionForOption(MenuOption::ThreePointCalibration)->setEnabled(isEyeTracking && !isSimulating);
    Menu::getInstance()->getActionForOption(MenuOption::FivePointCalibration)->setEnabled(isEyeTracking && !isSimulating);
}

void Application::calibrateEyeTracker1Point() {
    DependencyManager::get<EyeTracker>()->calibrate(1);
}

void Application::calibrateEyeTracker3Points() {
    DependencyManager::get<EyeTracker>()->calibrate(3);
}

void Application::calibrateEyeTracker5Points() {
    DependencyManager::get<EyeTracker>()->calibrate(5);
}
#endif

bool Application::exportEntities(const QString& filename,
                                 const QVector<EntityItemID>& entityIDs,
                                 const glm::vec3* givenOffset) {
    QHash<EntityItemID, EntityItemPointer> entities;

    auto nodeList = DependencyManager::get<NodeList>();
    const QUuid myAvatarID = nodeList->getSessionUUID();

    auto entityTree = getEntities()->getTree();
    auto exportTree = std::make_shared<EntityTree>();
    exportTree->setMyAvatar(getMyAvatar());
    exportTree->createRootElement();
    glm::vec3 root(TREE_SCALE, TREE_SCALE, TREE_SCALE);
    bool success = true;
    entityTree->withReadLock([entityIDs, entityTree, givenOffset, myAvatarID, &root, &entities, &success, &exportTree] {
        for (auto entityID : entityIDs) { // Gather entities and properties.
            auto entityItem = entityTree->findEntityByEntityItemID(entityID);
            if (!entityItem) {
                qCWarning(interfaceapp) << "Skipping export of" << entityID << "that is not in scene.";
                continue;
            }

            if (!givenOffset) {
                EntityItemID parentID = entityItem->getParentID();
                bool parentIsAvatar = (parentID == AVATAR_SELF_ID || parentID == myAvatarID);
                if (!parentIsAvatar && (parentID.isInvalidID() ||
                                        !entityIDs.contains(parentID) ||
                                        !entityTree->findEntityByEntityItemID(parentID))) {
                    // If parent wasn't selected, we want absolute position, which isn't in properties.
                    auto position = entityItem->getWorldPosition();
                    root.x = glm::min(root.x, position.x);
                    root.y = glm::min(root.y, position.y);
                    root.z = glm::min(root.z, position.z);
                }
            }
            entities[entityID] = entityItem;
        }

        if (entities.size() == 0) {
            success = false;
            return;
        }

        if (givenOffset) {
            root = *givenOffset;
        }
        for (EntityItemPointer& entityDatum : entities) {
            auto properties = entityDatum->getProperties();
            EntityItemID parentID = properties.getParentID();
            bool parentIsAvatar = (parentID == AVATAR_SELF_ID || parentID == myAvatarID);
            if (parentIsAvatar) {
                properties.setParentID(AVATAR_SELF_ID);
            } else {
                if (parentID.isInvalidID()) {
                    properties.setPosition(properties.getPosition() - root);
                } else if (!entities.contains(parentID)) {
                    entityDatum->globalizeProperties(properties, "Parent %3 of %2 %1 is not selected for export.", -root);
                } // else valid parent -- don't offset
            }
            exportTree->addEntity(entityDatum->getEntityItemID(), properties);
        }
    });
    if (success) {
        success = exportTree->writeToJSONFile(filename.toLocal8Bit().constData());

        // restore the main window's active state
        _window->activateWindow();
    }
    return success;
}

bool Application::exportEntities(const QString& filename, float x, float y, float z, float scale) {
    glm::vec3 center(x, y, z);
    glm::vec3 minCorner = center - vec3(scale);
    float cubeSize = scale * 2;
    AACube boundingCube(minCorner, cubeSize);
    QVector<EntityItemPointer> entities;
    QVector<EntityItemID> ids;
    auto entityTree = getEntities()->getTree();
    entityTree->withReadLock([&] {
        entityTree->findEntities(boundingCube, entities);
        foreach(EntityItemPointer entity, entities) {
            ids << entity->getEntityItemID();
        }
    });
    return exportEntities(filename, ids, &center);
}

void Application::loadSettings() {

    sessionRunTime.set(0); // Just clean living. We're about to saveSettings, which will update value.
    DependencyManager::get<AudioClient>()->loadSettings();
    DependencyManager::get<LODManager>()->loadSettings();

    // DONT CHECK IN
    //DependencyManager::get<LODManager>()->setAutomaticLODAdjust(false);

    auto menu = Menu::getInstance();
    menu->loadSettings();

    // override the menu option show overlays to always be true on startup
    menu->setIsOptionChecked(MenuOption::Overlays, true);

    // If there is a preferred plugin, we probably messed it up with the menu settings, so fix it.
    auto pluginManager = PluginManager::getInstance();
    auto plugins = pluginManager->getPreferredDisplayPlugins();
    if (plugins.size() > 0) {
        for (auto plugin : plugins) {
            if (auto action = menu->getActionForOption(plugin->getName())) {
                action->setChecked(true);
                action->trigger();
                // Find and activated highest priority plugin, bail for the rest
                break;
            }
        }
    }

    Setting::Handle<bool> firstRun { Settings::firstRun, true };
    bool isFirstPerson = false;
    if (firstRun.get()) {
        // If this is our first run, and no preferred devices were set, default to
        // an HMD device if available.
        auto displayPlugins = pluginManager->getDisplayPlugins();
        for (auto& plugin : displayPlugins) {
            if (plugin->isHmd()) {
                if (auto action = menu->getActionForOption(plugin->getName())) {
                    action->setChecked(true);
                    action->trigger();
                    break;
                }
            }
        }

        isFirstPerson = (qApp->isHMDMode());

    } else {
        // if this is not the first run, the camera will be initialized differently depending on user settings

        if (qApp->isHMDMode()) {
            // if the HMD is active, use first-person camera, unless the appropriate setting is checked
            isFirstPerson = menu->isOptionChecked(MenuOption::FirstPersonHMD);
        } else {
            // if HMD is not active, only use first person if the menu option is checked
            isFirstPerson = menu->isOptionChecked(MenuOption::FirstPerson);
        }
    }

    // finish initializing the camera, based on everything we checked above. Third person camera will be used if no settings
    // dictated that we should be in first person
    Menu::getInstance()->setIsOptionChecked(MenuOption::FirstPerson, isFirstPerson);
    Menu::getInstance()->setIsOptionChecked(MenuOption::ThirdPerson, !isFirstPerson);
    _myCamera.setMode((isFirstPerson) ? CAMERA_MODE_FIRST_PERSON : CAMERA_MODE_THIRD_PERSON);
    cameraMenuChanged();

    auto inputs = pluginManager->getInputPlugins();
    for (auto plugin : inputs) {
        if (!plugin->isActive()) {
            plugin->activate();
        }
    }

    getMyAvatar()->loadData();
    _settingsLoaded = true;
}

void Application::saveSettings() const {
    sessionRunTime.set(_sessionRunTimer.elapsed() / MSECS_PER_SECOND);
    DependencyManager::get<AudioClient>()->saveSettings();
    DependencyManager::get<LODManager>()->saveSettings();

    Menu::getInstance()->saveSettings();
    getMyAvatar()->saveData();
    PluginManager::getInstance()->saveSettings();
}

bool Application::importEntities(const QString& urlOrFilename, const bool isObservable, const qint64 callerId) {
    bool success = false;
    _entityClipboard->withWriteLock([&] {
        _entityClipboard->eraseAllOctreeElements();

        success = _entityClipboard->readFromURL(urlOrFilename, isObservable, callerId);
        if (success) {
            _entityClipboard->reaverageOctreeElements();
        }
    });
    return success;
}

QVector<EntityItemID> Application::pasteEntities(float x, float y, float z) {
    return _entityClipboard->sendEntities(&_entityEditSender, getEntities()->getTree(), x, y, z);
}

void Application::init() {
    // Make sure Login state is up to date
    DependencyManager::get<DialogsManager>()->toggleLoginDialog();
    if (!DISABLE_DEFERRED) {
        DependencyManager::get<DeferredLightingEffect>()->init();
    }
    DependencyManager::get<AvatarManager>()->init();

    _timerStart.start();
    _lastTimeUpdated.start();

    if (auto steamClient = PluginManager::getInstance()->getSteamClientPlugin()) {
        // when +connect_lobby in command line, join steam lobby
        const QString STEAM_LOBBY_COMMAND_LINE_KEY = "+connect_lobby";
        int lobbyIndex = arguments().indexOf(STEAM_LOBBY_COMMAND_LINE_KEY);
        if (lobbyIndex != -1) {
            QString lobbyId = arguments().value(lobbyIndex + 1);
            steamClient->joinLobby(lobbyId);
        }
    }


    qCDebug(interfaceapp) << "Loaded settings";

    // fire off an immediate domain-server check in now that settings are loaded
    if (!isServerlessMode()) {
        DependencyManager::get<NodeList>()->sendDomainServerCheckIn();
    }

    // This allows collision to be set up properly for shape entities supported by GeometryCache.
    // This is before entity setup to ensure that it's ready for whenever instance collision is initialized.
    ShapeEntityItem::setShapeInfoCalulator(ShapeEntityItem::ShapeInfoCalculator(&shapeInfoCalculator));

    getEntities()->init();
    getEntities()->setEntityLoadingPriorityFunction([this](const EntityItem& item) {
        auto dims = item.getScaledDimensions();
        auto maxSize = glm::compMax(dims);

        if (maxSize <= 0.0f) {
            return 0.0f;
        }

        auto distance = glm::distance(getMyAvatar()->getWorldPosition(), item.getWorldPosition());
        return atan2(maxSize, distance);
    });

    ObjectMotionState::setShapeManager(&_shapeManager);
    _physicsEngine->init();

    EntityTreePointer tree = getEntities()->getTree();
    _entitySimulation->init(tree, _physicsEngine, &_entityEditSender);
    tree->setSimulation(_entitySimulation);

    auto entityScriptingInterface = DependencyManager::get<EntityScriptingInterface>();

    // connect the _entityCollisionSystem to our EntityTreeRenderer since that's what handles running entity scripts
    connect(_entitySimulation.get(), &PhysicalEntitySimulation::entityCollisionWithEntity,
            getEntities().data(), &EntityTreeRenderer::entityCollisionWithEntity);

    // connect the _entities (EntityTreeRenderer) to our script engine's EntityScriptingInterface for firing
    // of events related clicking, hovering over, and entering entities
    getEntities()->connectSignalsToSlots(entityScriptingInterface.data());

    // Make sure any new sounds are loaded as soon as know about them.
    connect(tree.get(), &EntityTree::newCollisionSoundURL, this, [this](QUrl newURL, EntityItemID id) {
        getEntities()->setCollisionSound(id, DependencyManager::get<SoundCache>()->getSound(newURL));
    }, Qt::QueuedConnection);
    connect(getMyAvatar().get(), &MyAvatar::newCollisionSoundURL, this, [this](QUrl newURL) {
        if (auto avatar = getMyAvatar()) {
            auto sound = DependencyManager::get<SoundCache>()->getSound(newURL);
            avatar->setCollisionSound(sound);
        }
    }, Qt::QueuedConnection);

    _gameWorkload.startup(getEntities()->getWorkloadSpace(), _main3DScene, _entitySimulation);
    _entitySimulation->setWorkloadSpace(getEntities()->getWorkloadSpace());
}

void Application::loadAvatarScripts(const QVector<QString>& urls) {
    auto scriptEngines = DependencyManager::get<ScriptEngines>();
    auto runningScripts = scriptEngines->getRunningScripts();
    for (auto url : urls) {
        int index = runningScripts.indexOf(url);
        if (index < 0) {
            auto scriptEnginePointer = scriptEngines->loadScript(url, false);
            if (scriptEnginePointer) {
                scriptEnginePointer->setType(ScriptEngine::Type::AVATAR);
            }
        }
    }
}

void Application::unloadAvatarScripts() {
    auto scriptEngines = DependencyManager::get<ScriptEngines>();
    auto urls = scriptEngines->getRunningScripts();
    for (auto url : urls) {
        auto scriptEngine = scriptEngines->getScriptEngine(url);
        if (scriptEngine->getType() == ScriptEngine::Type::AVATAR) {
            scriptEngines->stopScript(url, false);
        }
    }
}

void Application::updateLOD(float deltaTime) const {
    PerformanceTimer perfTimer("LOD");
    // adjust it unless we were asked to disable this feature, or if we're currently in throttleRendering mode
    if (!isThrottleRendering()) {
        float presentTime = getActiveDisplayPlugin()->getAveragePresentTime();
        float engineRunTime = (float)(_renderEngine->getConfiguration().get()->getCPURunTime());
        float gpuTime = getGPUContext()->getFrameTimerGPUAverage();
        float batchTime = getGPUContext()->getFrameTimerBatchAverage();
        auto lodManager = DependencyManager::get<LODManager>();
        lodManager->setRenderTimes(presentTime, engineRunTime, batchTime, gpuTime);
        lodManager->autoAdjustLOD(deltaTime);
    } else {
        DependencyManager::get<LODManager>()->resetLODAdjust();
    }
}

void Application::pushPostUpdateLambda(void* key, const std::function<void()>& func) {
    std::unique_lock<std::mutex> guard(_postUpdateLambdasLock);
    _postUpdateLambdas[key] = func;
}

// Called during Application::update immediately before AvatarManager::updateMyAvatar, updating my data that is then sent to everyone.
// (Maybe this code should be moved there?)
// The principal result is to call updateLookAtTargetAvatar() and then setLookAtPosition().
// Note that it is called BEFORE we update position or joints based on sensors, etc.
void Application::updateMyAvatarLookAtPosition() {
    PerformanceTimer perfTimer("lookAt");
    bool showWarnings = Menu::getInstance()->isOptionChecked(MenuOption::PipelineWarnings);
    PerformanceWarning warn(showWarnings, "Application::updateMyAvatarLookAtPosition()");

    auto myAvatar = getMyAvatar();
    myAvatar->updateLookAtTargetAvatar();
    FaceTracker* faceTracker = getActiveFaceTracker();
    auto eyeTracker = DependencyManager::get<EyeTracker>();

    bool isLookingAtSomeone = false;
    bool isHMD = qApp->isHMDMode();
    glm::vec3 lookAtSpot;
    if (eyeTracker->isTracking() && (isHMD || eyeTracker->isSimulating())) {
        //  Look at the point that the user is looking at.
        glm::vec3 lookAtPosition = eyeTracker->getLookAtPosition();
        if (_myCamera.getMode() == CAMERA_MODE_MIRROR) {
            lookAtPosition.x = -lookAtPosition.x;
        }
        if (isHMD) {
            // TODO -- this code is probably wrong, getHeadPose() returns something in sensor frame, not avatar
            glm::mat4 headPose = getActiveDisplayPlugin()->getHeadPose();
            glm::quat hmdRotation = glm::quat_cast(headPose);
            lookAtSpot = _myCamera.getPosition() + myAvatar->getWorldOrientation() * (hmdRotation * lookAtPosition);
        } else {
            lookAtSpot = myAvatar->getHead()->getEyePosition()
                + (myAvatar->getHead()->getFinalOrientationInWorldFrame() * lookAtPosition);
        }
    } else {
        AvatarSharedPointer lookingAt = myAvatar->getLookAtTargetAvatar().lock();
        bool haveLookAtCandidate = lookingAt && myAvatar.get() != lookingAt.get();
        auto avatar = static_pointer_cast<Avatar>(lookingAt);
        bool mutualLookAtSnappingEnabled = avatar && avatar->getLookAtSnappingEnabled() && myAvatar->getLookAtSnappingEnabled();
        if (haveLookAtCandidate && mutualLookAtSnappingEnabled) {
            //  If I am looking at someone else, look directly at one of their eyes
            isLookingAtSomeone = true;
            auto lookingAtHead = avatar->getHead();

            const float MAXIMUM_FACE_ANGLE = 65.0f * RADIANS_PER_DEGREE;
            glm::vec3 lookingAtFaceOrientation = lookingAtHead->getFinalOrientationInWorldFrame() * IDENTITY_FORWARD;
            glm::vec3 fromLookingAtToMe = glm::normalize(myAvatar->getHead()->getEyePosition()
                - lookingAtHead->getEyePosition());
            float faceAngle = glm::angle(lookingAtFaceOrientation, fromLookingAtToMe);

            if (faceAngle < MAXIMUM_FACE_ANGLE) {
                // Randomly look back and forth between look targets
                eyeContactTarget target = Menu::getInstance()->isOptionChecked(MenuOption::FixGaze) ?
                    LEFT_EYE : myAvatar->getEyeContactTarget();
                switch (target) {
                    case LEFT_EYE:
                        lookAtSpot = lookingAtHead->getLeftEyePosition();
                        break;
                    case RIGHT_EYE:
                        lookAtSpot = lookingAtHead->getRightEyePosition();
                        break;
                    case MOUTH:
                        lookAtSpot = lookingAtHead->getMouthPosition();
                        break;
                }
            } else {
                // Just look at their head (mid point between eyes)
                lookAtSpot = lookingAtHead->getEyePosition();
            }
        } else {
            //  I am not looking at anyone else, so just look forward
            auto headPose = myAvatar->getControllerPoseInWorldFrame(controller::Action::HEAD);
            if (headPose.isValid()) {
                lookAtSpot = transformPoint(headPose.getMatrix(), glm::vec3(0.0f, 0.0f, TREE_SCALE));
            } else {
                lookAtSpot = myAvatar->getHead()->getEyePosition() +
                    (myAvatar->getHead()->getFinalOrientationInWorldFrame() * glm::vec3(0.0f, 0.0f, -TREE_SCALE));
            }
        }

        // Deflect the eyes a bit to match the detected gaze from the face tracker if active.
        if (faceTracker && !faceTracker->isMuted()) {
            float eyePitch = faceTracker->getEstimatedEyePitch();
            float eyeYaw = faceTracker->getEstimatedEyeYaw();
            const float GAZE_DEFLECTION_REDUCTION_DURING_EYE_CONTACT = 0.1f;
            glm::vec3 origin = myAvatar->getHead()->getEyePosition();
            float deflection = faceTracker->getEyeDeflection();
            if (isLookingAtSomeone) {
                deflection *= GAZE_DEFLECTION_REDUCTION_DURING_EYE_CONTACT;
            }
            lookAtSpot = origin + _myCamera.getOrientation() * glm::quat(glm::radians(glm::vec3(
                eyePitch * deflection, eyeYaw * deflection, 0.0f))) *
                glm::inverse(_myCamera.getOrientation()) * (lookAtSpot - origin);
        }
    }

    myAvatar->getHead()->setLookAtPosition(lookAtSpot);
}

void Application::updateThreads(float deltaTime) {
    PerformanceTimer perfTimer("updateThreads");
    bool showWarnings = Menu::getInstance()->isOptionChecked(MenuOption::PipelineWarnings);
    PerformanceWarning warn(showWarnings, "Application::updateThreads()");

    // parse voxel packets
    if (!_enableProcessOctreeThread) {
        _octreeProcessor.threadRoutine();
        _entityEditSender.threadRoutine();
    }
}

void Application::toggleOverlays() {
    auto menu = Menu::getInstance();
    menu->setIsOptionChecked(MenuOption::Overlays, !menu->isOptionChecked(MenuOption::Overlays));
}

void Application::setOverlaysVisible(bool visible) {
    auto menu = Menu::getInstance();
    menu->setIsOptionChecked(MenuOption::Overlays, visible);
}

void Application::centerUI() {
    _overlayConductor.centerUI();
}

void Application::cycleCamera() {
    auto menu = Menu::getInstance();
    if (menu->isOptionChecked(MenuOption::FullscreenMirror)) {

        menu->setIsOptionChecked(MenuOption::FullscreenMirror, false);
        menu->setIsOptionChecked(MenuOption::FirstPerson, true);

    } else if (menu->isOptionChecked(MenuOption::FirstPerson)) {

        menu->setIsOptionChecked(MenuOption::FirstPerson, false);
        menu->setIsOptionChecked(MenuOption::ThirdPerson, true);

    } else if (menu->isOptionChecked(MenuOption::ThirdPerson)) {

        menu->setIsOptionChecked(MenuOption::ThirdPerson, false);
        menu->setIsOptionChecked(MenuOption::FullscreenMirror, true);

    } else if (menu->isOptionChecked(MenuOption::IndependentMode) || menu->isOptionChecked(MenuOption::CameraEntityMode)) {
        // do nothing if in independent or camera entity modes
        return;
    }
    cameraMenuChanged(); // handle the menu change
}

void Application::cameraModeChanged() {
    switch (_myCamera.getMode()) {
        case CAMERA_MODE_FIRST_PERSON:
            Menu::getInstance()->setIsOptionChecked(MenuOption::FirstPerson, true);
            break;
        case CAMERA_MODE_THIRD_PERSON:
            Menu::getInstance()->setIsOptionChecked(MenuOption::ThirdPerson, true);
            break;
        case CAMERA_MODE_MIRROR:
            Menu::getInstance()->setIsOptionChecked(MenuOption::FullscreenMirror, true);
            break;
        case CAMERA_MODE_INDEPENDENT:
            Menu::getInstance()->setIsOptionChecked(MenuOption::IndependentMode, true);
            break;
        case CAMERA_MODE_ENTITY:
            Menu::getInstance()->setIsOptionChecked(MenuOption::CameraEntityMode, true);
            break;
        default:
            break;
    }
    cameraMenuChanged();
}

void Application::changeViewAsNeeded(float boomLength) {
    // Switch between first and third person views as needed
    // This is called when the boom length has changed
    bool boomLengthGreaterThanMinimum = (boomLength > MyAvatar::ZOOM_MIN);

    if (_myCamera.getMode() == CAMERA_MODE_FIRST_PERSON && boomLengthGreaterThanMinimum) {
        Menu::getInstance()->setIsOptionChecked(MenuOption::FirstPerson, false);
        Menu::getInstance()->setIsOptionChecked(MenuOption::ThirdPerson, true);
        cameraMenuChanged();
    } else if (_myCamera.getMode() == CAMERA_MODE_THIRD_PERSON && !boomLengthGreaterThanMinimum) {
        Menu::getInstance()->setIsOptionChecked(MenuOption::FirstPerson, true);
        Menu::getInstance()->setIsOptionChecked(MenuOption::ThirdPerson, false);
        cameraMenuChanged();
    }
}

void Application::cameraMenuChanged() {
    auto menu = Menu::getInstance();
    if (menu->isOptionChecked(MenuOption::FullscreenMirror)) {
        if (!isHMDMode() && _myCamera.getMode() != CAMERA_MODE_MIRROR) {
            _mirrorYawOffset = 0.0f;
            _myCamera.setMode(CAMERA_MODE_MIRROR);
            getMyAvatar()->reset(false, false, false); // to reset any active MyAvatar::FollowHelpers
            getMyAvatar()->setBoomLength(MyAvatar::ZOOM_DEFAULT);
        }
    } else if (menu->isOptionChecked(MenuOption::FirstPerson)) {
        if (_myCamera.getMode() != CAMERA_MODE_FIRST_PERSON) {
            _myCamera.setMode(CAMERA_MODE_FIRST_PERSON);
            getMyAvatar()->setBoomLength(MyAvatar::ZOOM_MIN);
        }
    } else if (menu->isOptionChecked(MenuOption::ThirdPerson)) {
        if (_myCamera.getMode() != CAMERA_MODE_THIRD_PERSON) {
            _myCamera.setMode(CAMERA_MODE_THIRD_PERSON);
            if (getMyAvatar()->getBoomLength() == MyAvatar::ZOOM_MIN) {
                getMyAvatar()->setBoomLength(MyAvatar::ZOOM_DEFAULT);
            }
        }
    } else if (menu->isOptionChecked(MenuOption::IndependentMode)) {
        if (_myCamera.getMode() != CAMERA_MODE_INDEPENDENT) {
            _myCamera.setMode(CAMERA_MODE_INDEPENDENT);
        }
    } else if (menu->isOptionChecked(MenuOption::CameraEntityMode)) {
        if (_myCamera.getMode() != CAMERA_MODE_ENTITY) {
            _myCamera.setMode(CAMERA_MODE_ENTITY);
        }
    }
}

void Application::resetPhysicsReadyInformation() {
    // we've changed domains or cleared out caches or something.  we no longer know enough about the
    // collision information of nearby entities to make running bullet be safe.
    _fullSceneReceivedCounter = 0;
    _fullSceneCounterAtLastPhysicsCheck = 0;
    _gpuTextureMemSizeStabilityCount = 0;
    _gpuTextureMemSizeAtLastCheck = 0;
    _physicsEnabled = false;
    _octreeProcessor.startEntitySequence();
}


void Application::reloadResourceCaches() {
    resetPhysicsReadyInformation();

    // Query the octree to refresh everything in view
    _queryExpiry = SteadyClock::now();
    _octreeQuery.incrementConnectionID();

    queryOctree(NodeType::EntityServer, PacketType::EntityQuery);

    // Clear the entities and their renderables
    getEntities()->clear();

    DependencyManager::get<AssetClient>()->clearCache();
    DependencyManager::get<ScriptCache>()->clearCache();

    // Clear all the resource caches
    DependencyManager::get<ResourceCacheSharedItems>()->clear();
    DependencyManager::get<AnimationCache>()->refreshAll();
    DependencyManager::get<SoundCache>()->refreshAll();
    MaterialCache::instance().refreshAll();
    DependencyManager::get<ModelCache>()->refreshAll();
    ShaderCache::instance().refreshAll();
    DependencyManager::get<TextureCache>()->refreshAll();
    DependencyManager::get<recording::ClipCache>()->refreshAll();

    DependencyManager::get<NodeList>()->reset();  // Force redownload of .fst models

    getMyAvatar()->resetFullAvatarURL();
}

void Application::rotationModeChanged() const {
    if (!Menu::getInstance()->isOptionChecked(MenuOption::CenterPlayerInView)) {
        getMyAvatar()->setHeadPitch(0);
    }
}

void Application::setKeyboardFocusHighlight(const glm::vec3& position, const glm::quat& rotation, const glm::vec3& dimensions) {
    // Create focus
    if (_keyboardFocusHighlightID == UNKNOWN_OVERLAY_ID || !getOverlays().isAddedOverlay(_keyboardFocusHighlightID)) {
        _keyboardFocusHighlight = std::make_shared<Cube3DOverlay>();
        _keyboardFocusHighlight->setAlpha(1.0f);
        _keyboardFocusHighlight->setColor({ 0xFF, 0xEF, 0x00 });
        _keyboardFocusHighlight->setIsSolid(false);
        _keyboardFocusHighlight->setPulseMin(0.5);
        _keyboardFocusHighlight->setPulseMax(1.0);
        _keyboardFocusHighlight->setColorPulse(1.0);
        _keyboardFocusHighlight->setIgnorePickIntersection(true);
        _keyboardFocusHighlight->setDrawInFront(false);
        _keyboardFocusHighlightID = getOverlays().addOverlay(_keyboardFocusHighlight);
    }

    // Position focus
    _keyboardFocusHighlight->setWorldOrientation(rotation);
    _keyboardFocusHighlight->setWorldPosition(position);
    _keyboardFocusHighlight->setDimensions(dimensions);
    _keyboardFocusHighlight->setVisible(true);
}

QUuid Application::getKeyboardFocusEntity() const {
    return _keyboardFocusedEntity.get();
}

static const float FOCUS_HIGHLIGHT_EXPANSION_FACTOR = 1.05f;

void Application::setKeyboardFocusEntity(const EntityItemID& entityItemID) {
    if (_keyboardFocusedEntity.get() != entityItemID) {
        _keyboardFocusedEntity.set(entityItemID);

        if (_keyboardFocusHighlight && _keyboardFocusedOverlay.get() == UNKNOWN_OVERLAY_ID) {
            _keyboardFocusHighlight->setVisible(false);
        }

        if (entityItemID == UNKNOWN_ENTITY_ID) {
            return;
        }

        auto entityScriptingInterface = DependencyManager::get<EntityScriptingInterface>();
        auto properties = entityScriptingInterface->getEntityProperties(entityItemID);
        if (!properties.getLocked() && properties.getVisible()) {

            auto entities = getEntities();
            auto entityId = _keyboardFocusedEntity.get();
            if (entities->wantsKeyboardFocus(entityId)) {
                entities->setProxyWindow(entityId, _window->windowHandle());
                if (_keyboardMouseDevice->isActive()) {
                    _keyboardMouseDevice->pluginFocusOutEvent();
                }
                _lastAcceptedKeyPress = usecTimestampNow();

                auto entity = getEntities()->getEntity(entityId);
                if (entity) {
                    setKeyboardFocusHighlight(entity->getWorldPosition(), entity->getWorldOrientation(),
                        entity->getScaledDimensions() * FOCUS_HIGHLIGHT_EXPANSION_FACTOR);
                }
            }
        }
    }
}

OverlayID Application::getKeyboardFocusOverlay() {
    return _keyboardFocusedOverlay.get();
}

void Application::setKeyboardFocusOverlay(const OverlayID& overlayID) {
    if (overlayID != _keyboardFocusedOverlay.get()) {
        _keyboardFocusedOverlay.set(overlayID);

        if (_keyboardFocusHighlight && _keyboardFocusedEntity.get() == UNKNOWN_ENTITY_ID) {
            _keyboardFocusHighlight->setVisible(false);
        }

        if (overlayID == UNKNOWN_OVERLAY_ID) {
            return;
        }

        auto overlayType = getOverlays().getOverlayType(overlayID);
        auto isVisible = getOverlays().getProperty(overlayID, "visible").value.toBool();
        if (overlayType == Web3DOverlay::TYPE && isVisible) {
            auto overlay = std::dynamic_pointer_cast<Web3DOverlay>(getOverlays().getOverlay(overlayID));
            overlay->setProxyWindow(_window->windowHandle());

            if (_keyboardMouseDevice->isActive()) {
                _keyboardMouseDevice->pluginFocusOutEvent();
            }
            _lastAcceptedKeyPress = usecTimestampNow();

            if (overlay->getProperty("showKeyboardFocusHighlight").toBool()) {
                auto size = overlay->getSize() * FOCUS_HIGHLIGHT_EXPANSION_FACTOR;
                const float OVERLAY_DEPTH = 0.0105f;
                setKeyboardFocusHighlight(overlay->getWorldPosition(), overlay->getWorldOrientation(), glm::vec3(size.x, size.y, OVERLAY_DEPTH));
            } else if (_keyboardFocusHighlight) {
                _keyboardFocusHighlight->setVisible(false);
            }
        }
    }
}

void Application::updateDialogs(float deltaTime) const {
    PerformanceTimer perfTimer("updateDialogs");
    bool showWarnings = Menu::getInstance()->isOptionChecked(MenuOption::PipelineWarnings);
    PerformanceWarning warn(showWarnings, "Application::updateDialogs()");
    auto dialogsManager = DependencyManager::get<DialogsManager>();

    QPointer<OctreeStatsDialog> octreeStatsDialog = dialogsManager->getOctreeStatsDialog();
    if (octreeStatsDialog) {
        octreeStatsDialog->update();
    }
}

void Application::updateSecondaryCameraViewFrustum() {
    // TODO: Fix this by modeling the way the secondary camera works on how the main camera works
    // ie. Use a camera object stored in the game logic and informs the Engine on where the secondary
    // camera should be.

    // Code based on SecondaryCameraJob
    auto renderConfig = _renderEngine->getConfiguration();
    assert(renderConfig);
    auto camera = dynamic_cast<SecondaryCameraJobConfig*>(renderConfig->getConfig("SecondaryCamera"));

    if (!camera || !camera->isEnabled()) {
        return;
    }

    ViewFrustum secondaryViewFrustum;
    if (camera->mirrorProjection && !camera->attachedEntityId.isNull()) {
        auto entityScriptingInterface = DependencyManager::get<EntityScriptingInterface>();
        auto entityProperties = entityScriptingInterface->getEntityProperties(camera->attachedEntityId);
        glm::vec3 mirrorPropertiesPosition = entityProperties.getPosition();
        glm::quat mirrorPropertiesRotation = entityProperties.getRotation();
        glm::vec3 mirrorPropertiesDimensions = entityProperties.getDimensions();
        glm::vec3 halfMirrorPropertiesDimensions = 0.5f * mirrorPropertiesDimensions;

        // setup mirror from world as inverse of world from mirror transformation using inverted x and z for mirrored image
        // TODO: we are assuming here that UP is world y-axis
        glm::mat4 worldFromMirrorRotation = glm::mat4_cast(mirrorPropertiesRotation) * glm::scale(vec3(-1.0f, 1.0f, -1.0f));
        glm::mat4 worldFromMirrorTranslation = glm::translate(mirrorPropertiesPosition);
        glm::mat4 worldFromMirror = worldFromMirrorTranslation * worldFromMirrorRotation;
        glm::mat4 mirrorFromWorld = glm::inverse(worldFromMirror);

        // get mirror camera position by reflecting main camera position's z coordinate in mirror space
        glm::vec3 mainCameraPositionWorld = getCamera().getPosition();
        glm::vec3 mainCameraPositionMirror = vec3(mirrorFromWorld * vec4(mainCameraPositionWorld, 1.0f));
        glm::vec3 mirrorCameraPositionMirror = vec3(mainCameraPositionMirror.x, mainCameraPositionMirror.y,
                                                    -mainCameraPositionMirror.z);
        glm::vec3 mirrorCameraPositionWorld = vec3(worldFromMirror * vec4(mirrorCameraPositionMirror, 1.0f));

        // set frustum position to be mirrored camera and set orientation to mirror's adjusted rotation
        glm::quat mirrorCameraOrientation = glm::quat_cast(worldFromMirrorRotation);
        secondaryViewFrustum.setPosition(mirrorCameraPositionWorld);
        secondaryViewFrustum.setOrientation(mirrorCameraOrientation);

        // build frustum using mirror space translation of mirrored camera
        float nearClip = mirrorCameraPositionMirror.z + mirrorPropertiesDimensions.z * 2.0f;
        glm::vec3 upperRight = halfMirrorPropertiesDimensions - mirrorCameraPositionMirror;
        glm::vec3 bottomLeft = -halfMirrorPropertiesDimensions - mirrorCameraPositionMirror;
        glm::mat4 frustum = glm::frustum(bottomLeft.x, upperRight.x, bottomLeft.y, upperRight.y, nearClip, camera->farClipPlaneDistance);
        secondaryViewFrustum.setProjection(frustum);
    } else {
        if (!camera->attachedEntityId.isNull()) {
            auto entityScriptingInterface = DependencyManager::get<EntityScriptingInterface>();
            auto entityProperties = entityScriptingInterface->getEntityProperties(camera->attachedEntityId);
            secondaryViewFrustum.setPosition(entityProperties.getPosition());
            secondaryViewFrustum.setOrientation(entityProperties.getRotation());
        } else {
            secondaryViewFrustum.setPosition(camera->position);
            secondaryViewFrustum.setOrientation(camera->orientation);
        }

        float aspectRatio = (float)camera->textureWidth / (float)camera->textureHeight;
        secondaryViewFrustum.setProjection(camera->vFoV,
                                            aspectRatio,
                                            camera->nearClipPlaneDistance,
                                            camera->farClipPlaneDistance);
    }
    // Without calculating the bound planes, the secondary camera will use the same culling frustum as the main camera,
    // which is not what we want here.
    secondaryViewFrustum.calculate();

    _conicalViews.push_back(secondaryViewFrustum);
}

static bool domainLoadingInProgress = false;

void Application::update(float deltaTime) {
    PROFILE_RANGE_EX(app, __FUNCTION__, 0xffff0000, (uint64_t)_renderFrameCount + 1);

    if (_aboutToQuit) {
        return;
    }


    if (!_physicsEnabled) {
        if (!domainLoadingInProgress) {
            PROFILE_ASYNC_BEGIN(app, "Scene Loading", "");
            domainLoadingInProgress = true;
        }

        // we haven't yet enabled physics.  we wait until we think we have all the collision information
        // for nearby entities before starting bullet up.
        quint64 now = usecTimestampNow();
        if (isServerlessMode() || _octreeProcessor.isLoadSequenceComplete()) {
            bool enableInterstitial = DependencyManager::get<NodeList>()->getDomainHandler().getInterstitialModeEnabled();
            if (gpuTextureMemSizeStable() || !enableInterstitial) {
                // we've received a new full-scene octree stats packet, or it's been long enough to try again anyway
                _lastPhysicsCheckTime = now;
                _fullSceneCounterAtLastPhysicsCheck = _fullSceneReceivedCounter;
                _lastQueriedViews.clear();  // Force new view.

                // process octree stats packets are sent in between full sends of a scene (this isn't currently true).
                // We keep physics disabled until we've received a full scene and everything near the avatar in that
                // scene is ready to compute its collision shape.
                if (getMyAvatar()->isReadyForPhysics()) {
                    _physicsEnabled = true;
                    setIsInterstitialMode(false);
                    getMyAvatar()->updateMotionBehaviorFromMenu();
                }
            }
        }
    } else if (domainLoadingInProgress) {
        domainLoadingInProgress = false;
        PROFILE_ASYNC_END(app, "Scene Loading", "");
    }

    auto myAvatar = getMyAvatar();
    {
        PerformanceTimer perfTimer("devices");

        FaceTracker* tracker = getSelectedFaceTracker();
        if (tracker && Menu::getInstance()->isOptionChecked(MenuOption::MuteFaceTracking) != tracker->isMuted()) {
            tracker->toggleMute();
        }

        tracker = getActiveFaceTracker();
        if (tracker && !tracker->isMuted()) {
            tracker->update(deltaTime);

            // Auto-mute microphone after losing face tracking?
            if (tracker->isTracking()) {
                _lastFaceTrackerUpdate = usecTimestampNow();
            } else {
                const quint64 MUTE_MICROPHONE_AFTER_USECS = 5000000;  //5 secs
                Menu* menu = Menu::getInstance();
                auto audioClient = DependencyManager::get<AudioClient>();
                if (menu->isOptionChecked(MenuOption::AutoMuteAudio) && !audioClient->isMuted()) {
                    if (_lastFaceTrackerUpdate > 0
                        && ((usecTimestampNow() - _lastFaceTrackerUpdate) > MUTE_MICROPHONE_AFTER_USECS)) {
                        audioClient->setMuted(true);
                        _lastFaceTrackerUpdate = 0;
                    }
                } else {
                    _lastFaceTrackerUpdate = 0;
                }
            }
        } else {
            _lastFaceTrackerUpdate = 0;
        }

        auto userInputMapper = DependencyManager::get<UserInputMapper>();

        controller::InputCalibrationData calibrationData = {
            myAvatar->getSensorToWorldMatrix(),
            createMatFromQuatAndPos(myAvatar->getWorldOrientation(), myAvatar->getWorldPosition()),
            myAvatar->getHMDSensorMatrix(),
            myAvatar->getCenterEyeCalibrationMat(),
            myAvatar->getHeadCalibrationMat(),
            myAvatar->getSpine2CalibrationMat(),
            myAvatar->getHipsCalibrationMat(),
            myAvatar->getLeftFootCalibrationMat(),
            myAvatar->getRightFootCalibrationMat(),
            myAvatar->getRightArmCalibrationMat(),
            myAvatar->getLeftArmCalibrationMat(),
            myAvatar->getRightHandCalibrationMat(),
            myAvatar->getLeftHandCalibrationMat()
        };

        InputPluginPointer keyboardMousePlugin;
        for (auto inputPlugin : PluginManager::getInstance()->getInputPlugins()) {
            if (inputPlugin->getName() == KeyboardMouseDevice::NAME) {
                keyboardMousePlugin = inputPlugin;
            } else if (inputPlugin->isActive()) {
                inputPlugin->pluginUpdate(deltaTime, calibrationData);
            }
        }

        userInputMapper->setInputCalibrationData(calibrationData);
        userInputMapper->update(deltaTime);

        if (keyboardMousePlugin && keyboardMousePlugin->isActive()) {
            keyboardMousePlugin->pluginUpdate(deltaTime, calibrationData);
        }

        // Transfer the user inputs to the driveKeys
        // FIXME can we drop drive keys and just have the avatar read the action states directly?
        myAvatar->clearDriveKeys();
        if (_myCamera.getMode() != CAMERA_MODE_INDEPENDENT && !isInterstitialMode()) {
            if (!_controllerScriptingInterface->areActionsCaptured() && _myCamera.getMode() != CAMERA_MODE_MIRROR) {
                myAvatar->setDriveKey(MyAvatar::TRANSLATE_Z, -1.0f * userInputMapper->getActionState(controller::Action::TRANSLATE_Z));
                myAvatar->setDriveKey(MyAvatar::TRANSLATE_Y, userInputMapper->getActionState(controller::Action::TRANSLATE_Y));
                myAvatar->setDriveKey(MyAvatar::TRANSLATE_X, userInputMapper->getActionState(controller::Action::TRANSLATE_X));
                if (deltaTime > FLT_EPSILON) {
                    myAvatar->setDriveKey(MyAvatar::PITCH, -1.0f * userInputMapper->getActionState(controller::Action::PITCH));
                    myAvatar->setDriveKey(MyAvatar::YAW, -1.0f * userInputMapper->getActionState(controller::Action::YAW));
                    myAvatar->setDriveKey(MyAvatar::STEP_YAW, -1.0f * userInputMapper->getActionState(controller::Action::STEP_YAW));
                }
            }
            myAvatar->setDriveKey(MyAvatar::ZOOM, userInputMapper->getActionState(controller::Action::TRANSLATE_CAMERA_Z));
        }

        myAvatar->setSprintMode((bool)userInputMapper->getActionState(controller::Action::SPRINT));
        static const std::vector<controller::Action> avatarControllerActions = {
            controller::Action::LEFT_HAND,
            controller::Action::RIGHT_HAND,
            controller::Action::LEFT_FOOT,
            controller::Action::RIGHT_FOOT,
            controller::Action::HIPS,
            controller::Action::SPINE2,
            controller::Action::HEAD,
            controller::Action::LEFT_HAND_THUMB1,
            controller::Action::LEFT_HAND_THUMB2,
            controller::Action::LEFT_HAND_THUMB3,
            controller::Action::LEFT_HAND_THUMB4,
            controller::Action::LEFT_HAND_INDEX1,
            controller::Action::LEFT_HAND_INDEX2,
            controller::Action::LEFT_HAND_INDEX3,
            controller::Action::LEFT_HAND_INDEX4,
            controller::Action::LEFT_HAND_MIDDLE1,
            controller::Action::LEFT_HAND_MIDDLE2,
            controller::Action::LEFT_HAND_MIDDLE3,
            controller::Action::LEFT_HAND_MIDDLE4,
            controller::Action::LEFT_HAND_RING1,
            controller::Action::LEFT_HAND_RING2,
            controller::Action::LEFT_HAND_RING3,
            controller::Action::LEFT_HAND_RING4,
            controller::Action::LEFT_HAND_PINKY1,
            controller::Action::LEFT_HAND_PINKY2,
            controller::Action::LEFT_HAND_PINKY3,
            controller::Action::LEFT_HAND_PINKY4,
            controller::Action::RIGHT_HAND_THUMB1,
            controller::Action::RIGHT_HAND_THUMB2,
            controller::Action::RIGHT_HAND_THUMB3,
            controller::Action::RIGHT_HAND_THUMB4,
            controller::Action::RIGHT_HAND_INDEX1,
            controller::Action::RIGHT_HAND_INDEX2,
            controller::Action::RIGHT_HAND_INDEX3,
            controller::Action::RIGHT_HAND_INDEX4,
            controller::Action::RIGHT_HAND_MIDDLE1,
            controller::Action::RIGHT_HAND_MIDDLE2,
            controller::Action::RIGHT_HAND_MIDDLE3,
            controller::Action::RIGHT_HAND_MIDDLE4,
            controller::Action::RIGHT_HAND_RING1,
            controller::Action::RIGHT_HAND_RING2,
            controller::Action::RIGHT_HAND_RING3,
            controller::Action::RIGHT_HAND_RING4,
            controller::Action::RIGHT_HAND_PINKY1,
            controller::Action::RIGHT_HAND_PINKY2,
            controller::Action::RIGHT_HAND_PINKY3,
            controller::Action::RIGHT_HAND_PINKY4,
            controller::Action::LEFT_ARM,
            controller::Action::RIGHT_ARM,
            controller::Action::LEFT_SHOULDER,
            controller::Action::RIGHT_SHOULDER,
            controller::Action::LEFT_FORE_ARM,
            controller::Action::RIGHT_FORE_ARM,
            controller::Action::LEFT_LEG,
            controller::Action::RIGHT_LEG,
            controller::Action::LEFT_UP_LEG,
            controller::Action::RIGHT_UP_LEG,
            controller::Action::LEFT_TOE_BASE,
            controller::Action::RIGHT_TOE_BASE
        };

        // copy controller poses from userInputMapper to myAvatar.
        glm::mat4 myAvatarMatrix = createMatFromQuatAndPos(myAvatar->getWorldOrientation(), myAvatar->getWorldPosition());
        glm::mat4 worldToSensorMatrix = glm::inverse(myAvatar->getSensorToWorldMatrix());
        glm::mat4 avatarToSensorMatrix = worldToSensorMatrix * myAvatarMatrix;
        for (auto& action : avatarControllerActions) {
            controller::Pose pose = userInputMapper->getPoseState(action);
            myAvatar->setControllerPoseInSensorFrame(action, pose.transform(avatarToSensorMatrix));
        }

        static const std::vector<QString> trackedObjectStringLiterals = {
            QStringLiteral("_TrackedObject00"), QStringLiteral("_TrackedObject01"), QStringLiteral("_TrackedObject02"), QStringLiteral("_TrackedObject03"),
            QStringLiteral("_TrackedObject04"), QStringLiteral("_TrackedObject05"), QStringLiteral("_TrackedObject06"), QStringLiteral("_TrackedObject07"),
            QStringLiteral("_TrackedObject08"), QStringLiteral("_TrackedObject09"), QStringLiteral("_TrackedObject10"), QStringLiteral("_TrackedObject11"),
            QStringLiteral("_TrackedObject12"), QStringLiteral("_TrackedObject13"), QStringLiteral("_TrackedObject14"), QStringLiteral("_TrackedObject15")
        };

        // Controlled by the Developer > Avatar > Show Tracked Objects menu.
        if (_showTrackedObjects) {
            static const std::vector<controller::Action> trackedObjectActions = {
                controller::Action::TRACKED_OBJECT_00, controller::Action::TRACKED_OBJECT_01, controller::Action::TRACKED_OBJECT_02, controller::Action::TRACKED_OBJECT_03,
                controller::Action::TRACKED_OBJECT_04, controller::Action::TRACKED_OBJECT_05, controller::Action::TRACKED_OBJECT_06, controller::Action::TRACKED_OBJECT_07,
                controller::Action::TRACKED_OBJECT_08, controller::Action::TRACKED_OBJECT_09, controller::Action::TRACKED_OBJECT_10, controller::Action::TRACKED_OBJECT_11,
                controller::Action::TRACKED_OBJECT_12, controller::Action::TRACKED_OBJECT_13, controller::Action::TRACKED_OBJECT_14, controller::Action::TRACKED_OBJECT_15
            };

            int i = 0;
            glm::vec4 BLUE(0.0f, 0.0f, 1.0f, 1.0f);
            for (auto& action : trackedObjectActions) {
                controller::Pose pose = userInputMapper->getPoseState(action);
                if (pose.valid) {
                    glm::vec3 pos = transformPoint(myAvatarMatrix, pose.translation);
                    glm::quat rot = glmExtractRotation(myAvatarMatrix) * pose.rotation;
                    DebugDraw::getInstance().addMarker(trackedObjectStringLiterals[i], rot, pos, BLUE);
                } else {
                    DebugDraw::getInstance().removeMarker(trackedObjectStringLiterals[i]);
                }
                i++;
            }
        } else if (_prevShowTrackedObjects) {
            for (auto& key : trackedObjectStringLiterals) {
                DebugDraw::getInstance().removeMarker(key);
            }
        }
        _prevShowTrackedObjects = _showTrackedObjects;
    }

    updateThreads(deltaTime); // If running non-threaded, then give the threads some time to process...
    updateDialogs(deltaTime); // update various stats dialogs if present

    QSharedPointer<AvatarManager> avatarManager = DependencyManager::get<AvatarManager>();

    {
        PROFILE_RANGE(simulation_physics, "Simulation");
        PerformanceTimer perfTimer("simulation");

        if (_physicsEnabled) {
            auto t0 = std::chrono::high_resolution_clock::now();
            auto t1 = t0;
            {
                PROFILE_RANGE(simulation_physics, "PrePhysics");
                PerformanceTimer perfTimer("prePhysics)");
                {
                    const VectorOfMotionStates& motionStates = _entitySimulation->getObjectsToRemoveFromPhysics();
                    _physicsEngine->removeObjects(motionStates);
                    _entitySimulation->deleteObjectsRemovedFromPhysics();
                }

                VectorOfMotionStates motionStates;
                getEntities()->getTree()->withReadLock([&] {
                    _entitySimulation->getObjectsToAddToPhysics(motionStates);
                    _physicsEngine->addObjects(motionStates);

                });
                getEntities()->getTree()->withReadLock([&] {
                    _entitySimulation->getObjectsToChange(motionStates);
                    VectorOfMotionStates stillNeedChange = _physicsEngine->changeObjects(motionStates);
                    _entitySimulation->setObjectsToChange(stillNeedChange);
                });

                _entitySimulation->applyDynamicChanges();

                t1 = std::chrono::high_resolution_clock::now();

                PhysicsEngine::Transaction transaction;
                avatarManager->buildPhysicsTransaction(transaction);
                _physicsEngine->processTransaction(transaction);
                avatarManager->handleProcessedPhysicsTransaction(transaction);

                myAvatar->prepareForPhysicsSimulation();
                _physicsEngine->forEachDynamic([&](EntityDynamicPointer dynamic) {
                    dynamic->prepareForPhysicsSimulation();
                });
            }
            auto t2 = std::chrono::high_resolution_clock::now();
            {
                PROFILE_RANGE(simulation_physics, "StepPhysics");
                PerformanceTimer perfTimer("stepPhysics");
                getEntities()->getTree()->withWriteLock([&] {
                    _physicsEngine->stepSimulation();
                });
            }
            auto t3 = std::chrono::high_resolution_clock::now();
            {
                if (_physicsEngine->hasOutgoingChanges()) {
                    {
                        PROFILE_RANGE(simulation_physics, "PostPhysics");
                        PerformanceTimer perfTimer("postPhysics");
                        // grab the collision events BEFORE handleChangedMotionStates() because at this point
                        // we have a better idea of which objects we own or should own.
                        auto& collisionEvents = _physicsEngine->getCollisionEvents();

                        getEntities()->getTree()->withWriteLock([&] {
                            PROFILE_RANGE(simulation_physics, "HandleChanges");
                            PerformanceTimer perfTimer("handleChanges");

                            const VectorOfMotionStates& outgoingChanges = _physicsEngine->getChangedMotionStates();
                            _entitySimulation->handleChangedMotionStates(outgoingChanges);
                            avatarManager->handleChangedMotionStates(outgoingChanges);

                            const VectorOfMotionStates& deactivations = _physicsEngine->getDeactivatedMotionStates();
                            _entitySimulation->handleDeactivatedMotionStates(deactivations);
                        });

                        // handleCollisionEvents() AFTER handleChangedMotionStates()
                        {
                            PROFILE_RANGE(simulation_physics, "CollisionEvents");
                            avatarManager->handleCollisionEvents(collisionEvents);
                            // Collision events (and their scripts) must not be handled when we're locked, above. (That would risk
                            // deadlock.)
                            _entitySimulation->handleCollisionEvents(collisionEvents);
                        }

                        {
                            PROFILE_RANGE(simulation_physics, "MyAvatar");
                            myAvatar->harvestResultsFromPhysicsSimulation(deltaTime);
                        }

                        if (PerformanceTimer::isActive() &&
                                Menu::getInstance()->isOptionChecked(MenuOption::DisplayDebugTimingDetails) &&
                                Menu::getInstance()->isOptionChecked(MenuOption::ExpandPhysicsTiming)) {
                            _physicsEngine->harvestPerformanceStats();
                        }
                        // NOTE: the PhysicsEngine stats are written to stdout NOT to Qt log framework
                        _physicsEngine->dumpStatsIfNecessary();
                    }
                    auto t4 = std::chrono::high_resolution_clock::now();

                    // NOTE: the getEntities()->update() call below will wait for lock
                    // and will provide non-physical entity motion
                    getEntities()->update(true); // update the models...

                    auto t5 = std::chrono::high_resolution_clock::now();

                    workload::Timings timings(6);
                    timings[0] = t1 - t0; // prePhysics entities
                    timings[1] = t2 - t1; // prePhysics avatars
                    timings[2] = t3 - t2; // stepPhysics
                    timings[3] = t4 - t3; // postPhysics
                    timings[4] = t5 - t4; // non-physical kinematics
                    timings[5] = workload::Timing_ns((int32_t)(NSECS_PER_SECOND * deltaTime)); // game loop duration
                    _gameWorkload.updateSimulationTimings(timings);
                }
            }
        } else {
            // update the rendering without any simulation
            getEntities()->update(false);
        }
        // remove recently dead avatarEntities
        SetOfEntities deadAvatarEntities;
        _entitySimulation->takeDeadAvatarEntities(deadAvatarEntities);
        avatarManager->removeDeadAvatarEntities(deadAvatarEntities);
    }

    // AvatarManager update
    {
        {
            PROFILE_RANGE(simulation, "OtherAvatars");
            PerformanceTimer perfTimer("otherAvatars");
            avatarManager->updateOtherAvatars(deltaTime);
        }

        {
            PROFILE_RANGE(simulation, "MyAvatar");
            PerformanceTimer perfTimer("MyAvatar");
            qApp->updateMyAvatarLookAtPosition();
            avatarManager->updateMyAvatar(deltaTime);
        }
    }

    bool showWarnings = Menu::getInstance()->isOptionChecked(MenuOption::PipelineWarnings);
    PerformanceWarning warn(showWarnings, "Application::update()");

    updateLOD(deltaTime);

    // TODO: break these out into distinct perfTimers when they prove interesting
    {
        PROFILE_RANGE(app, "PickManager");
        PerformanceTimer perfTimer("pickManager");
        DependencyManager::get<PickManager>()->update();
    }

    {
        PROFILE_RANGE(app, "PointerManager");
        PerformanceTimer perfTimer("pointerManager");
        DependencyManager::get<PointerManager>()->update();
    }

    {
        PROFILE_RANGE_EX(app, "Overlays", 0xffff0000, (uint64_t)getActiveDisplayPlugin()->presentCount());
        PerformanceTimer perfTimer("overlays");
        if (qApp->shouldPaint()) {
            _overlays.update(deltaTime);
        }
    }

    // Update _viewFrustum with latest camera and view frustum data...
    // NOTE: we get this from the view frustum, to make it simpler, since the
    // loadViewFrumstum() method will get the correct details from the camera
    // We could optimize this to not actually load the viewFrustum, since we don't
    // actually need to calculate the view frustum planes to send these details
    // to the server.
    {
        QMutexLocker viewLocker(&_viewMutex);
        _myCamera.loadViewFrustum(_viewFrustum);

        _conicalViews.clear();
        _conicalViews.push_back(_viewFrustum);
        // TODO: Fix this by modeling the way the secondary camera works on how the main camera works
        // ie. Use a camera object stored in the game logic and informs the Engine on where the secondary
        // camera should be.
        updateSecondaryCameraViewFrustum();
    }

    quint64 now = usecTimestampNow();

    // Update my voxel servers with my current voxel query...
    {
        PROFILE_RANGE_EX(app, "QueryOctree", 0xffff0000, (uint64_t)getActiveDisplayPlugin()->presentCount());
        PerformanceTimer perfTimer("queryOctree");
        QMutexLocker viewLocker(&_viewMutex);

        bool viewIsDifferentEnough = false;
        if (_conicalViews.size() == _lastQueriedViews.size()) {
            for (size_t i = 0; i < _conicalViews.size(); ++i) {
                if (!_conicalViews[i].isVerySimilar(_lastQueriedViews[i])) {
                    viewIsDifferentEnough = true;
                    break;
                }
            }
        } else {
            viewIsDifferentEnough = true;
        }


        // if it's been a while since our last query or the view has significantly changed then send a query, otherwise suppress it
        static const std::chrono::seconds MIN_PERIOD_BETWEEN_QUERIES { 3 };
        auto now = SteadyClock::now();
        if (now > _queryExpiry || viewIsDifferentEnough) {
            if (DependencyManager::get<SceneScriptingInterface>()->shouldRenderEntities()) {
                queryOctree(NodeType::EntityServer, PacketType::EntityQuery);
            }
            queryAvatars();

            _lastQueriedViews = _conicalViews;
            _queryExpiry = now + MIN_PERIOD_BETWEEN_QUERIES;
        }
    }

    // sent nack packets containing missing sequence numbers of received packets from nodes
    {
        quint64 sinceLastNack = now - _lastNackTime;
        const quint64 TOO_LONG_SINCE_LAST_NACK = 1 * USECS_PER_SECOND;
        if (sinceLastNack > TOO_LONG_SINCE_LAST_NACK) {
            _lastNackTime = now;
            sendNackPackets();
        }
    }

    // send packet containing downstream audio stats to the AudioMixer
    {
        quint64 sinceLastNack = now - _lastSendDownstreamAudioStats;
        if (sinceLastNack > TOO_LONG_SINCE_LAST_SEND_DOWNSTREAM_AUDIO_STATS && !isInterstitialMode()) {
            _lastSendDownstreamAudioStats = now;

            QMetaObject::invokeMethod(DependencyManager::get<AudioClient>().data(), "sendDownstreamAudioStatsPacket", Qt::QueuedConnection);
        }
    }

    {
        PerformanceTimer perfTimer("avatarManager/postUpdate");
        avatarManager->postUpdate(deltaTime, getMain3DScene());
    }

    {
        PROFILE_RANGE_EX(app, "PostUpdateLambdas", 0xffff0000, (uint64_t)0);
        PerformanceTimer perfTimer("postUpdateLambdas");
        std::unique_lock<std::mutex> guard(_postUpdateLambdasLock);
        if (qApp->shouldPaint()) {
            for (auto& iter : _postUpdateLambdas) {
                iter.second();
            }
        }
        _postUpdateLambdas.clear();
    }


    updateRenderArgs(deltaTime);

    // HACK
    // load the view frustum
    // FIXME: This preDisplayRender call is temporary until we create a separate render::scene for the mirror rendering.
    // Then we can move this logic into the Avatar::simulate call.
    myAvatar->preDisplaySide(&_appRenderArgs._renderArgs);


    {
        PerformanceTimer perfTimer("AnimDebugDraw");
        AnimDebugDraw::getInstance().update();
    }


    { // Game loop is done, mark the end of the frame for the scene transactions and the render loop to take over
        PerformanceTimer perfTimer("enqueueFrame");
        getMain3DScene()->enqueueFrame();
    }
}

void Application::updateRenderArgs(float deltaTime) {
    editRenderArgs([this, deltaTime](AppRenderArgs& appRenderArgs) {
        PerformanceTimer perfTimer("editRenderArgs");
        appRenderArgs._headPose = getHMDSensorPose();

        auto myAvatar = getMyAvatar();

        // update the avatar with a fresh HMD pose
        {
            PROFILE_RANGE(render, "/updateAvatar");
            myAvatar->updateFromHMDSensorMatrix(appRenderArgs._headPose);
        }

        auto lodManager = DependencyManager::get<LODManager>();

        float sensorToWorldScale = getMyAvatar()->getSensorToWorldScale();
        appRenderArgs._sensorToWorldScale = sensorToWorldScale;
        appRenderArgs._sensorToWorld = getMyAvatar()->getSensorToWorldMatrix();
        {
            PROFILE_RANGE(render, "/buildFrustrumAndArgs");
            {
                QMutexLocker viewLocker(&_viewMutex);
                // adjust near clip plane to account for sensor scaling.
                auto adjustedProjection = glm::perspective(glm::radians(_fieldOfView.get()),
                    getActiveDisplayPlugin()->getRecommendedAspectRatio(),
                    DEFAULT_NEAR_CLIP * sensorToWorldScale,
                    DEFAULT_FAR_CLIP);
                _viewFrustum.setProjection(adjustedProjection);
                _viewFrustum.calculate();
            }
            appRenderArgs._renderArgs = RenderArgs(_gpuContext, lodManager->getOctreeSizeScale(),
                lodManager->getBoundaryLevelAdjust(), lodManager->getLODAngleHalfTan(), RenderArgs::DEFAULT_RENDER_MODE,
                RenderArgs::MONO, RenderArgs::RENDER_DEBUG_NONE);
            appRenderArgs._renderArgs._scene = getMain3DScene();

            {
                QMutexLocker viewLocker(&_viewMutex);
                appRenderArgs._renderArgs.setViewFrustum(_viewFrustum);
            }
        }
        {
            PROFILE_RANGE(render, "/resizeGL");
            bool showWarnings = false;
            bool suppressShortTimings = false;
            auto menu = Menu::getInstance();
            if (menu) {
                suppressShortTimings = menu->isOptionChecked(MenuOption::SuppressShortTimings);
                showWarnings = menu->isOptionChecked(MenuOption::PipelineWarnings);
            }
            PerformanceWarning::setSuppressShortTimings(suppressShortTimings);
            PerformanceWarning warn(showWarnings, "Application::paintGL()");
            resizeGL();
        }

        this->updateCamera(appRenderArgs._renderArgs, deltaTime);
        appRenderArgs._eyeToWorld = _myCamera.getTransform();
        appRenderArgs._isStereo = false;

        {
            auto hmdInterface = DependencyManager::get<HMDScriptingInterface>();
            float ipdScale = hmdInterface->getIPDScale();

            // scale IPD by sensorToWorldScale, to make the world seem larger or smaller accordingly.
            ipdScale *= sensorToWorldScale;

            auto baseProjection = appRenderArgs._renderArgs.getViewFrustum().getProjection();

            if (getActiveDisplayPlugin()->isStereo()) {
                // Stereo modes will typically have a larger projection matrix overall,
                // so we ask for the 'mono' projection matrix, which for stereo and HMD
                // plugins will imply the combined projection for both eyes.
                //
                // This is properly implemented for the Oculus plugins, but for OpenVR
                // and Stereo displays I'm not sure how to get / calculate it, so we're
                // just relying on the left FOV in each case and hoping that the
                // overall culling margin of error doesn't cause popping in the
                // right eye.  There are FIXMEs in the relevant plugins
                _myCamera.setProjection(getActiveDisplayPlugin()->getCullingProjection(baseProjection));
                appRenderArgs._isStereo = true;

                auto& eyeOffsets = appRenderArgs._eyeOffsets;
                auto& eyeProjections = appRenderArgs._eyeProjections;

                // FIXME we probably don't need to set the projection matrix every frame,
                // only when the display plugin changes (or in non-HMD modes when the user
                // changes the FOV manually, which right now I don't think they can.
                for_each_eye([&](Eye eye) {
                    // For providing the stereo eye views, the HMD head pose has already been
                    // applied to the avatar, so we need to get the difference between the head
                    // pose applied to the avatar and the per eye pose, and use THAT as
                    // the per-eye stereo matrix adjustment.
                    mat4 eyeToHead = getActiveDisplayPlugin()->getEyeToHeadTransform(eye);
                    // Grab the translation
                    vec3 eyeOffset = glm::vec3(eyeToHead[3]);
                    // Apply IPD scaling
                    mat4 eyeOffsetTransform = glm::translate(mat4(), eyeOffset * -1.0f * ipdScale);
                    eyeOffsets[eye] = eyeOffsetTransform;
                    eyeProjections[eye] = getActiveDisplayPlugin()->getEyeProjection(eye, baseProjection);
                });

                // Configure the type of display / stereo
                appRenderArgs._renderArgs._displayMode = (isHMDMode() ? RenderArgs::STEREO_HMD : RenderArgs::STEREO_MONITOR);
            }
        }

        {
            QMutexLocker viewLocker(&_viewMutex);
            _myCamera.loadViewFrustum(_displayViewFrustum);
            appRenderArgs._view = glm::inverse(_displayViewFrustum.getView());
        }

        {
            QMutexLocker viewLocker(&_viewMutex);
            appRenderArgs._renderArgs.setViewFrustum(_displayViewFrustum);
        }
    });
}

void Application::queryAvatars() {
    if (!isInterstitialMode()) {
        auto avatarPacket = NLPacket::create(PacketType::AvatarQuery);
        auto destinationBuffer = reinterpret_cast<unsigned char*>(avatarPacket->getPayload());
        unsigned char* bufferStart = destinationBuffer;

        uint8_t numFrustums = (uint8_t)_conicalViews.size();
        memcpy(destinationBuffer, &numFrustums, sizeof(numFrustums));
        destinationBuffer += sizeof(numFrustums);

        for (const auto& view : _conicalViews) {
            destinationBuffer += view.serialize(destinationBuffer);
        }

        avatarPacket->setPayloadSize(destinationBuffer - bufferStart);

        DependencyManager::get<NodeList>()->broadcastToNodes(std::move(avatarPacket), NodeSet() << NodeType::AvatarMixer);
    }
}


int Application::sendNackPackets() {

    // iterates through all nodes in NodeList
    auto nodeList = DependencyManager::get<NodeList>();

    int packetsSent = 0;

    nodeList->eachNode([&](const SharedNodePointer& node){

        if (node->getActiveSocket() && node->getType() == NodeType::EntityServer) {

            auto nackPacketList = NLPacketList::create(PacketType::OctreeDataNack);

            QUuid nodeUUID = node->getUUID();

            // if there are octree packets from this node that are waiting to be processed,
            // don't send a NACK since the missing packets may be among those waiting packets.
            if (_octreeProcessor.hasPacketsToProcessFrom(nodeUUID)) {
                return;
            }

            QSet<OCTREE_PACKET_SEQUENCE> missingSequenceNumbers;
            _octreeServerSceneStats.withReadLock([&] {
                // retrieve octree scene stats of this node
                if (_octreeServerSceneStats.find(nodeUUID) == _octreeServerSceneStats.end()) {
                    return;
                }
                // get sequence number stats of node, prune its missing set, and make a copy of the missing set
                SequenceNumberStats& sequenceNumberStats = _octreeServerSceneStats[nodeUUID].getIncomingOctreeSequenceNumberStats();
                sequenceNumberStats.pruneMissingSet();
                missingSequenceNumbers = sequenceNumberStats.getMissingSet();
            });

            _isMissingSequenceNumbers = (missingSequenceNumbers.size() != 0);

            // construct nack packet(s) for this node
            foreach(const OCTREE_PACKET_SEQUENCE& missingNumber, missingSequenceNumbers) {
                nackPacketList->writePrimitive(missingNumber);
            }

            if (nackPacketList->getNumPackets()) {
                packetsSent += (int)nackPacketList->getNumPackets();

                // send the packet list
                nodeList->sendPacketList(std::move(nackPacketList), *node);
            }
        }
    });

    return packetsSent;
}

void Application::queryOctree(NodeType_t serverType, PacketType packetType) {

    if (!_settingsLoaded) {
        return; // bail early if settings are not loaded
    }

    const bool isModifiedQuery = !_physicsEnabled;
    if (isModifiedQuery) {
        // Create modified view that is a simple sphere.
        bool interstitialModeEnabled = DependencyManager::get<NodeList>()->getDomainHandler().getInterstitialModeEnabled();

        ConicalViewFrustum sphericalView;
        sphericalView.setSimpleRadius(INITIAL_QUERY_RADIUS);

        if (interstitialModeEnabled) {
            ConicalViewFrustum farView;
            farView.set(_viewFrustum);
            _octreeQuery.setConicalViews({ sphericalView, farView });
        } else {
            _octreeQuery.setConicalViews({ sphericalView });
        }

        _octreeQuery.setOctreeSizeScale(DEFAULT_OCTREE_SIZE_SCALE);
        static constexpr float MIN_LOD_ADJUST = -20.0f;
        _octreeQuery.setBoundaryLevelAdjust(MIN_LOD_ADJUST);
    } else {
        _octreeQuery.setConicalViews(_conicalViews);
        auto lodManager = DependencyManager::get<LODManager>();
        _octreeQuery.setOctreeSizeScale(lodManager->getOctreeSizeScale());
        _octreeQuery.setBoundaryLevelAdjust(lodManager->getBoundaryLevelAdjust());
    }
    _octreeQuery.setReportInitialCompletion(isModifiedQuery);


    auto nodeList = DependencyManager::get<NodeList>();

    auto node = nodeList->soloNodeOfType(serverType);
    if (node && node->getActiveSocket()) {
        _octreeQuery.setMaxQueryPacketsPerSecond(getMaxOctreePacketsPerSecond());

        auto queryPacket = NLPacket::create(packetType);

        // encode the query data
        auto packetData = reinterpret_cast<unsigned char*>(queryPacket->getPayload());
        int packetSize = _octreeQuery.getBroadcastData(packetData);
        queryPacket->setPayloadSize(packetSize);

        // make sure we still have an active socket
        nodeList->sendUnreliablePacket(*queryPacket, *node);
    }
}


bool Application::isHMDMode() const {
    return getActiveDisplayPlugin()->isHmd();
}

float Application::getNumCollisionObjects() const {
    return _physicsEngine ? _physicsEngine->getNumCollisionObjects() : 0;
}

float Application::getTargetRenderFrameRate() const { return getActiveDisplayPlugin()->getTargetFrameRate(); }

QRect Application::getDesirableApplicationGeometry() const {
    QRect applicationGeometry = getWindow()->geometry();

    // If our parent window is on the HMD, then don't use its geometry, instead use
    // the "main screen" geometry.
    HMDToolsDialog* hmdTools = DependencyManager::get<DialogsManager>()->getHMDToolsDialog();
    if (hmdTools && hmdTools->hasHMDScreen()) {
        QScreen* hmdScreen = hmdTools->getHMDScreen();
        QWindow* appWindow = getWindow()->windowHandle();
        QScreen* appScreen = appWindow->screen();

        // if our app's screen is the hmd screen, we don't want to place the
        // running scripts widget on it. So we need to pick a better screen.
        // we will use the screen for the HMDTools since it's a guaranteed
        // better screen.
        if (appScreen == hmdScreen) {
            QScreen* betterScreen = hmdTools->windowHandle()->screen();
            applicationGeometry = betterScreen->geometry();
        }
    }
    return applicationGeometry;
}

PickRay Application::computePickRay(float x, float y) const {
    vec2 pickPoint { x, y };
    PickRay result;
    if (isHMDMode()) {
        getApplicationCompositor().computeHmdPickRay(pickPoint, result.origin, result.direction);
    } else {
        pickPoint /= getCanvasSize();
        if (_myCamera.getMode() == CameraMode::CAMERA_MODE_MIRROR) {
            pickPoint.x = 1.0f - pickPoint.x;
        }
        QMutexLocker viewLocker(&_viewMutex);
        _viewFrustum.computePickRay(pickPoint.x, pickPoint.y, result.origin, result.direction);
    }
    return result;
}

std::shared_ptr<MyAvatar> Application::getMyAvatar() const {
    return DependencyManager::get<AvatarManager>()->getMyAvatar();
}

glm::vec3 Application::getAvatarPosition() const {
    return getMyAvatar()->getWorldPosition();
}

void Application::copyViewFrustum(ViewFrustum& viewOut) const {
    QMutexLocker viewLocker(&_viewMutex);
    viewOut = _viewFrustum;
}

void Application::copyDisplayViewFrustum(ViewFrustum& viewOut) const {
    QMutexLocker viewLocker(&_viewMutex);
    viewOut = _displayViewFrustum;
}

void Application::resetSensors(bool andReload) {
    DependencyManager::get<DdeFaceTracker>()->reset();
    DependencyManager::get<EyeTracker>()->reset();
    getActiveDisplayPlugin()->resetSensors();
    _overlayConductor.centerUI();
    getMyAvatar()->reset(true, andReload);
    QMetaObject::invokeMethod(DependencyManager::get<AudioClient>().data(), "reset", Qt::QueuedConnection);
}

void Application::updateWindowTitle() const {

    auto nodeList = DependencyManager::get<NodeList>();
    auto accountManager = DependencyManager::get<AccountManager>();
    auto isInErrorState = nodeList->getDomainHandler().isInErrorState();

    QString buildVersion = " - "
        + (BuildInfo::BUILD_TYPE == BuildInfo::BuildType::Stable ? QString("Version") : QString("Build"))
        + " " + applicationVersion();

    QString loginStatus = accountManager->isLoggedIn() ? "" : " (NOT LOGGED IN)";

    QString connectionStatus = isInErrorState ? " (ERROR CONNECTING)" :
        nodeList->getDomainHandler().isConnected() ? "" : " (NOT CONNECTED)";
    QString username = accountManager->getAccountInfo().getUsername();

    setCrashAnnotation("username", username.toStdString());

    QString currentPlaceName;
    if (isServerlessMode()) {
        if (isInErrorState) {
            currentPlaceName = "serverless: " + nodeList->getDomainHandler().getErrorDomainURL().toString();
        } else {
            currentPlaceName = "serverless: " + DependencyManager::get<AddressManager>()->getDomainURL().toString();
        }
    } else {
        currentPlaceName = DependencyManager::get<AddressManager>()->getDomainURL().host();
        if (currentPlaceName.isEmpty()) {
            currentPlaceName = nodeList->getDomainHandler().getHostname();
        }
    }

    QString title = QString() + (!username.isEmpty() ? username + " @ " : QString())
        + currentPlaceName + connectionStatus + loginStatus + buildVersion;

#ifndef WIN32
    // crashes with vs2013/win32
    qCDebug(interfaceapp, "Application title set to: %s", title.toStdString().c_str());
#endif
    _window->setWindowTitle(title);

    // updateTitleWindow gets called whenever there's a change regarding the domain, so rather
    // than placing this within domainURLChanged, it's placed here to cover the other potential cases.
    DependencyManager::get< MessagesClient >()->sendLocalMessage("Toolbar-DomainChanged", "");
}

void Application::clearDomainOctreeDetails() {

    // if we're about to quit, we really don't need to do any of these things...
    if (_aboutToQuit) {
        return;
    }

    qCDebug(interfaceapp) << "Clearing domain octree details...";

    resetPhysicsReadyInformation();
    setIsInterstitialMode(true);

    _octreeServerSceneStats.withWriteLock([&] {
        _octreeServerSceneStats.clear();
    });

    // reset the model renderer
    getEntities()->clear();

    auto skyStage = DependencyManager::get<SceneScriptingInterface>()->getSkyStage();

    skyStage->setBackgroundMode(graphics::SunSkyStage::SKY_DEFAULT);

    DependencyManager::get<AnimationCache>()->clearUnusedResources();
    DependencyManager::get<SoundCache>()->clearUnusedResources();
    MaterialCache::instance().clearUnusedResources();
    DependencyManager::get<ModelCache>()->clearUnusedResources();
    ShaderCache::instance().clearUnusedResources();
    DependencyManager::get<TextureCache>()->clearUnusedResources();
    DependencyManager::get<recording::ClipCache>()->clearUnusedResources();

    getMyAvatar()->setAvatarEntityDataChanged(true);
}

void Application::domainURLChanged(QUrl domainURL) {
    // disable physics until we have enough information about our new location to not cause craziness.
    resetPhysicsReadyInformation();
    setIsServerlessMode(domainURL.scheme() != URL_SCHEME_HIFI);
    if (isServerlessMode()) {
        loadServerlessDomain(domainURL);
    }
    updateWindowTitle();
}

void Application::goToErrorDomainURL(QUrl errorDomainURL) {
    // disable physics until we have enough information about our new location to not cause craziness.
    resetPhysicsReadyInformation();
    setIsServerlessMode(errorDomainURL.scheme() != URL_SCHEME_HIFI);
    if (isServerlessMode()) {
        loadServerlessDomain(errorDomainURL, true);
    }
    updateWindowTitle();
}


void Application::resettingDomain() {
    _notifiedPacketVersionMismatchThisDomain = false;

    clearDomainOctreeDetails();
}

void Application::nodeAdded(SharedNodePointer node) const {
    // nothing to do here
}

void Application::nodeActivated(SharedNodePointer node) {
    if (node->getType() == NodeType::AssetServer) {
        // asset server just connected - check if we have the asset browser showing

        auto offscreenUi = DependencyManager::get<OffscreenUi>();
        auto assetDialog = offscreenUi->getRootItem()->findChild<QQuickItem*>("AssetServer");

        if (assetDialog) {
            auto nodeList = DependencyManager::get<NodeList>();

            if (nodeList->getThisNodeCanWriteAssets()) {
                // call reload on the shown asset browser dialog to get the mappings (if permissions allow)
                QMetaObject::invokeMethod(assetDialog, "reload");
            } else {
                // we switched to an Asset Server that we can't modify, hide the Asset Browser
                assetDialog->setVisible(false);
            }
        }
    }

    // If we get a new EntityServer activated, reset lastQueried time
    // so we will do a proper query during update
    if (node->getType() == NodeType::EntityServer) {
        _queryExpiry = SteadyClock::now();
        _octreeQuery.incrementConnectionID();
    }

    if (node->getType() == NodeType::AudioMixer && !isInterstitialMode()) {
        DependencyManager::get<AudioClient>()->negotiateAudioFormat();
    }

    if (node->getType() == NodeType::AvatarMixer) {
        _queryExpiry = SteadyClock::now();

        // new avatar mixer, send off our identity packet on next update loop
        // Reset skeletonModelUrl if the last server modified our choice.
        // Override the avatar url (but not model name) here too.
        if (_avatarOverrideUrl.isValid()) {
            getMyAvatar()->useFullAvatarURL(_avatarOverrideUrl);
        }

        if (getMyAvatar()->getFullAvatarURLFromPreferences() != getMyAvatar()->getSkeletonModelURL()) {
            getMyAvatar()->resetFullAvatarURL();
        }
        getMyAvatar()->markIdentityDataChanged();
        getMyAvatar()->resetLastSent();

        if (!isInterstitialMode()) {
            // transmit a "sendAll" packet to the AvatarMixer we just connected to.
            getMyAvatar()->sendAvatarDataPacket(true);
        }
    }
}

void Application::nodeKilled(SharedNodePointer node) {
    // These are here because connecting NodeList::nodeKilled to OctreePacketProcessor::nodeKilled doesn't work:
    // OctreePacketProcessor::nodeKilled is not being called when NodeList::nodeKilled is emitted.
    // This may have to do with GenericThread::threadRoutine() blocking the QThread event loop

    _octreeProcessor.nodeKilled(node);

    _entityEditSender.nodeKilled(node);

    if (node->getType() == NodeType::AudioMixer) {
        QMetaObject::invokeMethod(DependencyManager::get<AudioClient>().data(), "audioMixerKilled");
    } else if (node->getType() == NodeType::EntityServer) {
        // we lost an entity server, clear all of the domain octree details
        clearDomainOctreeDetails();
    } else if (node->getType() == NodeType::AssetServer) {
        // asset server going away - check if we have the asset browser showing

        auto offscreenUi = DependencyManager::get<OffscreenUi>();
        auto assetDialog = offscreenUi->getRootItem()->findChild<QQuickItem*>("AssetServer");

        if (assetDialog) {
            // call reload on the shown asset browser dialog
            QMetaObject::invokeMethod(assetDialog, "clear");
        }
    }
}

void Application::trackIncomingOctreePacket(ReceivedMessage& message, SharedNodePointer sendingNode, bool wasStatsPacket) {
    // Attempt to identify the sender from its address.
    if (sendingNode) {
        const QUuid& nodeUUID = sendingNode->getUUID();

        // now that we know the node ID, let's add these stats to the stats for that node...
        _octreeServerSceneStats.withWriteLock([&] {
            if (_octreeServerSceneStats.find(nodeUUID) != _octreeServerSceneStats.end()) {
                OctreeSceneStats& stats = _octreeServerSceneStats[nodeUUID];
                stats.trackIncomingOctreePacket(message, wasStatsPacket, sendingNode->getClockSkewUsec());
            }
        });
    }
}

bool Application::gpuTextureMemSizeStable() {
    auto renderConfig = qApp->getRenderEngine()->getConfiguration();
    auto renderStats = renderConfig->getConfig<render::EngineStats>("Stats");

    qint64 textureResourceGPUMemSize = renderStats->textureResourceGPUMemSize;
    qint64 texturePopulatedGPUMemSize = renderStats->textureResourcePopulatedGPUMemSize;
    qint64 textureTransferSize = renderStats->texturePendingGPUTransferSize;

    if (_gpuTextureMemSizeAtLastCheck == textureResourceGPUMemSize) {
        _gpuTextureMemSizeStabilityCount++;
    } else {
        _gpuTextureMemSizeStabilityCount = 0;
    }
    _gpuTextureMemSizeAtLastCheck = textureResourceGPUMemSize;

    if (_gpuTextureMemSizeStabilityCount >= _minimumGPUTextureMemSizeStabilityCount) {
        return (textureResourceGPUMemSize == texturePopulatedGPUMemSize) && (textureTransferSize == 0);
    }
    return false;
}

int Application::processOctreeStats(ReceivedMessage& message, SharedNodePointer sendingNode) {
    // parse the incoming stats datas stick it in a temporary object for now, while we
    // determine which server it belongs to
    int statsMessageLength = 0;

    const QUuid& nodeUUID = sendingNode->getUUID();

    // now that we know the node ID, let's add these stats to the stats for that node...
    _octreeServerSceneStats.withWriteLock([&] {
        OctreeSceneStats& octreeStats = _octreeServerSceneStats[nodeUUID];
        statsMessageLength = octreeStats.unpackFromPacket(message);

        if (octreeStats.isFullScene()) {
            _fullSceneReceivedCounter++;
        }
    });

    return statsMessageLength;
}

void Application::packetSent(quint64 length) {
}

void Application::addingEntityWithCertificate(const QString& certificateID, const QString& placeName) {
    auto ledger = DependencyManager::get<Ledger>();
    ledger->updateLocation(certificateID, placeName);
}

void Application::registerScriptEngineWithApplicationServices(ScriptEnginePointer scriptEngine) {

    scriptEngine->setEmitScriptUpdatesFunction([this]() {
        SharedNodePointer entityServerNode = DependencyManager::get<NodeList>()->soloNodeOfType(NodeType::EntityServer);
        return !entityServerNode || isPhysicsEnabled();
    });

    // setup the packet sender of the script engine's scripting interfaces so
    // we can use the same ones from the application.
    auto entityScriptingInterface = DependencyManager::get<EntityScriptingInterface>();
    entityScriptingInterface->setPacketSender(&_entityEditSender);
    entityScriptingInterface->setEntityTree(getEntities()->getTree());

    if (property(hifi::properties::TEST).isValid()) {
        scriptEngine->registerGlobalObject("Test", TestScriptingInterface::getInstance());
    }

    scriptEngine->registerGlobalObject("Rates", new RatesScriptingInterface(this));

    // hook our avatar and avatar hash map object into this script engine
    getMyAvatar()->registerMetaTypes(scriptEngine);

    scriptEngine->registerGlobalObject("AvatarList", DependencyManager::get<AvatarManager>().data());

    scriptEngine->registerGlobalObject("Camera", &_myCamera);

#if defined(Q_OS_MAC) || defined(Q_OS_WIN)
    scriptEngine->registerGlobalObject("SpeechRecognizer", DependencyManager::get<SpeechRecognizer>().data());
#endif

    ClipboardScriptingInterface* clipboardScriptable = new ClipboardScriptingInterface();
    scriptEngine->registerGlobalObject("Clipboard", clipboardScriptable);
    connect(scriptEngine.data(), &ScriptEngine::finished, clipboardScriptable, &ClipboardScriptingInterface::deleteLater);

    scriptEngine->registerGlobalObject("Overlays", &_overlays);
    qScriptRegisterMetaType(scriptEngine.data(), OverlayPropertyResultToScriptValue, OverlayPropertyResultFromScriptValue);
    qScriptRegisterMetaType(scriptEngine.data(), RayToOverlayIntersectionResultToScriptValue,
                            RayToOverlayIntersectionResultFromScriptValue);

    scriptEngine->registerGlobalObject("OffscreenFlags", DependencyManager::get<OffscreenUi>()->getFlags());
    scriptEngine->registerGlobalObject("Desktop", DependencyManager::get<DesktopScriptingInterface>().data());

    qScriptRegisterMetaType(scriptEngine.data(), wrapperToScriptValue<ToolbarProxy>, wrapperFromScriptValue<ToolbarProxy>);
    qScriptRegisterMetaType(scriptEngine.data(),
                            wrapperToScriptValue<ToolbarButtonProxy>, wrapperFromScriptValue<ToolbarButtonProxy>);
    scriptEngine->registerGlobalObject("Toolbars", DependencyManager::get<ToolbarScriptingInterface>().data());

    qScriptRegisterMetaType(scriptEngine.data(), wrapperToScriptValue<TabletProxy>, wrapperFromScriptValue<TabletProxy>);
    qScriptRegisterMetaType(scriptEngine.data(),
                            wrapperToScriptValue<TabletButtonProxy>, wrapperFromScriptValue<TabletButtonProxy>);
    scriptEngine->registerGlobalObject("Tablet", DependencyManager::get<TabletScriptingInterface>().data());
    // FIXME remove these deprecated names for the tablet scripting interface
    scriptEngine->registerGlobalObject("tabletInterface", DependencyManager::get<TabletScriptingInterface>().data());

    auto toolbarScriptingInterface = DependencyManager::get<ToolbarScriptingInterface>().data();
    DependencyManager::get<TabletScriptingInterface>().data()->setToolbarScriptingInterface(toolbarScriptingInterface);

    scriptEngine->registerGlobalObject("Window", DependencyManager::get<WindowScriptingInterface>().data());
    scriptEngine->registerGetterSetter("location", LocationScriptingInterface::locationGetter,
                        LocationScriptingInterface::locationSetter, "Window");
    // register `location` on the global object.
    scriptEngine->registerGetterSetter("location", LocationScriptingInterface::locationGetter,
                                       LocationScriptingInterface::locationSetter);

    bool clientScript = scriptEngine->isClientScript();
    scriptEngine->registerFunction("OverlayWindow", clientScript ? QmlWindowClass::constructor : QmlWindowClass::restricted_constructor);
#if !defined(Q_OS_ANDROID)
    scriptEngine->registerFunction("OverlayWebWindow", clientScript ? QmlWebWindowClass::constructor : QmlWebWindowClass::restricted_constructor);
#endif
    scriptEngine->registerFunction("QmlFragment", clientScript ? QmlFragmentClass::constructor : QmlFragmentClass::restricted_constructor);

    scriptEngine->registerGlobalObject("Menu", MenuScriptingInterface::getInstance());
    scriptEngine->registerGlobalObject("DesktopPreviewProvider", DependencyManager::get<DesktopPreviewProvider>().data());
    scriptEngine->registerGlobalObject("Stats", Stats::getInstance());
    scriptEngine->registerGlobalObject("Settings", SettingsScriptingInterface::getInstance());
    scriptEngine->registerGlobalObject("Snapshot", DependencyManager::get<Snapshot>().data());
    scriptEngine->registerGlobalObject("AudioStats", DependencyManager::get<AudioClient>()->getStats().data());
    scriptEngine->registerGlobalObject("AudioScope", DependencyManager::get<AudioScope>().data());
    scriptEngine->registerGlobalObject("AvatarBookmarks", DependencyManager::get<AvatarBookmarks>().data());
    scriptEngine->registerGlobalObject("LocationBookmarks", DependencyManager::get<LocationBookmarks>().data());

    scriptEngine->registerGlobalObject("RayPick", DependencyManager::get<RayPickScriptingInterface>().data());
    scriptEngine->registerGlobalObject("LaserPointers", DependencyManager::get<LaserPointerScriptingInterface>().data());
    scriptEngine->registerGlobalObject("Picks", DependencyManager::get<PickScriptingInterface>().data());
    scriptEngine->registerGlobalObject("Pointers", DependencyManager::get<PointerScriptingInterface>().data());

    // Caches
    scriptEngine->registerGlobalObject("AnimationCache", DependencyManager::get<AnimationCacheScriptingInterface>().data());
    scriptEngine->registerGlobalObject("TextureCache", DependencyManager::get<TextureCacheScriptingInterface>().data());
    scriptEngine->registerGlobalObject("ModelCache", DependencyManager::get<ModelCacheScriptingInterface>().data());
    scriptEngine->registerGlobalObject("SoundCache", DependencyManager::get<SoundCacheScriptingInterface>().data());

    scriptEngine->registerGlobalObject("DialogsManager", _dialogsManagerScriptingInterface);

    scriptEngine->registerGlobalObject("Account", AccountServicesScriptingInterface::getInstance()); // DEPRECATED - TO BE REMOVED
    scriptEngine->registerGlobalObject("GlobalServices", AccountServicesScriptingInterface::getInstance()); // DEPRECATED - TO BE REMOVED
    scriptEngine->registerGlobalObject("AccountServices", AccountServicesScriptingInterface::getInstance());
    qScriptRegisterMetaType(scriptEngine.data(), DownloadInfoResultToScriptValue, DownloadInfoResultFromScriptValue);

    scriptEngine->registerGlobalObject("FaceTracker", DependencyManager::get<DdeFaceTracker>().data());

    scriptEngine->registerGlobalObject("AvatarManager", DependencyManager::get<AvatarManager>().data());

    scriptEngine->registerGlobalObject("LODManager", DependencyManager::get<LODManager>().data());

    scriptEngine->registerGlobalObject("Paths", DependencyManager::get<PathUtils>().data());

    scriptEngine->registerGlobalObject("HMD", DependencyManager::get<HMDScriptingInterface>().data());
    scriptEngine->registerFunction("HMD", "getHUDLookAtPosition2D", HMDScriptingInterface::getHUDLookAtPosition2D, 0);
    scriptEngine->registerFunction("HMD", "getHUDLookAtPosition3D", HMDScriptingInterface::getHUDLookAtPosition3D, 0);

    scriptEngine->registerGlobalObject("Scene", DependencyManager::get<SceneScriptingInterface>().data());
    scriptEngine->registerGlobalObject("Render", _renderEngine->getConfiguration().get());
    scriptEngine->registerGlobalObject("Workload", _gameWorkload._engine->getConfiguration().get());

    GraphicsScriptingInterface::registerMetaTypes(scriptEngine.data());
    scriptEngine->registerGlobalObject("Graphics", DependencyManager::get<GraphicsScriptingInterface>().data());

    scriptEngine->registerGlobalObject("ScriptDiscoveryService", DependencyManager::get<ScriptEngines>().data());
    scriptEngine->registerGlobalObject("Reticle", getApplicationCompositor().getReticleInterface());

    scriptEngine->registerGlobalObject("UserActivityLogger", DependencyManager::get<UserActivityLoggerScriptingInterface>().data());
    scriptEngine->registerGlobalObject("Users", DependencyManager::get<UsersScriptingInterface>().data());

    scriptEngine->registerGlobalObject("GooglePoly", DependencyManager::get<GooglePolyScriptingInterface>().data());

    if (auto steamClient = PluginManager::getInstance()->getSteamClientPlugin()) {
        scriptEngine->registerGlobalObject("Steam", new SteamScriptingInterface(scriptEngine.data(), steamClient.get()));
    }
    auto scriptingInterface = DependencyManager::get<controller::ScriptingInterface>();
    scriptEngine->registerGlobalObject("Controller", scriptingInterface.data());
    UserInputMapper::registerControllerTypes(scriptEngine.data());

    auto recordingInterface = DependencyManager::get<RecordingScriptingInterface>();
    scriptEngine->registerGlobalObject("Recording", recordingInterface.data());

    auto entityScriptServerLog = DependencyManager::get<EntityScriptServerLogClient>();
    scriptEngine->registerGlobalObject("EntityScriptServerLog", entityScriptServerLog.data());
    scriptEngine->registerGlobalObject("AvatarInputs", AvatarInputs::getInstance());
    scriptEngine->registerGlobalObject("Selection", DependencyManager::get<SelectionScriptingInterface>().data());
    scriptEngine->registerGlobalObject("ContextOverlay", DependencyManager::get<ContextOverlayInterface>().data());
    scriptEngine->registerGlobalObject("WalletScriptingInterface", DependencyManager::get<WalletScriptingInterface>().data());
    scriptEngine->registerGlobalObject("AddressManager", DependencyManager::get<AddressManager>().data());
    scriptEngine->registerGlobalObject("HifiAbout", AboutUtil::getInstance());
    scriptEngine->registerGlobalObject("ResourceRequestObserver", DependencyManager::get<ResourceRequestObserver>().data());

    qScriptRegisterMetaType(scriptEngine.data(), OverlayIDtoScriptValue, OverlayIDfromScriptValue);

    registerInteractiveWindowMetaType(scriptEngine.data());

    auto pickScriptingInterface = DependencyManager::get<PickScriptingInterface>();
    pickScriptingInterface->registerMetaTypes(scriptEngine.data());

    // connect this script engines printedMessage signal to the global ScriptEngines these various messages
    auto scriptEngines = DependencyManager::get<ScriptEngines>().data();
    connect(scriptEngine.data(), &ScriptEngine::printedMessage, scriptEngines, &ScriptEngines::onPrintedMessage);
    connect(scriptEngine.data(), &ScriptEngine::errorMessage, scriptEngines, &ScriptEngines::onErrorMessage);
    connect(scriptEngine.data(), &ScriptEngine::warningMessage, scriptEngines, &ScriptEngines::onWarningMessage);
    connect(scriptEngine.data(), &ScriptEngine::infoMessage, scriptEngines, &ScriptEngines::onInfoMessage);
    connect(scriptEngine.data(), &ScriptEngine::clearDebugWindow, scriptEngines, &ScriptEngines::onClearDebugWindow);

}

bool Application::canAcceptURL(const QString& urlString) const {
    QUrl url(urlString);
    if (url.query().contains(WEB_VIEW_TAG)) {
        return false;
    } else if (urlString.startsWith(URL_SCHEME_HIFI)) {
        return true;
    }
    QString lowerPath = url.path().toLower();
    for (auto& pair : _acceptedExtensions) {
        if (lowerPath.endsWith(pair.first, Qt::CaseInsensitive)) {
            return true;
        }
    }
    return false;
}

bool Application::acceptURL(const QString& urlString, bool defaultUpload) {
    QUrl url(urlString);

    if (url.scheme() == URL_SCHEME_HIFI) {
        // this is a hifi URL - have the AddressManager handle it
        QMetaObject::invokeMethod(DependencyManager::get<AddressManager>().data(), "handleLookupString",
                                  Qt::AutoConnection, Q_ARG(const QString&, urlString));
        return true;
    }

    QString lowerPath = url.path().toLower();
    for (auto& pair : _acceptedExtensions) {
        if (lowerPath.endsWith(pair.first, Qt::CaseInsensitive)) {
            AcceptURLMethod method = pair.second;
            return (this->*method)(urlString);
        }
    }

    if (defaultUpload && !url.fileName().isEmpty() && url.isLocalFile()) {
        showAssetServerWidget(urlString);
    }
    return defaultUpload;
}

void Application::setSessionUUID(const QUuid& sessionUUID) const {
    Physics::setSessionUUID(sessionUUID);
}

bool Application::askToSetAvatarUrl(const QString& url) {
    QUrl realUrl(url);
    if (realUrl.isLocalFile()) {
        OffscreenUi::asyncWarning("", "You can not use local files for avatar components.");
        return false;
    }

    // Download the FST file, to attempt to determine its model type
    QVariantHash fstMapping = FSTReader::downloadMapping(url);

    FSTReader::ModelType modelType = FSTReader::predictModelType(fstMapping);

    QString modelName = fstMapping["name"].toString();
    QString modelLicense = fstMapping["license"].toString();

    bool agreeToLicense = true; // assume true
    //create set avatar callback
    auto setAvatar = [=] (QString url, QString modelName) {
        ModalDialogListener* dlg = OffscreenUi::asyncQuestion("Set Avatar",
                                                              "Would you like to use '" + modelName + "' for your avatar?",
                                                              QMessageBox::Ok | QMessageBox::Cancel, QMessageBox::Ok);
        QObject::connect(dlg, &ModalDialogListener::response, this, [=] (QVariant answer) {
            QObject::disconnect(dlg, &ModalDialogListener::response, this, nullptr);

            bool ok = (QMessageBox::Ok == static_cast<QMessageBox::StandardButton>(answer.toInt()));
            if (ok) {
                getMyAvatar()->useFullAvatarURL(url, modelName);
                emit fullAvatarURLChanged(url, modelName);
            } else {
                qCDebug(interfaceapp) << "Declined to use the avatar: " << url;
            }
        });
    };

    if (!modelLicense.isEmpty()) {
        // word wrap the license text to fit in a reasonable shaped message box.
        const int MAX_CHARACTERS_PER_LINE = 90;
        modelLicense = simpleWordWrap(modelLicense, MAX_CHARACTERS_PER_LINE);

        ModalDialogListener* dlg = OffscreenUi::asyncQuestion("Avatar Usage License",
                                                              modelLicense + "\nDo you agree to these terms?",
                                                              QMessageBox::Yes | QMessageBox::No, QMessageBox::Yes);
        QObject::connect(dlg, &ModalDialogListener::response, this, [=, &agreeToLicense] (QVariant answer) {
            QObject::disconnect(dlg, &ModalDialogListener::response, this, nullptr);

            agreeToLicense = (static_cast<QMessageBox::StandardButton>(answer.toInt()) == QMessageBox::Yes);
            if (agreeToLicense) {
                switch (modelType) {
                    case FSTReader::HEAD_AND_BODY_MODEL: {
                    setAvatar(url, modelName);
                    break;
                }
                default:
                    OffscreenUi::asyncWarning("", modelName + "Does not support a head and body as required.");
                    break;
                }
            } else {
                qCDebug(interfaceapp) << "Declined to agree to avatar license: " << url;
            }

            //auto offscreenUi = DependencyManager::get<OffscreenUi>();
        });
    } else {
        setAvatar(url, modelName);
    }

    return true;
}


bool Application::askToLoadScript(const QString& scriptFilenameOrURL) {
    QString shortName = scriptFilenameOrURL;

    QUrl scriptURL { scriptFilenameOrURL };

    if (scriptURL.host().endsWith(MARKETPLACE_CDN_HOSTNAME)) {
        int startIndex = shortName.lastIndexOf('/') + 1;
        int endIndex = shortName.lastIndexOf('?');
        shortName = shortName.mid(startIndex, endIndex - startIndex);
    }

#ifdef DISABLE_QML
    DependencyManager::get<ScriptEngines>()->loadScript(scriptFilenameOrURL);
#else
    QString message = "Would you like to run this script:\n" + shortName;
    ModalDialogListener* dlg = OffscreenUi::asyncQuestion(getWindow(), "Run Script", message,
                                                           QMessageBox::Yes | QMessageBox::No);

    QObject::connect(dlg, &ModalDialogListener::response, this, [=] (QVariant answer) {
        const QString& fileName = scriptFilenameOrURL;
        if (static_cast<QMessageBox::StandardButton>(answer.toInt()) == QMessageBox::Yes) {
            qCDebug(interfaceapp) << "Chose to run the script: " << fileName;
            DependencyManager::get<ScriptEngines>()->loadScript(fileName);
        } else {
            qCDebug(interfaceapp) << "Declined to run the script: " << scriptFilenameOrURL;
        }
        QObject::disconnect(dlg, &ModalDialogListener::response, this, nullptr);
    });
#endif
    return true;
}

bool Application::askToWearAvatarAttachmentUrl(const QString& url) {
    QNetworkAccessManager& networkAccessManager = NetworkAccessManager::getInstance();
    QNetworkRequest networkRequest = QNetworkRequest(url);
    networkRequest.setAttribute(QNetworkRequest::FollowRedirectsAttribute, true);
    networkRequest.setHeader(QNetworkRequest::UserAgentHeader, HIGH_FIDELITY_USER_AGENT);
    QNetworkReply* reply = networkAccessManager.get(networkRequest);
    int requestNumber = ++_avatarAttachmentRequest;
    connect(reply, &QNetworkReply::finished, [this, reply, url, requestNumber]() {

        if (requestNumber != _avatarAttachmentRequest) {
            // this request has been superseded by another more recent request
            reply->deleteLater();
            return;
        }

        QNetworkReply::NetworkError networkError = reply->error();
        if (networkError == QNetworkReply::NoError) {
            // download success
            QByteArray contents = reply->readAll();

            QJsonParseError jsonError;
            auto doc = QJsonDocument::fromJson(contents, &jsonError);
            if (jsonError.error == QJsonParseError::NoError) {

                auto jsonObject = doc.object();

                // retrieve optional name field from JSON
                QString name = tr("Unnamed Attachment");
                auto nameValue = jsonObject.value("name");
                if (nameValue.isString()) {
                    name = nameValue.toString();
                }

                auto avatarAttachmentConfirmationTitle = tr("Avatar Attachment Confirmation");
                auto avatarAttachmentConfirmationMessage = tr("Would you like to wear '%1' on your avatar?").arg(name);
                ModalDialogListener* dlg = OffscreenUi::asyncQuestion(avatarAttachmentConfirmationTitle,
                                           avatarAttachmentConfirmationMessage,
                                           QMessageBox::Ok | QMessageBox::Cancel);
                QObject::connect(dlg, &ModalDialogListener::response, this, [=] (QVariant answer) {
                    QObject::disconnect(dlg, &ModalDialogListener::response, this, nullptr);
                    if (static_cast<QMessageBox::StandardButton>(answer.toInt()) == QMessageBox::Yes) {
                        // add attachment to avatar
                        auto myAvatar = getMyAvatar();
                        assert(myAvatar);
                        auto attachmentDataVec = myAvatar->getAttachmentData();
                        AttachmentData attachmentData;
                        attachmentData.fromJson(jsonObject);
                        attachmentDataVec.push_back(attachmentData);
                        myAvatar->setAttachmentData(attachmentDataVec);
                    } else {
                        qCDebug(interfaceapp) << "User declined to wear the avatar attachment: " << url;
                    }
                });
            } else {
                // json parse error
                auto avatarAttachmentParseErrorString = tr("Error parsing attachment JSON from url: \"%1\"");
                displayAvatarAttachmentWarning(avatarAttachmentParseErrorString.arg(url));
            }
        } else {
            // download failure
            auto avatarAttachmentDownloadErrorString = tr("Error downloading attachment JSON from url: \"%1\"");
            displayAvatarAttachmentWarning(avatarAttachmentDownloadErrorString.arg(url));
        }
        reply->deleteLater();
    });
    return true;
}

void Application::replaceDomainContent(const QString& url) {
    qCDebug(interfaceapp) << "Attempting to replace domain content: " << url;
    QByteArray urlData(url.toUtf8());
    auto limitedNodeList = DependencyManager::get<NodeList>();
    const auto& domainHandler = limitedNodeList->getDomainHandler();

    auto octreeFilePacket = NLPacket::create(PacketType::DomainContentReplacementFromUrl, urlData.size(), true);
    octreeFilePacket->write(urlData);
    limitedNodeList->sendPacket(std::move(octreeFilePacket), domainHandler.getSockAddr());

    auto addressManager = DependencyManager::get<AddressManager>();
    addressManager->handleLookupString(DOMAIN_SPAWNING_POINT);
    QString newHomeAddress = addressManager->getHost() + DOMAIN_SPAWNING_POINT;
    qCDebug(interfaceapp) << "Setting new home bookmark to: " << newHomeAddress;
    DependencyManager::get<LocationBookmarks>()->setHomeLocationToAddress(newHomeAddress);
}

bool Application::askToReplaceDomainContent(const QString& url) {
    QString methodDetails;
    const int MAX_CHARACTERS_PER_LINE = 90;
    if (DependencyManager::get<NodeList>()->getThisNodeCanReplaceContent()) {
        QUrl originURL { url };
        if (originURL.host().endsWith(MARKETPLACE_CDN_HOSTNAME)) {
            // Create a confirmation dialog when this call is made
            static const QString infoText = simpleWordWrap("Your domain's content will be replaced with a new content set. "
                "If you want to save what you have now, create a backup before proceeding. For more information about backing up "
                "and restoring content, visit the documentation page at: ", MAX_CHARACTERS_PER_LINE) +
                "\nhttps://docs.highfidelity.com/create-and-explore/start-working-in-your-sandbox/restoring-sandbox-content";

            ModalDialogListener* dig = OffscreenUi::asyncQuestion("Are you sure you want to replace this domain's content set?",
                                                                  infoText, QMessageBox::Yes | QMessageBox::No, QMessageBox::No);

            QObject::connect(dig, &ModalDialogListener::response, this, [=] (QVariant answer) {
                QString details;
                if (static_cast<QMessageBox::StandardButton>(answer.toInt()) == QMessageBox::Yes) {
                    // Given confirmation, send request to domain server to replace content
                    replaceDomainContent(url);
                    details = "SuccessfulRequestToReplaceContent";
                } else {
                    details = "UserDeclinedToReplaceContent";
                }
                QJsonObject messageProperties = {
                    { "status", details },
                    { "content_set_url", url }
                };
                UserActivityLogger::getInstance().logAction("replace_domain_content", messageProperties);
                QObject::disconnect(dig, &ModalDialogListener::response, this, nullptr);
            });
        } else {
            methodDetails = "ContentSetDidNotOriginateFromMarketplace";
            QJsonObject messageProperties = {
                { "status", methodDetails },
                { "content_set_url", url }
            };
            UserActivityLogger::getInstance().logAction("replace_domain_content", messageProperties);
        }
    } else {
            methodDetails = "UserDoesNotHavePermissionToReplaceContent";
            static const QString warningMessage = simpleWordWrap("The domain owner must enable 'Replace Content' "
                "permissions for you in this domain's server settings before you can continue.", MAX_CHARACTERS_PER_LINE);
            OffscreenUi::asyncWarning("You do not have permissions to replace domain content", warningMessage,
                                 QMessageBox::Ok, QMessageBox::Ok);

            QJsonObject messageProperties = {
                { "status", methodDetails },
                { "content_set_url", url }
            };
            UserActivityLogger::getInstance().logAction("replace_domain_content", messageProperties);
    }
    return true;
}

void Application::displayAvatarAttachmentWarning(const QString& message) const {
    auto avatarAttachmentWarningTitle = tr("Avatar Attachment Failure");
    OffscreenUi::asyncWarning(avatarAttachmentWarningTitle, message);
}

void Application::showDialog(const QUrl& widgetUrl, const QUrl& tabletUrl, const QString& name) const {
    auto tablet = DependencyManager::get<TabletScriptingInterface>()->getTablet(SYSTEM_TABLET);
    auto hmd = DependencyManager::get<HMDScriptingInterface>();
    bool onTablet = false;

    if (!tablet->getToolbarMode()) {
        onTablet = tablet->pushOntoStack(tabletUrl);
        if (onTablet) {
            toggleTabletUI(true);
        }
    } else {
        DependencyManager::get<OffscreenUi>()->show(widgetUrl, name);
    }
}

void Application::showScriptLogs() {
    QUrl defaultScriptsLoc = PathUtils::defaultScriptsLocation();
    defaultScriptsLoc.setPath(defaultScriptsLoc.path() + "developer/debugging/debugWindow.js");
    DependencyManager::get<ScriptEngines>()->loadScript(defaultScriptsLoc.toString());
}

void Application::showAssetServerWidget(QString filePath) {
    if (!DependencyManager::get<NodeList>()->getThisNodeCanWriteAssets()) {
        return;
    }
    static const QUrl url { "hifi/AssetServer.qml" };

    auto startUpload = [=](QQmlContext* context, QObject* newObject){
        if (!filePath.isEmpty()) {
            emit uploadRequest(filePath);
        }
    };
    auto tabletScriptingInterface = DependencyManager::get<TabletScriptingInterface>();
    auto tablet = dynamic_cast<TabletProxy*>(tabletScriptingInterface->getTablet(SYSTEM_TABLET));
    auto hmd = DependencyManager::get<HMDScriptingInterface>();
    if (tablet->getToolbarMode()) {
        DependencyManager::get<OffscreenUi>()->show(url, "AssetServer", startUpload);
    } else {
        if (!hmd->getShouldShowTablet() && !isHMDMode()) {
            DependencyManager::get<OffscreenUi>()->show(url, "AssetServer", startUpload);
        } else {
            static const QUrl url("hifi/dialogs/TabletAssetServer.qml");
            if (!tablet->isPathLoaded(url)) {
                tablet->pushOntoStack(url);
            }
        }
    }

    startUpload(nullptr, nullptr);
}

void Application::addAssetToWorldFromURL(QString url) {
    qInfo(interfaceapp) << "Download model and add to world from" << url;

    QString filename;
    if (url.contains("filename")) {
        filename = url.section("filename=", 1, 1);  // Filename is in "?filename=" parameter at end of URL.
    }
    if (url.contains("poly.google.com/downloads")) {
        filename = url.section('/', -1);
        if (url.contains("noDownload")) {
            filename.remove(".zip?noDownload=false");
        } else {
            filename.remove(".zip");
        }

    }

    if (!DependencyManager::get<NodeList>()->getThisNodeCanWriteAssets()) {
        QString errorInfo = "You do not have permissions to write to the Asset Server.";
        qWarning(interfaceapp) << "Error downloading model: " + errorInfo;
        addAssetToWorldError(filename, errorInfo);
        return;
    }

    addAssetToWorldInfo(filename, "Downloading model file " + filename + ".");

    auto request = DependencyManager::get<ResourceManager>()->createResourceRequest(
        nullptr, QUrl(url), true, -1, "Application::addAssetToWorldFromURL");
    connect(request, &ResourceRequest::finished, this, &Application::addAssetToWorldFromURLRequestFinished);
    request->send();
}

void Application::addAssetToWorldFromURLRequestFinished() {
    auto request = qobject_cast<ResourceRequest*>(sender());
    auto url = request->getUrl().toString();
    auto result = request->getResult();

    QString filename;
    bool isBlocks = false;

    if (url.contains("filename")) {
        filename = url.section("filename=", 1, 1);  // Filename is in "?filename=" parameter at end of URL.
    }
    if (url.contains("poly.google.com/downloads")) {
        filename = url.section('/', -1);
        if (url.contains("noDownload")) {
            filename.remove(".zip?noDownload=false");
        } else {
            filename.remove(".zip");
        }
        isBlocks = true;
    }

    if (result == ResourceRequest::Success) {
        qInfo(interfaceapp) << "Downloaded model from" << url;
        QTemporaryDir temporaryDir;
        temporaryDir.setAutoRemove(false);
        if (temporaryDir.isValid()) {
            QString temporaryDirPath = temporaryDir.path();
            QString downloadPath = temporaryDirPath + "/" + filename;
            qInfo(interfaceapp) << "Download path:" << downloadPath;

            QFile tempFile(downloadPath);
            if (tempFile.open(QIODevice::WriteOnly)) {
                tempFile.write(request->getData());
                addAssetToWorldInfoClear(filename);  // Remove message from list; next one added will have a different key.
                tempFile.close();
                qApp->getFileDownloadInterface()->runUnzip(downloadPath, url, true, false, isBlocks);
            } else {
                QString errorInfo = "Couldn't open temporary file for download";
                qWarning(interfaceapp) << errorInfo;
                addAssetToWorldError(filename, errorInfo);
            }
        } else {
            QString errorInfo = "Couldn't create temporary directory for download";
            qWarning(interfaceapp) << errorInfo;
            addAssetToWorldError(filename, errorInfo);
        }
    } else {
        qWarning(interfaceapp) << "Error downloading" << url << ":" << request->getResultString();
        addAssetToWorldError(filename, "Error downloading " + filename + " : " + request->getResultString());
    }

    request->deleteLater();
}


QString filenameFromPath(QString filePath) {
    return filePath.right(filePath.length() - filePath.lastIndexOf("/") - 1);
}

void Application::addAssetToWorldUnzipFailure(QString filePath) {
    QString filename = filenameFromPath(QUrl(filePath).toLocalFile());
    qWarning(interfaceapp) << "Couldn't unzip file" << filePath;
    addAssetToWorldError(filename, "Couldn't unzip file " + filename + ".");
}

void Application::addAssetToWorld(QString path, QString zipFile, bool isZip, bool isBlocks) {
    // Automatically upload and add asset to world as an alternative manual process initiated by showAssetServerWidget().
    QString mapping;
    QString filename = filenameFromPath(path);
    if (isZip || isBlocks) {
        QString assetName = zipFile.section("/", -1).remove(QRegExp("[.]zip(.*)$"));
        QString assetFolder = path.section("model_repo/", -1);
        mapping = "/" + assetName + "/" + assetFolder;
    } else {
        mapping = "/" + filename;
    }

    // Test repeated because possibly different code paths.
    if (!DependencyManager::get<NodeList>()->getThisNodeCanWriteAssets()) {
        QString errorInfo = "You do not have permissions to write to the Asset Server.";
        qWarning(interfaceapp) << "Error downloading model: " + errorInfo;
        addAssetToWorldError(filename, errorInfo);
        return;
    }

    addAssetToWorldInfo(filename, "Adding " + mapping.mid(1) + " to the Asset Server.");

    addAssetToWorldWithNewMapping(path, mapping, 0, isZip, isBlocks);
}

void Application::addAssetToWorldWithNewMapping(QString filePath, QString mapping, int copy, bool isZip, bool isBlocks) {
    auto request = DependencyManager::get<AssetClient>()->createGetMappingRequest(mapping);

    QObject::connect(request, &GetMappingRequest::finished, this, [=](GetMappingRequest* request) mutable {
        const int MAX_COPY_COUNT = 100;  // Limit number of duplicate assets; recursion guard.
        auto result = request->getError();
        if (result == GetMappingRequest::NotFound) {
            addAssetToWorldUpload(filePath, mapping, isZip, isBlocks);
        } else if (result != GetMappingRequest::NoError) {
            QString errorInfo = "Could not map asset name: "
                + mapping.left(mapping.length() - QString::number(copy).length() - 1);
            qWarning(interfaceapp) << "Error downloading model: " + errorInfo;
            addAssetToWorldError(filenameFromPath(filePath), errorInfo);
        } else if (copy < MAX_COPY_COUNT - 1) {
            if (copy > 0) {
                mapping = mapping.remove(mapping.lastIndexOf("-"), QString::number(copy).length() + 1);
            }
            copy++;
            mapping = mapping.insert(mapping.lastIndexOf("."), "-" + QString::number(copy));
            addAssetToWorldWithNewMapping(filePath, mapping, copy, isZip, isBlocks);
        } else {
            QString errorInfo = "Too many copies of asset name: "
                + mapping.left(mapping.length() - QString::number(copy).length() - 1);
            qWarning(interfaceapp) << "Error downloading model: " + errorInfo;
            addAssetToWorldError(filenameFromPath(filePath), errorInfo);
        }
        request->deleteLater();
    });

    request->start();
}

void Application::addAssetToWorldUpload(QString filePath, QString mapping, bool isZip, bool isBlocks) {
    qInfo(interfaceapp) << "Uploading" << filePath << "to Asset Server as" << mapping;
    auto upload = DependencyManager::get<AssetClient>()->createUpload(filePath);
    QObject::connect(upload, &AssetUpload::finished, this, [=](AssetUpload* upload, const QString& hash) mutable {
        if (upload->getError() != AssetUpload::NoError) {
            QString errorInfo = "Could not upload model to the Asset Server.";
            qWarning(interfaceapp) << "Error downloading model: " + errorInfo;
            addAssetToWorldError(filenameFromPath(filePath), errorInfo);
        } else {
            addAssetToWorldSetMapping(filePath, mapping, hash, isZip, isBlocks);
        }

        // Remove temporary directory created by Clara.io market place download.
        int index = filePath.lastIndexOf("/model_repo/");
        if (index > 0) {
            QString tempDir = filePath.left(index);
            qCDebug(interfaceapp) << "Removing temporary directory at: " + tempDir;
            QDir(tempDir).removeRecursively();
        }

        upload->deleteLater();
    });

    upload->start();
}

void Application::addAssetToWorldSetMapping(QString filePath, QString mapping, QString hash, bool isZip, bool isBlocks) {
    auto request = DependencyManager::get<AssetClient>()->createSetMappingRequest(mapping, hash);
    connect(request, &SetMappingRequest::finished, this, [=](SetMappingRequest* request) mutable {
        if (request->getError() != SetMappingRequest::NoError) {
            QString errorInfo = "Could not set asset mapping.";
            qWarning(interfaceapp) << "Error downloading model: " + errorInfo;
            addAssetToWorldError(filenameFromPath(filePath), errorInfo);
        } else {
            // to prevent files that aren't models or texture files from being loaded into world automatically
            if ((filePath.toLower().endsWith(OBJ_EXTENSION) || filePath.toLower().endsWith(FBX_EXTENSION)) ||
                ((filePath.toLower().endsWith(JPG_EXTENSION) || filePath.toLower().endsWith(PNG_EXTENSION)) &&
                ((!isBlocks) && (!isZip)))) {
                addAssetToWorldAddEntity(filePath, mapping);
            } else {
                qCDebug(interfaceapp) << "Zipped contents are not supported entity files";
                addAssetToWorldInfoDone(filenameFromPath(filePath));
            }
        }
        request->deleteLater();
    });

    request->start();
}

void Application::addAssetToWorldAddEntity(QString filePath, QString mapping) {
    EntityItemProperties properties;
    properties.setType(EntityTypes::Model);
    properties.setName(mapping.right(mapping.length() - 1));
    if (filePath.toLower().endsWith(PNG_EXTENSION) || filePath.toLower().endsWith(JPG_EXTENSION)) {
        QJsonObject textures {
            {"tex.picture", QString("atp:" + mapping) }
        };
        properties.setModelURL("https://hifi-content.s3.amazonaws.com/DomainContent/production/default-image-model.fbx");
        properties.setTextures(QJsonDocument(textures).toJson(QJsonDocument::Compact));
        properties.setShapeType(SHAPE_TYPE_BOX);
    } else {
        properties.setModelURL("atp:" + mapping);
        properties.setShapeType(SHAPE_TYPE_SIMPLE_COMPOUND);
    }
    properties.setCollisionless(true);  // Temporarily set so that doesn't collide with avatar.
    properties.setVisible(false);  // Temporarily set so that don't see at large unresized dimensions.
    bool grabbable = (Menu::getInstance()->isOptionChecked(MenuOption::CreateEntitiesGrabbable));
    properties.setUserData(grabbable ? GRABBABLE_USER_DATA : NOT_GRABBABLE_USER_DATA);
    glm::vec3 positionOffset = getMyAvatar()->getWorldOrientation() * (getMyAvatar()->getSensorToWorldScale() * glm::vec3(0.0f, 0.0f, -2.0f));
    properties.setPosition(getMyAvatar()->getWorldPosition() + positionOffset);
    properties.setRotation(getMyAvatar()->getWorldOrientation());
    properties.setGravity(glm::vec3(0.0f, 0.0f, 0.0f));
    auto entityID = DependencyManager::get<EntityScriptingInterface>()->addEntity(properties);

    // Note: Model dimensions are not available here; model is scaled per FBX mesh in RenderableModelEntityItem::update() later
    // on. But FBX dimensions may be in cm, so we monitor for the dimension change and rescale again if warranted.

    if (entityID == QUuid()) {
        QString errorInfo = "Could not add model " + mapping + " to world.";
        qWarning(interfaceapp) << "Could not add model to world: " + errorInfo;
        addAssetToWorldError(filenameFromPath(filePath), errorInfo);
    } else {
        // Monitor when asset is rendered in world so that can resize if necessary.
        _addAssetToWorldResizeList.insert(entityID, 0);  // List value is count of checks performed.
        if (!_addAssetToWorldResizeTimer.isActive()) {
            _addAssetToWorldResizeTimer.start();
        }

        // Close progress message box.
        addAssetToWorldInfoDone(filenameFromPath(filePath));
    }
}

void Application::addAssetToWorldCheckModelSize() {
    if (_addAssetToWorldResizeList.size() == 0) {
        return;
    }

    auto item = _addAssetToWorldResizeList.begin();
    while (item != _addAssetToWorldResizeList.end()) {
        auto entityID = item.key();

        EntityPropertyFlags propertyFlags;
        propertyFlags += PROP_NAME;
        propertyFlags += PROP_DIMENSIONS;
        auto entityScriptingInterface = DependencyManager::get<EntityScriptingInterface>();
        auto properties = entityScriptingInterface->getEntityProperties(entityID, propertyFlags);
        auto name = properties.getName();
        auto dimensions = properties.getDimensions();

        bool doResize = false;

        const glm::vec3 DEFAULT_DIMENSIONS = glm::vec3(0.1f, 0.1f, 0.1f);
        if (dimensions != DEFAULT_DIMENSIONS) {

            // Scale model so that its maximum is exactly specific size.
            const float MAXIMUM_DIMENSION = getMyAvatar()->getSensorToWorldScale();
            auto previousDimensions = dimensions;
            auto scale = std::min(MAXIMUM_DIMENSION / dimensions.x, std::min(MAXIMUM_DIMENSION / dimensions.y,
                MAXIMUM_DIMENSION / dimensions.z));
            dimensions *= scale;
            qInfo(interfaceapp) << "Model" << name << "auto-resized from" << previousDimensions << " to " << dimensions;
            doResize = true;

            item = _addAssetToWorldResizeList.erase(item);  // Finished with this entity; advance to next.
        } else {
            // Increment count of checks done.
            _addAssetToWorldResizeList[entityID]++;

            const int CHECK_MODEL_SIZE_MAX_CHECKS = 300;
            if (_addAssetToWorldResizeList[entityID] > CHECK_MODEL_SIZE_MAX_CHECKS) {
                // Have done enough checks; model was either the default size or something's gone wrong.

                // Rescale all dimensions.
                const glm::vec3 UNIT_DIMENSIONS = glm::vec3(1.0f, 1.0f, 1.0f);
                dimensions = UNIT_DIMENSIONS;
                qInfo(interfaceapp) << "Model" << name << "auto-resize timed out; resized to " << dimensions;
                doResize = true;

                item = _addAssetToWorldResizeList.erase(item);  // Finished with this entity; advance to next.
            } else {
                // No action on this entity; advance to next.
                ++item;
            }
        }

        if (doResize) {
            EntityItemProperties properties;
            properties.setDimensions(dimensions);
            properties.setVisible(true);
            if (!name.toLower().endsWith(PNG_EXTENSION) && !name.toLower().endsWith(JPG_EXTENSION)) {
                properties.setCollisionless(false);
            }
            bool grabbable = (Menu::getInstance()->isOptionChecked(MenuOption::CreateEntitiesGrabbable));
            properties.setUserData(grabbable ? GRABBABLE_USER_DATA : NOT_GRABBABLE_USER_DATA);
            properties.setLastEdited(usecTimestampNow());
            entityScriptingInterface->editEntity(entityID, properties);
        }
    }

    // Stop timer if nothing in list to check.
    if (_addAssetToWorldResizeList.size() == 0) {
        _addAssetToWorldResizeTimer.stop();
    }
}


void Application::addAssetToWorldInfo(QString modelName, QString infoText) {
    // Displays the most recent info message, subject to being overridden by error messages.

    if (_aboutToQuit) {
        return;
    }

    /*
    Cancel info timer if running.
    If list has an entry for modelName, delete it (just one).
    Append modelName, infoText to list.
    Display infoText in message box unless an error is being displayed (i.e., error timer is running).
    Show message box if not already visible.
    */

    _addAssetToWorldInfoTimer.stop();

    addAssetToWorldInfoClear(modelName);

    _addAssetToWorldInfoKeys.append(modelName);
    _addAssetToWorldInfoMessages.append(infoText);

    if (!_addAssetToWorldErrorTimer.isActive()) {
        if (!_addAssetToWorldMessageBox) {
            _addAssetToWorldMessageBox = DependencyManager::get<OffscreenUi>()->createMessageBox(OffscreenUi::ICON_INFORMATION,
                "Downloading Model", "", QMessageBox::NoButton, QMessageBox::NoButton);
            connect(_addAssetToWorldMessageBox, SIGNAL(destroyed()), this, SLOT(onAssetToWorldMessageBoxClosed()));
        }

        _addAssetToWorldMessageBox->setProperty("text", "\n" + infoText);
        _addAssetToWorldMessageBox->setVisible(true);
    }
}

void Application::addAssetToWorldInfoClear(QString modelName) {
    // Clears modelName entry from message list without affecting message currently displayed.

    if (_aboutToQuit) {
        return;
    }

    /*
    Delete entry for modelName from list.
    */

    auto index = _addAssetToWorldInfoKeys.indexOf(modelName);
    if (index > -1) {
        _addAssetToWorldInfoKeys.removeAt(index);
        _addAssetToWorldInfoMessages.removeAt(index);
    }
}

void Application::addAssetToWorldInfoDone(QString modelName) {
    // Continues to display this message if the latest for a few seconds, then deletes it and displays the next latest.

    if (_aboutToQuit) {
        return;
    }

    /*
    Delete entry for modelName from list.
    (Re)start the info timer to update message box. ... onAddAssetToWorldInfoTimeout()
    */

    addAssetToWorldInfoClear(modelName);
    _addAssetToWorldInfoTimer.start();
}

void Application::addAssetToWorldInfoTimeout() {
    if (_aboutToQuit) {
        return;
    }

    /*
    If list not empty, display last message in list (may already be displayed ) unless an error is being displayed.
    If list empty, close the message box unless an error is being displayed.
    */

    if (!_addAssetToWorldErrorTimer.isActive() && _addAssetToWorldMessageBox) {
        if (_addAssetToWorldInfoKeys.length() > 0) {
            _addAssetToWorldMessageBox->setProperty("text", "\n" + _addAssetToWorldInfoMessages.last());
        } else {
            disconnect(_addAssetToWorldMessageBox);
            _addAssetToWorldMessageBox->setVisible(false);
            _addAssetToWorldMessageBox->deleteLater();
            _addAssetToWorldMessageBox = nullptr;
        }
    }
}

void Application::addAssetToWorldError(QString modelName, QString errorText) {
    // Displays the most recent error message for a few seconds.

    if (_aboutToQuit) {
        return;
    }

    /*
    If list has an entry for modelName, delete it.
    Display errorText in message box.
    Show message box if not already visible.
    (Re)start error timer. ... onAddAssetToWorldErrorTimeout()
    */

    addAssetToWorldInfoClear(modelName);

    if (!_addAssetToWorldMessageBox) {
        _addAssetToWorldMessageBox = DependencyManager::get<OffscreenUi>()->createMessageBox(OffscreenUi::ICON_INFORMATION,
            "Downloading Model", "", QMessageBox::NoButton, QMessageBox::NoButton);
        connect(_addAssetToWorldMessageBox, SIGNAL(destroyed()), this, SLOT(onAssetToWorldMessageBoxClosed()));
    }

    _addAssetToWorldMessageBox->setProperty("text", "\n" + errorText);
    _addAssetToWorldMessageBox->setVisible(true);

    _addAssetToWorldErrorTimer.start();
}

void Application::addAssetToWorldErrorTimeout() {
    if (_aboutToQuit) {
        return;
    }

    /*
    If list is not empty, display message from last entry.
    If list is empty, close the message box.
    */

    if (_addAssetToWorldMessageBox) {
        if (_addAssetToWorldInfoKeys.length() > 0) {
            _addAssetToWorldMessageBox->setProperty("text", "\n" + _addAssetToWorldInfoMessages.last());
        } else {
            disconnect(_addAssetToWorldMessageBox);
            _addAssetToWorldMessageBox->setVisible(false);
            _addAssetToWorldMessageBox->deleteLater();
            _addAssetToWorldMessageBox = nullptr;
        }
    }
}


void Application::addAssetToWorldMessageClose() {
    // Clear messages, e.g., if Interface is being closed or domain changes.

    /*
    Call if user manually closes message box.
    Call if domain changes.
    Call if application is shutting down.

    Stop timers.
    Close the message box if open.
    Clear lists.
    */

    _addAssetToWorldInfoTimer.stop();
    _addAssetToWorldErrorTimer.stop();

    if (_addAssetToWorldMessageBox) {
        disconnect(_addAssetToWorldMessageBox);
        _addAssetToWorldMessageBox->setVisible(false);
        _addAssetToWorldMessageBox->deleteLater();
        _addAssetToWorldMessageBox = nullptr;
    }

    _addAssetToWorldInfoKeys.clear();
    _addAssetToWorldInfoMessages.clear();
}

void Application::onAssetToWorldMessageBoxClosed() {
    if (_addAssetToWorldMessageBox) {
        // User manually closed message box; perhaps because it has become stuck, so reset all messages.
        qInfo(interfaceapp) << "User manually closed download status message box";
        disconnect(_addAssetToWorldMessageBox);
        _addAssetToWorldMessageBox = nullptr;
        addAssetToWorldMessageClose();
    }
}


void Application::handleUnzip(QString zipFile, QStringList unzipFile, bool autoAdd, bool isZip, bool isBlocks) {
    if (autoAdd) {
        if (!unzipFile.isEmpty()) {
            for (int i = 0; i < unzipFile.length(); i++) {
                if (QFileInfo(unzipFile.at(i)).isFile()) {
                    qCDebug(interfaceapp) << "Preparing file for asset server: " << unzipFile.at(i);
                    addAssetToWorld(unzipFile.at(i), zipFile, isZip, isBlocks);
                }
            }
        } else {
            addAssetToWorldUnzipFailure(zipFile);
        }
    } else {
        showAssetServerWidget(unzipFile.first());
    }
}

void Application::packageModel() {
    ModelPackager::package();
}

void Application::openUrl(const QUrl& url) const {
    if (!url.isEmpty()) {
        if (url.scheme() == URL_SCHEME_HIFI) {
            DependencyManager::get<AddressManager>()->handleLookupString(url.toString());
        } else if (url.scheme() == URL_SCHEME_HIFIAPP) {
            QmlCommerce commerce;
            commerce.openSystemApp(url.path());
        } else {
            // address manager did not handle - ask QDesktopServices to handle
            QDesktopServices::openUrl(url);
        }
    }
}

void Application::loadDialog() {
    ModalDialogListener* dlg = OffscreenUi::getOpenFileNameAsync(_glWidget, tr("Open Script"),
                                                                 getPreviousScriptLocation(),
                                                                 tr("JavaScript Files (*.js)"));
    connect(dlg, &ModalDialogListener::response, this, [=] (QVariant answer) {
        disconnect(dlg, &ModalDialogListener::response, this, nullptr);
        const QString& response = answer.toString();
        if (!response.isEmpty() && QFile(response).exists()) {
            setPreviousScriptLocation(QFileInfo(response).absolutePath());
            DependencyManager::get<ScriptEngines>()->loadScript(response, true, false, false, true);  // Don't load from cache
        }
    });
}

QString Application::getPreviousScriptLocation() {
    QString result = _previousScriptLocation.get();
    return result;
}

void Application::setPreviousScriptLocation(const QString& location) {
    _previousScriptLocation.set(location);
}

void Application::loadScriptURLDialog() const {
    ModalDialogListener* dlg = OffscreenUi::getTextAsync(OffscreenUi::ICON_NONE, "Open and Run Script", "Script URL");
    connect(dlg, &ModalDialogListener::response, this, [=] (QVariant response) {
        disconnect(dlg, &ModalDialogListener::response, this, nullptr);
        const QString& newScript = response.toString();
        if (QUrl(newScript).scheme() == "atp") {
            OffscreenUi::asyncWarning("Error Loading Script", "Cannot load client script over ATP");
        } else if (!newScript.isEmpty()) {
            DependencyManager::get<ScriptEngines>()->loadScript(newScript.trimmed());
        }
    });
}

SharedSoundPointer Application::getSampleSound() const {
    return _sampleSound;
}

void Application::loadLODToolsDialog() {
    auto tabletScriptingInterface = DependencyManager::get<TabletScriptingInterface>();
    auto tablet = dynamic_cast<TabletProxy*>(tabletScriptingInterface->getTablet(SYSTEM_TABLET));
    if (tablet->getToolbarMode() || (!tablet->getTabletRoot() && !isHMDMode())) {
        auto dialogsManager = DependencyManager::get<DialogsManager>();
        dialogsManager->lodTools();
    } else {
        tablet->pushOntoStack("hifi/dialogs/TabletLODTools.qml");
    }
}

void Application::loadEntityStatisticsDialog() {
    auto tabletScriptingInterface = DependencyManager::get<TabletScriptingInterface>();
    auto tablet = dynamic_cast<TabletProxy*>(tabletScriptingInterface->getTablet(SYSTEM_TABLET));
    if (tablet->getToolbarMode() || (!tablet->getTabletRoot() && !isHMDMode())) {
        auto dialogsManager = DependencyManager::get<DialogsManager>();
        dialogsManager->octreeStatsDetails();
    } else {
        tablet->pushOntoStack("hifi/dialogs/TabletEntityStatistics.qml");
    }
}

void Application::loadDomainConnectionDialog() {
    auto tabletScriptingInterface = DependencyManager::get<TabletScriptingInterface>();
    auto tablet = dynamic_cast<TabletProxy*>(tabletScriptingInterface->getTablet(SYSTEM_TABLET));
    if (tablet->getToolbarMode() || (!tablet->getTabletRoot() && !isHMDMode())) {
        auto dialogsManager = DependencyManager::get<DialogsManager>();
        dialogsManager->showDomainConnectionDialog();
    } else {
        tablet->pushOntoStack("hifi/dialogs/TabletDCDialog.qml");
    }
}

void Application::toggleLogDialog() {
    if (! _logDialog) {
        _logDialog = new LogDialog(nullptr, getLogger());
    }

    if (_logDialog->isVisible()) {
        _logDialog->hide();
    } else {
        _logDialog->show();
    }
}

void Application::toggleEntityScriptServerLogDialog() {
    if (! _entityScriptServerLogDialog) {
        _entityScriptServerLogDialog = new EntityScriptServerLogDialog(nullptr);
    }

    if (_entityScriptServerLogDialog->isVisible()) {
        _entityScriptServerLogDialog->hide();
    } else {
        _entityScriptServerLogDialog->show();
    }
}

void Application::loadAddAvatarBookmarkDialog() const {
    auto avatarBookmarks = DependencyManager::get<AvatarBookmarks>();
}

void Application::loadAvatarBrowser() const {
    auto tablet = dynamic_cast<TabletProxy*>(DependencyManager::get<TabletScriptingInterface>()->getTablet("com.highfidelity.interface.tablet.system"));
    // construct the url to the marketplace item
    QString url = NetworkingConstants::METAVERSE_SERVER_URL().toString() + "/marketplace?category=avatars";

    QString MARKETPLACES_INJECT_SCRIPT_PATH = "file:///" + qApp->applicationDirPath() + "/scripts/system/html/js/marketplacesInject.js";
    tablet->gotoWebScreen(url, MARKETPLACES_INJECT_SCRIPT_PATH);
    DependencyManager::get<HMDScriptingInterface>()->openTablet();
}

void Application::takeSnapshot(bool notify, bool includeAnimated, float aspectRatio, const QString& filename) {
    postLambdaEvent([notify, includeAnimated, aspectRatio, filename, this] {
        // Get a screenshot and save it
        QString path = DependencyManager::get<Snapshot>()->saveSnapshot(getActiveDisplayPlugin()->getScreenshot(aspectRatio), filename,
                                              TestScriptingInterface::getInstance()->getTestResultsLocation());

        // If we're not doing an animated snapshot as well...
        if (!includeAnimated) {
            if (!path.isEmpty()) {
                // Tell the dependency manager that the capture of the still snapshot has taken place.
                emit DependencyManager::get<WindowScriptingInterface>()->stillSnapshotTaken(path, notify);
            }
        } else if (!SnapshotAnimated::isAlreadyTakingSnapshotAnimated()) {
            // Get an animated GIF snapshot and save it
            SnapshotAnimated::saveSnapshotAnimated(path, aspectRatio, qApp, DependencyManager::get<WindowScriptingInterface>());
        }
    });
}

void Application::takeSecondaryCameraSnapshot(const bool& notify, const QString& filename) {
    postLambdaEvent([notify, filename, this] {
        QString snapshotPath = DependencyManager::get<Snapshot>()->saveSnapshot(getActiveDisplayPlugin()->getSecondaryCameraScreenshot(), filename,
                                                      TestScriptingInterface::getInstance()->getTestResultsLocation());

        emit DependencyManager::get<WindowScriptingInterface>()->stillSnapshotTaken(snapshotPath, notify);
    });
}

void Application::takeSecondaryCamera360Snapshot(const glm::vec3& cameraPosition, const bool& cubemapOutputFormat, const bool& notify, const QString& filename) {
    postLambdaEvent([notify, filename, cubemapOutputFormat, cameraPosition] {
        DependencyManager::get<Snapshot>()->save360Snapshot(cameraPosition, cubemapOutputFormat, notify, filename);
    });
}

void Application::shareSnapshot(const QString& path, const QUrl& href) {
    postLambdaEvent([path, href] {
        // not much to do here, everything is done in snapshot code...
        DependencyManager::get<Snapshot>()->uploadSnapshot(path, href);
    });
}

float Application::getRenderResolutionScale() const {
    auto menu = Menu::getInstance();
    if (!menu) {
        return 1.0f;
    }
    if (menu->isOptionChecked(MenuOption::RenderResolutionOne)) {
        return 1.0f;
    } else if (menu->isOptionChecked(MenuOption::RenderResolutionTwoThird)) {
        return 0.666f;
    } else if (menu->isOptionChecked(MenuOption::RenderResolutionHalf)) {
        return 0.5f;
    } else if (menu->isOptionChecked(MenuOption::RenderResolutionThird)) {
        return 0.333f;
    } else if (menu->isOptionChecked(MenuOption::RenderResolutionQuarter)) {
        return 0.25f;
    } else {
        return 1.0f;
    }
}

void Application::notifyPacketVersionMismatch() {
    if (!_notifiedPacketVersionMismatchThisDomain && !isInterstitialMode()) {
        _notifiedPacketVersionMismatchThisDomain = true;

        QString message = "The location you are visiting is running an incompatible server version.\n";
        message += "Content may not display properly.";

        OffscreenUi::asyncWarning("", message);
    }
}

void Application::checkSkeleton() const {
    if (getMyAvatar()->getSkeletonModel()->isActive() && !getMyAvatar()->getSkeletonModel()->hasSkeleton()) {
        qCDebug(interfaceapp) << "MyAvatar model has no skeleton";

        QString message = "Your selected avatar body has no skeleton.\n\nThe default body will be loaded...";
        OffscreenUi::asyncWarning("", message);

        getMyAvatar()->useFullAvatarURL(AvatarData::defaultFullAvatarModelUrl(), DEFAULT_FULL_AVATAR_MODEL_NAME);
    } else {
        _physicsEngine->setCharacterController(getMyAvatar()->getCharacterController());
    }
}

void Application::activeChanged(Qt::ApplicationState state) {
    switch (state) {
        case Qt::ApplicationActive:
            _isForeground = true;
            break;

        case Qt::ApplicationSuspended:
        case Qt::ApplicationHidden:
        case Qt::ApplicationInactive:
        default:
            _isForeground = false;
            break;
    }
}

void Application::windowMinimizedChanged(bool minimized) {
    // initialize the _minimizedWindowTimer
    static std::once_flag once;
    std::call_once(once, [&] {
        connect(&_minimizedWindowTimer, &QTimer::timeout, this, [] {
            QCoreApplication::postEvent(QCoreApplication::instance(), new QEvent(static_cast<QEvent::Type>(Idle)), Qt::HighEventPriority);
        });
    });

    // avoid rendering to the display plugin but continue posting Idle events,
    // so that physics continues to simulate and the deadlock watchdog knows we're alive
    if (!minimized && !getActiveDisplayPlugin()->isActive()) {
        _minimizedWindowTimer.stop();
        getActiveDisplayPlugin()->activate();
    } else if (minimized && getActiveDisplayPlugin()->isActive()) {
        getActiveDisplayPlugin()->deactivate();
        _minimizedWindowTimer.start(THROTTLED_SIM_FRAME_PERIOD_MS);
    }
}

void Application::postLambdaEvent(const std::function<void()>& f) {
    if (this->thread() == QThread::currentThread()) {
        f();
    } else {
        QCoreApplication::postEvent(this, new LambdaEvent(f));
    }
}

void Application::sendLambdaEvent(const std::function<void()>& f) {
    if (this->thread() == QThread::currentThread()) {
        f();
    } else {
        LambdaEvent event(f);
        QCoreApplication::sendEvent(this, &event);
    }
}

void Application::initPlugins(const QStringList& arguments) {
    QCommandLineOption display("display", "Preferred displays", "displays");
    QCommandLineOption disableDisplays("disable-displays", "Displays to disable", "displays");
    QCommandLineOption disableInputs("disable-inputs", "Inputs to disable", "inputs");

    QCommandLineParser parser;
    parser.addOption(display);
    parser.addOption(disableDisplays);
    parser.addOption(disableInputs);
    parser.parse(arguments);

    if (parser.isSet(display)) {
        auto preferredDisplays = parser.value(display).split(',', QString::SkipEmptyParts);
        qInfo() << "Setting prefered display plugins:" << preferredDisplays;
        PluginManager::getInstance()->setPreferredDisplayPlugins(preferredDisplays);
    }

    if (parser.isSet(disableDisplays)) {
        auto disabledDisplays = parser.value(disableDisplays).split(',', QString::SkipEmptyParts);
        qInfo() << "Disabling following display plugins:"  << disabledDisplays;
        PluginManager::getInstance()->disableDisplays(disabledDisplays);
    }

    if (parser.isSet(disableInputs)) {
        auto disabledInputs = parser.value(disableInputs).split(',', QString::SkipEmptyParts);
        qInfo() << "Disabling following input plugins:" << disabledInputs;
        PluginManager::getInstance()->disableInputs(disabledInputs);
    }
}

void Application::shutdownPlugins() {
}

glm::uvec2 Application::getCanvasSize() const {
    return glm::uvec2(_glWidget->width(), _glWidget->height());
}

QRect Application::getRenderingGeometry() const {
    auto geometry = _glWidget->geometry();
    auto topLeft = geometry.topLeft();
    auto topLeftScreen = _glWidget->mapToGlobal(topLeft);
    geometry.moveTopLeft(topLeftScreen);
    return geometry;
}

glm::uvec2 Application::getUiSize() const {
    static const uint MIN_SIZE = 1;
    glm::uvec2 result(MIN_SIZE);
    if (_displayPlugin) {
        result = getActiveDisplayPlugin()->getRecommendedUiSize();
    }
    return result;
}

QRect Application::getRecommendedHUDRect() const {
    auto uiSize = getUiSize();
    QRect result(0, 0, uiSize.x, uiSize.y);
    if (_displayPlugin) {
        result = getActiveDisplayPlugin()->getRecommendedHUDRect();
    }
    return result;
}

glm::vec2 Application::getDeviceSize() const {
    static const int MIN_SIZE = 1;
    glm::vec2 result(MIN_SIZE);
    if (_displayPlugin) {
        result = getActiveDisplayPlugin()->getRecommendedRenderSize();
    }
    return result;
}

bool Application::isThrottleRendering() const {
    if (_displayPlugin) {
        return getActiveDisplayPlugin()->isThrottled();
    }
    return false;
}

bool Application::hasFocus() const {
    bool result = (QApplication::activeWindow() != nullptr);
#if defined(Q_OS_WIN)
    // On Windows, QWidget::activateWindow() - as called in setFocus() - makes the application's taskbar icon flash but doesn't
    // take user focus away from their current window. So also check whether the application is the user's current foreground
    // window.
    result = result && (HWND)QApplication::activeWindow()->winId() == GetForegroundWindow();
#endif
    return result;
}

void Application::setFocus() {
    // Note: Windows doesn't allow a user focus to be taken away from another application. Instead, it changes the color of and
    // flashes the taskbar icon.
    auto window = qApp->getWindow();
    window->activateWindow();
}

void Application::raise() {
    auto windowState = qApp->getWindow()->windowState();
    if (windowState & Qt::WindowMinimized) {
        if (windowState & Qt::WindowMaximized) {
            qApp->getWindow()->showMaximized();
        } else if (windowState & Qt::WindowFullScreen) {
            qApp->getWindow()->showFullScreen();
        } else {
            qApp->getWindow()->showNormal();
        }
    }
    qApp->getWindow()->raise();
}

void Application::setMaxOctreePacketsPerSecond(int maxOctreePPS) {
    if (maxOctreePPS != _maxOctreePPS) {
        _maxOctreePPS = maxOctreePPS;
        maxOctreePacketsPerSecond.set(_maxOctreePPS);
    }
}

int Application::getMaxOctreePacketsPerSecond() const {
    return _maxOctreePPS;
}

qreal Application::getDevicePixelRatio() {
    return (_window && _window->windowHandle()) ? _window->windowHandle()->devicePixelRatio() : 1.0;
}

DisplayPluginPointer Application::getActiveDisplayPlugin() const {
    if (QThread::currentThread() != thread()) {
        std::unique_lock<std::mutex> lock(_displayPluginLock);
        return _displayPlugin;
    }

    if (!_aboutToQuit && !_displayPlugin) {
        const_cast<Application*>(this)->updateDisplayMode();
        Q_ASSERT(_displayPlugin);
    }
    return _displayPlugin;
}

static const char* EXCLUSION_GROUP_KEY = "exclusionGroup";

static void addDisplayPluginToMenu(const DisplayPluginPointer& displayPlugin, int index, bool active) {
    auto menu = Menu::getInstance();
    QString name = displayPlugin->getName();
    auto grouping = displayPlugin->getGrouping();
    QString groupingMenu { "" };
    Q_ASSERT(!menu->menuItemExists(MenuOption::OutputMenu, name));

    // assign the meny grouping based on plugin grouping
    switch (grouping) {
        case Plugin::ADVANCED:
            groupingMenu = "Advanced";
            break;
        case Plugin::DEVELOPER:
            groupingMenu = "Developer";
            break;
        default:
            groupingMenu = "Standard";
            break;
    }

    static QActionGroup* displayPluginGroup = nullptr;
    if (!displayPluginGroup) {
        displayPluginGroup = new QActionGroup(menu);
        displayPluginGroup->setExclusive(true);
    }
    auto parent = menu->getMenu(MenuOption::OutputMenu);
    auto action = menu->addActionToQMenuAndActionHash(parent,
        name, QKeySequence(Qt::CTRL + (Qt::Key_0 + index)), qApp,
        SLOT(updateDisplayMode()),
        QAction::NoRole, Menu::UNSPECIFIED_POSITION, groupingMenu);

    action->setCheckable(true);
    action->setChecked(active);
    displayPluginGroup->addAction(action);

    action->setProperty(EXCLUSION_GROUP_KEY, QVariant::fromValue(displayPluginGroup));
    Q_ASSERT(menu->menuItemExists(MenuOption::OutputMenu, name));
}

void Application::updateDisplayMode() {
    // Unsafe to call this method from anything but the main thread
    if (QThread::currentThread() != thread()) {
        qFatal("Attempted to switch display plugins from a non-main thread");
    }

    // Once time initialization code that depends on the UI being available
    auto displayPlugins = getDisplayPlugins();

    // Default to the first item on the list, in case none of the menu items match
    DisplayPluginPointer newDisplayPlugin = displayPlugins.at(0);
    auto menu = getPrimaryMenu();
    if (menu) {
        foreach(DisplayPluginPointer displayPlugin, PluginManager::getInstance()->getDisplayPlugins()) {
            QString name = displayPlugin->getName();
            QAction* action = menu->getActionForOption(name);
            // Menu might have been removed if the display plugin lost
            if (!action) {
                continue;
            }
            if (action->isChecked()) {
                newDisplayPlugin = displayPlugin;
                break;
            }
        }
    }

    if (newDisplayPlugin == _displayPlugin) {
        return;
    }

    setDisplayPlugin(newDisplayPlugin);
}

void Application::setDisplayPlugin(DisplayPluginPointer newDisplayPlugin) {
    if (newDisplayPlugin == _displayPlugin) {
        return;
    }

    // FIXME don't have the application directly set the state of the UI,
    // instead emit a signal that the display plugin is changing and let
    // the desktop lock itself.  Reduces coupling between the UI and display
    // plugins
    auto offscreenUi = DependencyManager::get<OffscreenUi>();
    auto desktop = offscreenUi->getDesktop();
    auto menu = Menu::getInstance();

    // Make the switch atomic from the perspective of other threads
    {
        std::unique_lock<std::mutex> lock(_displayPluginLock);
        bool wasRepositionLocked = false;
        if (desktop) {
            // Tell the desktop to no reposition (which requires plugin info), until we have set the new plugin, below.
            wasRepositionLocked = desktop->property("repositionLocked").toBool();
            desktop->setProperty("repositionLocked", true);
        }

        if (_displayPlugin) {
            disconnect(_displayPlugin.get(), &DisplayPlugin::presented, this, &Application::onPresent);
            _displayPlugin->deactivate();
        }

        auto oldDisplayPlugin = _displayPlugin;
        bool active = newDisplayPlugin->activate();

        if (!active) {
            auto displayPlugins = PluginManager::getInstance()->getDisplayPlugins();

            // If the new plugin fails to activate, fallback to last display
            qWarning() << "Failed to activate display: " << newDisplayPlugin->getName();
            newDisplayPlugin = oldDisplayPlugin;

            if (newDisplayPlugin) {
                qWarning() << "Falling back to last display: " << newDisplayPlugin->getName();
                active = newDisplayPlugin->activate();
            }

            // If there is no last display, or
            // If the last display fails to activate, fallback to desktop
            if (!active) {
                newDisplayPlugin = displayPlugins.at(0);
                qWarning() << "Falling back to display: " << newDisplayPlugin->getName();
                active = newDisplayPlugin->activate();
            }

            if (!active) {
                qFatal("Failed to activate fallback plugin");
            }
        }

        offscreenUi->resize(fromGlm(newDisplayPlugin->getRecommendedUiSize()));
        getApplicationCompositor().setDisplayPlugin(newDisplayPlugin);
        _displayPlugin = newDisplayPlugin;
        connect(_displayPlugin.get(), &DisplayPlugin::presented, this, &Application::onPresent, Qt::DirectConnection);
        if (desktop) {
            desktop->setProperty("repositionLocked", wasRepositionLocked);
        }
    }

    bool isHmd = _displayPlugin->isHmd();
    qCDebug(interfaceapp) << "Entering into" << (isHmd ? "HMD" : "Desktop") << "Mode";

    // Only log/emit after a successful change
    UserActivityLogger::getInstance().logAction("changed_display_mode", {
        { "previous_display_mode", _displayPlugin ? _displayPlugin->getName() : "" },
        { "display_mode", newDisplayPlugin ? newDisplayPlugin->getName() : "" },
        { "hmd", isHmd }
    });
    emit activeDisplayPluginChanged();

    // reset the avatar, to set head and hand palms back to a reasonable default pose.
    getMyAvatar()->reset(false);

    // switch to first person if entering hmd and setting is checked
    if (menu) {
        QAction* action = menu->getActionForOption(newDisplayPlugin->getName());
        if (action) {
            action->setChecked(true);
        }

        if (isHmd && menu->isOptionChecked(MenuOption::FirstPersonHMD)) {
            menu->setIsOptionChecked(MenuOption::FirstPerson, true);
            cameraMenuChanged();
        }

        // Remove the mirror camera option from menu if in HMD mode
        auto mirrorAction = menu->getActionForOption(MenuOption::FullscreenMirror);
        mirrorAction->setVisible(!isHmd);
    }

    Q_ASSERT_X(_displayPlugin, "Application::updateDisplayMode", "could not find an activated display plugin");
}

void Application::switchDisplayMode() {
    if (!_autoSwitchDisplayModeSupportedHMDPlugin) {
        return;
    }
    bool currentHMDWornStatus = _autoSwitchDisplayModeSupportedHMDPlugin->isDisplayVisible();
    if (currentHMDWornStatus != _previousHMDWornStatus) {
        // Switch to respective mode as soon as currentHMDWornStatus changes
        if (currentHMDWornStatus) {
            qCDebug(interfaceapp) << "Switching from Desktop to HMD mode";
            endHMDSession();
            setActiveDisplayPlugin(_autoSwitchDisplayModeSupportedHMDPluginName);
        } else {
            qCDebug(interfaceapp) << "Switching from HMD to desktop mode";
            setActiveDisplayPlugin(DESKTOP_DISPLAY_PLUGIN_NAME);
            startHMDStandBySession();
        }
    }
    _previousHMDWornStatus = currentHMDWornStatus;
}

void Application::setShowBulletWireframe(bool value) {
    _physicsEngine->setShowBulletWireframe(value);
}

void Application::setShowBulletAABBs(bool value) {
    _physicsEngine->setShowBulletAABBs(value);
}

void Application::setShowBulletContactPoints(bool value) {
    _physicsEngine->setShowBulletContactPoints(value);
}

void Application::setShowBulletConstraints(bool value) {
    _physicsEngine->setShowBulletConstraints(value);
}

void Application::setShowBulletConstraintLimits(bool value) {
    _physicsEngine->setShowBulletConstraintLimits(value);
}

void Application::setShowTrackedObjects(bool value) {
    _showTrackedObjects = value;
}

void Application::startHMDStandBySession() {
    _autoSwitchDisplayModeSupportedHMDPlugin->startStandBySession();
}

void Application::endHMDSession() {
    _autoSwitchDisplayModeSupportedHMDPlugin->endSession();
}

mat4 Application::getEyeProjection(int eye) const {
    QMutexLocker viewLocker(&_viewMutex);
    if (isHMDMode()) {
        return getActiveDisplayPlugin()->getEyeProjection((Eye)eye, _viewFrustum.getProjection());
    }
    return _viewFrustum.getProjection();
}

mat4 Application::getEyeOffset(int eye) const {
    // FIXME invert?
    return getActiveDisplayPlugin()->getEyeToHeadTransform((Eye)eye);
}

mat4 Application::getHMDSensorPose() const {
    if (isHMDMode()) {
        return getActiveDisplayPlugin()->getHeadPose();
    }
    return mat4();
}

void Application::deadlockApplication() {
    qCDebug(interfaceapp) << "Intentionally deadlocked Interface";
    // Using a loop that will *technically* eventually exit (in ~600 billion years)
    // to avoid compiler warnings about a loop that will never exit
    for (uint64_t i = 1; i != 0; ++i) {
        QThread::sleep(1);
    }
}

// cause main thread to be unresponsive for 35 seconds
void Application::unresponsiveApplication() {
    // to avoid compiler warnings about a loop that will never exit
    uint64_t start = usecTimestampNow();
    uint64_t UNRESPONSIVE_FOR_SECONDS = 35;
    uint64_t UNRESPONSIVE_FOR_USECS = UNRESPONSIVE_FOR_SECONDS * USECS_PER_SECOND;
    qCDebug(interfaceapp) << "Intentionally cause Interface to be unresponsive for " << UNRESPONSIVE_FOR_SECONDS << " seconds";
    while (usecTimestampNow() - start < UNRESPONSIVE_FOR_USECS) {
        QThread::sleep(1);
    }
}

void Application::setActiveDisplayPlugin(const QString& pluginName) {
    DisplayPluginPointer newDisplayPlugin;
    for (DisplayPluginPointer displayPlugin : PluginManager::getInstance()->getDisplayPlugins()) {
        QString name = displayPlugin->getName();
        if (pluginName == name) {
            newDisplayPlugin = displayPlugin;
            break;
        }
    }

    if (newDisplayPlugin) {
        setDisplayPlugin(newDisplayPlugin);
    }
}

void Application::handleLocalServerConnection() const {
    auto server = qobject_cast<QLocalServer*>(sender());

    qCDebug(interfaceapp) << "Got connection on local server from additional instance - waiting for parameters";

    auto socket = server->nextPendingConnection();

    connect(socket, &QLocalSocket::readyRead, this, &Application::readArgumentsFromLocalSocket);

    qApp->getWindow()->raise();
    qApp->getWindow()->activateWindow();
}

void Application::readArgumentsFromLocalSocket() const {
    auto socket = qobject_cast<QLocalSocket*>(sender());

    auto message = socket->readAll();
    socket->deleteLater();

    qCDebug(interfaceapp) << "Read from connection: " << message;

    // If we received a message, try to open it as a URL
    if (message.length() > 0) {
        qApp->openUrl(QString::fromUtf8(message));
    }
}

void Application::showDesktop() {
}

CompositorHelper& Application::getApplicationCompositor() const {
    return *DependencyManager::get<CompositorHelper>();
}


// virtual functions required for PluginContainer
ui::Menu* Application::getPrimaryMenu() {
    auto appMenu = _window->menuBar();
    auto uiMenu = dynamic_cast<ui::Menu*>(appMenu);
    return uiMenu;
}

void Application::showDisplayPluginsTools(bool show) {
    DependencyManager::get<DialogsManager>()->hmdTools(show);
}

GLWidget* Application::getPrimaryWidget() {
    return _glWidget;
}

MainWindow* Application::getPrimaryWindow() {
    return getWindow();
}

QOpenGLContext* Application::getPrimaryContext() {
    return _glWidget->qglContext();
}

bool Application::makeRenderingContextCurrent() {
    return true;
}

bool Application::isForeground() const {
    return _isForeground && !_window->isMinimized();
}

// FIXME?  perhaps two, one for the main thread and one for the offscreen UI rendering thread?
static const int UI_RESERVED_THREADS = 1;
// Windows won't let you have all the cores
static const int OS_RESERVED_THREADS = 1;

void Application::updateThreadPoolCount() const {
    auto reservedThreads = UI_RESERVED_THREADS + OS_RESERVED_THREADS + _displayPlugin->getRequiredThreadCount();
    auto availableThreads = QThread::idealThreadCount() - reservedThreads;
    auto threadPoolSize = std::max(MIN_PROCESSING_THREAD_POOL_SIZE, availableThreads);
    qCDebug(interfaceapp) << "Ideal Thread Count " << QThread::idealThreadCount();
    qCDebug(interfaceapp) << "Reserved threads " << reservedThreads;
    qCDebug(interfaceapp) << "Setting thread pool size to " << threadPoolSize;
    QThreadPool::globalInstance()->setMaxThreadCount(threadPoolSize);
}

void Application::updateSystemTabletMode() {
    if (_settingsLoaded) {
        qApp->setProperty(hifi::properties::HMD, isHMDMode());
        if (isHMDMode()) {
            DependencyManager::get<TabletScriptingInterface>()->setToolbarMode(getHmdTabletBecomesToolbarSetting());
        } else {
            DependencyManager::get<TabletScriptingInterface>()->setToolbarMode(getDesktopTabletBecomesToolbarSetting());
        }
    }
}

OverlayID Application::getTabletScreenID() const {
    auto HMD = DependencyManager::get<HMDScriptingInterface>();
    return HMD->getCurrentTabletScreenID();
}

OverlayID Application::getTabletHomeButtonID() const {
    auto HMD = DependencyManager::get<HMDScriptingInterface>();
    return HMD->getCurrentHomeButtonID();
}

QUuid Application::getTabletFrameID() const {
    auto HMD = DependencyManager::get<HMDScriptingInterface>();
    return HMD->getCurrentTabletFrameID();
}

QVector<QUuid> Application::getTabletIDs() const {
    // Most important overlays first. 
    QVector<QUuid> result;
    auto HMD = DependencyManager::get<HMDScriptingInterface>();
    result << HMD->getCurrentTabletScreenID();
    result << HMD->getCurrentHomeButtonID();
    result << HMD->getCurrentTabletFrameID();
    return result;
}

void Application::setAvatarOverrideUrl(const QUrl& url, bool save) {
    _avatarOverrideUrl = url;
    _saveAvatarOverrideUrl = save;
}

void Application::saveNextPhysicsStats(QString filename) {
    _physicsEngine->saveNextPhysicsStats(filename);
}

void Application::copyToClipboard(const QString& text) {
    if (QThread::currentThread() != qApp->thread()) {
        QMetaObject::invokeMethod(this, "copyToClipboard");
        return;
    }

    // assume that the address is being copied because the user wants a shareable address
    QApplication::clipboard()->setText(text);
}

void Application::setGeometry(int x, int y, int width, int height) {
    // Note that calling setGeometry inside resizeEvent() or moveEvent() can cause infinite recursion
    requestedGeometry = QRect(x, y, width, height);
    _setGeometryRequested = true;
}

#if defined(Q_OS_ANDROID)
void Application::beforeEnterBackground() {
    auto nodeList = DependencyManager::get<NodeList>();
    nodeList->setSendDomainServerCheckInEnabled(false);
    nodeList->reset(true);
    clearDomainOctreeDetails();
}

void Application::enterBackground() {
    QMetaObject::invokeMethod(DependencyManager::get<AudioClient>().data(),
                              "stop", Qt::BlockingQueuedConnection);
    if (getActiveDisplayPlugin()->isActive()) {
        getActiveDisplayPlugin()->deactivate();
    }
}

void Application::enterForeground() {
    QMetaObject::invokeMethod(DependencyManager::get<AudioClient>().data(),
                                  "start", Qt::BlockingQueuedConnection);
    if (!getActiveDisplayPlugin() || getActiveDisplayPlugin()->isActive() || !getActiveDisplayPlugin()->activate()) {
        qWarning() << "Could not re-activate display plugin";
    }
    auto nodeList = DependencyManager::get<NodeList>();
    nodeList->setSendDomainServerCheckInEnabled(true);
}
#endif

#include "Application.moc"<|MERGE_RESOLUTION|>--- conflicted
+++ resolved
@@ -4805,16 +4805,6 @@
             _idleLoopStdev.reset();
         }
     }
-<<<<<<< HEAD
-
-    // This is done here so it won't be during a resize/move event
-    if (_setGeometryRequested) {
-        _setGeometryRequested = false;
-        _window->setGeometry(requestedGeometry);
-    }
-
-=======
->>>>>>> 91fb592d
     _overlayConductor.update(secondsSinceLastUpdate);
 
     _gameLoopCounter.increment();
@@ -8590,12 +8580,6 @@
     QApplication::clipboard()->setText(text);
 }
 
-void Application::setGeometry(int x, int y, int width, int height) {
-    // Note that calling setGeometry inside resizeEvent() or moveEvent() can cause infinite recursion
-    requestedGeometry = QRect(x, y, width, height);
-    _setGeometryRequested = true;
-}
-
 #if defined(Q_OS_ANDROID)
 void Application::beforeEnterBackground() {
     auto nodeList = DependencyManager::get<NodeList>();
