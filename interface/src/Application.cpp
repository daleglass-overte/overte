--- conflicted
+++ resolved
@@ -1169,11 +1169,7 @@
     connect(addressManager.data(), &AddressManager::hostChanged, this, &Application::updateWindowTitle);
     connect(this, &QCoreApplication::aboutToQuit, addressManager.data(), &AddressManager::storeCurrentAddress);
 
-<<<<<<< HEAD
-    connect(addressManager.data(), &AddressManager::setServerlessDomain, this, &Application::setServerlessDomain);
-=======
     connect(addressManager.data(), &AddressManager::urlHandled, this, &Application::setServerlessDomain);
->>>>>>> 12eb0e41
 
     connect(this, &Application::activeDisplayPluginChanged, this, &Application::updateThreadPoolCount);
     connect(this, &Application::activeDisplayPluginChanged, this, [](){
@@ -3120,17 +3116,10 @@
     return false;
 }
 
-<<<<<<< HEAD
-void Application::setServerlessDomain(bool serverlessDomain) {
-    auto tree = getEntities()->getTree();
-    if (tree) {
-        tree->setIsServerlessMode(serverlessDomain);
-=======
 void Application::setServerlessDomain(bool isHifiScheme) {
     auto tree = getEntities()->getTree();
     if (tree) {
         tree->setIsServerlessMode(!isHifiScheme);
->>>>>>> 12eb0e41
     }
 }
 
@@ -3151,7 +3140,6 @@
         return;
     }
 
-<<<<<<< HEAD
     QUuid serverlessSessionID = QUuid::createUuid();
     getMyAvatar()->setSessionUUID(serverlessSessionID);
     nodeList->setSessionUUID(serverlessSessionID);
@@ -3160,8 +3148,6 @@
     permissions.setAll(true);
     nodeList->setPermissions(permissions);
 
-=======
->>>>>>> 12eb0e41
     // we can't import directly into the main tree because we would need to lock it, and
     // Octree::readFromURL calls loop.exec which can run code which will also attempt to lock the tree.
     EntityTreePointer tmpTree(new EntityTree());
@@ -3171,17 +3157,6 @@
     tmpTree->setMyAvatar(myAvatar);
     bool success = tmpTree->readFromURL(domainURL.toString());
     if (success) {
-<<<<<<< HEAD
-=======
-        QUuid serverlessSessionID = QUuid::createUuid();
-        getMyAvatar()->setSessionUUID(serverlessSessionID);
-        nodeList->setSessionUUID(serverlessSessionID);
-
-        // there is no domain-server to tell us our permissions, so enable all
-        permissions.setAll(true);
-        nodeList->setPermissions(permissions);
-
->>>>>>> 12eb0e41
         tmpTree->reaverageOctreeElements();
         tmpTree->sendEntities(&_entityEditSender, getEntities()->getTree(), 0, 0, 0);
     }
