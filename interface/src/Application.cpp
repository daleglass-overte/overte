--- conflicted
+++ resolved
@@ -3025,16 +3025,8 @@
             });
 
             // construct nack packet(s) for this node
-<<<<<<< HEAD
-            auto it = missingSequenceNumbers.constBegin();
-            while (it != missingSequenceNumbers.constEnd()) {
-                OCTREE_PACKET_SEQUENCE missingNumber = *it;
-                nackPacketList->writePrimitive(missingNumber);
-                ++it;
-=======
             foreach(const OCTREE_PACKET_SEQUENCE& missingNumber, missingSequenceNumbers) {
                 nackPacketList.writePrimitive(missingNumber);
->>>>>>> e9edbb9d
             }
             
             if (nackPacketList->getNumPackets()) {
