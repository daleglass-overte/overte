--- conflicted
+++ resolved
@@ -978,12 +978,6 @@
     connect(&pingTimer, &QTimer::timeout, this, &Application::ping);
     pingTimer.start(1000);
 
-<<<<<<< HEAD
-    // call our idle function whenever we can
- //   connect(&idleTimer, &QTimer::timeout, this, &Application::idle);
- //  idleTimer.start(TARGET_SIM_FRAME_PERIOD_MS);
-=======
->>>>>>> 71e40922
     _idleLoopStdev.reset();
 
     // update before the first render
