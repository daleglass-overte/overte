--- conflicted
+++ resolved
@@ -834,11 +834,6 @@
         _applicationOverlay.renderOverlay();
     }
 
-    {
-        PerformanceTimer perfTimer("renderOverlay");
-        _applicationOverlay.renderOverlay();
-    }
-
     glEnable(GL_LINE_SMOOTH);
 
     if (_myCamera.getMode() == CAMERA_MODE_FIRST_PERSON) {
@@ -913,20 +908,7 @@
             renderRearViewMirror(_mirrorViewRect);
         }
 
-<<<<<<< HEAD
         finalFbo = DependencyManager::get<GlowEffect>()->render();
-=======
-        auto finalFbo = DependencyManager::get<GlowEffect>()->render();
-
-        glBindFramebuffer(GL_DRAW_FRAMEBUFFER, 0);
-        glBindFramebuffer(GL_READ_FRAMEBUFFER, gpu::GLBackend::getFramebufferID(finalFbo));
-        glBlitFramebuffer(0, 0, _renderResolution.x, _renderResolution.y,
-                          0, 0, _glWidget->getDeviceSize().width(), _glWidget->getDeviceSize().height(),
-                            GL_COLOR_BUFFER_BIT, GL_NEAREST);
-        glBindFramebuffer(GL_READ_FRAMEBUFFER, 0);
-
-        _applicationOverlay.displayOverlayTexture();
->>>>>>> 1f8008e5
     }
 
     // This might not be needed *right now*.  We want to ensure that the FBO rendering
@@ -3094,11 +3076,7 @@
 ViewFrustum* Application::getViewFrustum() {
 #ifdef DEBUG
     if (QThread::currentThread() == activeRenderingThread) {
-<<<<<<< HEAD
-        // FIXME, should this be an assert?
-=======
         // FIXME, figure out a better way to do this
->>>>>>> 1f8008e5
         //qWarning() << "Calling Application::getViewFrustum() from the active rendering thread, did you mean Application::getDisplayViewFrustum()?";
     }
 #endif
@@ -3118,10 +3096,6 @@
 ViewFrustum* Application::getDisplayViewFrustum() {
 #ifdef DEBUG
     if (QThread::currentThread() != activeRenderingThread) {
-<<<<<<< HEAD
-        // FIXME, should this be an assert?
-        //qWarning() << "Calling Application::getDisplayViewFrustum() from outside the active rendering thread or outside rendering, did you mean Application::getViewFrustum()?";
-=======
         // FIXME, figure out a better way to do this
         // qWarning() << "Calling Application::getDisplayViewFrustum() from outside the active rendering thread or outside rendering, did you mean Application::getViewFrustum()?";
     }
@@ -3134,7 +3108,6 @@
     if (QThread::currentThread() != activeRenderingThread) {
         // FIXME, figure out a better way to do this
         // qWarning() << "Calling Application::getDisplayViewFrustum() from outside the active rendering thread or outside rendering, did you mean Application::getViewFrustum()?";
->>>>>>> 1f8008e5
     }
 #endif
     return &_displayViewFrustum;
@@ -4719,7 +4692,6 @@
     return RENDER_PLUGINS;
 }
 
-<<<<<<< HEAD
 void Application::updateDisplayMode() {
     auto menu = Menu::getInstance();
     DisplayPluginPointer newDisplayPlugin;
@@ -4761,10 +4733,6 @@
 glm::ivec2 Application::getMouse() const {
     return getActiveDisplayPlugin()->getUiMousePosition();
 }
-=======
-bool Application::hasFocus() const {
-    return _glWidget->hasFocus();
-}
 
 void Application::setMaxOctreePacketsPerSecond(int maxOctreePPS) {
     if (maxOctreePPS != _maxOctreePPS) {
@@ -4780,4 +4748,3 @@
 qreal Application::getDevicePixelRatio() {
     return _window ? _window->windowHandle()->devicePixelRatio() : 1.0;
 }
->>>>>>> 1f8008e5
