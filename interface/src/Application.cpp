//
//  Application.cpp
//  interface/src
//
//  Created by Andrzej Kapolka on 5/10/13.
//  Copyright 2013 High Fidelity, Inc.
//
//  Distributed under the Apache License, Version 2.0.
//  See the accompanying file LICENSE or http://www.apache.org/licenses/LICENSE-2.0.html
//

#include "Application.h"

#include <chrono>
#include <thread>

#include <glm/glm.hpp>
#include <glm/gtx/component_wise.hpp>
#include <glm/gtx/quaternion.hpp>
#include <glm/gtx/vector_angle.hpp>
#include <glm/gtc/type_ptr.hpp>

#include <gl/Config.h>

#include <QtCore/QResource>
#include <QtCore/QAbstractNativeEventFilter>
#include <QtCore/QCommandLineParser>
#include <QtCore/QMimeData>
#include <QtCore/QThreadPool>
#include <QtCore/QFileSelector>
#include <QtConcurrent/QtConcurrentRun>

#include <QtGui/QScreen>
#include <QtGui/QWindow>
#include <QtGui/QDesktopServices>

#include <QtNetwork/QLocalSocket>
#include <QtNetwork/QLocalServer>

#include <QtQml/QQmlContext>
#include <QtQml/QQmlEngine>
#include <QtQuick/QQuickWindow>

#include <QtWidgets/QDesktopWidget>
#include <QtWidgets/QMessageBox>

#include <QtMultimedia/QMediaPlayer>

#include <QFontDatabase>
#include <QProcessEnvironment>
#include <QTemporaryDir>

#include <gl/QOpenGLContextWrapper.h>

#include <shared/FileUtils.h>
#include <shared/QtHelpers.h>
#include <shared/GlobalAppProperties.h>
#include <StatTracker.h>
#include <Trace.h>
#include <ResourceScriptingInterface.h>
#include <AccountManager.h>
#include <AddressManager.h>
#include <AnimDebugDraw.h>
#include <BuildInfo.h>
#include <AssetClient.h>
#include <AssetUpload.h>
#include <AutoUpdater.h>
#include <Midi.h>
#include <AudioInjectorManager.h>
#include <AvatarBookmarks.h>
#include <AvatarEntitiesBookmarks.h>
#include <CursorManager.h>
#include <DebugDraw.h>
#include <DeferredLightingEffect.h>
#include <EntityScriptClient.h>
#include <EntityScriptServerLogClient.h>
#include <EntityScriptingInterface.h>
#include "ui/overlays/ContextOverlayInterface.h"
#include <ErrorDialog.h>
#include <FileScriptingInterface.h>
#include <Finally.h>
#include <FingerprintUtils.h>
#include <FramebufferCache.h>
#include <gpu/Batch.h>
#include <gpu/Context.h>
#include <gpu/gl/GLBackend.h>
#include <InfoView.h>
#include <input-plugins/InputPlugin.h>
#include <controllers/UserInputMapper.h>
#include <controllers/InputRecorder.h>
#include <controllers/ScriptingInterface.h>
#include <controllers/StateController.h>
#include <UserActivityLoggerScriptingInterface.h>
#include <LogHandler.h>
#include "LocationBookmarks.h"
#include <LocationScriptingInterface.h>
#include <MainWindow.h>
#include <MappingRequest.h>
#include <MessagesClient.h>
#include <ModelEntityItem.h>
#include <NetworkAccessManager.h>
#include <NetworkingConstants.h>
#include <ObjectMotionState.h>
#include <OctalCode.h>
#include <OctreeSceneStats.h>
#include <OffscreenUi.h>
#include <gl/OffscreenGLCanvas.h>
#include <ui/OffscreenQmlSurfaceCache.h>
#include <PathUtils.h>
#include <PerfStat.h>
#include <PhysicsEngine.h>
#include <PhysicsHelpers.h>
#include <plugins/CodecPlugin.h>
#include <plugins/PluginManager.h>
#include <plugins/PluginUtils.h>
#include <plugins/SteamClientPlugin.h>
#include <plugins/InputConfiguration.h>
#include <RecordingScriptingInterface.h>
#include <UpdateSceneTask.h>
#include <RenderViewTask.h>
#include <SecondaryCamera.h>
#include <ResourceCache.h>
#include <ResourceRequest.h>
#include <SandboxUtils.h>
#include <SceneScriptingInterface.h>
#include <ScriptEngines.h>
#include <ScriptCache.h>
#include <ShapeEntityItem.h>
#include <SoundCache.h>
#include <ui/TabletScriptingInterface.h>
#include <ui/ToolbarScriptingInterface.h>
#include <Tooltip.h>
#include <udt/PacketHeaders.h>
#include <UserActivityLogger.h>
#include <UsersScriptingInterface.h>
#include <recording/ClipCache.h>
#include <recording/Deck.h>
#include <recording/Recorder.h>
#include <shared/StringHelpers.h>
#include <QmlWebWindowClass.h>
#include <Preferences.h>
#include <display-plugins/CompositorHelper.h>
#include <trackers/EyeTracker.h>
#include <avatars-renderer/ScriptAvatar.h>
#include <RenderableEntityItem.h>

#include "AudioClient.h"
#include "audio/AudioScope.h"
#include "avatar/AvatarManager.h"
#include "avatar/MyHead.h"
#include "CrashHandler.h"
#include "Crashpad.h"
#include "devices/DdeFaceTracker.h"
#include "DiscoverabilityManager.h"
#include "GLCanvas.h"
#include "InterfaceDynamicFactory.h"
#include "InterfaceLogging.h"
#include "LODManager.h"
#include "ModelPackager.h"
#include "scripting/Audio.h"
#include "networking/CloseEventSender.h"
#include "scripting/TestScriptingInterface.h"
#include "scripting/AssetMappingsScriptingInterface.h"
#include "scripting/ClipboardScriptingInterface.h"
#include "scripting/DesktopScriptingInterface.h"
#include "scripting/AccountServicesScriptingInterface.h"
#include "scripting/HMDScriptingInterface.h"
#include "scripting/MenuScriptingInterface.h"
#include "scripting/SettingsScriptingInterface.h"
#include "scripting/WindowScriptingInterface.h"
#include "scripting/ControllerScriptingInterface.h"
#include "scripting/RatesScriptingInterface.h"
#include "scripting/SelectionScriptingInterface.h"
#include "scripting/WalletScriptingInterface.h"
#if defined(Q_OS_MAC) || defined(Q_OS_WIN)
#include "SpeechRecognizer.h"
#endif
#include "ui/ResourceImageItem.h"
#include "ui/AddressBarDialog.h"
#include "ui/AvatarInputs.h"
#include "ui/DialogsManager.h"
#include "ui/LoginDialog.h"
#include "ui/overlays/Cube3DOverlay.h"
#include "ui/overlays/Web3DOverlay.h"
#include "ui/Snapshot.h"
#include "ui/SnapshotAnimated.h"
#include "ui/StandAloneJSConsole.h"
#include "ui/Stats.h"
#include "ui/UpdateDialog.h"
#include "ui/overlays/Overlays.h"
#include "ui/DomainConnectionModel.h"
#include "Util.h"
#include "InterfaceParentFinder.h"
#include "ui/OctreeStatsProvider.h"

#include <GPUIdent.h>
#include <gl/GLHelpers.h>
#include <src/scripting/LimitlessVoiceRecognitionScriptingInterface.h>
#include <src/scripting/GooglePolyScriptingInterface.h>
#include <EntityScriptClient.h>
#include <ModelScriptingInterface.h>

#include <PickManager.h>
#include <PointerManager.h>
#include <raypick/RayPickScriptingInterface.h>
#include <raypick/LaserPointerScriptingInterface.h>
#include <raypick/PickScriptingInterface.h>
#include <raypick/PointerScriptingInterface.h>
#include <raypick/MouseRayPick.h>

#include <FadeEffect.h>

#include "commerce/Ledger.h"
#include "commerce/Wallet.h"
#include "commerce/QmlCommerce.h"

#include "webbrowser/WebBrowserSuggestionsEngine.h"
#include <DesktopPreviewProvider.h>

#if defined(Q_OS_WIN)
#include <VersionHelpers.h>

#ifdef DEBUG_EVENT_QUEUE
// This is a HACK that uses private headers included with the qt source distrubution.
// To use this feature you need to add these directores to your include path:
// E:/Qt/5.9.1/Src/qtbase/include/QtCore/5.9.1/QtCore
// E:/Qt/5.9.1/Src/qtbase/include/QtCore/5.9.1
#define QT_BOOTSTRAPPED
#include <private/qthread_p.h>
#include <private/qobject_p.h>
#undef QT_BOOTSTRAPPED
#endif

// On Windows PC, NVidia Optimus laptop, we want to enable NVIDIA GPU
// FIXME seems to be broken.
extern "C" {
 _declspec(dllexport) DWORD NvOptimusEnablement = 0x00000001;
}
#endif

#if defined(Q_OS_ANDROID)
#include <android/log.h>
#endif

enum ApplicationEvent {
    // Execute a lambda function
    Lambda = QEvent::User + 1,
    // Trigger the next render
    Render,
    // Trigger the next idle
    Idle,
};

class RenderEventHandler : public QObject {
    using Parent = QObject;
    Q_OBJECT
public:
    RenderEventHandler(QOpenGLContext* context) {
        _renderContext = new OffscreenGLCanvas();
        _renderContext->setObjectName("RenderContext");
        _renderContext->create(context);
        if (!_renderContext->makeCurrent()) {
            qFatal("Unable to make rendering context current");
        }
        _renderContext->doneCurrent();

        // Deleting the object with automatically shutdown the thread
        connect(qApp, &QCoreApplication::aboutToQuit, this, &QObject::deleteLater);

        // Transfer to a new thread
        moveToNewNamedThread(this, "RenderThread", [this](QThread* renderThread) {
            hifi::qt::addBlockingForbiddenThread("Render", renderThread);
            _renderContext->moveToThreadWithContext(renderThread);
            qApp->_lastTimeRendered.start();
        }, std::bind(&RenderEventHandler::initialize, this), QThread::HighestPriority);
    }

private:
    void initialize() {
        PROFILE_SET_THREAD_NAME("Render");
        if (!_renderContext->makeCurrent()) {
            qFatal("Unable to make rendering context current on render thread");
        }
    }

    void render() {
        if (qApp->shouldPaint()) {
            qApp->paintGL();
        }
    }

    bool event(QEvent* event) override {
        switch ((int)event->type()) {
            case ApplicationEvent::Render:
                render();
                qApp->_pendingRenderEvent.store(false);
                return true;

            default:
                break;
        }
        return Parent::event(event);
    }

    OffscreenGLCanvas* _renderContext { nullptr };
};


Q_LOGGING_CATEGORY(trace_app_input_mouse, "trace.app.input.mouse")

using namespace std;

static QTimer locationUpdateTimer;
static QTimer identityPacketTimer;
static QTimer pingTimer;

#if defined(Q_OS_ANDROID)
static bool DISABLE_WATCHDOG = true;
#else
static const QString DISABLE_WATCHDOG_FLAG{ "HIFI_DISABLE_WATCHDOG" };
static bool DISABLE_WATCHDOG = nsightActive() || QProcessEnvironment::systemEnvironment().contains(DISABLE_WATCHDOG_FLAG);
#endif

#if defined(USE_GLES)
static bool DISABLE_DEFERRED = true;
#else
static const QString RENDER_FORWARD{ "HIFI_RENDER_FORWARD" };
static bool DISABLE_DEFERRED = QProcessEnvironment::systemEnvironment().contains(RENDER_FORWARD);
#endif

static const int MAX_CONCURRENT_RESOURCE_DOWNLOADS = 16;

// For processing on QThreadPool, we target a number of threads after reserving some
// based on how many are being consumed by the application and the display plugin.  However,
// we will never drop below the 'min' value
static const int MIN_PROCESSING_THREAD_POOL_SIZE = 1;

static const QString SNAPSHOT_EXTENSION  = ".jpg";
static const QString SVO_EXTENSION  = ".svo";
static const QString SVO_JSON_EXTENSION = ".svo.json";
static const QString JSON_GZ_EXTENSION = ".json.gz";
static const QString JSON_EXTENSION = ".json";
static const QString JS_EXTENSION  = ".js";
static const QString FST_EXTENSION  = ".fst";
static const QString FBX_EXTENSION  = ".fbx";
static const QString OBJ_EXTENSION  = ".obj";
static const QString AVA_JSON_EXTENSION = ".ava.json";
static const QString WEB_VIEW_TAG = "noDownload=true";
static const QString ZIP_EXTENSION = ".zip";

static const float MIRROR_FULLSCREEN_DISTANCE = 0.389f;

static const quint64 TOO_LONG_SINCE_LAST_SEND_DOWNSTREAM_AUDIO_STATS = 1 * USECS_PER_SECOND;

static const QString INFO_EDIT_ENTITIES_PATH = "html/edit-commands.html";
static const QString INFO_HELP_PATH = "html/tabletHelp.html";

static const unsigned int THROTTLED_SIM_FRAMERATE = 15;
static const int THROTTLED_SIM_FRAME_PERIOD_MS = MSECS_PER_SECOND / THROTTLED_SIM_FRAMERATE;

static const uint32_t INVALID_FRAME = UINT32_MAX;

static const float PHYSICS_READY_RANGE = 3.0f; // how far from avatar to check for entities that aren't ready for simulation

static const QString DESKTOP_LOCATION = QStandardPaths::writableLocation(QStandardPaths::DesktopLocation);

Setting::Handle<int> maxOctreePacketsPerSecond("maxOctreePPS", DEFAULT_MAX_OCTREE_PPS);

static const QString MARKETPLACE_CDN_HOSTNAME = "mpassets.highfidelity.com";
static const int INTERVAL_TO_CHECK_HMD_WORN_STATUS = 500; // milliseconds
static const QString DESKTOP_DISPLAY_PLUGIN_NAME = "Desktop";

static const QString SYSTEM_TABLET = "com.highfidelity.interface.tablet.system";

static const QString DOMAIN_SPAWNING_POINT = "/0, -10, 0";

const QHash<QString, Application::AcceptURLMethod> Application::_acceptedExtensions {
    { SVO_EXTENSION, &Application::importSVOFromURL },
    { SVO_JSON_EXTENSION, &Application::importSVOFromURL },
    { AVA_JSON_EXTENSION, &Application::askToWearAvatarAttachmentUrl },
    { JSON_EXTENSION, &Application::importJSONFromURL },
    { JS_EXTENSION, &Application::askToLoadScript },
    { FST_EXTENSION, &Application::askToSetAvatarUrl },
    { JSON_GZ_EXTENSION, &Application::askToReplaceDomainContent },
    { ZIP_EXTENSION, &Application::importFromZIP }
};

class DeadlockWatchdogThread : public QThread {
public:
    static const unsigned long HEARTBEAT_UPDATE_INTERVAL_SECS = 1;
    static const unsigned long MAX_HEARTBEAT_AGE_USECS = 30 * USECS_PER_SECOND;
    static const int WARNING_ELAPSED_HEARTBEAT = 500 * USECS_PER_MSEC; // warn if elapsed heartbeat average is large
    static const int HEARTBEAT_SAMPLES = 100000; // ~5 seconds worth of samples

    // Set the heartbeat on launch
    DeadlockWatchdogThread() {
        setObjectName("Deadlock Watchdog");
        // Give the heartbeat an initial value
        _heartbeat = usecTimestampNow();
        _paused = false;
        connect(qApp, &QCoreApplication::aboutToQuit, [this] {
            _quit = true;
        });
    }

    static void updateHeartbeat() {
        auto now = usecTimestampNow();
        auto elapsed = now - _heartbeat;
        _movingAverage.addSample(elapsed);
        _heartbeat = now;
    }

    static void deadlockDetectionCrash() {
        uint32_t* crashTrigger = nullptr;
        *crashTrigger = 0xDEAD10CC;
    }

    static void withPause(const std::function<void()>& lambda) {
        pause();
        lambda();
        resume();
    }
    static void pause() {
        _paused = true;
    }

    static void resume() {
        // Update the heartbeat BEFORE resuming the checks
        updateHeartbeat();
        _paused = false;
    }

    void run() override {
        while (!_quit) {
            QThread::sleep(HEARTBEAT_UPDATE_INTERVAL_SECS);
<<<<<<< HEAD
=======
            // Don't do heartbeat detection under nsight
            if (_paused) {
                continue;
            }
>>>>>>> a6c81729
            uint64_t lastHeartbeat = _heartbeat; // sample atomic _heartbeat, because we could context switch away and have it updated on us
            uint64_t now = usecTimestampNow();
            auto lastHeartbeatAge = (now > lastHeartbeat) ? now - lastHeartbeat : 0;
            auto elapsedMovingAverage = _movingAverage.getAverage();

            if (elapsedMovingAverage > _maxElapsedAverage) {
                qCDebug(interfaceapp_deadlock) << "DEADLOCK WATCHDOG WARNING:"
                    << "lastHeartbeatAge:" << lastHeartbeatAge
                    << "elapsedMovingAverage:" << elapsedMovingAverage
                    << "maxElapsed:" << _maxElapsed
                    << "PREVIOUS maxElapsedAverage:" << _maxElapsedAverage
                    << "NEW maxElapsedAverage:" << elapsedMovingAverage << "** NEW MAX ELAPSED AVERAGE **"
                    << "samples:" << _movingAverage.getSamples();
                _maxElapsedAverage = elapsedMovingAverage;
            }
            if (lastHeartbeatAge > _maxElapsed) {
                qCDebug(interfaceapp_deadlock) << "DEADLOCK WATCHDOG WARNING:"
                    << "lastHeartbeatAge:" << lastHeartbeatAge
                    << "elapsedMovingAverage:" << elapsedMovingAverage
                    << "PREVIOUS maxElapsed:" << _maxElapsed
                    << "NEW maxElapsed:" << lastHeartbeatAge << "** NEW MAX ELAPSED **"
                    << "maxElapsedAverage:" << _maxElapsedAverage
                    << "samples:" << _movingAverage.getSamples();
                _maxElapsed = lastHeartbeatAge;
            }
            if (elapsedMovingAverage > WARNING_ELAPSED_HEARTBEAT) {
                qCDebug(interfaceapp_deadlock) << "DEADLOCK WATCHDOG WARNING:"
                    << "lastHeartbeatAge:" << lastHeartbeatAge
                    << "elapsedMovingAverage:" << elapsedMovingAverage << "** OVER EXPECTED VALUE **"
                    << "maxElapsed:" << _maxElapsed
                    << "maxElapsedAverage:" << _maxElapsedAverage
                    << "samples:" << _movingAverage.getSamples();
            }

            if (lastHeartbeatAge > MAX_HEARTBEAT_AGE_USECS) {
                qCDebug(interfaceapp_deadlock) << "DEADLOCK DETECTED -- "
                         << "lastHeartbeatAge:" << lastHeartbeatAge
                         << "[ lastHeartbeat :" << lastHeartbeat
                         << "now:" << now << " ]"
                         << "elapsedMovingAverage:" << elapsedMovingAverage
                         << "maxElapsed:" << _maxElapsed
                         << "maxElapsedAverage:" << _maxElapsedAverage
                         << "samples:" << _movingAverage.getSamples();

                // Don't actually crash in debug builds, in case this apparent deadlock is simply from
                // the developer actively debugging code
                #ifdef NDEBUG
                    deadlockDetectionCrash();
                #endif
            }
        }
    }

    static std::atomic<bool> _paused;
    static std::atomic<uint64_t> _heartbeat;
    static std::atomic<uint64_t> _maxElapsed;
    static std::atomic<int> _maxElapsedAverage;
    static ThreadSafeMovingAverage<int, HEARTBEAT_SAMPLES> _movingAverage;

    bool _quit { false };
};

std::atomic<bool> DeadlockWatchdogThread::_paused;
std::atomic<uint64_t> DeadlockWatchdogThread::_heartbeat;
std::atomic<uint64_t> DeadlockWatchdogThread::_maxElapsed;
std::atomic<int> DeadlockWatchdogThread::_maxElapsedAverage;
ThreadSafeMovingAverage<int, DeadlockWatchdogThread::HEARTBEAT_SAMPLES> DeadlockWatchdogThread::_movingAverage;

#ifdef Q_OS_WIN
class MyNativeEventFilter : public QAbstractNativeEventFilter {
public:
    static MyNativeEventFilter& getInstance() {
        static MyNativeEventFilter staticInstance;
        return staticInstance;
    }

    bool nativeEventFilter(const QByteArray &eventType, void* msg, long* result) Q_DECL_OVERRIDE {
        if (eventType == "windows_generic_MSG") {
            MSG* message = (MSG*)msg;

            if (message->message == UWM_IDENTIFY_INSTANCES) {
                *result = UWM_IDENTIFY_INSTANCES;
                return true;
            }

            if (message->message == UWM_SHOW_APPLICATION) {
                MainWindow* applicationWindow = qApp->getWindow();
                if (applicationWindow->isMinimized()) {
                    applicationWindow->showNormal();  // Restores to windowed or maximized state appropriately.
                }
                qApp->setActiveWindow(applicationWindow);  // Flashes the taskbar icon if not focus.
                return true;
            }

            if (message->message == WM_COPYDATA) {
                COPYDATASTRUCT* pcds = (COPYDATASTRUCT*)(message->lParam);
                QUrl url = QUrl((const char*)(pcds->lpData));
                if (url.isValid() && url.scheme() == HIFI_URL_SCHEME) {
                    DependencyManager::get<AddressManager>()->handleLookupString(url.toString());
                    return true;
                }
            }

            if (message->message == WM_DEVICECHANGE) {
                const float MIN_DELTA_SECONDS = 2.0f; // de-bounce signal
                static float lastTriggerTime = 0.0f;
                const float deltaSeconds = secTimestampNow() - lastTriggerTime;
                lastTriggerTime = secTimestampNow();
                if (deltaSeconds > MIN_DELTA_SECONDS) {
                    Midi::USBchanged();                // re-scan the MIDI bus
                }
            }
        }
        return false;
    }
};
#endif

class LambdaEvent : public QEvent {
    std::function<void()> _fun;
public:
    LambdaEvent(const std::function<void()> & fun) :
    QEvent(static_cast<QEvent::Type>(ApplicationEvent::Lambda)), _fun(fun) {
    }
    LambdaEvent(std::function<void()> && fun) :
    QEvent(static_cast<QEvent::Type>(ApplicationEvent::Lambda)), _fun(fun) {
    }
    void call() const { _fun(); }
};

void messageHandler(QtMsgType type, const QMessageLogContext& context, const QString& message) {
    QString logMessage = LogHandler::getInstance().printMessage((LogMsgType) type, context, message);

    if (!logMessage.isEmpty()) {
#ifdef Q_OS_WIN
        OutputDebugStringA(logMessage.toLocal8Bit().constData());
        OutputDebugStringA("\n");
#elif defined Q_OS_ANDROID
        const char * local=logMessage.toStdString().c_str();
        switch (type) {
            case QtDebugMsg:
                __android_log_write(ANDROID_LOG_DEBUG,"Interface",local);
                break;
            case QtInfoMsg:
                __android_log_write(ANDROID_LOG_INFO,"Interface",local);
                break;
            case QtWarningMsg:
                __android_log_write(ANDROID_LOG_WARN,"Interface",local);
                break;
            case QtCriticalMsg:
                __android_log_write(ANDROID_LOG_ERROR,"Interface",local);
                break;
            case QtFatalMsg:
            default:
                __android_log_write(ANDROID_LOG_FATAL,"Interface",local);
                abort();
        }
#endif
        qApp->getLogger()->addMessage(qPrintable(logMessage + "\n"));
    }
}

static const QString STATE_IN_HMD = "InHMD";
static const QString STATE_CAMERA_FULL_SCREEN_MIRROR = "CameraFSM";
static const QString STATE_CAMERA_FIRST_PERSON = "CameraFirstPerson";
static const QString STATE_CAMERA_THIRD_PERSON = "CameraThirdPerson";
static const QString STATE_CAMERA_ENTITY = "CameraEntity";
static const QString STATE_CAMERA_INDEPENDENT = "CameraIndependent";
static const QString STATE_SNAP_TURN = "SnapTurn";
static const QString STATE_ADVANCED_MOVEMENT_CONTROLS = "AdvancedMovement";
static const QString STATE_GROUNDED = "Grounded";
static const QString STATE_NAV_FOCUSED = "NavigationFocused";

// Statically provided display and input plugins
extern DisplayPluginList getDisplayPlugins();
extern InputPluginList getInputPlugins();
extern void saveInputPluginSettings(const InputPluginList& plugins);

bool setupEssentials(int& argc, char** argv, bool runningMarkerExisted) {
    const char** constArgv = const_cast<const char**>(argv);

    // HRS: I could not figure out how to move these any earlier in startup, so when using this option, be sure to also supply
    // --allowMultipleInstances
    auto reportAndQuit = [&](const char* commandSwitch, std::function<void(FILE* fp)> report) {
        const char* reportfile = getCmdOption(argc, constArgv, commandSwitch);
        // Reports to the specified file, because stdout is set up to be captured for logging.
        if (reportfile) {
            FILE* fp = fopen(reportfile, "w");
            if (fp) {
                report(fp);
                fclose(fp);
                if (!runningMarkerExisted) { // don't leave ours around
                    RunningMarker runingMarker(RUNNING_MARKER_FILENAME);
                    runingMarker.deleteRunningMarkerFile(); // happens in deleter, but making the side-effect explicit.
                }
                _exit(0);
            }
        }
    };
    reportAndQuit("--protocolVersion", [&](FILE* fp) {
        auto version = protocolVersionsSignatureBase64();
        fputs(version.toLatin1().data(), fp);
    });
    reportAndQuit("--version", [&](FILE* fp) {
        fputs(BuildInfo::VERSION.toLatin1().data(), fp);
    });

    const char* portStr = getCmdOption(argc, constArgv, "--listenPort");
    const int listenPort = portStr ? atoi(portStr) : INVALID_PORT;

    static const auto SUPPRESS_SETTINGS_RESET = "--suppress-settings-reset";
    bool suppressPrompt = cmdOptionExists(argc, const_cast<const char**>(argv), SUPPRESS_SETTINGS_RESET);
    bool previousSessionCrashed = CrashHandler::checkForResetSettings(runningMarkerExisted, suppressPrompt);
    // get dir to use for cache
    static const auto CACHE_SWITCH = "--cache";
    QString cacheDir = getCmdOption(argc, const_cast<const char**>(argv), CACHE_SWITCH);
    if (!cacheDir.isEmpty()) {
        qApp->setProperty(hifi::properties::APP_LOCAL_DATA_PATH, cacheDir);
    }

    // FIXME fix the OSX installer to install the resources.rcc binary instead of resource files and remove
    // this conditional exclusion
#if !defined(Q_OS_OSX)
    {
#if defined(Q_OS_ANDROID)
        const QString resourcesBinaryFile = QStandardPaths::writableLocation(QStandardPaths::CacheLocation) + "/resources.rcc";
#else
        const QString resourcesBinaryFile = QCoreApplication::applicationDirPath() + "/resources.rcc";
#endif
        if (!QFile::exists(resourcesBinaryFile)) {
            throw std::runtime_error("Unable to find primary resources");
        }
        if (!QResource::registerResource(resourcesBinaryFile)) {
            throw std::runtime_error("Unable to load primary resources");
        }
    }
#endif

    // Tell the plugin manager about our statically linked plugins
    auto pluginManager = PluginManager::getInstance();
    pluginManager->setInputPluginProvider([] { return getInputPlugins(); });
    pluginManager->setDisplayPluginProvider([] { return getDisplayPlugins(); });
    pluginManager->setInputPluginSettingsPersister([](const InputPluginList& plugins) { saveInputPluginSettings(plugins); });
    if (auto steamClient = pluginManager->getSteamClientPlugin()) {
        steamClient->init();
    }

    DependencyManager::set<tracing::Tracer>();
    PROFILE_SET_THREAD_NAME("Main Thread");

#if defined(Q_OS_WIN)
    // Select appropriate audio DLL
    QString audioDLLPath = QCoreApplication::applicationDirPath();
    if (IsWindows8OrGreater()) {
        audioDLLPath += "/audioWin8";
    } else {
        audioDLLPath += "/audioWin7";
    }
    QCoreApplication::addLibraryPath(audioDLLPath);
#endif

    DependencyManager::registerInheritance<LimitedNodeList, NodeList>();
    DependencyManager::registerInheritance<AvatarHashMap, AvatarManager>();
    DependencyManager::registerInheritance<EntityDynamicFactoryInterface, InterfaceDynamicFactory>();
    DependencyManager::registerInheritance<SpatialParentFinder, InterfaceParentFinder>();

    // Set dependencies
    DependencyManager::set<PickManager>();
    DependencyManager::set<PointerManager>();
    DependencyManager::set<LaserPointerScriptingInterface>();
    DependencyManager::set<RayPickScriptingInterface>();
    DependencyManager::set<PointerScriptingInterface>();
    DependencyManager::set<PickScriptingInterface>();
    DependencyManager::set<Cursor::Manager>();
    DependencyManager::set<DesktopPreviewProvider>();
    DependencyManager::set<AccountManager>(std::bind(&Application::getUserAgent, qApp));
    DependencyManager::set<StatTracker>();
    DependencyManager::set<ScriptEngines>(ScriptEngine::CLIENT_SCRIPT);
    DependencyManager::set<Preferences>();
    DependencyManager::set<recording::Deck>();
    DependencyManager::set<recording::Recorder>();
    DependencyManager::set<AddressManager>();
    DependencyManager::set<NodeList>(NodeType::Agent, listenPort);
    DependencyManager::set<recording::ClipCache>();
    DependencyManager::set<GeometryCache>();
    DependencyManager::set<ModelCache>();
    DependencyManager::set<ScriptCache>();
    DependencyManager::set<SoundCache>();
    DependencyManager::set<DdeFaceTracker>();
    DependencyManager::set<EyeTracker>();
    DependencyManager::set<AudioClient>();
    DependencyManager::set<AudioScope>();
    DependencyManager::set<DeferredLightingEffect>();
    DependencyManager::set<TextureCache>();
    DependencyManager::set<FramebufferCache>();
    DependencyManager::set<AnimationCache>();
    DependencyManager::set<ModelBlender>();
    DependencyManager::set<UsersScriptingInterface>();
    DependencyManager::set<AvatarManager>();
    DependencyManager::set<LODManager>();
    DependencyManager::set<StandAloneJSConsole>();
    DependencyManager::set<DialogsManager>();
    DependencyManager::set<BandwidthRecorder>();
    DependencyManager::set<ResourceCacheSharedItems>();
    DependencyManager::set<DesktopScriptingInterface>();
    DependencyManager::set<EntityScriptingInterface>(true);
    DependencyManager::set<RecordingScriptingInterface>();
    DependencyManager::set<WindowScriptingInterface>();
    DependencyManager::set<HMDScriptingInterface>();
    DependencyManager::set<ResourceScriptingInterface>();
    DependencyManager::set<TabletScriptingInterface>();
    DependencyManager::set<InputConfiguration>();
    DependencyManager::set<ToolbarScriptingInterface>();
    DependencyManager::set<UserActivityLoggerScriptingInterface>();
    DependencyManager::set<AssetMappingsScriptingInterface>();
    DependencyManager::set<DomainConnectionModel>();

#if defined(Q_OS_MAC) || defined(Q_OS_WIN)
    DependencyManager::set<SpeechRecognizer>();
#endif
    DependencyManager::set<DiscoverabilityManager>();
    DependencyManager::set<SceneScriptingInterface>();
    DependencyManager::set<OffscreenUi>();
    DependencyManager::set<AutoUpdater>();
    DependencyManager::set<Midi>();
    DependencyManager::set<PathUtils>();
    DependencyManager::set<InterfaceDynamicFactory>();
    DependencyManager::set<AudioInjectorManager>();
    DependencyManager::set<MessagesClient>();
    controller::StateController::setStateVariables({ { STATE_IN_HMD, STATE_CAMERA_FULL_SCREEN_MIRROR,
                    STATE_CAMERA_FIRST_PERSON, STATE_CAMERA_THIRD_PERSON, STATE_CAMERA_ENTITY, STATE_CAMERA_INDEPENDENT,
                    STATE_SNAP_TURN, STATE_ADVANCED_MOVEMENT_CONTROLS, STATE_GROUNDED, STATE_NAV_FOCUSED } });
    DependencyManager::set<UserInputMapper>();
    DependencyManager::set<controller::ScriptingInterface, ControllerScriptingInterface>();
    DependencyManager::set<InterfaceParentFinder>();
    DependencyManager::set<EntityTreeRenderer>(true, qApp, qApp);
    DependencyManager::set<CompositorHelper>();
    DependencyManager::set<OffscreenQmlSurfaceCache>();
    DependencyManager::set<EntityScriptClient>();
    DependencyManager::set<EntityScriptServerLogClient>();
    DependencyManager::set<LimitlessVoiceRecognitionScriptingInterface>();
    DependencyManager::set<GooglePolyScriptingInterface>();
    DependencyManager::set<OctreeStatsProvider>(nullptr, qApp->getOcteeSceneStats());
    DependencyManager::set<AvatarBookmarks>();
    DependencyManager::set<AvatarEntitiesBookmarks>();
    DependencyManager::set<LocationBookmarks>();
    DependencyManager::set<Snapshot>();
    DependencyManager::set<CloseEventSender>();
    DependencyManager::set<ResourceManager>();
    DependencyManager::set<SelectionScriptingInterface>();
    DependencyManager::set<Ledger>();
    DependencyManager::set<Wallet>();
    DependencyManager::set<WalletScriptingInterface>();

    DependencyManager::set<FadeEffect>();

    return previousSessionCrashed;
}

// FIXME move to header, or better yet, design some kind of UI manager
// to take care of highlighting keyboard focused items, rather than
// continuing to overburden Application.cpp
std::shared_ptr<Cube3DOverlay> _keyboardFocusHighlight{ nullptr };
OverlayID _keyboardFocusHighlightID{ UNKNOWN_OVERLAY_ID };


OffscreenGLCanvas* _qmlShareContext { nullptr };

// FIXME hack access to the internal share context for the Chromium helper
// Normally we'd want to use QWebEngine::initialize(), but we can't because
// our primary context is a QGLWidget, which can't easily be initialized to share
// from a QOpenGLContext.
//
// So instead we create a new offscreen context to share with the QGLWidget,
// and manually set THAT to be the shared context for the Chromium helper
#if !defined(DISABLE_QML)
OffscreenGLCanvas* _chromiumShareContext { nullptr };
Q_GUI_EXPORT void qt_gl_set_global_share_context(QOpenGLContext *context);
#endif

Setting::Handle<int> sessionRunTime{ "sessionRunTime", 0 };

const float DEFAULT_HMD_TABLET_SCALE_PERCENT = 100.0f;
const float DEFAULT_DESKTOP_TABLET_SCALE_PERCENT = 75.0f;
const bool DEFAULT_DESKTOP_TABLET_BECOMES_TOOLBAR = true;
const bool DEFAULT_HMD_TABLET_BECOMES_TOOLBAR = false;
const bool DEFAULT_PREFER_STYLUS_OVER_LASER = false;
const bool DEFAULT_PREFER_AVATAR_FINGER_OVER_STYLUS = false;
const QString DEFAULT_CURSOR_NAME = "DEFAULT";

Application::Application(int& argc, char** argv, QElapsedTimer& startupTimer, bool runningMarkerExisted) :
    QApplication(argc, argv),
    _window(new MainWindow(desktop())),
    _sessionRunTimer(startupTimer),
    _previousSessionCrashed(setupEssentials(argc, argv, runningMarkerExisted)),
    _undoStackScriptingInterface(&_undoStack),
    _entitySimulation(new PhysicalEntitySimulation()),
    _physicsEngine(new PhysicsEngine(Vectors::ZERO)),
    _entityClipboard(new EntityTree()),
    _lastQueriedTime(usecTimestampNow()),
    _previousScriptLocation("LastScriptLocation", DESKTOP_LOCATION),
    _fieldOfView("fieldOfView", DEFAULT_FIELD_OF_VIEW_DEGREES),
    _hmdTabletScale("hmdTabletScale", DEFAULT_HMD_TABLET_SCALE_PERCENT),
    _desktopTabletScale("desktopTabletScale", DEFAULT_DESKTOP_TABLET_SCALE_PERCENT),
    _desktopTabletBecomesToolbarSetting("desktopTabletBecomesToolbar", DEFAULT_DESKTOP_TABLET_BECOMES_TOOLBAR),
    _hmdTabletBecomesToolbarSetting("hmdTabletBecomesToolbar", DEFAULT_HMD_TABLET_BECOMES_TOOLBAR),
    _preferStylusOverLaserSetting("preferStylusOverLaser", DEFAULT_PREFER_STYLUS_OVER_LASER),
    _preferAvatarFingerOverStylusSetting("preferAvatarFingerOverStylus", DEFAULT_PREFER_AVATAR_FINGER_OVER_STYLUS),
    _constrainToolbarPosition("toolbar/constrainToolbarToCenterX", true),
    _preferredCursor("preferredCursor", DEFAULT_CURSOR_NAME),
    _scaleMirror(1.0f),
    _rotateMirror(0.0f),
    _raiseMirror(0.0f),
    _enableProcessOctreeThread(true),
    _lastNackTime(usecTimestampNow()),
    _lastSendDownstreamAudioStats(usecTimestampNow()),
    _aboutToQuit(false),
    _notifiedPacketVersionMismatchThisDomain(false),
    _maxOctreePPS(maxOctreePacketsPerSecond.get()),
    _lastFaceTrackerUpdate(0),
    _snapshotSound(nullptr),
    _sampleSound(nullptr)

{

    auto steamClient = PluginManager::getInstance()->getSteamClientPlugin();
    setProperty(hifi::properties::STEAM, (steamClient && steamClient->isRunning()));
    setProperty(hifi::properties::CRASHED, _previousSessionCrashed);

    {
        const QString TEST_SCRIPT = "--testScript";
        const QString TRACE_FILE = "--traceFile";
        const QStringList args = arguments();
        for (int i = 0; i < args.size() - 1; ++i) {
            if (args.at(i) == TEST_SCRIPT) {
                QString testScriptPath = args.at(i + 1);
                if (QFileInfo(testScriptPath).exists()) {
                    setProperty(hifi::properties::TEST, QUrl::fromLocalFile(testScriptPath));
                }
            } else if (args.at(i) == TRACE_FILE) {
                QString traceFilePath = args.at(i + 1);
                setProperty(hifi::properties::TRACING, traceFilePath);
                DependencyManager::get<tracing::Tracer>()->startTracing();
            }
        }
    }

    // make sure the debug draw singleton is initialized on the main thread.
    DebugDraw::getInstance().removeMarker("");

    PluginContainer* pluginContainer = dynamic_cast<PluginContainer*>(this); // set the container for any plugins that care
    PluginManager::getInstance()->setContainer(pluginContainer);

    QThreadPool::globalInstance()->setMaxThreadCount(MIN_PROCESSING_THREAD_POOL_SIZE);
    thread()->setPriority(QThread::HighPriority);
    thread()->setObjectName("Main Thread");

    setInstance(this);

    auto controllerScriptingInterface = DependencyManager::get<controller::ScriptingInterface>().data();
    _controllerScriptingInterface = dynamic_cast<ControllerScriptingInterface*>(controllerScriptingInterface);

    _entityClipboard->createRootElement();

#ifdef Q_OS_WIN
    installNativeEventFilter(&MyNativeEventFilter::getInstance());
#endif

    _logger = new FileLogger(this);
    qInstallMessageHandler(messageHandler);

    QFontDatabase::addApplicationFont(PathUtils::resourcesPath() + "styles/Inconsolata.otf");
    _window->setWindowTitle("High Fidelity Interface");

    Model::setAbstractViewStateInterface(this); // The model class will sometimes need to know view state details from us

    auto nodeList = DependencyManager::get<NodeList>();
    nodeList->startThread();

    // Set up a watchdog thread to intentionally crash the application on deadlocks
    if (!DISABLE_WATCHDOG) {
        (new DeadlockWatchdogThread())->start();
    }

    // Set File Logger Session UUID
    auto avatarManager = DependencyManager::get<AvatarManager>();
    auto myAvatar = avatarManager ? avatarManager->getMyAvatar() : nullptr;
    auto accountManager = DependencyManager::get<AccountManager>();

    _logger->setSessionID(accountManager->getSessionID());

    setCrashAnnotation("metaverse_session_id", accountManager->getSessionID().toString().toStdString());

    if (steamClient) {
        qCDebug(interfaceapp) << "[VERSION] SteamVR buildID:" << steamClient->getSteamVRBuildID();
    }
    qCDebug(interfaceapp) << "[VERSION] Build sequence:" << qPrintable(applicationVersion());
    qCDebug(interfaceapp) << "[VERSION] MODIFIED_ORGANIZATION:" << BuildInfo::MODIFIED_ORGANIZATION;
    qCDebug(interfaceapp) << "[VERSION] VERSION:" << BuildInfo::VERSION;
    qCDebug(interfaceapp) << "[VERSION] BUILD_BRANCH:" << BuildInfo::BUILD_BRANCH;
    qCDebug(interfaceapp) << "[VERSION] BUILD_GLOBAL_SERVICES:" << BuildInfo::BUILD_GLOBAL_SERVICES;
#if USE_STABLE_GLOBAL_SERVICES
    qCDebug(interfaceapp) << "[VERSION] We will use STABLE global services.";
#else
    qCDebug(interfaceapp) << "[VERSION] We will use DEVELOPMENT global services.";
#endif

    // set the OCULUS_STORE property so the oculus plugin can know if we ran from the Oculus Store
    static const QString OCULUS_STORE_ARG = "--oculus-store";
    setProperty(hifi::properties::OCULUS_STORE, arguments().indexOf(OCULUS_STORE_ARG) != -1);

    updateHeartbeat();

    // setup a timer for domain-server check ins
    QTimer* domainCheckInTimer = new QTimer(this);
    connect(domainCheckInTimer, &QTimer::timeout, nodeList.data(), &NodeList::sendDomainServerCheckIn);
    domainCheckInTimer->start(DOMAIN_SERVER_CHECK_IN_MSECS);
    connect(this, &QCoreApplication::aboutToQuit, [domainCheckInTimer] {
        domainCheckInTimer->stop();
        domainCheckInTimer->deleteLater();
    });


    auto audioIO = DependencyManager::get<AudioClient>();
    audioIO->setPositionGetter([]{
        auto avatarManager = DependencyManager::get<AvatarManager>();
        auto myAvatar = avatarManager ? avatarManager->getMyAvatar() : nullptr;

        return myAvatar ? myAvatar->getPositionForAudio() : Vectors::ZERO;
    });
    audioIO->setOrientationGetter([]{
        auto avatarManager = DependencyManager::get<AvatarManager>();
        auto myAvatar = avatarManager ? avatarManager->getMyAvatar() : nullptr;

        return myAvatar ? myAvatar->getOrientationForAudio() : Quaternions::IDENTITY;
    });

    recording::Frame::registerFrameHandler(AudioConstants::getAudioFrameName(), [=](recording::Frame::ConstPointer frame) {
        audioIO->handleRecordedAudioInput(frame->data);
    });

    connect(audioIO.data(), &AudioClient::inputReceived, [](const QByteArray& audio){
        static auto recorder = DependencyManager::get<recording::Recorder>();
        if (recorder->isRecording()) {
            static const recording::FrameType AUDIO_FRAME_TYPE = recording::Frame::registerFrameType(AudioConstants::getAudioFrameName());
            recorder->recordFrame(AUDIO_FRAME_TYPE, audio);
        }
    });
    audioIO->startThread();

    auto audioScriptingInterface = DependencyManager::set<AudioScriptingInterface, scripting::Audio>();
    connect(audioIO.data(), &AudioClient::mutedByMixer, audioScriptingInterface.data(), &AudioScriptingInterface::mutedByMixer);
    connect(audioIO.data(), &AudioClient::receivedFirstPacket, audioScriptingInterface.data(), &AudioScriptingInterface::receivedFirstPacket);
    connect(audioIO.data(), &AudioClient::disconnected, audioScriptingInterface.data(), &AudioScriptingInterface::disconnected);
    connect(audioIO.data(), &AudioClient::muteEnvironmentRequested, [](glm::vec3 position, float radius) {
        auto audioClient = DependencyManager::get<AudioClient>();
        auto audioScriptingInterface = DependencyManager::get<AudioScriptingInterface>();
        auto myAvatarPosition = DependencyManager::get<AvatarManager>()->getMyAvatar()->getWorldPosition();
        float distance = glm::distance(myAvatarPosition, position);
        bool shouldMute = !audioClient->isMuted() && (distance < radius);

        if (shouldMute) {
            audioClient->toggleMute();
            audioScriptingInterface->environmentMuted();
        }
    });
    connect(this, &Application::activeDisplayPluginChanged,
        reinterpret_cast<scripting::Audio*>(audioScriptingInterface.data()), &scripting::Audio::onContextChanged);

    // Make sure we don't time out during slow operations at startup
    updateHeartbeat();

    // Setup MessagesClient
    DependencyManager::get<MessagesClient>()->startThread();

    const DomainHandler& domainHandler = nodeList->getDomainHandler();

    connect(&domainHandler, SIGNAL(hostnameChanged(const QString&)), SLOT(domainChanged(const QString&)));
    connect(&domainHandler, SIGNAL(resetting()), SLOT(resettingDomain()));
    connect(&domainHandler, SIGNAL(connectedToDomain(const QString&)), SLOT(updateWindowTitle()));
    connect(&domainHandler, SIGNAL(disconnectedFromDomain()), SLOT(updateWindowTitle()));
    connect(&domainHandler, &DomainHandler::disconnectedFromDomain, this, &Application::clearDomainAvatars);
    connect(&domainHandler, &DomainHandler::disconnectedFromDomain, this, [this]() {
        getOverlays().deleteOverlay(getTabletScreenID());
        getOverlays().deleteOverlay(getTabletHomeButtonID());
        getOverlays().deleteOverlay(getTabletFrameID());
    });
    connect(&domainHandler, &DomainHandler::domainConnectionRefused, this, &Application::domainConnectionRefused);

    // We could clear ATP assets only when changing domains, but it's possible that the domain you are connected
    // to has gone down and switched to a new content set, so when you reconnect the cached ATP assets will no longer be valid.
    connect(&domainHandler, &DomainHandler::disconnectedFromDomain, DependencyManager::get<ScriptCache>().data(), &ScriptCache::clearATPScriptsFromCache);

    // update our location every 5 seconds in the metaverse server, assuming that we are authenticated with one
    const qint64 DATA_SERVER_LOCATION_CHANGE_UPDATE_MSECS = 5 * MSECS_PER_SECOND;

    auto discoverabilityManager = DependencyManager::get<DiscoverabilityManager>();
    connect(&locationUpdateTimer, &QTimer::timeout, discoverabilityManager.data(), &DiscoverabilityManager::updateLocation);
    connect(&locationUpdateTimer, &QTimer::timeout,
        DependencyManager::get<AddressManager>().data(), &AddressManager::storeCurrentAddress);
    locationUpdateTimer.start(DATA_SERVER_LOCATION_CHANGE_UPDATE_MSECS);

    // if we get a domain change, immediately attempt update location in metaverse server
    connect(&nodeList->getDomainHandler(), &DomainHandler::connectedToDomain,
        discoverabilityManager.data(), &DiscoverabilityManager::updateLocation);

    // send a location update immediately
    discoverabilityManager->updateLocation();

    connect(nodeList.data(), &NodeList::nodeAdded, this, &Application::nodeAdded);
    connect(nodeList.data(), &NodeList::nodeKilled, this, &Application::nodeKilled);
    connect(nodeList.data(), &NodeList::nodeActivated, this, &Application::nodeActivated);
    connect(nodeList.data(), &NodeList::uuidChanged, myAvatar.get(), &MyAvatar::setSessionUUID);
    connect(nodeList.data(), &NodeList::uuidChanged, this, &Application::setSessionUUID);
    connect(nodeList.data(), &NodeList::packetVersionMismatch, this, &Application::notifyPacketVersionMismatch);

    // you might think we could just do this in NodeList but we only want this connection for Interface
    connect(&nodeList->getDomainHandler(), SIGNAL(limitOfSilentDomainCheckInsReached()),
            nodeList.data(), SLOT(reset()));

    auto dialogsManager = DependencyManager::get<DialogsManager>();
    connect(accountManager.data(), &AccountManager::authRequired, dialogsManager.data(), &DialogsManager::showLoginDialog);
    connect(accountManager.data(), &AccountManager::usernameChanged, this, &Application::updateWindowTitle);

    // set the account manager's root URL and trigger a login request if we don't have the access token
    accountManager->setIsAgent(true);
    accountManager->setAuthURL(NetworkingConstants::METAVERSE_SERVER_URL());

    auto addressManager = DependencyManager::get<AddressManager>();

    // use our MyAvatar position and quat for address manager path
    addressManager->setPositionGetter([this]{ return getMyAvatar()->getWorldPosition(); });
    addressManager->setOrientationGetter([this]{ return getMyAvatar()->getWorldOrientation(); });

    connect(addressManager.data(), &AddressManager::hostChanged, this, &Application::updateWindowTitle);
    connect(this, &QCoreApplication::aboutToQuit, addressManager.data(), &AddressManager::storeCurrentAddress);

    connect(this, &Application::activeDisplayPluginChanged, this, &Application::updateThreadPoolCount);
    connect(this, &Application::activeDisplayPluginChanged, this, [](){
        qApp->setProperty(hifi::properties::HMD, qApp->isHMDMode());
    });
    connect(this, &Application::activeDisplayPluginChanged, this, &Application::updateSystemTabletMode);

    // Save avatar location immediately after a teleport.
    connect(myAvatar.get(), &MyAvatar::positionGoneTo,
        DependencyManager::get<AddressManager>().data(), &AddressManager::storeCurrentAddress);

    // Inititalize sample before registering
    _sampleSound = DependencyManager::get<SoundCache>()->getSound(PathUtils::resourcesUrl("sounds/sample.wav"));

    auto scriptEngines = DependencyManager::get<ScriptEngines>().data();
    scriptEngines->registerScriptInitializer([this](ScriptEnginePointer engine){
        registerScriptEngineWithApplicationServices(engine);
    });

    connect(scriptEngines, &ScriptEngines::scriptCountChanged, scriptEngines, [this] {
        auto scriptEngines = DependencyManager::get<ScriptEngines>();
        if (scriptEngines->getRunningScripts().isEmpty()) {
            getMyAvatar()->clearScriptableSettings();
        }
    }, Qt::QueuedConnection);

    connect(scriptEngines, &ScriptEngines::scriptsReloading, scriptEngines, [this] {
        getEntities()->reloadEntityScripts();
    }, Qt::QueuedConnection);

    connect(scriptEngines, &ScriptEngines::scriptLoadError,
        scriptEngines, [](const QString& filename, const QString& error){
        OffscreenUi::asyncWarning(nullptr, "Error Loading Script", filename + " failed to load.");
    }, Qt::QueuedConnection);

#ifdef _WIN32
    WSADATA WsaData;
    int wsaresult = WSAStartup(MAKEWORD(2, 2), &WsaData);
#endif

    // tell the NodeList instance who to tell the domain server we care about
    nodeList->addSetOfNodeTypesToNodeInterestSet(NodeSet() << NodeType::AudioMixer << NodeType::AvatarMixer
        << NodeType::EntityServer << NodeType::AssetServer << NodeType::MessagesMixer << NodeType::EntityScriptServer);

    // connect to the packet sent signal of the _entityEditSender
    connect(&_entityEditSender, &EntityEditPacketSender::packetSent, this, &Application::packetSent);
    connect(&_entityEditSender, &EntityEditPacketSender::addingEntityWithCertificate, this, &Application::addingEntityWithCertificate);

    const char** constArgv = const_cast<const char**>(argv);
    QString concurrentDownloadsStr = getCmdOption(argc, constArgv, "--concurrent-downloads");
    bool success;
    int concurrentDownloads = concurrentDownloadsStr.toInt(&success);
    if (!success) {
        concurrentDownloads = MAX_CONCURRENT_RESOURCE_DOWNLOADS;
    }
    ResourceCache::setRequestLimit(concurrentDownloads);

    // perhaps override the avatar url.  Since we will test later for validity
    // we don't need to do so here.
    QString avatarURL = getCmdOption(argc, constArgv, "--avatarURL");
    _avatarOverrideUrl = QUrl::fromUserInput(avatarURL);

    // If someone specifies both --avatarURL and --replaceAvatarURL,
    // the replaceAvatarURL wins.  So only set the _overrideUrl if this
    // does have a non-empty string.
    QString replaceURL = getCmdOption(argc, constArgv, "--replaceAvatarURL");
    if (!replaceURL.isEmpty()) {
        _avatarOverrideUrl = QUrl::fromUserInput(replaceURL);
        _saveAvatarOverrideUrl = true;
    }

    _glWidget = new GLCanvas();
    getApplicationCompositor().setRenderingWidget(_glWidget);
    _window->setCentralWidget(_glWidget);

    _window->restoreGeometry();
    _window->setVisible(true);

    _glWidget->setFocusPolicy(Qt::StrongFocus);
    _glWidget->setFocus();

    if (cmdOptionExists(argc, constArgv, "--system-cursor")) {
        _preferredCursor.set(Cursor::Manager::getIconName(Cursor::Icon::SYSTEM));
    }
    showCursor(Cursor::Manager::lookupIcon(_preferredCursor.get()));

    // enable mouse tracking; otherwise, we only get drag events
    _glWidget->setMouseTracking(true);
    // Make sure the window is set to the correct size by processing the pending events
    QCoreApplication::processEvents();
    _glWidget->createContext();
    _glWidget->makeCurrent();

    initializeGL();
    // Make sure we don't time out during slow operations at startup
    updateHeartbeat();

    // sessionRunTime will be reset soon by loadSettings. Grab it now to get previous session value.
    // The value will be 0 if the user blew away settings this session, which is both a feature and a bug.
    static const QString TESTER = "HIFI_TESTER";
    auto gpuIdent = GPUIdent::getInstance();
    auto glContextData = getGLContextData();
    QJsonObject properties = {
        { "version", applicationVersion() },
        { "tester", QProcessEnvironment::systemEnvironment().contains(TESTER) },
        { "previousSessionCrashed", _previousSessionCrashed },
        { "previousSessionRuntime", sessionRunTime.get() },
        { "cpu_architecture", QSysInfo::currentCpuArchitecture() },
        { "kernel_type", QSysInfo::kernelType() },
        { "kernel_version", QSysInfo::kernelVersion() },
        { "os_type", QSysInfo::productType() },
        { "os_version", QSysInfo::productVersion() },
        { "gpu_name", gpuIdent->getName() },
        { "gpu_driver", gpuIdent->getDriver() },
        { "gpu_memory", static_cast<qint64>(gpuIdent->getMemory()) },
        { "gl_version_int", glVersionToInteger(glContextData.value("version").toString()) },
        { "gl_version", glContextData["version"] },
        { "gl_vender", glContextData["vendor"] },
        { "gl_sl_version", glContextData["sl_version"] },
        { "gl_renderer", glContextData["renderer"] },
        { "ideal_thread_count", QThread::idealThreadCount() }
    };
    auto macVersion = QSysInfo::macVersion();
    if (macVersion != QSysInfo::MV_None) {
        properties["os_osx_version"] = QSysInfo::macVersion();
    }
    auto windowsVersion = QSysInfo::windowsVersion();
    if (windowsVersion != QSysInfo::WV_None) {
        properties["os_win_version"] = QSysInfo::windowsVersion();
    }

    ProcessorInfo procInfo;
    if (getProcessorInfo(procInfo)) {
        properties["processor_core_count"] = procInfo.numProcessorCores;
        properties["logical_processor_count"] = procInfo.numLogicalProcessors;
        properties["processor_l1_cache_count"] = procInfo.numProcessorCachesL1;
        properties["processor_l2_cache_count"] = procInfo.numProcessorCachesL2;
        properties["processor_l3_cache_count"] = procInfo.numProcessorCachesL3;
    }

    // add firstRun flag from settings to launch event
    Setting::Handle<bool> firstRun { Settings::firstRun, true };

    // once the settings have been loaded, check if we need to flip the default for UserActivityLogger
    auto& userActivityLogger = UserActivityLogger::getInstance();
    if (!userActivityLogger.isDisabledSettingSet()) {
        // the user activity logger is opt-out for Interface
        // but it's defaulted to disabled for other targets
        // so we need to enable it here if it has never been disabled by the user
        userActivityLogger.disable(false);
    }

    if (userActivityLogger.isEnabled()) {
        // sessionRunTime will be reset soon by loadSettings. Grab it now to get previous session value.
        // The value will be 0 if the user blew away settings this session, which is both a feature and a bug.
        static const QString TESTER = "HIFI_TESTER";
        auto gpuIdent = GPUIdent::getInstance();
        auto glContextData = getGLContextData();
        QJsonObject properties = {
            { "version", applicationVersion() },
            { "tester", QProcessEnvironment::systemEnvironment().contains(TESTER) },
            { "previousSessionCrashed", _previousSessionCrashed },
            { "previousSessionRuntime", sessionRunTime.get() },
            { "cpu_architecture", QSysInfo::currentCpuArchitecture() },
            { "kernel_type", QSysInfo::kernelType() },
            { "kernel_version", QSysInfo::kernelVersion() },
            { "os_type", QSysInfo::productType() },
            { "os_version", QSysInfo::productVersion() },
            { "gpu_name", gpuIdent->getName() },
            { "gpu_driver", gpuIdent->getDriver() },
            { "gpu_memory", static_cast<qint64>(gpuIdent->getMemory()) },
            { "gl_version_int", glVersionToInteger(glContextData.value("version").toString()) },
            { "gl_version", glContextData["version"] },
            { "gl_vender", glContextData["vendor"] },
            { "gl_sl_version", glContextData["sl_version"] },
            { "gl_renderer", glContextData["renderer"] },
            { "ideal_thread_count", QThread::idealThreadCount() }
        };
        auto macVersion = QSysInfo::macVersion();
        if (macVersion != QSysInfo::MV_None) {
            properties["os_osx_version"] = QSysInfo::macVersion();
        }
        auto windowsVersion = QSysInfo::windowsVersion();
        if (windowsVersion != QSysInfo::WV_None) {
            properties["os_win_version"] = QSysInfo::windowsVersion();
        }

        ProcessorInfo procInfo;
        if (getProcessorInfo(procInfo)) {
            properties["processor_core_count"] = procInfo.numProcessorCores;
            properties["logical_processor_count"] = procInfo.numLogicalProcessors;
            properties["processor_l1_cache_count"] = procInfo.numProcessorCachesL1;
            properties["processor_l2_cache_count"] = procInfo.numProcessorCachesL2;
            properties["processor_l3_cache_count"] = procInfo.numProcessorCachesL3;
        }

        properties["first_run"] = firstRun.get();

        // add the user's machine ID to the launch event
        properties["machine_fingerprint"] = uuidStringWithoutCurlyBraces(FingerprintUtils::getMachineFingerprint());

        userActivityLogger.logAction("launch", properties);
    }

    _entityEditSender.setMyAvatar(myAvatar.get());

    // The entity octree will have to know about MyAvatar for the parentJointName import
    getEntities()->getTree()->setMyAvatar(myAvatar);
    _entityClipboard->setMyAvatar(myAvatar);

    // For now we're going to set the PPS for outbound packets to be super high, this is
    // probably not the right long term solution. But for now, we're going to do this to
    // allow you to move an entity around in your hand
    _entityEditSender.setPacketsPerSecond(3000); // super high!!

    // Overlays need to exist before we set the ContextOverlayInterface dependency
    _overlays.init(); // do this before scripts load
    DependencyManager::set<ContextOverlayInterface>();

    // Make sure we don't time out during slow operations at startup
    updateHeartbeat();

    connect(this, SIGNAL(aboutToQuit()), this, SLOT(onAboutToQuit()));

    // hook up bandwidth estimator
    QSharedPointer<BandwidthRecorder> bandwidthRecorder = DependencyManager::get<BandwidthRecorder>();
    connect(nodeList.data(), &LimitedNodeList::dataSent,
        bandwidthRecorder.data(), &BandwidthRecorder::updateOutboundData);
    connect(nodeList.data(), &LimitedNodeList::dataReceived,
        bandwidthRecorder.data(), &BandwidthRecorder::updateInboundData);

    // FIXME -- I'm a little concerned about this.
    connect(myAvatar->getSkeletonModel().get(), &SkeletonModel::skeletonLoaded,
        this, &Application::checkSkeleton, Qt::QueuedConnection);

    // Setup the userInputMapper with the actions
    auto userInputMapper = DependencyManager::get<UserInputMapper>();
    connect(userInputMapper.data(), &UserInputMapper::actionEvent, [this](int action, float state) {
        using namespace controller;
        auto offscreenUi = DependencyManager::get<OffscreenUi>();
        auto tabletScriptingInterface = DependencyManager::get<TabletScriptingInterface>();
        {
            auto actionEnum = static_cast<Action>(action);
            int key = Qt::Key_unknown;
            static int lastKey = Qt::Key_unknown;
            bool navAxis = false;
            switch (actionEnum) {
                case Action::UI_NAV_VERTICAL:
                    navAxis = true;
                    if (state > 0.0f) {
                        key = Qt::Key_Up;
                    } else if (state < 0.0f) {
                        key = Qt::Key_Down;
                    }
                    break;

                case Action::UI_NAV_LATERAL:
                    navAxis = true;
                    if (state > 0.0f) {
                        key = Qt::Key_Right;
                    } else if (state < 0.0f) {
                        key = Qt::Key_Left;
                    }
                    break;

                case Action::UI_NAV_GROUP:
                    navAxis = true;
                    if (state > 0.0f) {
                        key = Qt::Key_Tab;
                    } else if (state < 0.0f) {
                        key = Qt::Key_Backtab;
                    }
                    break;

                case Action::UI_NAV_BACK:
                    key = Qt::Key_Escape;
                    break;

                case Action::UI_NAV_SELECT:
                    key = Qt::Key_Return;
                    break;
                default:
                    break;
            }

            auto window = tabletScriptingInterface->getTabletWindow();
            if (navAxis && window) {
                if (lastKey != Qt::Key_unknown) {
                    QKeyEvent event(QEvent::KeyRelease, lastKey, Qt::NoModifier);
                    sendEvent(window, &event);
                    lastKey = Qt::Key_unknown;
                }

                if (key != Qt::Key_unknown) {
                    QKeyEvent event(QEvent::KeyPress, key, Qt::NoModifier);
                    sendEvent(window, &event);
                    tabletScriptingInterface->processEvent(&event);
                    lastKey = key;
                }
            } else if (key != Qt::Key_unknown && window) {
                if (state) {
                    QKeyEvent event(QEvent::KeyPress, key, Qt::NoModifier);
                    sendEvent(window, &event);
                    tabletScriptingInterface->processEvent(&event);
                } else {
                    QKeyEvent event(QEvent::KeyRelease, key, Qt::NoModifier);
                    sendEvent(window, &event);
                }
                return;
            }
        }

        if (action == controller::toInt(controller::Action::RETICLE_CLICK)) {
            auto reticlePos = getApplicationCompositor().getReticlePosition();
            QPoint localPos(reticlePos.x, reticlePos.y); // both hmd and desktop already handle this in our coordinates.
            if (state) {
                QMouseEvent mousePress(QEvent::MouseButtonPress, localPos, Qt::LeftButton, Qt::LeftButton, Qt::NoModifier);
                sendEvent(_glWidget, &mousePress);
                _reticleClickPressed = true;
            } else {
                QMouseEvent mouseRelease(QEvent::MouseButtonRelease, localPos, Qt::LeftButton, Qt::NoButton, Qt::NoModifier);
                sendEvent(_glWidget, &mouseRelease);
                _reticleClickPressed = false;
            }
            return; // nothing else to do
        }

        if (state) {
            if (action == controller::toInt(controller::Action::TOGGLE_MUTE)) {
                DependencyManager::get<AudioClient>()->toggleMute();
            } else if (action == controller::toInt(controller::Action::CYCLE_CAMERA)) {
                cycleCamera();
            } else if (action == controller::toInt(controller::Action::CONTEXT_MENU)) {
                toggleTabletUI();
            } else if (action == controller::toInt(controller::Action::RETICLE_X)) {
                auto oldPos = getApplicationCompositor().getReticlePosition();
                getApplicationCompositor().setReticlePosition({ oldPos.x + state, oldPos.y });
            } else if (action == controller::toInt(controller::Action::RETICLE_Y)) {
                auto oldPos = getApplicationCompositor().getReticlePosition();
                getApplicationCompositor().setReticlePosition({ oldPos.x, oldPos.y + state });
            } else if (action == controller::toInt(controller::Action::TOGGLE_OVERLAY)) {
                toggleOverlays();
            }
        }
    });

    _applicationStateDevice = userInputMapper->getStateDevice();

    _applicationStateDevice->setInputVariant(STATE_IN_HMD, []() -> float {
        return qApp->isHMDMode() ? 1 : 0;
    });
    _applicationStateDevice->setInputVariant(STATE_CAMERA_FULL_SCREEN_MIRROR, []() -> float {
        return qApp->getCamera().getMode() == CAMERA_MODE_MIRROR ? 1 : 0;
    });
    _applicationStateDevice->setInputVariant(STATE_CAMERA_FIRST_PERSON, []() -> float {
        return qApp->getCamera().getMode() == CAMERA_MODE_FIRST_PERSON ? 1 : 0;
    });
    _applicationStateDevice->setInputVariant(STATE_CAMERA_THIRD_PERSON, []() -> float {
        return qApp->getCamera().getMode() == CAMERA_MODE_THIRD_PERSON ? 1 : 0;
    });
    _applicationStateDevice->setInputVariant(STATE_CAMERA_ENTITY, []() -> float {
        return qApp->getCamera().getMode() == CAMERA_MODE_ENTITY ? 1 : 0;
    });
    _applicationStateDevice->setInputVariant(STATE_CAMERA_INDEPENDENT, []() -> float {
        return qApp->getCamera().getMode() == CAMERA_MODE_INDEPENDENT ? 1 : 0;
    });
    _applicationStateDevice->setInputVariant(STATE_SNAP_TURN, []() -> float {
        return qApp->getMyAvatar()->getSnapTurn() ? 1 : 0;
    });
    _applicationStateDevice->setInputVariant(STATE_ADVANCED_MOVEMENT_CONTROLS, []() -> float {
        return qApp->getMyAvatar()->useAdvancedMovementControls() ? 1 : 0;
    });

    _applicationStateDevice->setInputVariant(STATE_GROUNDED, []() -> float {
        return qApp->getMyAvatar()->getCharacterController()->onGround() ? 1 : 0;
    });
    _applicationStateDevice->setInputVariant(STATE_NAV_FOCUSED, []() -> float {
        return DependencyManager::get<OffscreenUi>()->navigationFocused() ? 1 : 0;
    });

    // Setup the _keyboardMouseDevice, _touchscreenDevice and the user input mapper with the default bindings
    userInputMapper->registerDevice(_keyboardMouseDevice->getInputDevice());
    // if the _touchscreenDevice is not supported it will not be registered
    if (_touchscreenDevice) {
        userInputMapper->registerDevice(_touchscreenDevice->getInputDevice());
    }

    // this will force the model the look at the correct directory (weird order of operations issue)
    scriptEngines->reloadLocalFiles();

    // do this as late as possible so that all required subsystems are initialized
    // If we've overridden the default scripts location, just load default scripts
    // otherwise, load 'em all

    // we just want to see if --scripts was set, we've already parsed it and done
    // the change in PathUtils.  Rather than pass that in the constructor, lets just
    // look (this could be debated)
    QString scriptsSwitch = QString("--").append(SCRIPTS_SWITCH);
    QDir defaultScriptsLocation(getCmdOption(argc, constArgv, scriptsSwitch.toStdString().c_str()));
    if (!defaultScriptsLocation.exists()) {
        scriptEngines->loadDefaultScripts();
        scriptEngines->defaultScriptsLocationOverridden(true);
    } else {
        scriptEngines->loadScripts();
    }

    // Make sure we don't time out during slow operations at startup
    updateHeartbeat();

    loadSettings();

    // Now that we've loaded the menu and thus switched to the previous display plugin
    // we can unlock the desktop repositioning code, since all the positions will be
    // relative to the desktop size for this plugin
    auto offscreenUi = DependencyManager::get<OffscreenUi>();
    offscreenUi->getDesktop()->setProperty("repositionLocked", false);

    // Make sure we don't time out during slow operations at startup
    updateHeartbeat();

    QTimer* settingsTimer = new QTimer();
    moveToNewNamedThread(settingsTimer, "Settings Thread", [this, settingsTimer]{
        connect(qApp, &Application::beforeAboutToQuit, [this, settingsTimer]{
            // Disconnect the signal from the save settings
            QObject::disconnect(settingsTimer, &QTimer::timeout, this, &Application::saveSettings);
            // Stop the settings timer
            settingsTimer->stop();
            // Delete it (this will trigger the thread destruction
            settingsTimer->deleteLater();
            // Mark the settings thread as finished, so we know we can safely save in the main application
            // shutdown code
            _settingsGuard.trigger();
        });

        int SAVE_SETTINGS_INTERVAL = 10 * MSECS_PER_SECOND; // Let's save every seconds for now
        settingsTimer->setSingleShot(false);
        settingsTimer->setInterval(SAVE_SETTINGS_INTERVAL); // 10s, Qt::CoarseTimer acceptable
        QObject::connect(settingsTimer, &QTimer::timeout, this, &Application::saveSettings);
    }, QThread::LowestPriority);

    if (Menu::getInstance()->isOptionChecked(MenuOption::FirstPerson)) {
        getMyAvatar()->setBoomLength(MyAvatar::ZOOM_MIN);  // So that camera doesn't auto-switch to third person.
    } else if (Menu::getInstance()->isOptionChecked(MenuOption::IndependentMode)) {
        Menu::getInstance()->setIsOptionChecked(MenuOption::ThirdPerson, true);
        cameraMenuChanged();
    } else if (Menu::getInstance()->isOptionChecked(MenuOption::CameraEntityMode)) {
        Menu::getInstance()->setIsOptionChecked(MenuOption::ThirdPerson, true);
        cameraMenuChanged();
    }

    // set the local loopback interface for local sounds
    AudioInjector::setLocalAudioInterface(audioIO.data());
    audioScriptingInterface->setLocalAudioInterface(audioIO.data());
    connect(audioIO.data(), &AudioClient::noiseGateOpened, audioScriptingInterface.data(), &AudioScriptingInterface::noiseGateOpened);
    connect(audioIO.data(), &AudioClient::noiseGateClosed, audioScriptingInterface.data(), &AudioScriptingInterface::noiseGateClosed);
    connect(audioIO.data(), &AudioClient::inputReceived, audioScriptingInterface.data(), &AudioScriptingInterface::inputReceived);

    this->installEventFilter(this);

#ifdef HAVE_DDE
    auto ddeTracker = DependencyManager::get<DdeFaceTracker>();
    ddeTracker->init();
    connect(ddeTracker.data(), &FaceTracker::muteToggled, this, &Application::faceTrackerMuteToggled);
#endif

#ifdef HAVE_IVIEWHMD
    auto eyeTracker = DependencyManager::get<EyeTracker>();
    eyeTracker->init();
    setActiveEyeTracker();
#endif

    // If launched from Steam, let it handle updates
    const QString HIFI_NO_UPDATER_COMMAND_LINE_KEY = "--no-updater";
    bool noUpdater = arguments().indexOf(HIFI_NO_UPDATER_COMMAND_LINE_KEY) != -1;
    if (!noUpdater) {
        auto applicationUpdater = DependencyManager::get<AutoUpdater>();
        connect(applicationUpdater.data(), &AutoUpdater::newVersionIsAvailable, dialogsManager.data(), &DialogsManager::showUpdateDialog);
        applicationUpdater->checkForUpdate();
    }

    Menu::getInstance()->setIsOptionChecked(MenuOption::ActionMotorControl, true);

// FIXME spacemouse code still needs cleanup
#if 0
    // the 3Dconnexion device wants to be initialized after a window is displayed.
    SpacemouseManager::getInstance().init();
#endif

    // If the user clicks an an entity, we will check that it's an unlocked web entity, and if so, set the focus to it
    auto entityScriptingInterface = DependencyManager::get<EntityScriptingInterface>();
    connect(entityScriptingInterface.data(), &EntityScriptingInterface::mousePressOnEntity,
            [this](const EntityItemID& entityItemID, const PointerEvent& event) {
        if (event.shouldFocus()) {
            if (getEntities()->wantsKeyboardFocus(entityItemID)) {
                setKeyboardFocusOverlay(UNKNOWN_OVERLAY_ID);
                setKeyboardFocusEntity(entityItemID);
            } else {
                setKeyboardFocusEntity(UNKNOWN_ENTITY_ID);
            }
        }
    });

    connect(entityScriptingInterface.data(), &EntityScriptingInterface::deletingEntity, [=](const EntityItemID& entityItemID) {
        if (entityItemID == _keyboardFocusedEntity.get()) {
            setKeyboardFocusEntity(UNKNOWN_ENTITY_ID);
        }
    });

    connect(getEntities()->getTree().get(), &EntityTree::deletingEntity, [=](const EntityItemID& entityItemID) {
        auto avatarManager = DependencyManager::get<AvatarManager>();
        auto myAvatar = avatarManager ? avatarManager->getMyAvatar() : nullptr;
        if (myAvatar) {
            myAvatar->clearAvatarEntity(entityItemID);
        }
    });

    // Keyboard focus handling for Web overlays.
    auto overlays = &(qApp->getOverlays());
    connect(overlays, &Overlays::overlayDeleted, [=](const OverlayID& overlayID) {
        if (overlayID == _keyboardFocusedOverlay.get()) {
            setKeyboardFocusOverlay(UNKNOWN_OVERLAY_ID);
        }
    });

    connect(this, &Application::aboutToQuit, [=]() {
        setKeyboardFocusOverlay(UNKNOWN_OVERLAY_ID);
        setKeyboardFocusEntity(UNKNOWN_ENTITY_ID);
    });

    // Add periodic checks to send user activity data
    static int CHECK_NEARBY_AVATARS_INTERVAL_MS = 10000;
    static int NEARBY_AVATAR_RADIUS_METERS = 10;

    // setup the stats interval depending on if the 1s faster hearbeat was requested
    static const QString FAST_STATS_ARG = "--fast-heartbeat";
    static int SEND_STATS_INTERVAL_MS = arguments().indexOf(FAST_STATS_ARG) != -1 ? 1000 : 10000;

    static glm::vec3 lastAvatarPosition = myAvatar->getWorldPosition();
    static glm::mat4 lastHMDHeadPose = getHMDSensorPose();
    static controller::Pose lastLeftHandPose = myAvatar->getLeftHandPose();
    static controller::Pose lastRightHandPose = myAvatar->getRightHandPose();

    // Periodically send fps as a user activity event
    QTimer* sendStatsTimer = new QTimer(this);
    sendStatsTimer->setInterval(SEND_STATS_INTERVAL_MS);  // 10s, Qt::CoarseTimer acceptable
    connect(sendStatsTimer, &QTimer::timeout, this, [this]() {

        QJsonObject properties = {};
        MemoryInfo memInfo;
        if (getMemoryInfo(memInfo)) {
            properties["system_memory_total"] = static_cast<qint64>(memInfo.totalMemoryBytes);
            properties["system_memory_used"] = static_cast<qint64>(memInfo.usedMemoryBytes);
            properties["process_memory_used"] = static_cast<qint64>(memInfo.processUsedMemoryBytes);
        }

        // content location and build info - useful for filtering stats
        auto addressManager = DependencyManager::get<AddressManager>();
        auto currentDomain = addressManager->currentShareableAddress(true).toString(); // domain only
        auto currentPath = addressManager->currentPath(true); // with orientation
        properties["current_domain"] = currentDomain;
        properties["current_path"] = currentPath;
        properties["build_version"] = BuildInfo::VERSION;

        auto displayPlugin = qApp->getActiveDisplayPlugin();

        properties["render_rate"] = _renderLoopCounter.rate();
        properties["target_render_rate"] = getTargetRenderFrameRate();
        properties["present_rate"] = displayPlugin->presentRate();
        properties["new_frame_present_rate"] = displayPlugin->newFramePresentRate();
        properties["dropped_frame_rate"] = displayPlugin->droppedFrameRate();
        properties["stutter_rate"] = displayPlugin->stutterRate();
        properties["game_rate"] = getGameLoopRate();
        properties["has_async_reprojection"] = displayPlugin->hasAsyncReprojection();
        properties["hardware_stats"] = displayPlugin->getHardwareStats();

        auto bandwidthRecorder = DependencyManager::get<BandwidthRecorder>();
        properties["packet_rate_in"] = bandwidthRecorder->getCachedTotalAverageInputPacketsPerSecond();
        properties["packet_rate_out"] = bandwidthRecorder->getCachedTotalAverageOutputPacketsPerSecond();
        properties["kbps_in"] = bandwidthRecorder->getCachedTotalAverageInputKilobitsPerSecond();
        properties["kbps_out"] = bandwidthRecorder->getCachedTotalAverageOutputKilobitsPerSecond();

        properties["atp_in_kbps"] = bandwidthRecorder->getAverageInputKilobitsPerSecond(NodeType::AssetServer);

        auto nodeList = DependencyManager::get<NodeList>();
        SharedNodePointer entityServerNode = nodeList->soloNodeOfType(NodeType::EntityServer);
        SharedNodePointer audioMixerNode = nodeList->soloNodeOfType(NodeType::AudioMixer);
        SharedNodePointer avatarMixerNode = nodeList->soloNodeOfType(NodeType::AvatarMixer);
        SharedNodePointer assetServerNode = nodeList->soloNodeOfType(NodeType::AssetServer);
        SharedNodePointer messagesMixerNode = nodeList->soloNodeOfType(NodeType::MessagesMixer);
        properties["entity_ping"] = entityServerNode ? entityServerNode->getPingMs() : -1;
        properties["audio_ping"] = audioMixerNode ? audioMixerNode->getPingMs() : -1;
        properties["avatar_ping"] = avatarMixerNode ? avatarMixerNode->getPingMs() : -1;
        properties["asset_ping"] = assetServerNode ? assetServerNode->getPingMs() : -1;
        properties["messages_ping"] = messagesMixerNode ? messagesMixerNode->getPingMs() : -1;

        auto loadingRequests = ResourceCache::getLoadingRequests();

        QJsonArray loadingRequestsStats;
        for (const auto& request : loadingRequests) {
            QJsonObject requestStats;
            requestStats["filename"] = request->getURL().fileName();
            requestStats["received"] = request->getBytesReceived();
            requestStats["total"] = request->getBytesTotal();
            requestStats["attempts"] = (int)request->getDownloadAttempts();
            loadingRequestsStats.append(requestStats);
        }

        properties["active_downloads"] = loadingRequests.size();
        properties["pending_downloads"] = ResourceCache::getPendingRequestCount();
        properties["active_downloads_details"] = loadingRequestsStats;

        auto statTracker = DependencyManager::get<StatTracker>();

        properties["processing_resources"] = statTracker->getStat("Processing").toInt();
        properties["pending_processing_resources"] = statTracker->getStat("PendingProcessing").toInt();

        QJsonObject startedRequests;
        startedRequests["atp"] = statTracker->getStat(STAT_ATP_REQUEST_STARTED).toInt();
        startedRequests["http"] = statTracker->getStat(STAT_HTTP_REQUEST_STARTED).toInt();
        startedRequests["file"] = statTracker->getStat(STAT_FILE_REQUEST_STARTED).toInt();
        startedRequests["total"] = startedRequests["atp"].toInt() + startedRequests["http"].toInt()
            + startedRequests["file"].toInt();
        properties["started_requests"] = startedRequests;

        QJsonObject successfulRequests;
        successfulRequests["atp"] = statTracker->getStat(STAT_ATP_REQUEST_SUCCESS).toInt();
        successfulRequests["http"] = statTracker->getStat(STAT_HTTP_REQUEST_SUCCESS).toInt();
        successfulRequests["file"] = statTracker->getStat(STAT_FILE_REQUEST_SUCCESS).toInt();
        successfulRequests["total"] = successfulRequests["atp"].toInt() + successfulRequests["http"].toInt()
            + successfulRequests["file"].toInt();
        properties["successful_requests"] = successfulRequests;

        QJsonObject failedRequests;
        failedRequests["atp"] = statTracker->getStat(STAT_ATP_REQUEST_FAILED).toInt();
        failedRequests["http"] = statTracker->getStat(STAT_HTTP_REQUEST_FAILED).toInt();
        failedRequests["file"] = statTracker->getStat(STAT_FILE_REQUEST_FAILED).toInt();
        failedRequests["total"] = failedRequests["atp"].toInt() + failedRequests["http"].toInt()
            + failedRequests["file"].toInt();
        properties["failed_requests"] = failedRequests;

        QJsonObject cacheRequests;
        cacheRequests["atp"] = statTracker->getStat(STAT_ATP_REQUEST_CACHE).toInt();
        cacheRequests["http"] = statTracker->getStat(STAT_HTTP_REQUEST_CACHE).toInt();
        cacheRequests["total"] = cacheRequests["atp"].toInt() + cacheRequests["http"].toInt();
        properties["cache_requests"] = cacheRequests;

        QJsonObject atpMappingRequests;
        atpMappingRequests["started"] = statTracker->getStat(STAT_ATP_MAPPING_REQUEST_STARTED).toInt();
        atpMappingRequests["failed"] = statTracker->getStat(STAT_ATP_MAPPING_REQUEST_FAILED).toInt();
        atpMappingRequests["successful"] = statTracker->getStat(STAT_ATP_MAPPING_REQUEST_SUCCESS).toInt();
        properties["atp_mapping_requests"] = atpMappingRequests;

        properties["throttled"] = _displayPlugin ? _displayPlugin->isThrottled() : false;

        QJsonObject bytesDownloaded;
        auto atpBytes = statTracker->getStat(STAT_ATP_RESOURCE_TOTAL_BYTES).toLongLong();
        auto httpBytes = statTracker->getStat(STAT_HTTP_RESOURCE_TOTAL_BYTES).toLongLong();
        auto fileBytes = statTracker->getStat(STAT_FILE_RESOURCE_TOTAL_BYTES).toLongLong();
        bytesDownloaded["atp"] = atpBytes;
        bytesDownloaded["http"] = httpBytes;
        bytesDownloaded["file"] = fileBytes;
        bytesDownloaded["total"] = atpBytes + httpBytes + fileBytes;
        properties["bytes_downloaded"] = bytesDownloaded;

        auto myAvatar = getMyAvatar();
        glm::vec3 avatarPosition = myAvatar->getWorldPosition();
        properties["avatar_has_moved"] = lastAvatarPosition != avatarPosition;
        lastAvatarPosition = avatarPosition;

        auto entityScriptingInterface = DependencyManager::get<EntityScriptingInterface>();
        auto entityActivityTracking = entityScriptingInterface->getActivityTracking();
        entityScriptingInterface->resetActivityTracking();
        properties["added_entity_cnt"] = entityActivityTracking.addedEntityCount;
        properties["deleted_entity_cnt"] = entityActivityTracking.deletedEntityCount;
        properties["edited_entity_cnt"] = entityActivityTracking.editedEntityCount;

        NodeToOctreeSceneStats* octreeServerSceneStats = getOcteeSceneStats();
        unsigned long totalServerOctreeElements = 0;
        for (NodeToOctreeSceneStatsIterator i = octreeServerSceneStats->begin(); i != octreeServerSceneStats->end(); i++) {
            totalServerOctreeElements += i->second.getTotalElements();
        }

        properties["local_octree_elements"] = (qint64) OctreeElement::getInternalNodeCount();
        properties["server_octree_elements"] = (qint64) totalServerOctreeElements;

        properties["active_display_plugin"] = getActiveDisplayPlugin()->getName();
        properties["using_hmd"] = isHMDMode();

        _autoSwitchDisplayModeSupportedHMDPlugin = nullptr;
        foreach(DisplayPluginPointer displayPlugin, PluginManager::getInstance()->getDisplayPlugins()) {
            if (displayPlugin->isHmd() &&
                displayPlugin->getSupportsAutoSwitch()) {
                _autoSwitchDisplayModeSupportedHMDPlugin = displayPlugin;
                _autoSwitchDisplayModeSupportedHMDPluginName =
                    _autoSwitchDisplayModeSupportedHMDPlugin->getName();
                _previousHMDWornStatus =
                    _autoSwitchDisplayModeSupportedHMDPlugin->isDisplayVisible();
                break;
            }
        }

        if (_autoSwitchDisplayModeSupportedHMDPlugin) {
            if (getActiveDisplayPlugin() != _autoSwitchDisplayModeSupportedHMDPlugin &&
                !_autoSwitchDisplayModeSupportedHMDPlugin->isSessionActive()) {
                    startHMDStandBySession();
            }
            // Poll periodically to check whether the user has worn HMD or not. Switch Display mode accordingly.
            // If the user wears HMD then switch to VR mode. If the user removes HMD then switch to Desktop mode.
            QTimer* autoSwitchDisplayModeTimer = new QTimer(this);
            connect(autoSwitchDisplayModeTimer, SIGNAL(timeout()), this, SLOT(switchDisplayMode()));
            autoSwitchDisplayModeTimer->start(INTERVAL_TO_CHECK_HMD_WORN_STATUS);
        }

        auto glInfo = getGLContextData();
        properties["gl_info"] = glInfo;
        properties["gpu_used_memory"] = (int)BYTES_TO_MB(gpu::Context::getUsedGPUMemSize());
        properties["gpu_free_memory"] = (int)BYTES_TO_MB(gpu::Context::getFreeGPUMemSize());
        properties["gpu_frame_time"] = (float)(qApp->getGPUContext()->getFrameTimerGPUAverage());
        properties["batch_frame_time"] = (float)(qApp->getGPUContext()->getFrameTimerBatchAverage());
        properties["ideal_thread_count"] = QThread::idealThreadCount();

        auto hmdHeadPose = getHMDSensorPose();
        properties["hmd_head_pose_changed"] = isHMDMode() && (hmdHeadPose != lastHMDHeadPose);
        lastHMDHeadPose = hmdHeadPose;

        auto leftHandPose = myAvatar->getLeftHandPose();
        auto rightHandPose = myAvatar->getRightHandPose();
        // controller::Pose considers two poses to be different if either are invalid. In our case, we actually
        // want to consider the pose to be unchanged if it was invalid and still is invalid, so we check that first.
        properties["hand_pose_changed"] =
            ((leftHandPose.valid || lastLeftHandPose.valid) && (leftHandPose != lastLeftHandPose))
            || ((rightHandPose.valid || lastRightHandPose.valid) && (rightHandPose != lastRightHandPose));
        lastLeftHandPose = leftHandPose;
        lastRightHandPose = rightHandPose;

        UserActivityLogger::getInstance().logAction("stats", properties);
    });
    sendStatsTimer->start();

    // Periodically check for count of nearby avatars
    static int lastCountOfNearbyAvatars = -1;
    QTimer* checkNearbyAvatarsTimer = new QTimer(this);
    checkNearbyAvatarsTimer->setInterval(CHECK_NEARBY_AVATARS_INTERVAL_MS); // 10 seconds, Qt::CoarseTimer ok
    connect(checkNearbyAvatarsTimer, &QTimer::timeout, this, []() {
        auto avatarManager = DependencyManager::get<AvatarManager>();
        int nearbyAvatars = avatarManager->numberOfAvatarsInRange(avatarManager->getMyAvatar()->getWorldPosition(),
                                                                  NEARBY_AVATAR_RADIUS_METERS) - 1;
        if (nearbyAvatars != lastCountOfNearbyAvatars) {
            lastCountOfNearbyAvatars = nearbyAvatars;
            UserActivityLogger::getInstance().logAction("nearby_avatars", { { "count", nearbyAvatars } });
        }
    });
    checkNearbyAvatarsTimer->start();

    // Track user activity event when we receive a mute packet
    auto onMutedByMixer = []() {
        UserActivityLogger::getInstance().logAction("received_mute_packet");
    };
    connect(DependencyManager::get<AudioClient>().data(), &AudioClient::mutedByMixer, this, onMutedByMixer);

    // Track when the address bar is opened
    auto onAddressBarShown = [this]() {
        // Record time
        UserActivityLogger::getInstance().logAction("opened_address_bar", { { "uptime_ms", _sessionRunTimer.elapsed() } });
    };
    connect(DependencyManager::get<DialogsManager>().data(), &DialogsManager::addressBarShown, this, onAddressBarShown);

    // Make sure we don't time out during slow operations at startup
    updateHeartbeat();

    OctreeEditPacketSender* packetSender = entityScriptingInterface->getPacketSender();
    EntityEditPacketSender* entityPacketSender = static_cast<EntityEditPacketSender*>(packetSender);
    entityPacketSender->setMyAvatar(myAvatar.get());

    connect(this, &Application::applicationStateChanged, this, &Application::activeChanged);
    connect(_window, SIGNAL(windowMinimizedChanged(bool)), this, SLOT(windowMinimizedChanged(bool)));
    qCDebug(interfaceapp, "Startup time: %4.2f seconds.", (double)startupTimer.elapsed() / 1000.0);

    {
        PROFILE_RANGE(render, "Process Default Skybox");
        auto textureCache = DependencyManager::get<TextureCache>();

        QFileSelector fileSelector;
        fileSelector.setExtraSelectors(FileUtils::getFileSelectors());
        auto skyboxUrl = fileSelector.select(PathUtils::resourcesPath() + "images/Default-Sky-9-cubemap.ktx");

        _defaultSkyboxTexture = gpu::Texture::unserialize(skyboxUrl.toStdString());
        _defaultSkyboxAmbientTexture = _defaultSkyboxTexture;

        _defaultSkybox->setCubemap(_defaultSkyboxTexture);
    }

    EntityTreeRenderer::setEntitiesShouldFadeFunction([this]() {
        SharedNodePointer entityServerNode = DependencyManager::get<NodeList>()->soloNodeOfType(NodeType::EntityServer);
        return entityServerNode && !isPhysicsEnabled();
    });

    _snapshotSound = DependencyManager::get<SoundCache>()->getSound(PathUtils::resourcesUrl("sounds/snap.wav"));
    
    QVariant testProperty = property(hifi::properties::TEST);
    qDebug() << testProperty;
    if (testProperty.isValid()) {
        auto scriptEngines = DependencyManager::get<ScriptEngines>();
        const auto testScript = property(hifi::properties::TEST).toUrl();
        scriptEngines->loadScript(testScript, false);
    } else {
        PROFILE_RANGE(render, "GetSandboxStatus");
        auto reply = SandboxUtils::getStatus();
        connect(reply, &QNetworkReply::finished, this, [=] {
            handleSandboxStatus(reply);
        });
    }

    // Monitor model assets (e.g., from Clara.io) added to the world that may need resizing.
    static const int ADD_ASSET_TO_WORLD_TIMER_INTERVAL_MS = 1000;
    _addAssetToWorldResizeTimer.setInterval(ADD_ASSET_TO_WORLD_TIMER_INTERVAL_MS); // 1s, Qt::CoarseTimer acceptable
    connect(&_addAssetToWorldResizeTimer, &QTimer::timeout, this, &Application::addAssetToWorldCheckModelSize);

    // Auto-update and close adding asset to world info message box.
    static const int ADD_ASSET_TO_WORLD_INFO_TIMEOUT_MS = 5000;
    _addAssetToWorldInfoTimer.setInterval(ADD_ASSET_TO_WORLD_INFO_TIMEOUT_MS); // 5s, Qt::CoarseTimer acceptable
    _addAssetToWorldInfoTimer.setSingleShot(true);
    connect(&_addAssetToWorldInfoTimer, &QTimer::timeout, this, &Application::addAssetToWorldInfoTimeout);
    static const int ADD_ASSET_TO_WORLD_ERROR_TIMEOUT_MS = 8000;
    _addAssetToWorldErrorTimer.setInterval(ADD_ASSET_TO_WORLD_ERROR_TIMEOUT_MS); // 8s, Qt::CoarseTimer acceptable
    _addAssetToWorldErrorTimer.setSingleShot(true);
    connect(&_addAssetToWorldErrorTimer, &QTimer::timeout, this, &Application::addAssetToWorldErrorTimeout);

    connect(this, &QCoreApplication::aboutToQuit, this, &Application::addAssetToWorldMessageClose);
    connect(&domainHandler, &DomainHandler::hostnameChanged, this, &Application::addAssetToWorldMessageClose);

    updateSystemTabletMode();

    connect(&_myCamera, &Camera::modeUpdated, this, &Application::cameraModeChanged);

    DependencyManager::get<PickManager>()->setShouldPickHUDOperator([&]() { return DependencyManager::get<HMDScriptingInterface>()->isHMDMode(); });
    DependencyManager::get<PickManager>()->setCalculatePos2DFromHUDOperator([&](const glm::vec3& intersection) {
        const glm::vec2 MARGIN(25.0f);
        glm::vec2 maxPos = _controllerScriptingInterface->getViewportDimensions() - MARGIN;
        glm::vec2 pos2D = DependencyManager::get<HMDScriptingInterface>()->overlayFromWorldPoint(intersection);
        return glm::max(MARGIN, glm::min(pos2D, maxPos));
    });

    // Setup the mouse ray pick and related operators
    DependencyManager::get<EntityTreeRenderer>()->setMouseRayPickID(DependencyManager::get<PickManager>()->addPick(PickQuery::Ray, std::make_shared<MouseRayPick>(
        PickFilter(PickScriptingInterface::PICK_ENTITIES() | PickScriptingInterface::PICK_INCLUDE_NONCOLLIDABLE()), 0.0f, true)));
    DependencyManager::get<EntityTreeRenderer>()->setMouseRayPickResultOperator([&](unsigned int rayPickID) {
        RayToEntityIntersectionResult entityResult;
        entityResult.intersects = false;
        auto pickResult = DependencyManager::get<PickManager>()->getPrevPickResultTyped<RayPickResult>(rayPickID);
        if (pickResult) {
            entityResult.intersects = pickResult->type != IntersectionType::NONE;
            if (entityResult.intersects) {
                entityResult.intersection = pickResult->intersection;
                entityResult.distance = pickResult->distance;
                entityResult.surfaceNormal = pickResult->surfaceNormal;
                entityResult.entityID = pickResult->objectID;
                entityResult.extraInfo = pickResult->extraInfo;
            }
        }
        return entityResult;
    });
    DependencyManager::get<EntityTreeRenderer>()->setSetPrecisionPickingOperator([&](unsigned int rayPickID, bool value) {
        DependencyManager::get<PickManager>()->setPrecisionPicking(rayPickID, value);
    });
    EntityTreeRenderer::setRenderDebugHullsOperator([] {
        return Menu::getInstance()->isOptionChecked(MenuOption::PhysicsShowHulls);
    });

    // Preload Tablet sounds
    DependencyManager::get<TabletScriptingInterface>()->preloadSounds();

    _pendingIdleEvent = false;
    _pendingRenderEvent = false;

    qCDebug(interfaceapp) << "Metaverse session ID is" << uuidStringWithoutCurlyBraces(accountManager->getSessionID());
}

void Application::domainConnectionRefused(const QString& reasonMessage, int reasonCodeInt, const QString& extraInfo) {
    DomainHandler::ConnectionRefusedReason reasonCode = static_cast<DomainHandler::ConnectionRefusedReason>(reasonCodeInt);

    if (reasonCode == DomainHandler::ConnectionRefusedReason::TooManyUsers && !extraInfo.isEmpty()) {
        DependencyManager::get<AddressManager>()->handleLookupString(extraInfo);
        return;
    }

    switch (reasonCode) {
        case DomainHandler::ConnectionRefusedReason::ProtocolMismatch:
        case DomainHandler::ConnectionRefusedReason::TooManyUsers:
        case DomainHandler::ConnectionRefusedReason::Unknown: {
            QString message = "Unable to connect to the location you are visiting.\n";
            message += reasonMessage;
            OffscreenUi::asyncWarning("", message);
            break;
        }
        default:
            // nothing to do.
            break;
    }
}

QString Application::getUserAgent() {
    if (QThread::currentThread() != thread()) {
        QString userAgent;

        BLOCKING_INVOKE_METHOD(this, "getUserAgent", Q_RETURN_ARG(QString, userAgent));

        return userAgent;
    }

    QString userAgent = "Mozilla/5.0 (HighFidelityInterface/" + BuildInfo::VERSION + "; "
        + QSysInfo::productType() + " " + QSysInfo::productVersion() + ")";

    auto formatPluginName = [](QString name) -> QString { return name.trimmed().replace(" ", "-");  };

    // For each plugin, add to userAgent
    auto displayPlugins = PluginManager::getInstance()->getDisplayPlugins();
    for (auto& dp : displayPlugins) {
        if (dp->isActive() && dp->isHmd()) {
            userAgent += " " + formatPluginName(dp->getName());
        }
    }
    auto inputPlugins= PluginManager::getInstance()->getInputPlugins();
    for (auto& ip : inputPlugins) {
        if (ip->isActive()) {
            userAgent += " " + formatPluginName(ip->getName());
        }
    }
    // for codecs, we include all of them, even if not active
    auto codecPlugins = PluginManager::getInstance()->getCodecPlugins();
    for (auto& cp : codecPlugins) {
        userAgent += " " + formatPluginName(cp->getName());
    }

    return userAgent;
}

void Application::toggleTabletUI(bool shouldOpen) const {
    auto tabletScriptingInterface = DependencyManager::get<TabletScriptingInterface>();
    auto hmd = DependencyManager::get<HMDScriptingInterface>();
    if (!(shouldOpen && hmd->getShouldShowTablet())) {
        auto HMD = DependencyManager::get<HMDScriptingInterface>();
        HMD->toggleShouldShowTablet();
    }
}

void Application::checkChangeCursor() {
    QMutexLocker locker(&_changeCursorLock);
    if (_cursorNeedsChanging) {
#ifdef Q_OS_MAC
        auto cursorTarget = _window; // OSX doesn't seem to provide for hiding the cursor only on the GL widget
#else
        // On windows and linux, hiding the top level cursor also means it's invisible when hovering over the
        // window menu, which is a pain, so only hide it for the GL surface
        auto cursorTarget = _glWidget;
#endif
        cursorTarget->setCursor(_desiredCursor);

        _cursorNeedsChanging = false;
    }
}

void Application::showCursor(const Cursor::Icon& cursor) {
    QMutexLocker locker(&_changeCursorLock);

    auto managedCursor = Cursor::Manager::instance().getCursor();
    auto curIcon = managedCursor->getIcon();
    if (curIcon != cursor) {
        managedCursor->setIcon(cursor);
        curIcon = cursor;
    }
    _desiredCursor = cursor == Cursor::Icon::SYSTEM ? Qt::ArrowCursor : Qt::BlankCursor;
    _cursorNeedsChanging = true;
}

void Application::updateHeartbeat() const {
    DeadlockWatchdogThread::updateHeartbeat();
}

void Application::onAboutToQuit() {
    emit beforeAboutToQuit();

    foreach(auto inputPlugin, PluginManager::getInstance()->getInputPlugins()) {
        if (inputPlugin->isActive()) {
            inputPlugin->deactivate();
        }
    }

    getActiveDisplayPlugin()->deactivate();
    if (_autoSwitchDisplayModeSupportedHMDPlugin
        && _autoSwitchDisplayModeSupportedHMDPlugin->isSessionActive()) {
        _autoSwitchDisplayModeSupportedHMDPlugin->endSession();
    }
    // use the CloseEventSender via a QThread to send an event that says the user asked for the app to close
    DependencyManager::get<CloseEventSender>()->startThread();

    // Hide Running Scripts dialog so that it gets destroyed in an orderly manner; prevents warnings at shutdown.
    DependencyManager::get<OffscreenUi>()->hide("RunningScripts");

    _aboutToQuit = true;

    cleanupBeforeQuit();
}

void Application::cleanupBeforeQuit() {
    // add a logline indicating if QTWEBENGINE_REMOTE_DEBUGGING is set or not
    QString webengineRemoteDebugging = QProcessEnvironment::systemEnvironment().value("QTWEBENGINE_REMOTE_DEBUGGING", "false");
    qCDebug(interfaceapp) << "QTWEBENGINE_REMOTE_DEBUGGING =" << webengineRemoteDebugging;

    if (tracing::enabled()) {
        auto tracer = DependencyManager::get<tracing::Tracer>();
        tracer->stopTracing();
        auto outputFile = property(hifi::properties::TRACING).toString();
        tracer->serialize(outputFile);
    }

    // Stop third party processes so that they're not left running in the event of a subsequent shutdown crash.
#ifdef HAVE_DDE
    DependencyManager::get<DdeFaceTracker>()->setEnabled(false);
#endif
#ifdef HAVE_IVIEWHMD
    DependencyManager::get<EyeTracker>()->setEnabled(false, true);
#endif
    AnimDebugDraw::getInstance().shutdown();

    // FIXME: once we move to shared pointer for the INputDevice we shoud remove this naked delete:
    _applicationStateDevice.reset();

    {
        if (_keyboardFocusHighlightID != UNKNOWN_OVERLAY_ID) {
            getOverlays().deleteOverlay(_keyboardFocusHighlightID);
            _keyboardFocusHighlightID = UNKNOWN_OVERLAY_ID;
        }
        _keyboardFocusHighlight = nullptr;
    }

    auto nodeList = DependencyManager::get<NodeList>();

    // send the domain a disconnect packet, force stoppage of domain-server check-ins
    nodeList->getDomainHandler().disconnect();
    nodeList->setIsShuttingDown(true);

    // tell the packet receiver we're shutting down, so it can drop packets
    nodeList->getPacketReceiver().setShouldDropPackets(true);

    getEntities()->shutdown(); // tell the entities system we're shutting down, so it will stop running scripts

    // Clear any queued processing (I/O, FBX/OBJ/Texture parsing)
    QThreadPool::globalInstance()->clear();

    DependencyManager::get<ScriptEngines>()->shutdownScripting(); // stop all currently running global scripts
    DependencyManager::destroy<ScriptEngines>();

    _displayPlugin.reset();
    PluginManager::getInstance()->shutdown();

    // Cleanup all overlays after the scripts, as scripts might add more
    _overlays.cleanupAllOverlays();
    // The cleanup process enqueues the transactions but does not process them.  Calling this here will force the actual
    // removal of the items.
    // See https://highfidelity.fogbugz.com/f/cases/5328
    _main3DScene->enqueueFrame(); // flush all the transactions
    _main3DScene->processTransactionQueue(); // process and apply deletions

    // first stop all timers directly or by invokeMethod
    // depending on what thread they run in
    locationUpdateTimer.stop();
    identityPacketTimer.stop();
    pingTimer.stop();

    // Wait for the settings thread to shut down, and save the settings one last time when it's safe
    if (_settingsGuard.wait()) {
        // save state
        saveSettings();
    }

    _window->saveGeometry();

    // Destroy third party processes after scripts have finished using them.
#ifdef HAVE_DDE
    DependencyManager::destroy<DdeFaceTracker>();
#endif
#ifdef HAVE_IVIEWHMD
    DependencyManager::destroy<EyeTracker>();
#endif

    // stop QML
    DependencyManager::destroy<TabletScriptingInterface>();
    DependencyManager::destroy<ToolbarScriptingInterface>();
    DependencyManager::destroy<OffscreenUi>();

    DependencyManager::destroy<OffscreenQmlSurfaceCache>();

    if (_snapshotSoundInjector != nullptr) {
        _snapshotSoundInjector->stop();
    }

    // FIXME: something else is holding a reference to AudioClient,
    // so it must be explicitly synchronously stopped here
    DependencyManager::get<AudioClient>()->cleanupBeforeQuit();

    // destroy Audio so it and its threads have a chance to go down safely
    // this must happen after QML, as there are unexplained audio crashes originating in qtwebengine
    DependencyManager::destroy<AudioClient>();
    DependencyManager::destroy<AudioInjectorManager>();
    DependencyManager::destroy<AudioScriptingInterface>();

    // The PointerManager must be destroyed before the PickManager because when a Pointer is deleted,
    // it accesses the PickManager to delete its associated Pick
    DependencyManager::destroy<PointerManager>();
    DependencyManager::destroy<PickManager>();

    qCDebug(interfaceapp) << "Application::cleanupBeforeQuit() complete";
}

Application::~Application() {
    // remove avatars from physics engine
    DependencyManager::get<AvatarManager>()->clearOtherAvatars();
    VectorOfMotionStates motionStates;
    DependencyManager::get<AvatarManager>()->getObjectsToRemoveFromPhysics(motionStates);
    _physicsEngine->removeObjects(motionStates);
    DependencyManager::get<AvatarManager>()->deleteAllAvatars();

    _physicsEngine->setCharacterController(nullptr);

    // the _shapeManager should have zero references
    _shapeManager.collectGarbage();
    assert(_shapeManager.getNumShapes() == 0);

    // shutdown render engine
    _main3DScene = nullptr;
    _renderEngine = nullptr;

    DependencyManager::destroy<Preferences>();

    _entityClipboard->eraseAllOctreeElements();
    _entityClipboard.reset();

    EntityTreePointer tree = getEntities()->getTree();
    tree->setSimulation(nullptr);

    _octreeProcessor.terminate();
    _entityEditSender.terminate();

    DependencyManager::destroy<AvatarManager>();
    DependencyManager::destroy<AnimationCache>();
    DependencyManager::destroy<FramebufferCache>();
    DependencyManager::destroy<TextureCache>();
    DependencyManager::destroy<ModelCache>();
    DependencyManager::destroy<GeometryCache>();
    DependencyManager::destroy<ScriptCache>();
    DependencyManager::destroy<SoundCache>();
    DependencyManager::destroy<OctreeStatsProvider>();

    DependencyManager::get<ResourceManager>()->cleanup();

    // remove the NodeList from the DependencyManager
    DependencyManager::destroy<NodeList>();

    if (auto steamClient = PluginManager::getInstance()->getSteamClientPlugin()) {
        steamClient->shutdown();
    }

#if 0
    ConnexionClient::getInstance().destroy();
#endif
    // The window takes ownership of the menu, so this has the side effect of destroying it.
    _window->setMenuBar(nullptr);

    _window->deleteLater();

    // make sure that the quit event has finished sending before we take the application down
    auto closeEventSender = DependencyManager::get<CloseEventSender>();
    while (!closeEventSender->hasFinishedQuitEvent() && !closeEventSender->hasTimedOutQuitEvent()) {
        // sleep a little so we're not spinning at 100%
        std::this_thread::sleep_for(std::chrono::milliseconds(10));
    }
    // quit the thread used by the closure event sender
    closeEventSender->thread()->quit();

    // Can't log to file passed this point, FileLogger about to be deleted
    qInstallMessageHandler(LogHandler::verboseMessageHandler);
}

void Application::initializeGL() {
    qCDebug(interfaceapp) << "Created Display Window.";

    // initialize glut for shape drawing; Qt apparently initializes it on OS X
    if (_isGLInitialized) {
        return;
    } else {
        _isGLInitialized = true;
    }

    // Build a shared canvas / context for the Chromium processes
    _glWidget->makeCurrent();

#if !defined(DISABLE_QML)
    // Chromium rendering uses some GL functions that prevent nSight from capturing
    // frames, so we only create the shared context if nsight is NOT active.
    if (!nsightActive()) {
        _chromiumShareContext = new OffscreenGLCanvas();
        _chromiumShareContext->setObjectName("ChromiumShareContext");
        _chromiumShareContext->create(_glWidget->qglContext());
        _chromiumShareContext->makeCurrent();
        if (!_chromiumShareContext->makeCurrent()) {
            qCWarning(interfaceapp, "Unable to make chromium shared context current");
        }
        qt_gl_set_global_share_context(_chromiumShareContext->getContext());
    } else {
        qCWarning(interfaceapp) << "nSIGHT detected, disabling chrome rendering";
    }
#endif

    // Build a shared canvas / context for the QML rendering
    _glWidget->makeCurrent();
    _qmlShareContext = new OffscreenGLCanvas();
    _qmlShareContext->setObjectName("QmlShareContext");
    _qmlShareContext->create(_glWidget->qglContext());
    if (!_qmlShareContext->makeCurrent()) {
        qCWarning(interfaceapp, "Unable to make QML shared context current");
    }
    OffscreenQmlSurface::setSharedContext(_qmlShareContext->getContext());
    _qmlShareContext->doneCurrent();

    _glWidget->makeCurrent();
    gpu::Context::init<gpu::gl::GLBackend>();
    qApp->setProperty(hifi::properties::gl::MAKE_PROGRAM_CALLBACK,
        QVariant::fromValue((void*)(&gpu::gl::GLBackend::makeProgram)));
    _gpuContext = std::make_shared<gpu::Context>();
    // The gpu context can make child contexts for transfers, so
    // we need to restore primary rendering context
    _glWidget->makeCurrent();

    initDisplay();
    qCDebug(interfaceapp, "Initialized Display.");

    // FIXME: on low end systems os the shaders take up to 1 minute to compile, so we pause the deadlock watchdog thread.
    DeadlockWatchdogThread::withPause([&] {
        // Set up the render engine
        render::CullFunctor cullFunctor = LODManager::shouldRender;
        static const QString RENDER_FORWARD = "HIFI_RENDER_FORWARD";
        _renderEngine->addJob<UpdateSceneTask>("UpdateScene");
#ifndef Q_OS_ANDROID
        _renderEngine->addJob<SecondaryCameraRenderTask>("SecondaryCameraJob", cullFunctor, !DISABLE_DEFERRED);
#endif
        _renderEngine->addJob<RenderViewTask>("RenderMainView", cullFunctor, !DISABLE_DEFERRED, render::ItemKey::TAG_BITS_0, render::ItemKey::TAG_BITS_0);
        _renderEngine->load();
        _renderEngine->registerScene(_main3DScene);

        // Now that OpenGL is initialized, we are sure we have a valid context and can create the various pipeline shaders with success.
        DependencyManager::get<GeometryCache>()->initializeShapePipelines();
    });

    _offscreenContext = new OffscreenGLCanvas();
    _offscreenContext->setObjectName("MainThreadContext");
    _offscreenContext->create(_glWidget->qglContext());
    if (!_offscreenContext->makeCurrent()) {
        qFatal("Unable to make offscreen context current");
    }
    _offscreenContext->doneCurrent();
    _renderEventHandler = new RenderEventHandler(_glWidget->qglContext());

    // The UI can't be created until the primary OpenGL
    // context is created, because it needs to share
    // texture resources
    // Needs to happen AFTER the render engine initialization to access its configuration
    if (!_offscreenContext->makeCurrent()) {
        qFatal("Unable to make offscreen context current");
    }

    initializeUi();
    qCDebug(interfaceapp, "Initialized Offscreen UI.");

    if (!_offscreenContext->makeCurrent()) {
        qFatal("Unable to make offscreen context current");
    }
    init();
    qCDebug(interfaceapp, "init() complete.");

    // create thread for parsing of octree data independent of the main network and rendering threads
    _octreeProcessor.initialize(_enableProcessOctreeThread);
    connect(&_octreeProcessor, &OctreePacketProcessor::packetVersionMismatch, this, &Application::notifyPacketVersionMismatch);
    _entityEditSender.initialize(_enableProcessOctreeThread);

    _idleLoopStdev.reset();


    // Restore the primary GL content for the main thread
    if (!_offscreenContext->makeCurrent()) {
        qFatal("Unable to make offscreen context current");
    }

    // update before the first render
    update(0);
}

extern void setupPreferences();

void Application::initializeUi() {
    // Make sure all QML surfaces share the main thread GL context
    OffscreenQmlSurface::setSharedContext(_offscreenContext->getContext());
    OffscreenQmlSurface::addWhitelistContextHandler(QUrl{ "OverlayWindowTest.qml" },
        [](QQmlContext* context) {
        qDebug() << "Whitelist OverlayWindow worked";
        context->setContextProperty("OverlayWindowTestString", "TestWorked");
    });
    OffscreenQmlSurface::addWhitelistContextHandler(QUrl{ "hifi/audio/Audio.qml" },
        [](QQmlContext* context) {
        qDebug() << "QQQ" << __FUNCTION__ << "Whitelist Audio worked";
    });


    AddressBarDialog::registerType();
    ErrorDialog::registerType();
    LoginDialog::registerType();
    Tooltip::registerType();
    UpdateDialog::registerType();
    QmlContextCallback callback = [](QQmlContext* context) {
        context->setContextProperty("Commerce", new QmlCommerce());
    };
    OffscreenQmlSurface::addWhitelistContextHandler({
        QUrl{ "hifi/commerce/checkout/Checkout.qml" },
        QUrl{ "hifi/commerce/common/CommerceLightbox.qml" },
        QUrl{ "hifi/commerce/common/EmulatedMarketplaceHeader.qml" },
        QUrl{ "hifi/commerce/common/FirstUseTutorial.qml" },
        QUrl{ "hifi/commerce/common/SortableListModel.qml" },
        QUrl{ "hifi/commerce/inspectionCertificate/InspectionCertificate.qml" },
        QUrl{ "hifi/commerce/purchases/PurchasedItem.qml" },
        QUrl{ "hifi/commerce/purchases/Purchases.qml" },
        QUrl{ "hifi/commerce/wallet/Help.qml" },
        QUrl{ "hifi/commerce/wallet/NeedsLogIn.qml" },
        QUrl{ "hifi/commerce/wallet/PassphraseChange.qml" },
        QUrl{ "hifi/commerce/wallet/PassphraseModal.qml" },
        QUrl{ "hifi/commerce/wallet/PassphraseSelection.qml" },
        QUrl{ "hifi/commerce/wallet/Security.qml" },
        QUrl{ "hifi/commerce/wallet/SecurityImageChange.qml" },
        QUrl{ "hifi/commerce/wallet/SecurityImageModel.qml" },
        QUrl{ "hifi/commerce/wallet/SecurityImageSelection.qml" },
        QUrl{ "hifi/commerce/wallet/sendMoney/SendMoney.qml" },
        QUrl{ "hifi/commerce/wallet/Wallet.qml" },
        QUrl{ "hifi/commerce/wallet/WalletHome.qml" },
        QUrl{ "hifi/commerce/wallet/WalletSetup.qml" },
    }, callback);
    qmlRegisterType<ResourceImageItem>("Hifi", 1, 0, "ResourceImageItem");
    qmlRegisterType<Preference>("Hifi", 1, 0, "Preference");
    qmlRegisterType<WebBrowserSuggestionsEngine>("HifiWeb", 1, 0, "WebBrowserSuggestionsEngine");

    {
        auto tabletScriptingInterface = DependencyManager::get<TabletScriptingInterface>();
        tabletScriptingInterface->getTablet(SYSTEM_TABLET);
    }
    auto offscreenUi = DependencyManager::get<OffscreenUi>();
<<<<<<< HEAD
=======
    DeadlockWatchdogThread::pause();
    offscreenUi->create();
    DeadlockWatchdogThread::resume();
>>>>>>> a6c81729

    connect(offscreenUi.data(), &hifi::qml::OffscreenSurface::rootContextCreated,
        this, &Application::onDesktopRootContextCreated);
    connect(offscreenUi.data(), &hifi::qml::OffscreenSurface::rootItemCreated,
        this, &Application::onDesktopRootItemCreated);

    offscreenUi->setProxyWindow(_window->windowHandle());
    // OffscreenUi is a subclass of OffscreenQmlSurface specifically designed to
    // support the window management and scripting proxies for VR use
    offscreenUi->createDesktop(PathUtils::qmlUrl("hifi/Desktop.qml"));
    // FIXME either expose so that dialogs can set this themselves or
    // do better detection in the offscreen UI of what has focus
    offscreenUi->setNavigationFocused(false);

    setupPreferences();

    _glWidget->installEventFilter(offscreenUi.data());
    offscreenUi->setMouseTranslator([=](const QPointF& pt) {
        QPointF result = pt;
        auto displayPlugin = getActiveDisplayPlugin();
        if (displayPlugin->isHmd()) {
            getApplicationCompositor().handleRealMouseMoveEvent(false);
            auto resultVec = getApplicationCompositor().getReticlePosition();
            result = QPointF(resultVec.x, resultVec.y);
        }
        return result.toPoint();
    });
    offscreenUi->resume();
    connect(_window, &MainWindow::windowGeometryChanged, [this](const QRect& r){
        resizeGL();
    });

    // This will set up the input plugins UI
    _activeInputPlugins.clear();
    foreach(auto inputPlugin, PluginManager::getInstance()->getInputPlugins()) {
        if (KeyboardMouseDevice::NAME == inputPlugin->getName()) {
            _keyboardMouseDevice = std::dynamic_pointer_cast<KeyboardMouseDevice>(inputPlugin);
        }
        if (TouchscreenDevice::NAME == inputPlugin->getName()) {
            _touchscreenDevice = std::dynamic_pointer_cast<TouchscreenDevice>(inputPlugin);
        }
    }

    auto compositorHelper = DependencyManager::get<CompositorHelper>();
    connect(compositorHelper.data(), &CompositorHelper::allowMouseCaptureChanged, this, [=] {
        if (isHMDMode()) {
            showCursor(compositorHelper->getAllowMouseCapture() ?
                       Cursor::Manager::lookupIcon(_preferredCursor.get()) :
                       Cursor::Icon::SYSTEM);
        }
    });

    // Pre-create a couple of Web3D overlays to speed up tablet UI
    auto offscreenSurfaceCache = DependencyManager::get<OffscreenQmlSurfaceCache>();
    offscreenSurfaceCache->reserve(TabletScriptingInterface::QML, 1);
    offscreenSurfaceCache->reserve(Web3DOverlay::QML, 2);
}


void Application::onDesktopRootContextCreated(QQmlContext* surfaceContext) {
    auto engine = surfaceContext->engine();
    // in Qt 5.10.0 there is already an "Audio" object in the QML context
    // though I failed to find it (from QtMultimedia??). So..  let it be "AudioScriptingInterface"
    surfaceContext->setContextProperty("AudioScriptingInterface", DependencyManager::get<AudioScriptingInterface>().data());

    surfaceContext->setContextProperty("AudioStats", DependencyManager::get<AudioClient>()->getStats().data());
    surfaceContext->setContextProperty("AudioScope", DependencyManager::get<AudioScope>().data());

    surfaceContext->setContextProperty("Controller", DependencyManager::get<controller::ScriptingInterface>().data());
    surfaceContext->setContextProperty("Entities", DependencyManager::get<EntityScriptingInterface>().data());
    _fileDownload = new FileScriptingInterface(engine);
    surfaceContext->setContextProperty("File", _fileDownload);
    connect(_fileDownload, &FileScriptingInterface::unzipResult, this, &Application::handleUnzip);
    surfaceContext->setContextProperty("MyAvatar", getMyAvatar().get());
    surfaceContext->setContextProperty("Messages", DependencyManager::get<MessagesClient>().data());
    surfaceContext->setContextProperty("Recording", DependencyManager::get<RecordingScriptingInterface>().data());
    surfaceContext->setContextProperty("Preferences", DependencyManager::get<Preferences>().data());
    surfaceContext->setContextProperty("AddressManager", DependencyManager::get<AddressManager>().data());
    surfaceContext->setContextProperty("FrameTimings", &_frameTimingsScriptingInterface);
    surfaceContext->setContextProperty("Rates", new RatesScriptingInterface(this));

    surfaceContext->setContextProperty("TREE_SCALE", TREE_SCALE);
    // FIXME Quat and Vec3 won't work with QJSEngine used by QML
    surfaceContext->setContextProperty("Quat", new Quat());
    surfaceContext->setContextProperty("Vec3", new Vec3());
    surfaceContext->setContextProperty("Uuid", new ScriptUUID());
    surfaceContext->setContextProperty("Assets", DependencyManager::get<AssetMappingsScriptingInterface>().data());

    surfaceContext->setContextProperty("AvatarList", DependencyManager::get<AvatarManager>().data());
    surfaceContext->setContextProperty("Users", DependencyManager::get<UsersScriptingInterface>().data());

    surfaceContext->setContextProperty("UserActivityLogger", DependencyManager::get<UserActivityLoggerScriptingInterface>().data());

    surfaceContext->setContextProperty("Camera", &_myCamera);

#if defined(Q_OS_MAC) || defined(Q_OS_WIN)
    surfaceContext->setContextProperty("SpeechRecognizer", DependencyManager::get<SpeechRecognizer>().data());
#endif

    surfaceContext->setContextProperty("Overlays", &_overlays);
    surfaceContext->setContextProperty("Window", DependencyManager::get<WindowScriptingInterface>().data());
    surfaceContext->setContextProperty("MenuInterface", MenuScriptingInterface::getInstance());
    surfaceContext->setContextProperty("Stats", Stats::getInstance());
    surfaceContext->setContextProperty("Settings", SettingsScriptingInterface::getInstance());
    surfaceContext->setContextProperty("ScriptDiscoveryService", DependencyManager::get<ScriptEngines>().data());
    surfaceContext->setContextProperty("AvatarBookmarks", DependencyManager::get<AvatarBookmarks>().data());
    surfaceContext->setContextProperty("AvatarEntitiesBookmarks", DependencyManager::get<AvatarEntitiesBookmarks>().data());
    surfaceContext->setContextProperty("LocationBookmarks", DependencyManager::get<LocationBookmarks>().data());

    // Caches
    surfaceContext->setContextProperty("AnimationCache", DependencyManager::get<AnimationCache>().data());
    surfaceContext->setContextProperty("TextureCache", DependencyManager::get<TextureCache>().data());
    surfaceContext->setContextProperty("ModelCache", DependencyManager::get<ModelCache>().data());
    surfaceContext->setContextProperty("SoundCache", DependencyManager::get<SoundCache>().data());
    surfaceContext->setContextProperty("InputConfiguration", DependencyManager::get<InputConfiguration>().data());

    surfaceContext->setContextProperty("Account", AccountServicesScriptingInterface::getInstance()); // DEPRECATED - TO BE REMOVED
    surfaceContext->setContextProperty("GlobalServices", AccountServicesScriptingInterface::getInstance()); // DEPRECATED - TO BE REMOVED
    surfaceContext->setContextProperty("AccountServices", AccountServicesScriptingInterface::getInstance());

    surfaceContext->setContextProperty("DialogsManager", _dialogsManagerScriptingInterface);
    surfaceContext->setContextProperty("FaceTracker", DependencyManager::get<DdeFaceTracker>().data());
    surfaceContext->setContextProperty("AvatarManager", DependencyManager::get<AvatarManager>().data());
    surfaceContext->setContextProperty("UndoStack", &_undoStackScriptingInterface);
    surfaceContext->setContextProperty("LODManager", DependencyManager::get<LODManager>().data());
    surfaceContext->setContextProperty("HMD", DependencyManager::get<HMDScriptingInterface>().data());
    surfaceContext->setContextProperty("Scene", DependencyManager::get<SceneScriptingInterface>().data());
    surfaceContext->setContextProperty("Render", _renderEngine->getConfiguration().get());
    surfaceContext->setContextProperty("Reticle", getApplicationCompositor().getReticleInterface());
    surfaceContext->setContextProperty("Snapshot", DependencyManager::get<Snapshot>().data());

    surfaceContext->setContextProperty("ApplicationCompositor", &getApplicationCompositor());

    surfaceContext->setContextProperty("AvatarInputs", AvatarInputs::getInstance());
    surfaceContext->setContextProperty("Selection", DependencyManager::get<SelectionScriptingInterface>().data());
    surfaceContext->setContextProperty("ContextOverlay", DependencyManager::get<ContextOverlayInterface>().data());
    surfaceContext->setContextProperty("Wallet", DependencyManager::get<WalletScriptingInterface>().data());

    if (auto steamClient = PluginManager::getInstance()->getSteamClientPlugin()) {
        surfaceContext->setContextProperty("Steam", new SteamScriptingInterface(engine, steamClient.get()));
    }

    _window->setMenuBar(new Menu());
}

void Application::onDesktopRootItemCreated(QQuickItem* rootItem) {
    Stats::show();
    AvatarInputs::show();
}

void Application::updateCamera(RenderArgs& renderArgs, float deltaTime) {
    PROFILE_RANGE(render, __FUNCTION__);
    PerformanceTimer perfTimer("updateCamera");

    glm::vec3 boomOffset;
    auto myAvatar = getMyAvatar();
    boomOffset = myAvatar->getModelScale() * myAvatar->getBoomLength() * -IDENTITY_FORWARD;

    // The render mode is default or mirror if the camera is in mirror mode, assigned further below
    renderArgs._renderMode = RenderArgs::DEFAULT_RENDER_MODE;

    // Always use the default eye position, not the actual head eye position.
    // Using the latter will cause the camera to wobble with idle animations,
    // or with changes from the face tracker
    if (_myCamera.getMode() == CAMERA_MODE_FIRST_PERSON) {
        _thirdPersonHMDCameraBoomValid= false;
        if (isHMDMode()) {
            mat4 camMat = myAvatar->getSensorToWorldMatrix() * myAvatar->getHMDSensorMatrix();
            _myCamera.setPosition(extractTranslation(camMat));
            _myCamera.setOrientation(glmExtractRotation(camMat));
        }
        else {
            _myCamera.setPosition(myAvatar->getDefaultEyePosition());
            _myCamera.setOrientation(myAvatar->getMyHead()->getHeadOrientation());
        }
    }
    else if (_myCamera.getMode() == CAMERA_MODE_THIRD_PERSON) {
        if (isHMDMode()) {

            if (!_thirdPersonHMDCameraBoomValid) {
                const glm::vec3 CAMERA_OFFSET = glm::vec3(0.0f, 0.0f, 0.7f);
                _thirdPersonHMDCameraBoom = cancelOutRollAndPitch(myAvatar->getHMDSensorOrientation()) * CAMERA_OFFSET;
                _thirdPersonHMDCameraBoomValid = true;
            }

            glm::mat4 thirdPersonCameraSensorToWorldMatrix = myAvatar->getSensorToWorldMatrix();

            const glm::vec3 cameraPos = myAvatar->getHMDSensorPosition() + _thirdPersonHMDCameraBoom * myAvatar->getBoomLength();
            glm::mat4 sensorCameraMat = createMatFromQuatAndPos(myAvatar->getHMDSensorOrientation(), cameraPos);
            glm::mat4 worldCameraMat = thirdPersonCameraSensorToWorldMatrix * sensorCameraMat;

            _myCamera.setOrientation(glm::normalize(glmExtractRotation(worldCameraMat)));
            _myCamera.setPosition(extractTranslation(worldCameraMat));
        }
        else {
            _thirdPersonHMDCameraBoomValid = false;

            _myCamera.setOrientation(myAvatar->getHead()->getOrientation());
            if (Menu::getInstance()->isOptionChecked(MenuOption::CenterPlayerInView)) {
                _myCamera.setPosition(myAvatar->getDefaultEyePosition()
                    + _myCamera.getOrientation() * boomOffset);
            }
            else {
                _myCamera.setPosition(myAvatar->getDefaultEyePosition()
                    + myAvatar->getWorldOrientation() * boomOffset);
            }
        }
    }
    else if (_myCamera.getMode() == CAMERA_MODE_MIRROR) {
        _thirdPersonHMDCameraBoomValid= false;
        if (isHMDMode()) {
            auto mirrorBodyOrientation = myAvatar->getWorldOrientation() * glm::quat(glm::vec3(0.0f, PI + _rotateMirror, 0.0f));

            glm::quat hmdRotation = extractRotation(myAvatar->getHMDSensorMatrix());
            // Mirror HMD yaw and roll
            glm::vec3 mirrorHmdEulers = glm::eulerAngles(hmdRotation);
            mirrorHmdEulers.y = -mirrorHmdEulers.y;
            mirrorHmdEulers.z = -mirrorHmdEulers.z;
            glm::quat mirrorHmdRotation = glm::quat(mirrorHmdEulers);

            glm::quat worldMirrorRotation = mirrorBodyOrientation * mirrorHmdRotation;

            _myCamera.setOrientation(worldMirrorRotation);

            glm::vec3 hmdOffset = extractTranslation(myAvatar->getHMDSensorMatrix());
            // Mirror HMD lateral offsets
            hmdOffset.x = -hmdOffset.x;

            _myCamera.setPosition(myAvatar->getDefaultEyePosition()
                + glm::vec3(0, _raiseMirror * myAvatar->getModelScale(), 0)
                + mirrorBodyOrientation * glm::vec3(0.0f, 0.0f, 1.0f) * MIRROR_FULLSCREEN_DISTANCE * _scaleMirror
                + mirrorBodyOrientation * hmdOffset);
        }
        else {
            _myCamera.setOrientation(myAvatar->getWorldOrientation()
                * glm::quat(glm::vec3(0.0f, PI + _rotateMirror, 0.0f)));
            _myCamera.setPosition(myAvatar->getDefaultEyePosition()
                + glm::vec3(0, _raiseMirror * myAvatar->getModelScale(), 0)
                + (myAvatar->getWorldOrientation() * glm::quat(glm::vec3(0.0f, _rotateMirror, 0.0f))) *
                glm::vec3(0.0f, 0.0f, -1.0f) * MIRROR_FULLSCREEN_DISTANCE * _scaleMirror);
        }
        renderArgs._renderMode = RenderArgs::MIRROR_RENDER_MODE;
    }
    else if (_myCamera.getMode() == CAMERA_MODE_ENTITY) {
        _thirdPersonHMDCameraBoomValid= false;
        EntityItemPointer cameraEntity = _myCamera.getCameraEntityPointer();
        if (cameraEntity != nullptr) {
            if (isHMDMode()) {
                glm::quat hmdRotation = extractRotation(myAvatar->getHMDSensorMatrix());
                _myCamera.setOrientation(cameraEntity->getWorldOrientation() * hmdRotation);
                glm::vec3 hmdOffset = extractTranslation(myAvatar->getHMDSensorMatrix());
                _myCamera.setPosition(cameraEntity->getWorldPosition() + (hmdRotation * hmdOffset));
            }
            else {
                _myCamera.setOrientation(cameraEntity->getWorldOrientation());
                _myCamera.setPosition(cameraEntity->getWorldPosition());
            }
        }
    }
    // Update camera position
    if (!isHMDMode()) {
        _myCamera.update();
    }

    renderArgs._cameraMode = (int8_t)_myCamera.getMode();
}

void Application::runTests() {
    runTimingTests();
    runUnitTests();
}

void Application::faceTrackerMuteToggled() {

    QAction* muteAction = Menu::getInstance()->getActionForOption(MenuOption::MuteFaceTracking);
    Q_CHECK_PTR(muteAction);
    bool isMuted = getSelectedFaceTracker()->isMuted();
    muteAction->setChecked(isMuted);
    getSelectedFaceTracker()->setEnabled(!isMuted);
    Menu::getInstance()->getActionForOption(MenuOption::CalibrateCamera)->setEnabled(!isMuted);
}

void Application::setFieldOfView(float fov) {
    if (fov != _fieldOfView.get()) {
        _fieldOfView.set(fov);
        resizeGL();
    }
}

void Application::setHMDTabletScale(float hmdTabletScale) {
    _hmdTabletScale.set(hmdTabletScale);
}

void Application::setDesktopTabletScale(float desktopTabletScale) {
    _desktopTabletScale.set(desktopTabletScale);
}

void Application::setDesktopTabletBecomesToolbarSetting(bool value) {
    _desktopTabletBecomesToolbarSetting.set(value);
    updateSystemTabletMode();
}

void Application::setHmdTabletBecomesToolbarSetting(bool value) {
    _hmdTabletBecomesToolbarSetting.set(value);
    updateSystemTabletMode();
}

void Application::setPreferStylusOverLaser(bool value) {
    _preferStylusOverLaserSetting.set(value);
}

void Application::setPreferAvatarFingerOverStylus(bool value) {
    _preferAvatarFingerOverStylusSetting.set(value);
}

void Application::setPreferredCursor(const QString& cursorName) {
    qCDebug(interfaceapp) << "setPreferredCursor" << cursorName;
    _preferredCursor.set(cursorName.isEmpty() ? DEFAULT_CURSOR_NAME : cursorName);
    showCursor(Cursor::Manager::lookupIcon(_preferredCursor.get()));
}

void Application::setSettingConstrainToolbarPosition(bool setting) {
    _constrainToolbarPosition.set(setting);
    DependencyManager::get<OffscreenUi>()->setConstrainToolbarToCenterX(setting);
}

void Application::showHelp() {
    static const QString HAND_CONTROLLER_NAME_VIVE = "vive";
    static const QString HAND_CONTROLLER_NAME_OCULUS_TOUCH = "oculus";

    static const QString TAB_KEYBOARD_MOUSE = "kbm";
    static const QString TAB_GAMEPAD = "gamepad";
    static const QString TAB_HAND_CONTROLLERS = "handControllers";

    QString handControllerName = HAND_CONTROLLER_NAME_VIVE;
    QString defaultTab = TAB_KEYBOARD_MOUSE;

    if (PluginUtils::isViveControllerAvailable()) {
        defaultTab = TAB_HAND_CONTROLLERS;
        handControllerName = HAND_CONTROLLER_NAME_VIVE;
    } else if (PluginUtils::isOculusTouchControllerAvailable()) {
        defaultTab = TAB_HAND_CONTROLLERS;
        handControllerName = HAND_CONTROLLER_NAME_OCULUS_TOUCH;
    } else if (PluginUtils::isXboxControllerAvailable()) {
        defaultTab = TAB_GAMEPAD;
    }

    QUrlQuery queryString;
    queryString.addQueryItem("handControllerName", handControllerName);
    queryString.addQueryItem("defaultTab", defaultTab);
    auto tabletScriptingInterface = DependencyManager::get<TabletScriptingInterface>();
    TabletProxy* tablet = dynamic_cast<TabletProxy*>(tabletScriptingInterface->getTablet(SYSTEM_TABLET));
    tablet->gotoWebScreen(PathUtils::resourcesUrl() + INFO_HELP_PATH + "?" + queryString.toString());
    DependencyManager::get<HMDScriptingInterface>()->openTablet();
    //InfoView::show(INFO_HELP_PATH, false, queryString.toString());
}

void Application::resizeEvent(QResizeEvent* event) {
    resizeGL();
}

void Application::resizeGL() {
    PROFILE_RANGE(render, __FUNCTION__);
    if (nullptr == _displayPlugin) {
        return;
    }

    auto displayPlugin = getActiveDisplayPlugin();
    // Set the desired FBO texture size. If it hasn't changed, this does nothing.
    // Otherwise, it must rebuild the FBOs
    uvec2 framebufferSize = displayPlugin->getRecommendedRenderSize();
    uvec2 renderSize = uvec2(vec2(framebufferSize) * getRenderResolutionScale());
    if (_renderResolution != renderSize) {
        _renderResolution = renderSize;
        DependencyManager::get<FramebufferCache>()->setFrameBufferSize(fromGlm(renderSize));
    }

    // FIXME the aspect ratio for stereo displays is incorrect based on this.
    float aspectRatio = displayPlugin->getRecommendedAspectRatio();
    _myCamera.setProjection(glm::perspective(glm::radians(_fieldOfView.get()), aspectRatio,
                                             DEFAULT_NEAR_CLIP, DEFAULT_FAR_CLIP));
    // Possible change in aspect ratio
    {
        QMutexLocker viewLocker(&_viewMutex);
        _myCamera.loadViewFrustum(_viewFrustum);
    }

    DependencyManager::get<OffscreenUi>()->resize(fromGlm(displayPlugin->getRecommendedUiSize()));
}

void Application::handleSandboxStatus(QNetworkReply* reply) {
    PROFILE_RANGE(render, __FUNCTION__);

    bool sandboxIsRunning = SandboxUtils::readStatus(reply->readAll());
    qDebug() << "HandleSandboxStatus" << sandboxIsRunning;

    enum HandControllerType {
        Vive,
        Oculus
    };
    static const std::map<HandControllerType, int> MIN_CONTENT_VERSION = {
        { Vive, 1 },
        { Oculus, 27 }
    };

    // Get sandbox content set version
    auto acDirPath = PathUtils::getAppDataPath() + "../../" + BuildInfo::MODIFIED_ORGANIZATION + "/assignment-client/";
    auto contentVersionPath = acDirPath + "content-version.txt";
    qCDebug(interfaceapp) << "Checking " << contentVersionPath << " for content version";
    int contentVersion = 0;
    QFile contentVersionFile(contentVersionPath);
    if (contentVersionFile.open(QIODevice::ReadOnly | QIODevice::Text)) {
        QString line = contentVersionFile.readAll();
        contentVersion = line.toInt(); // returns 0 if conversion fails
    }

    // Get controller availability
    bool hasHandControllers = false;
    if (PluginUtils::isViveControllerAvailable() || PluginUtils::isOculusTouchControllerAvailable()) {
        hasHandControllers = true;
    }

    // Check HMD use (may be technically available without being in use)
    bool hasHMD = PluginUtils::isHMDAvailable();
    bool isUsingHMD = _displayPlugin->isHmd();
    bool isUsingHMDAndHandControllers = hasHMD && hasHandControllers && isUsingHMD;

    Setting::Handle<bool> firstRun{ Settings::firstRun, true };

    qCDebug(interfaceapp) << "HMD:" << hasHMD << ", Hand Controllers: " << hasHandControllers << ", Using HMD: " << isUsingHMDAndHandControllers;

    // when --url in command line, teleport to location
    const QString HIFI_URL_COMMAND_LINE_KEY = "--url";
    int urlIndex = arguments().indexOf(HIFI_URL_COMMAND_LINE_KEY);
    QString addressLookupString;
    if (urlIndex != -1) {
        addressLookupString = arguments().value(urlIndex + 1);
    }

    static const QString SENT_TO_PREVIOUS_LOCATION = "previous_location";
    static const QString SENT_TO_ENTRY = "entry";
    static const QString SENT_TO_SANDBOX = "sandbox";

    QString sentTo;

        // If this is a first run we short-circuit the address passed in
        if (firstRun.get()) {
            showHelp();
            if (sandboxIsRunning) {
                qCDebug(interfaceapp) << "Home sandbox appears to be running, going to Home.";
                DependencyManager::get<AddressManager>()->goToLocalSandbox();
                sentTo = SENT_TO_SANDBOX;
            } else {
                qCDebug(interfaceapp) << "Home sandbox does not appear to be running, going to Entry.";
                DependencyManager::get<AddressManager>()->goToEntry();
                sentTo = SENT_TO_ENTRY;
            }
            firstRun.set(false);

        } else {
            qCDebug(interfaceapp) << "Not first run... going to" << qPrintable(addressLookupString.isEmpty() ? QString("previous location") : addressLookupString);
            DependencyManager::get<AddressManager>()->loadSettings(addressLookupString);
            sentTo = SENT_TO_PREVIOUS_LOCATION;
        }

    UserActivityLogger::getInstance().logAction("startup_sent_to", {
        { "sent_to", sentTo },
        { "sandbox_is_running", sandboxIsRunning },
        { "has_hmd", hasHMD },
        { "has_hand_controllers", hasHandControllers },
        { "is_using_hmd", isUsingHMD },
        { "is_using_hmd_and_hand_controllers", isUsingHMDAndHandControllers },
        { "content_version", contentVersion }
    });

    _connectionMonitor.init();
}

bool Application::importJSONFromURL(const QString& urlString) {
    // we only load files that terminate in just .json (not .svo.json and not .ava.json)
    QUrl jsonURL { urlString };

    emit svoImportRequested(urlString);
    return true;
}

bool Application::importSVOFromURL(const QString& urlString) {
    emit svoImportRequested(urlString);
    return true;
}

bool Application::importFromZIP(const QString& filePath) {
    qDebug() << "A zip file has been dropped in: " << filePath;
    QUrl empty;
    // handle Blocks download from Marketplace
    if (filePath.contains("poly.google.com/downloads")) {
        addAssetToWorldFromURL(filePath);
    } else {
        qApp->getFileDownloadInterface()->runUnzip(filePath, empty, true, true, false);
    }
    return true;
}

// thread-safe
void Application::onPresent(quint32 frameCount) {
    bool expected = false;
    if (_pendingIdleEvent.compare_exchange_strong(expected, true)) {
        postEvent(this, new QEvent((QEvent::Type)ApplicationEvent::Idle), Qt::HighEventPriority);
    }
    expected = false;
    if (_renderEventHandler && !isAboutToQuit() && _pendingRenderEvent.compare_exchange_strong(expected, true)) {
        postEvent(_renderEventHandler, new QEvent((QEvent::Type)ApplicationEvent::Render));
    }
}

static inline bool isKeyEvent(QEvent::Type type) {
    return type == QEvent::KeyPress || type == QEvent::KeyRelease;
}

bool Application::handleKeyEventForFocusedEntityOrOverlay(QEvent* event) {
    if (!_keyboardFocusedEntity.get().isInvalidID()) {
        switch (event->type()) {
            case QEvent::KeyPress:
            case QEvent::KeyRelease:
                {
                    auto eventHandler = getEntities()->getEventHandler(_keyboardFocusedEntity.get());
                    if (eventHandler) {
                        event->setAccepted(false);
                        QCoreApplication::sendEvent(eventHandler, event);
                        if (event->isAccepted()) {
                            _lastAcceptedKeyPress = usecTimestampNow();
                            return true;
                        }
                    }
                    break;
                }
            default:
                break;
        }
    }

    if (_keyboardFocusedOverlay.get() != UNKNOWN_OVERLAY_ID) {
        switch (event->type()) {
            case QEvent::KeyPress:
            case QEvent::KeyRelease: {
                    // Only Web overlays can have focus.
                    auto overlay = std::dynamic_pointer_cast<Web3DOverlay>(getOverlays().getOverlay(_keyboardFocusedOverlay.get()));
                    if (overlay && overlay->getEventHandler()) {
                        event->setAccepted(false);
                        QCoreApplication::sendEvent(overlay->getEventHandler(), event);
                        if (event->isAccepted()) {
                            _lastAcceptedKeyPress = usecTimestampNow();
                            return true;
                        }
                    }
                }
                break;

            default:
                break;
        }
    }

    return false;
}

bool Application::handleFileOpenEvent(QFileOpenEvent* fileEvent) {
    QUrl url = fileEvent->url();
    if (!url.isEmpty()) {
        QString urlString = url.toString();
        if (canAcceptURL(urlString)) {
            return acceptURL(urlString);
        }
    }
    return false;
}

#ifdef DEBUG_EVENT_QUEUE
static int getEventQueueSize(QThread* thread) {
    auto threadData = QThreadData::get2(thread);
    QMutexLocker locker(&threadData->postEventList.mutex);
    return threadData->postEventList.size();
}

static void dumpEventQueue(QThread* thread) {
    auto threadData = QThreadData::get2(thread);
    QMutexLocker locker(&threadData->postEventList.mutex);
    qDebug() << "Event list, size =" << threadData->postEventList.size();
    for (auto& postEvent : threadData->postEventList) {
        QEvent::Type type = (postEvent.event ? postEvent.event->type() : QEvent::None);
        qDebug() << "    " << type;
    }
}
#endif // DEBUG_EVENT_QUEUE

bool Application::event(QEvent* event) {

    if (!Menu::getInstance()) {
        return false;
    }

    // Allow focused Entities and Overlays to handle keyboard input
    if (isKeyEvent(event->type()) && handleKeyEventForFocusedEntityOrOverlay(event)) {
        return true;
    }

    int type = event->type();
    switch (type) {
        case ApplicationEvent::Lambda:
            static_cast<LambdaEvent*>(event)->call();
            return true;

        // Explicit idle keeps the idle running at a lower interval, but without any rendering
        // see (windowMinimizedChanged)
        case ApplicationEvent::Idle:
            idle();

#ifdef DEBUG_EVENT_QUEUE
            {
                int count = getEventQueueSize(QThread::currentThread());
                if (count > 400) {
                    dumpEventQueue(QThread::currentThread());
                }
            }
#endif // DEBUG_EVENT_QUEUE

            _pendingIdleEvent.store(false);

            return true;

        case QEvent::MouseMove:
            mouseMoveEvent(static_cast<QMouseEvent*>(event));
            return true;
        case QEvent::MouseButtonPress:
            mousePressEvent(static_cast<QMouseEvent*>(event));
            return true;
        case QEvent::MouseButtonDblClick:
            mouseDoublePressEvent(static_cast<QMouseEvent*>(event));
            return true;
        case QEvent::MouseButtonRelease:
            mouseReleaseEvent(static_cast<QMouseEvent*>(event));
            return true;
        case QEvent::KeyPress:
            keyPressEvent(static_cast<QKeyEvent*>(event));
            return true;
        case QEvent::KeyRelease:
            keyReleaseEvent(static_cast<QKeyEvent*>(event));
            return true;
        case QEvent::FocusOut:
            focusOutEvent(static_cast<QFocusEvent*>(event));
            return true;
        case QEvent::TouchBegin:
            touchBeginEvent(static_cast<QTouchEvent*>(event));
            event->accept();
            return true;
        case QEvent::TouchEnd:
            touchEndEvent(static_cast<QTouchEvent*>(event));
            return true;
        case QEvent::TouchUpdate:
            touchUpdateEvent(static_cast<QTouchEvent*>(event));
            return true;
        case QEvent::Gesture:
            touchGestureEvent((QGestureEvent*)event);
            return true;
        case QEvent::Wheel:
            wheelEvent(static_cast<QWheelEvent*>(event));
            return true;
        case QEvent::Drop:
            dropEvent(static_cast<QDropEvent*>(event));
            return true;

        case QEvent::FileOpen:
            if (handleFileOpenEvent(static_cast<QFileOpenEvent*>(event))) {
                return true;
            }
            break;

        default:
            break;
    }

    return QApplication::event(event);
}

bool Application::eventFilter(QObject* object, QEvent* event) {

    if (event->type() == QEvent::Leave) {
        getApplicationCompositor().handleLeaveEvent();
    }

    if (event->type() == QEvent::ShortcutOverride) {
        if (DependencyManager::get<OffscreenUi>()->shouldSwallowShortcut(event)) {
            event->accept();
            return true;
        }

        // Filter out captured keys before they're used for shortcut actions.
        if (_controllerScriptingInterface->isKeyCaptured(static_cast<QKeyEvent*>(event))) {
            event->accept();
            return true;
        }
    }

    return false;
}

static bool _altPressed{ false };

void Application::keyPressEvent(QKeyEvent* event) {
    _altPressed = event->key() == Qt::Key_Alt;
    _keysPressed.insert(event->key());

    _controllerScriptingInterface->emitKeyPressEvent(event); // send events to any registered scripts

    // if one of our scripts have asked to capture this event, then stop processing it
    if (_controllerScriptingInterface->isKeyCaptured(event)) {
        return;
    }

    if (hasFocus()) {
        if (_keyboardMouseDevice->isActive()) {
            _keyboardMouseDevice->keyPressEvent(event);
        }

        bool isShifted = event->modifiers().testFlag(Qt::ShiftModifier);
        bool isMeta = event->modifiers().testFlag(Qt::ControlModifier);
        bool isOption = event->modifiers().testFlag(Qt::AltModifier);
        switch (event->key()) {
            case Qt::Key_Enter:
            case Qt::Key_Return:
                if (isOption) {
                    if (_window->isFullScreen()) {
                        unsetFullscreen();
                    } else {
                        setFullscreen(nullptr);
                    }
                } else {
                    Menu::getInstance()->triggerOption(MenuOption::AddressBar);
                }
                break;

            case Qt::Key_1:
            case Qt::Key_2:
            case Qt::Key_3:
            case Qt::Key_4:
            case Qt::Key_5:
            case Qt::Key_6:
            case Qt::Key_7:
                if (isMeta || isOption) {
                    unsigned int index = static_cast<unsigned int>(event->key() - Qt::Key_1);
                    auto displayPlugins = PluginManager::getInstance()->getDisplayPlugins();
                    if (index < displayPlugins.size()) {
                        auto targetPlugin = displayPlugins.at(index);
                        QString targetName = targetPlugin->getName();
                        auto menu = Menu::getInstance();
                        QAction* action = menu->getActionForOption(targetName);
                        if (action && !action->isChecked()) {
                            action->trigger();
                        }
                    }
                }
                break;

            case Qt::Key_X:
                if (isShifted && isMeta) {
                    auto offscreenUi = DependencyManager::get<OffscreenUi>();
                    offscreenUi->togglePinned();
                    //offscreenUi->getSurfaceContext()->engine()->clearComponentCache();
                    //OffscreenUi::information("Debugging", "Component cache cleared");
                    // placeholder for dialogs being converted to QML.
                }
                break;

            case Qt::Key_Y:
                if (isShifted && isMeta) {
                    getActiveDisplayPlugin()->cycleDebugOutput();
                }
                break;

            case Qt::Key_B:
                if (isMeta) {
                    auto offscreenUi = DependencyManager::get<OffscreenUi>();
                    offscreenUi->load("Browser.qml");
                } else if (isOption) {
                    controller::InputRecorder* inputRecorder = controller::InputRecorder::getInstance();
                    inputRecorder->stopPlayback();
                }
                break;

            case Qt::Key_L:
                if (isShifted && isMeta) {
                    Menu::getInstance()->triggerOption(MenuOption::Log);
                } else if (isMeta) {
                    Menu::getInstance()->triggerOption(MenuOption::AddressBar);
                } else if (isShifted) {
                    Menu::getInstance()->triggerOption(MenuOption::LodTools);
                }
                break;

            case Qt::Key_F: {
                if (isOption) {
                    _physicsEngine->dumpNextStats();
                }
                break;
            }

            case Qt::Key_Asterisk:
                Menu::getInstance()->triggerOption(MenuOption::DefaultSkybox);
                break;

            case Qt::Key_M:
                if (isMeta) {
                    DependencyManager::get<AudioClient>()->toggleMute();
                }
                break;

            case Qt::Key_N:
                if (!isOption && !isShifted && isMeta) {
                    DependencyManager::get<NodeList>()->toggleIgnoreRadius();
                }
                break;

            case Qt::Key_S:
                if (isShifted && isMeta && !isOption) {
                    Menu::getInstance()->triggerOption(MenuOption::SuppressShortTimings);
                } else if (!isOption && !isShifted && isMeta) {
                    AudioInjectorOptions options;
                    options.localOnly = true;
                    options.stereo = true;

                    if (_snapshotSoundInjector) {
                        _snapshotSoundInjector->setOptions(options);
                        _snapshotSoundInjector->restart();
                    } else {
                        QByteArray samples = _snapshotSound->getByteArray();
                        _snapshotSoundInjector = AudioInjector::playSound(samples, options);
                    }
                    takeSnapshot(true);
                }
                break;

            case Qt::Key_Apostrophe: {
                if (isMeta) {
                    auto cursor = Cursor::Manager::instance().getCursor();
                    auto curIcon = cursor->getIcon();
                    if (curIcon == Cursor::Icon::DEFAULT) {
                        showCursor(Cursor::Icon::RETICLE);
                    } else if (curIcon == Cursor::Icon::RETICLE) {
                        showCursor(Cursor::Icon::SYSTEM);
                    } else if (curIcon == Cursor::Icon::SYSTEM) {
                        showCursor(Cursor::Icon::LINK);
                    } else {
                        showCursor(Cursor::Icon::DEFAULT);
                    }
                } else {
                    resetSensors(true);
                }
                break;
            }

            case Qt::Key_Backslash:
                Menu::getInstance()->triggerOption(MenuOption::Chat);
                break;

            case Qt::Key_Up:
                if (_myCamera.getMode() == CAMERA_MODE_MIRROR) {
                    if (!isShifted) {
                        _scaleMirror *= 0.95f;
                    } else {
                        _raiseMirror += 0.05f;
                    }
                }
                break;

            case Qt::Key_Down:
                if (_myCamera.getMode() == CAMERA_MODE_MIRROR) {
                    if (!isShifted) {
                        _scaleMirror *= 1.05f;
                    } else {
                        _raiseMirror -= 0.05f;
                    }
                }
                break;

            case Qt::Key_Left:
                if (_myCamera.getMode() == CAMERA_MODE_MIRROR) {
                    _rotateMirror += PI / 20.0f;
                }
                break;

            case Qt::Key_Right:
                if (_myCamera.getMode() == CAMERA_MODE_MIRROR) {
                    _rotateMirror -= PI / 20.0f;
                }
                break;

#if 0
            case Qt::Key_I:
                if (isShifted) {
                    _myCamera.setEyeOffsetOrientation(glm::normalize(
                                                                     glm::quat(glm::vec3(0.002f, 0, 0)) * _myCamera.getEyeOffsetOrientation()));
                } else {
                    _myCamera.setEyeOffsetPosition(_myCamera.getEyeOffsetPosition() + glm::vec3(0, 0.001, 0));
                }
                updateProjectionMatrix();
                break;

            case Qt::Key_K:
                if (isShifted) {
                    _myCamera.setEyeOffsetOrientation(glm::normalize(
                                                                     glm::quat(glm::vec3(-0.002f, 0, 0)) * _myCamera.getEyeOffsetOrientation()));
                } else {
                    _myCamera.setEyeOffsetPosition(_myCamera.getEyeOffsetPosition() + glm::vec3(0, -0.001, 0));
                }
                updateProjectionMatrix();
                break;

            case Qt::Key_J:
                if (isShifted) {
                    QMutexLocker viewLocker(&_viewMutex);
                    _viewFrustum.setFocalLength(_viewFrustum.getFocalLength() - 0.1f);
                } else {
                    _myCamera.setEyeOffsetPosition(_myCamera.getEyeOffsetPosition() + glm::vec3(-0.001, 0, 0));
                }
                updateProjectionMatrix();
                break;

            case Qt::Key_M:
                if (isShifted) {
                    QMutexLocker viewLocker(&_viewMutex);
                    _viewFrustum.setFocalLength(_viewFrustum.getFocalLength() + 0.1f);
                } else {
                    _myCamera.setEyeOffsetPosition(_myCamera.getEyeOffsetPosition() + glm::vec3(0.001, 0, 0));
                }
                updateProjectionMatrix();
                break;

            case Qt::Key_U:
                if (isShifted) {
                    _myCamera.setEyeOffsetOrientation(glm::normalize(
                                                                     glm::quat(glm::vec3(0, 0, -0.002f)) * _myCamera.getEyeOffsetOrientation()));
                } else {
                    _myCamera.setEyeOffsetPosition(_myCamera.getEyeOffsetPosition() + glm::vec3(0, 0, -0.001));
                }
                updateProjectionMatrix();
                break;

            case Qt::Key_Y:
                if (isShifted) {
                    _myCamera.setEyeOffsetOrientation(glm::normalize(
                                                                     glm::quat(glm::vec3(0, 0, 0.002f)) * _myCamera.getEyeOffsetOrientation()));
                } else {
                    _myCamera.setEyeOffsetPosition(_myCamera.getEyeOffsetPosition() + glm::vec3(0, 0, 0.001));
                }
                updateProjectionMatrix();
                break;
#endif

            case Qt::Key_Slash:
                Menu::getInstance()->triggerOption(MenuOption::Stats);
                break;

            case Qt::Key_Plus: {
                if (isMeta && event->modifiers().testFlag(Qt::KeypadModifier)) {
                    auto& cursorManager = Cursor::Manager::instance();
                    cursorManager.setScale(cursorManager.getScale() * 1.1f);
                } else {
                    getMyAvatar()->increaseSize();
                }
                break;
            }

            case Qt::Key_Minus: {
                if (isMeta && event->modifiers().testFlag(Qt::KeypadModifier)) {
                    auto& cursorManager = Cursor::Manager::instance();
                    cursorManager.setScale(cursorManager.getScale() / 1.1f);
                } else {
                    getMyAvatar()->decreaseSize();
                }
                break;
            }

            case Qt::Key_Equal:
                getMyAvatar()->resetSize();
                break;
            case Qt::Key_Escape: {
                getActiveDisplayPlugin()->abandonCalibration();
                break;
            }

            default:
                event->ignore();
                break;
        }
    }
}

void Application::keyReleaseEvent(QKeyEvent* event) {
    _keysPressed.remove(event->key());

    _controllerScriptingInterface->emitKeyReleaseEvent(event); // send events to any registered scripts

    // if one of our scripts have asked to capture this event, then stop processing it
    if (_controllerScriptingInterface->isKeyCaptured(event)) {
        return;
    }

    if (_keyboardMouseDevice->isActive()) {
        _keyboardMouseDevice->keyReleaseEvent(event);
    }
}

void Application::focusOutEvent(QFocusEvent* event) {
    auto inputPlugins = PluginManager::getInstance()->getInputPlugins();
    foreach(auto inputPlugin, inputPlugins) {
        if (inputPlugin->isActive()) {
            inputPlugin->pluginFocusOutEvent();
        }
    }

// FIXME spacemouse code still needs cleanup
#if 0
    //SpacemouseDevice::getInstance().focusOutEvent();
    //SpacemouseManager::getInstance().getDevice()->focusOutEvent();
    SpacemouseManager::getInstance().ManagerFocusOutEvent();
#endif

    // synthesize events for keys currently pressed, since we may not get their release events
    foreach (int key, _keysPressed) {
        QKeyEvent keyEvent(QEvent::KeyRelease, key, Qt::NoModifier);
        keyReleaseEvent(&keyEvent);
    }
    _keysPressed.clear();
}

void Application::maybeToggleMenuVisible(QMouseEvent* event) const {
#ifndef Q_OS_MAC
    // If in full screen, and our main windows menu bar is hidden, and we're close to the top of the QMainWindow
    // then show the menubar.
    if (_window->isFullScreen()) {
        QMenuBar* menuBar = _window->menuBar();
        if (menuBar) {
            static const int MENU_TOGGLE_AREA = 10;
            if (!menuBar->isVisible()) {
                if (event->pos().y() <= MENU_TOGGLE_AREA) {
                    menuBar->setVisible(true);
                }
            }  else {
                if (event->pos().y() > MENU_TOGGLE_AREA) {
                    menuBar->setVisible(false);
                }
            }
        }
    }
#endif
}

void Application::mouseMoveEvent(QMouseEvent* event) {
    PROFILE_RANGE(app_input_mouse, __FUNCTION__);

    if (_aboutToQuit) {
        return;
    }

    maybeToggleMenuVisible(event);

    auto& compositor = getApplicationCompositor();
    // if this is a real mouse event, and we're in HMD mode, then we should use it to move the
    // compositor reticle
    // handleRealMouseMoveEvent() will return true, if we shouldn't process the event further
    if (!compositor.fakeEventActive() && compositor.handleRealMouseMoveEvent()) {
        return; // bail
    }

    auto offscreenUi = DependencyManager::get<OffscreenUi>();
    auto eventPosition = compositor.getMouseEventPosition(event);
    QPointF transformedPos = offscreenUi->mapToVirtualScreen(eventPosition);
    auto button = event->button();
    auto buttons = event->buttons();
    // Determine if the ReticleClick Action is 1 and if so, fake include the LeftMouseButton
    if (_reticleClickPressed) {
        if (button == Qt::NoButton) {
            button = Qt::LeftButton;
        }
        buttons |= Qt::LeftButton;
    }

    QMouseEvent mappedEvent(event->type(),
        transformedPos,
        event->screenPos(), button,
        buttons, event->modifiers());

    if (compositor.getReticleVisible() || !isHMDMode() || !compositor.getReticleOverDesktop() ||
        getOverlays().getOverlayAtPoint(glm::vec2(transformedPos.x(), transformedPos.y())) != UNKNOWN_OVERLAY_ID) {
        getOverlays().mouseMoveEvent(&mappedEvent);
        getEntities()->mouseMoveEvent(&mappedEvent);
    }

    _controllerScriptingInterface->emitMouseMoveEvent(&mappedEvent); // send events to any registered scripts

    // if one of our scripts have asked to capture this event, then stop processing it
    if (_controllerScriptingInterface->isMouseCaptured()) {
        return;
    }

    if (_keyboardMouseDevice->isActive()) {
        _keyboardMouseDevice->mouseMoveEvent(event);
    }
}

void Application::mousePressEvent(QMouseEvent* event) {
    // Inhibit the menu if the user is using alt-mouse dragging
    _altPressed = false;

    auto offscreenUi = DependencyManager::get<OffscreenUi>();
    // If we get a mouse press event it means it wasn't consumed by the offscreen UI,
    // hence, we should defocus all of the offscreen UI windows, in order to allow
    // keyboard shortcuts not to be swallowed by them.  In particular, WebEngineViews
    // will consume all keyboard events.
    offscreenUi->unfocusWindows();

    auto eventPosition = getApplicationCompositor().getMouseEventPosition(event);
    QPointF transformedPos = offscreenUi->mapToVirtualScreen(eventPosition);
    QMouseEvent mappedEvent(event->type(),
        transformedPos,
        event->screenPos(), event->button(),
        event->buttons(), event->modifiers());

    if (!_aboutToQuit) {
        getOverlays().mousePressEvent(&mappedEvent);
        if (!_controllerScriptingInterface->areEntityClicksCaptured()) {
            getEntities()->mousePressEvent(&mappedEvent);
        }
    }

    _controllerScriptingInterface->emitMousePressEvent(&mappedEvent); // send events to any registered scripts

    // if one of our scripts have asked to capture this event, then stop processing it
    if (_controllerScriptingInterface->isMouseCaptured()) {
        return;
    }

    if (hasFocus()) {
        if (_keyboardMouseDevice->isActive()) {
            _keyboardMouseDevice->mousePressEvent(event);
        }
    }
}

void Application::mouseDoublePressEvent(QMouseEvent* event) {
    auto offscreenUi = DependencyManager::get<OffscreenUi>();
    auto eventPosition = getApplicationCompositor().getMouseEventPosition(event);
    QPointF transformedPos = offscreenUi->mapToVirtualScreen(eventPosition);
    QMouseEvent mappedEvent(event->type(),
        transformedPos,
        event->screenPos(), event->button(),
        event->buttons(), event->modifiers());

    if (!_aboutToQuit) {
        getOverlays().mouseDoublePressEvent(&mappedEvent);
        if (!_controllerScriptingInterface->areEntityClicksCaptured()) {
            getEntities()->mouseDoublePressEvent(&mappedEvent);
        }
    }


    // if one of our scripts have asked to capture this event, then stop processing it
    if (_controllerScriptingInterface->isMouseCaptured()) {
        return;
    }

    _controllerScriptingInterface->emitMouseDoublePressEvent(event);
}

void Application::mouseReleaseEvent(QMouseEvent* event) {

    auto offscreenUi = DependencyManager::get<OffscreenUi>();
    auto eventPosition = getApplicationCompositor().getMouseEventPosition(event);
    QPointF transformedPos = offscreenUi->mapToVirtualScreen(eventPosition);
    QMouseEvent mappedEvent(event->type(),
        transformedPos,
        event->screenPos(), event->button(),
        event->buttons(), event->modifiers());

    if (!_aboutToQuit) {
        getOverlays().mouseReleaseEvent(&mappedEvent);
        getEntities()->mouseReleaseEvent(&mappedEvent);
    }

    _controllerScriptingInterface->emitMouseReleaseEvent(&mappedEvent); // send events to any registered scripts

    // if one of our scripts have asked to capture this event, then stop processing it
    if (_controllerScriptingInterface->isMouseCaptured()) {
        return;
    }

    if (hasFocus()) {
        if (_keyboardMouseDevice->isActive()) {
            _keyboardMouseDevice->mouseReleaseEvent(event);
        }
    }
}

void Application::touchUpdateEvent(QTouchEvent* event) {
    _altPressed = false;

    if (event->type() == QEvent::TouchUpdate) {
        TouchEvent thisEvent(*event, _lastTouchEvent);
        _controllerScriptingInterface->emitTouchUpdateEvent(thisEvent); // send events to any registered scripts
        _lastTouchEvent = thisEvent;
    }

    // if one of our scripts have asked to capture this event, then stop processing it
    if (_controllerScriptingInterface->isTouchCaptured()) {
        return;
    }

    if (_keyboardMouseDevice->isActive()) {
        _keyboardMouseDevice->touchUpdateEvent(event);
    }
    if (_touchscreenDevice && _touchscreenDevice->isActive()) {
        _touchscreenDevice->touchUpdateEvent(event);
    }
}

void Application::touchBeginEvent(QTouchEvent* event) {
    _altPressed = false;
    TouchEvent thisEvent(*event); // on touch begin, we don't compare to last event
    _controllerScriptingInterface->emitTouchBeginEvent(thisEvent); // send events to any registered scripts

    _lastTouchEvent = thisEvent; // and we reset our last event to this event before we call our update
    touchUpdateEvent(event);

    // if one of our scripts have asked to capture this event, then stop processing it
    if (_controllerScriptingInterface->isTouchCaptured()) {
        return;
    }

    if (_keyboardMouseDevice->isActive()) {
        _keyboardMouseDevice->touchBeginEvent(event);
    }
    if (_touchscreenDevice && _touchscreenDevice->isActive()) {
        _touchscreenDevice->touchBeginEvent(event);
    }

}

void Application::touchEndEvent(QTouchEvent* event) {
    _altPressed = false;
    TouchEvent thisEvent(*event, _lastTouchEvent);
    _controllerScriptingInterface->emitTouchEndEvent(thisEvent); // send events to any registered scripts
    _lastTouchEvent = thisEvent;

    // if one of our scripts have asked to capture this event, then stop processing it
    if (_controllerScriptingInterface->isTouchCaptured()) {
        return;
    }

    if (_keyboardMouseDevice->isActive()) {
        _keyboardMouseDevice->touchEndEvent(event);
    }
    if (_touchscreenDevice && _touchscreenDevice->isActive()) {
        _touchscreenDevice->touchEndEvent(event);
    }

    // put any application specific touch behavior below here..
}

void Application::touchGestureEvent(QGestureEvent* event) {
    if (_touchscreenDevice && _touchscreenDevice->isActive()) {
        _touchscreenDevice->touchGestureEvent(event);
    }
}

void Application::wheelEvent(QWheelEvent* event) const {
    _altPressed = false;
    _controllerScriptingInterface->emitWheelEvent(event); // send events to any registered scripts

    // if one of our scripts have asked to capture this event, then stop processing it
    if (_controllerScriptingInterface->isWheelCaptured()) {
        return;
    }

    if (_keyboardMouseDevice->isActive()) {
        _keyboardMouseDevice->wheelEvent(event);
    }
}

void Application::dropEvent(QDropEvent *event) {
    const QMimeData* mimeData = event->mimeData();
    for (auto& url : mimeData->urls()) {
        QString urlString = url.toString();
        if (acceptURL(urlString, true)) {
            event->acceptProposedAction();
        }
    }
}

void Application::dragEnterEvent(QDragEnterEvent* event) {
    event->acceptProposedAction();
}

// This is currently not used, but could be invoked if the user wants to go to the place embedded in an
// Interface-taken snapshot. (It was developed for drag and drop, before we had asset-server loading or in-world browsers.)
bool Application::acceptSnapshot(const QString& urlString) {
    QUrl url(urlString);
    QString snapshotPath = url.toLocalFile();

    SnapshotMetaData* snapshotData = Snapshot::parseSnapshotData(snapshotPath);
    if (snapshotData) {
        if (!snapshotData->getURL().toString().isEmpty()) {
            DependencyManager::get<AddressManager>()->handleLookupString(snapshotData->getURL().toString());
        }
    } else {
        OffscreenUi::asyncWarning("", "No location details were found in the file\n" +
                             snapshotPath + "\nTry dragging in an authentic Hifi snapshot.");
    }
    return true;
}

static uint32_t _renderedFrameIndex { INVALID_FRAME };

bool Application::shouldPaint() const {
    if (_aboutToQuit) {
        return false;
    }


    auto displayPlugin = getActiveDisplayPlugin();

#ifdef DEBUG_PAINT_DELAY
    static uint64_t paintDelaySamples{ 0 };
    static uint64_t paintDelayUsecs{ 0 };

    paintDelayUsecs += displayPlugin->getPaintDelayUsecs();

    static const int PAINT_DELAY_THROTTLE = 1000;
    if (++paintDelaySamples % PAINT_DELAY_THROTTLE == 0) {
        qCDebug(interfaceapp).nospace() <<
            "Paint delay (" << paintDelaySamples << " samples): " <<
            (float)paintDelaySamples / paintDelayUsecs << "us";
    }
#endif

    // Throttle if requested
    if (displayPlugin->isThrottled() && (_lastTimeRendered.elapsed() < THROTTLED_SIM_FRAME_PERIOD_MS)) {
        return false;
    }

    // Sync up the _renderedFrameIndex
    _renderedFrameIndex = displayPlugin->presentCount();
    return true;
}

#ifdef Q_OS_WIN
#include <Windows.h>
#include <TCHAR.h>
#include <pdh.h>
#pragma comment(lib, "pdh.lib")
#pragma comment(lib, "ntdll.lib")

extern "C" {
    enum SYSTEM_INFORMATION_CLASS {
        SystemBasicInformation = 0,
        SystemProcessorPerformanceInformation = 8,
    };

    struct SYSTEM_PROCESSOR_PERFORMANCE_INFORMATION {
        LARGE_INTEGER IdleTime;
        LARGE_INTEGER KernelTime;
        LARGE_INTEGER UserTime;
        LARGE_INTEGER DpcTime;
        LARGE_INTEGER InterruptTime;
        ULONG InterruptCount;
    };

    struct SYSTEM_BASIC_INFORMATION {
        ULONG Reserved;
        ULONG TimerResolution;
        ULONG PageSize;
        ULONG NumberOfPhysicalPages;
        ULONG LowestPhysicalPageNumber;
        ULONG HighestPhysicalPageNumber;
        ULONG AllocationGranularity;
        ULONG_PTR MinimumUserModeAddress;
        ULONG_PTR MaximumUserModeAddress;
        ULONG_PTR ActiveProcessorsAffinityMask;
        CCHAR NumberOfProcessors;
    };

    NTSYSCALLAPI NTSTATUS NTAPI NtQuerySystemInformation(
        _In_ SYSTEM_INFORMATION_CLASS SystemInformationClass,
        _Out_writes_bytes_opt_(SystemInformationLength) PVOID SystemInformation,
        _In_ ULONG SystemInformationLength,
        _Out_opt_ PULONG ReturnLength
    );

}
template <typename T>
NTSTATUS NtQuerySystemInformation(SYSTEM_INFORMATION_CLASS SystemInformationClass, T& t) {
    return NtQuerySystemInformation(SystemInformationClass, &t, (ULONG)sizeof(T), nullptr);
}

template <typename T>
NTSTATUS NtQuerySystemInformation(SYSTEM_INFORMATION_CLASS SystemInformationClass, std::vector<T>& t) {
    return NtQuerySystemInformation(SystemInformationClass, t.data(), (ULONG)(sizeof(T) * t.size()), nullptr);
}


template <typename T>
void updateValueAndDelta(std::pair<T, T>& pair, T newValue) {
    auto& value = pair.first;
    auto& delta = pair.second;
    delta = (value != 0) ? newValue - value : 0;
    value = newValue;
}

struct MyCpuInfo {
    using ValueAndDelta = std::pair<LONGLONG, LONGLONG>;
    std::string name;
    ValueAndDelta kernel { 0, 0 };
    ValueAndDelta user { 0, 0 };
    ValueAndDelta idle { 0, 0 };
    float kernelUsage { 0.0f };
    float userUsage { 0.0f };

    void update(const SYSTEM_PROCESSOR_PERFORMANCE_INFORMATION& cpuInfo) {
        updateValueAndDelta(kernel, cpuInfo.KernelTime.QuadPart);
        updateValueAndDelta(user, cpuInfo.UserTime.QuadPart);
        updateValueAndDelta(idle, cpuInfo.IdleTime.QuadPart);
        auto totalTime = kernel.second + user.second + idle.second;
        if (totalTime != 0) {
            kernelUsage = (FLOAT)kernel.second / totalTime;
            userUsage = (FLOAT)user.second / totalTime;
        } else {
            kernelUsage = userUsage = 0.0f;
        }
    }
};

void updateCpuInformation() {
    static std::once_flag once;
    static SYSTEM_BASIC_INFORMATION systemInfo {};
    static SYSTEM_PROCESSOR_PERFORMANCE_INFORMATION cpuTotals;
    static std::vector<SYSTEM_PROCESSOR_PERFORMANCE_INFORMATION> cpuInfos;
    static std::vector<MyCpuInfo> myCpuInfos;
    static MyCpuInfo myCpuTotals;
    std::call_once(once, [&] {
        NtQuerySystemInformation( SystemBasicInformation, systemInfo);
        cpuInfos.resize(systemInfo.NumberOfProcessors);
        myCpuInfos.resize(systemInfo.NumberOfProcessors);
        for (size_t i = 0; i < systemInfo.NumberOfProcessors; ++i) {
            myCpuInfos[i].name = "cpu." + std::to_string(i);
        }
        myCpuTotals.name = "cpu.total";
    });
    NtQuerySystemInformation(SystemProcessorPerformanceInformation, cpuInfos);

    // Zero the CPU totals.
    memset(&cpuTotals, 0, sizeof(SYSTEM_PROCESSOR_PERFORMANCE_INFORMATION));
    for (size_t i = 0; i < systemInfo.NumberOfProcessors; ++i) {
        auto& cpuInfo = cpuInfos[i];
        // KernelTime includes IdleTime.
        cpuInfo.KernelTime.QuadPart -= cpuInfo.IdleTime.QuadPart;

        // Update totals
        cpuTotals.IdleTime.QuadPart += cpuInfo.IdleTime.QuadPart;
        cpuTotals.KernelTime.QuadPart += cpuInfo.KernelTime.QuadPart;
        cpuTotals.UserTime.QuadPart += cpuInfo.UserTime.QuadPart;

        // Update friendly structure
        auto& myCpuInfo = myCpuInfos[i];
        myCpuInfo.update(cpuInfo);
        PROFILE_COUNTER(app, myCpuInfo.name.c_str(), {
            { "kernel", myCpuInfo.kernelUsage },
            { "user", myCpuInfo.userUsage }
        });
    }

    myCpuTotals.update(cpuTotals);
    PROFILE_COUNTER(app, myCpuTotals.name.c_str(), {
        { "kernel", myCpuTotals.kernelUsage },
        { "user", myCpuTotals.userUsage }
    });
}


static ULARGE_INTEGER lastCPU, lastSysCPU, lastUserCPU;
static int numProcessors;
static HANDLE self;
static PDH_HQUERY cpuQuery;
static PDH_HCOUNTER cpuTotal;

void initCpuUsage() {
    SYSTEM_INFO sysInfo;
    FILETIME ftime, fsys, fuser;

    GetSystemInfo(&sysInfo);
    numProcessors = sysInfo.dwNumberOfProcessors;

    GetSystemTimeAsFileTime(&ftime);
    memcpy(&lastCPU, &ftime, sizeof(FILETIME));

    self = GetCurrentProcess();
    GetProcessTimes(self, &ftime, &ftime, &fsys, &fuser);
    memcpy(&lastSysCPU, &fsys, sizeof(FILETIME));
    memcpy(&lastUserCPU, &fuser, sizeof(FILETIME));

    PdhOpenQuery(NULL, NULL, &cpuQuery);
    PdhAddCounter(cpuQuery, "\\Processor(_Total)\\% Processor Time", NULL, &cpuTotal);
    PdhCollectQueryData(cpuQuery);
}

void getCpuUsage(vec3& systemAndUser) {
    FILETIME ftime, fsys, fuser;
    ULARGE_INTEGER now, sys, user;

    GetSystemTimeAsFileTime(&ftime);
    memcpy(&now, &ftime, sizeof(FILETIME));

    GetProcessTimes(self, &ftime, &ftime, &fsys, &fuser);
    memcpy(&sys, &fsys, sizeof(FILETIME));
    memcpy(&user, &fuser, sizeof(FILETIME));
    systemAndUser.x = (sys.QuadPart - lastSysCPU.QuadPart);
    systemAndUser.y = (user.QuadPart - lastUserCPU.QuadPart);
    systemAndUser /= (float)(now.QuadPart - lastCPU.QuadPart);
    systemAndUser /= (float)numProcessors;
    systemAndUser *= 100.0f;
    lastCPU = now;
    lastUserCPU = user;
    lastSysCPU = sys;

    PDH_FMT_COUNTERVALUE counterVal;
    PdhCollectQueryData(cpuQuery);
    PdhGetFormattedCounterValue(cpuTotal, PDH_FMT_DOUBLE, NULL, &counterVal);
    systemAndUser.z = (float)counterVal.doubleValue;
}

void setupCpuMonitorThread() {
    initCpuUsage();
    auto cpuMonitorThread = QThread::currentThread();

    QTimer* timer = new QTimer();
    timer->setInterval(50);
    QObject::connect(timer, &QTimer::timeout, [] {
        updateCpuInformation();
        vec3 kernelUserAndSystem;
        getCpuUsage(kernelUserAndSystem);
        PROFILE_COUNTER(app, "cpuProcess", { { "system", kernelUserAndSystem.x }, { "user", kernelUserAndSystem.y } });
        PROFILE_COUNTER(app, "cpuSystem", { { "system", kernelUserAndSystem.z } });
    });
    QObject::connect(cpuMonitorThread, &QThread::finished, [=] {
        timer->deleteLater();
        cpuMonitorThread->deleteLater();
    });
    timer->start();
}

#endif

void Application::idle() {
    PerformanceTimer perfTimer("idle");

    // Update the deadlock watchdog
    updateHeartbeat();

    auto offscreenUi = DependencyManager::get<OffscreenUi>();

    // These tasks need to be done on our first idle, because we don't want the showing of
    // overlay subwindows to do a showDesktop() until after the first time through
    static bool firstIdle = true;
    if (firstIdle) {
        firstIdle = false;
        connect(offscreenUi.data(), &OffscreenUi::showDesktop, this, &Application::showDesktop);
    }

#ifdef Q_OS_WIN
    // If tracing is enabled then monitor the CPU in a separate thread
    static std::once_flag once;
    std::call_once(once, [&] {
        if (trace_app().isDebugEnabled()) {
            QThread* cpuMonitorThread = new QThread(qApp);
            cpuMonitorThread->setObjectName("cpuMonitorThread");
            QObject::connect(cpuMonitorThread, &QThread::started, [this] { setupCpuMonitorThread(); });
            QObject::connect(qApp, &QCoreApplication::aboutToQuit, cpuMonitorThread, &QThread::quit);
            cpuMonitorThread->start();
        }
    });
#endif

    auto displayPlugin = getActiveDisplayPlugin();
    if (displayPlugin) {
        auto uiSize = displayPlugin->getRecommendedUiSize();
        // Bit of a hack since there's no device pixel ratio change event I can find.
        if (offscreenUi->size() != fromGlm(uiSize)) {
            qCDebug(interfaceapp) << "Device pixel ratio changed, triggering resize to " << uiSize;
            offscreenUi->resize(fromGlm(uiSize));
            _offscreenContext->makeCurrent();
        }
    }

    if (displayPlugin) {
        PROFILE_COUNTER_IF_CHANGED(app, "present", float, displayPlugin->presentRate());
    }
    PROFILE_COUNTER_IF_CHANGED(app, "renderLoopRate", float, _renderLoopCounter.rate());
    PROFILE_COUNTER_IF_CHANGED(app, "currentDownloads", int, ResourceCache::getLoadingRequests().length());
    PROFILE_COUNTER_IF_CHANGED(app, "pendingDownloads", int, ResourceCache::getPendingRequestCount());
    PROFILE_COUNTER_IF_CHANGED(app, "currentProcessing", int, DependencyManager::get<StatTracker>()->getStat("Processing").toInt());
    PROFILE_COUNTER_IF_CHANGED(app, "pendingProcessing", int, DependencyManager::get<StatTracker>()->getStat("PendingProcessing").toInt());
    auto renderConfig = _renderEngine->getConfiguration();
    PROFILE_COUNTER_IF_CHANGED(render, "gpuTime", float, (float)_gpuContext->getFrameTimerGPUAverage());
    auto opaqueRangeTimer = renderConfig->getConfig("OpaqueRangeTimer");
    auto linearDepth = renderConfig->getConfig("LinearDepth");
    auto surfaceGeometry = renderConfig->getConfig("SurfaceGeometry");
    auto renderDeferred = renderConfig->getConfig("RenderDeferred");
    auto toneAndPostRangeTimer = renderConfig->getConfig("ToneAndPostRangeTimer");

    PROFILE_COUNTER(render_detail, "gpuTimes", {
        { "OpaqueRangeTimer", opaqueRangeTimer ? opaqueRangeTimer->property("gpuRunTime") : 0 },
        { "LinearDepth", linearDepth ? linearDepth->property("gpuRunTime") : 0 },
        { "SurfaceGeometry", surfaceGeometry ? surfaceGeometry->property("gpuRunTime") : 0 },
        { "RenderDeferred", renderDeferred ? renderDeferred->property("gpuRunTime") : 0 },
        { "ToneAndPostRangeTimer", toneAndPostRangeTimer ? toneAndPostRangeTimer->property("gpuRunTime") : 0 }
    });

    PROFILE_RANGE(app, __FUNCTION__);

    if (auto steamClient = PluginManager::getInstance()->getSteamClientPlugin()) {
        steamClient->runCallbacks();
    }

    float secondsSinceLastUpdate = (float)_lastTimeUpdated.nsecsElapsed() / NSECS_PER_MSEC / MSECS_PER_SECOND;
    _lastTimeUpdated.start();

    // If the offscreen Ui has something active that is NOT the root, then assume it has keyboard focus.
    if (_keyboardDeviceHasFocus && offscreenUi && offscreenUi->getWindow()->activeFocusItem() != offscreenUi->getRootItem()) {
        _keyboardMouseDevice->pluginFocusOutEvent();
        _keyboardDeviceHasFocus = false;
    } else if (offscreenUi && offscreenUi->getWindow()->activeFocusItem() == offscreenUi->getRootItem()) {
        _keyboardDeviceHasFocus = true;
    }

    checkChangeCursor();

    Stats::getInstance()->updateStats();

    // Normally we check PipelineWarnings, but since idle will often take more than 10ms we only show these idle timing
    // details if we're in ExtraDebugging mode. However, the ::update() and its subcomponents will show their timing
    // details normally.
    bool showWarnings = getLogger()->extraDebugging();
    PerformanceWarning warn(showWarnings, "idle()");

    if (!_offscreenContext->makeCurrent()) {
        qFatal("Unable to make main thread context current");
    }

    {
        PerformanceTimer perfTimer("update");
        PerformanceWarning warn(showWarnings, "Application::idle()... update()");
        static const float BIGGEST_DELTA_TIME_SECS = 0.25f;
        update(glm::clamp(secondsSinceLastUpdate, 0.0f, BIGGEST_DELTA_TIME_SECS));
    }


    // Update focus highlight for entity or overlay.
    {
        if (!_keyboardFocusedEntity.get().isInvalidID() || _keyboardFocusedOverlay.get() != UNKNOWN_OVERLAY_ID) {
            const quint64 LOSE_FOCUS_AFTER_ELAPSED_TIME = 30 * USECS_PER_SECOND; // if idle for 30 seconds, drop focus
            quint64 elapsedSinceAcceptedKeyPress = usecTimestampNow() - _lastAcceptedKeyPress;
            if (elapsedSinceAcceptedKeyPress > LOSE_FOCUS_AFTER_ELAPSED_TIME) {
                setKeyboardFocusEntity(UNKNOWN_ENTITY_ID);
                setKeyboardFocusOverlay(UNKNOWN_OVERLAY_ID);
            } else {
                // update position of highlight overlay
                if (!_keyboardFocusedEntity.get().isInvalidID()) {
                    auto entity = getEntities()->getTree()->findEntityByID(_keyboardFocusedEntity.get());
                    if (entity && _keyboardFocusHighlight) {
                        _keyboardFocusHighlight->setWorldOrientation(entity->getWorldOrientation());
                        _keyboardFocusHighlight->setWorldPosition(entity->getWorldPosition());
                    }
                } else {
                    // Only Web overlays can have focus.
                    auto overlay =
                        std::dynamic_pointer_cast<Web3DOverlay>(getOverlays().getOverlay(_keyboardFocusedOverlay.get()));
                    if (overlay && _keyboardFocusHighlight) {
                        _keyboardFocusHighlight->setWorldOrientation(overlay->getWorldOrientation());
                        _keyboardFocusHighlight->setWorldPosition(overlay->getWorldPosition());
                    }
                }
            }
        }
    }

    {
        PerformanceTimer perfTimer("pluginIdle");
        PerformanceWarning warn(showWarnings, "Application::idle()... pluginIdle()");
        getActiveDisplayPlugin()->idle();
        auto inputPlugins = PluginManager::getInstance()->getInputPlugins();
        foreach(auto inputPlugin, inputPlugins) {
            if (inputPlugin->isActive()) {
                inputPlugin->idle();
            }
        }
    }
    {
        PerformanceTimer perfTimer("rest");
        PerformanceWarning warn(showWarnings, "Application::idle()... rest of it");
        _idleLoopStdev.addValue(secondsSinceLastUpdate);

        //  Record standard deviation and reset counter if needed
        const int STDEV_SAMPLES = 500;
        if (_idleLoopStdev.getSamples() > STDEV_SAMPLES) {
            _idleLoopMeasuredJitter = _idleLoopStdev.getStDev();
            _idleLoopStdev.reset();
        }
    }

    _overlayConductor.update(secondsSinceLastUpdate);

    auto myAvatar = getMyAvatar();
    if (_myCamera.getMode() == CAMERA_MODE_FIRST_PERSON || _myCamera.getMode() == CAMERA_MODE_THIRD_PERSON) {
        Menu::getInstance()->setIsOptionChecked(MenuOption::FirstPerson, myAvatar->getBoomLength() <= MyAvatar::ZOOM_MIN);
        Menu::getInstance()->setIsOptionChecked(MenuOption::ThirdPerson, !(myAvatar->getBoomLength() <= MyAvatar::ZOOM_MIN));
        cameraMenuChanged();
    }
    _gameLoopCounter.increment();
}

ivec2 Application::getMouse() const {
    return getApplicationCompositor().getReticlePosition();
}

FaceTracker* Application::getActiveFaceTracker() {
    auto dde = DependencyManager::get<DdeFaceTracker>();

    return dde->isActive() ? static_cast<FaceTracker*>(dde.data()) : nullptr;
}

FaceTracker* Application::getSelectedFaceTracker() {
    FaceTracker* faceTracker = nullptr;
#ifdef HAVE_DDE
    if (Menu::getInstance()->isOptionChecked(MenuOption::UseCamera)) {
        faceTracker = DependencyManager::get<DdeFaceTracker>().data();
    }
#endif
    return faceTracker;
}

void Application::setActiveFaceTracker() const {
#ifdef HAVE_DDE
    bool isMuted = Menu::getInstance()->isOptionChecked(MenuOption::MuteFaceTracking);
    bool isUsingDDE = Menu::getInstance()->isOptionChecked(MenuOption::UseCamera);
    Menu::getInstance()->getActionForOption(MenuOption::BinaryEyelidControl)->setVisible(isUsingDDE);
    Menu::getInstance()->getActionForOption(MenuOption::CoupleEyelids)->setVisible(isUsingDDE);
    Menu::getInstance()->getActionForOption(MenuOption::UseAudioForMouth)->setVisible(isUsingDDE);
    Menu::getInstance()->getActionForOption(MenuOption::VelocityFilter)->setVisible(isUsingDDE);
    Menu::getInstance()->getActionForOption(MenuOption::CalibrateCamera)->setVisible(isUsingDDE);
    auto ddeTracker = DependencyManager::get<DdeFaceTracker>();
    ddeTracker->setIsMuted(isMuted);
    ddeTracker->setEnabled(isUsingDDE && !isMuted);
#endif
}

#ifdef HAVE_IVIEWHMD
void Application::setActiveEyeTracker() {
    auto eyeTracker = DependencyManager::get<EyeTracker>();
    if (!eyeTracker->isInitialized()) {
        return;
    }

    bool isEyeTracking = Menu::getInstance()->isOptionChecked(MenuOption::SMIEyeTracking);
    bool isSimulating = Menu::getInstance()->isOptionChecked(MenuOption::SimulateEyeTracking);
    eyeTracker->setEnabled(isEyeTracking, isSimulating);

    Menu::getInstance()->getActionForOption(MenuOption::OnePointCalibration)->setEnabled(isEyeTracking && !isSimulating);
    Menu::getInstance()->getActionForOption(MenuOption::ThreePointCalibration)->setEnabled(isEyeTracking && !isSimulating);
    Menu::getInstance()->getActionForOption(MenuOption::FivePointCalibration)->setEnabled(isEyeTracking && !isSimulating);
}

void Application::calibrateEyeTracker1Point() {
    DependencyManager::get<EyeTracker>()->calibrate(1);
}

void Application::calibrateEyeTracker3Points() {
    DependencyManager::get<EyeTracker>()->calibrate(3);
}

void Application::calibrateEyeTracker5Points() {
    DependencyManager::get<EyeTracker>()->calibrate(5);
}
#endif

bool Application::exportEntities(const QString& filename,
                                 const QVector<EntityItemID>& entityIDs,
                                 const glm::vec3* givenOffset) {
    QHash<EntityItemID, EntityItemPointer> entities;

    auto nodeList = DependencyManager::get<NodeList>();
    const QUuid myAvatarID = nodeList->getSessionUUID();

    auto entityTree = getEntities()->getTree();
    auto exportTree = std::make_shared<EntityTree>();
    exportTree->setMyAvatar(getMyAvatar());
    exportTree->createRootElement();
    glm::vec3 root(TREE_SCALE, TREE_SCALE, TREE_SCALE);
    bool success = true;
    entityTree->withReadLock([&] {
        for (auto entityID : entityIDs) { // Gather entities and properties.
            auto entityItem = entityTree->findEntityByEntityItemID(entityID);
            if (!entityItem) {
                qCWarning(interfaceapp) << "Skipping export of" << entityID << "that is not in scene.";
                continue;
            }

            if (!givenOffset) {
                EntityItemID parentID = entityItem->getParentID();
                bool parentIsAvatar = (parentID == AVATAR_SELF_ID || parentID == myAvatarID);
                if (!parentIsAvatar && (parentID.isInvalidID() ||
                                        !entityIDs.contains(parentID) ||
                                        !entityTree->findEntityByEntityItemID(parentID))) {
                    // If parent wasn't selected, we want absolute position, which isn't in properties.
                    auto position = entityItem->getWorldPosition();
                    root.x = glm::min(root.x, position.x);
                    root.y = glm::min(root.y, position.y);
                    root.z = glm::min(root.z, position.z);
                }
            }
            entities[entityID] = entityItem;
        }

        if (entities.size() == 0) {
            success = false;
            return;
        }

        if (givenOffset) {
            root = *givenOffset;
        }
        for (EntityItemPointer& entityDatum : entities) {
            auto properties = entityDatum->getProperties();
            EntityItemID parentID = properties.getParentID();
            bool parentIsAvatar = (parentID == AVATAR_SELF_ID || parentID == myAvatarID);
            if (parentIsAvatar) {
                properties.setParentID(AVATAR_SELF_ID);
            } else {
                if (parentID.isInvalidID()) {
                    properties.setPosition(properties.getPosition() - root);
                } else if (!entities.contains(parentID)) {
                    entityDatum->globalizeProperties(properties, "Parent %3 of %2 %1 is not selected for export.", -root);
                } // else valid parent -- don't offset
            }
            exportTree->addEntity(entityDatum->getEntityItemID(), properties);
        }
    });
    if (success) {
        success = exportTree->writeToJSONFile(filename.toLocal8Bit().constData());

        // restore the main window's active state
        _window->activateWindow();
    }
    return success;
}

bool Application::exportEntities(const QString& filename, float x, float y, float z, float scale) {
    glm::vec3 center(x, y, z);
    glm::vec3 minCorner = center - vec3(scale);
    float cubeSize = scale * 2;
    AACube boundingCube(minCorner, cubeSize);
    QVector<EntityItemPointer> entities;
    QVector<EntityItemID> ids;
    auto entityTree = getEntities()->getTree();
    entityTree->withReadLock([&] {
        entityTree->findEntities(boundingCube, entities);
        foreach(EntityItemPointer entity, entities) {
            ids << entity->getEntityItemID();
        }
    });
    return exportEntities(filename, ids, &center);
}

void Application::loadSettings() {

    sessionRunTime.set(0); // Just clean living. We're about to saveSettings, which will update value.
    DependencyManager::get<AudioClient>()->loadSettings();
    DependencyManager::get<LODManager>()->loadSettings();

    // DONT CHECK IN
    //DependencyManager::get<LODManager>()->setAutomaticLODAdjust(false);

    Menu::getInstance()->loadSettings();

    // If there is a preferred plugin, we probably messed it up with the menu settings, so fix it.
    auto pluginManager = PluginManager::getInstance();
    auto plugins = pluginManager->getPreferredDisplayPlugins();
    auto menu = Menu::getInstance();
    if (plugins.size() > 0) {
        for (auto plugin : plugins) {
            if (auto action = menu->getActionForOption(plugin->getName())) {
                action->setChecked(true);
                action->trigger();
                // Find and activated highest priority plugin, bail for the rest
                break;
            }
        }
    }

    Setting::Handle<bool> firstRun { Settings::firstRun, true };
    bool isFirstPerson = false;
    if (firstRun.get()) {
        // If this is our first run, and no preferred devices were set, default to
        // an HMD device if available.
        auto displayPlugins = pluginManager->getDisplayPlugins();
        for (auto& plugin : displayPlugins) {
            if (plugin->isHmd()) {
                if (auto action = menu->getActionForOption(plugin->getName())) {
                    action->setChecked(true);
                    action->trigger();
                    break;
                }
            }
        }

        isFirstPerson = (qApp->isHMDMode());
    } else {
        // if this is not the first run, the camera will be initialized differently depending on user settings

        if (qApp->isHMDMode()) {
            // if the HMD is active, use first-person camera, unless the appropriate setting is checked
            isFirstPerson = menu->isOptionChecked(MenuOption::FirstPersonHMD);
        } else {
            // if HMD is not active, only use first person if the menu option is checked
            isFirstPerson = menu->isOptionChecked(MenuOption::FirstPerson);
        }
    }

    // finish initializing the camera, based on everything we checked above. Third person camera will be used if no settings
    // dictated that we should be in first person
    Menu::getInstance()->setIsOptionChecked(MenuOption::FirstPerson, isFirstPerson);
    Menu::getInstance()->setIsOptionChecked(MenuOption::ThirdPerson, !isFirstPerson);
    _myCamera.setMode((isFirstPerson) ? CAMERA_MODE_FIRST_PERSON : CAMERA_MODE_THIRD_PERSON);
    cameraMenuChanged();

    auto inputs = pluginManager->getInputPlugins();
    for (auto plugin : inputs) {
        if (!plugin->isActive()) {
            plugin->activate();
        }
    }

    getMyAvatar()->loadData();
    _settingsLoaded = true;
}

void Application::saveSettings() const {
    sessionRunTime.set(_sessionRunTimer.elapsed() / MSECS_PER_SECOND);
    DependencyManager::get<AudioClient>()->saveSettings();
    DependencyManager::get<LODManager>()->saveSettings();

    Menu::getInstance()->saveSettings();
    getMyAvatar()->saveData();
    PluginManager::getInstance()->saveSettings();
}

bool Application::importEntities(const QString& urlOrFilename) {
    bool success = false;
    _entityClipboard->withWriteLock([&] {
        _entityClipboard->eraseAllOctreeElements();

        success = _entityClipboard->readFromURL(urlOrFilename);
        if (success) {
            _entityClipboard->reaverageOctreeElements();
        }
    });
    return success;
}

QVector<EntityItemID> Application::pasteEntities(float x, float y, float z) {
    return _entityClipboard->sendEntities(&_entityEditSender, getEntities()->getTree(), x, y, z);
}

void Application::initDisplay() {
}

void Application::init() {
    
    // Make sure Login state is up to date
    DependencyManager::get<DialogsManager>()->toggleLoginDialog();
    if (!DISABLE_DEFERRED) {
        DependencyManager::get<DeferredLightingEffect>()->init();
    }
    DependencyManager::get<AvatarManager>()->init();

    _timerStart.start();
    _lastTimeUpdated.start();

    if (auto steamClient = PluginManager::getInstance()->getSteamClientPlugin()) {
        // when +connect_lobby in command line, join steam lobby
        const QString STEAM_LOBBY_COMMAND_LINE_KEY = "+connect_lobby";
        int lobbyIndex = arguments().indexOf(STEAM_LOBBY_COMMAND_LINE_KEY);
        if (lobbyIndex != -1) {
            QString lobbyId = arguments().value(lobbyIndex + 1);
            steamClient->joinLobby(lobbyId);
        }
    }


    qCDebug(interfaceapp) << "Loaded settings";

    // fire off an immediate domain-server check in now that settings are loaded
    DependencyManager::get<NodeList>()->sendDomainServerCheckIn();

    // This allows collision to be set up properly for shape entities supported by GeometryCache.
    // This is before entity setup to ensure that it's ready for whenever instance collision is initialized.
    ShapeEntityItem::setShapeInfoCalulator(ShapeEntityItem::ShapeInfoCalculator(&shapeInfoCalculator));

    getEntities()->init();
    getEntities()->setEntityLoadingPriorityFunction([this](const EntityItem& item) {
        auto dims = item.getScaledDimensions();
        auto maxSize = glm::compMax(dims);

        if (maxSize <= 0.0f) {
            return 0.0f;
        }

        auto distance = glm::distance(getMyAvatar()->getWorldPosition(), item.getWorldPosition());
        return atan2(maxSize, distance);
    });

    ObjectMotionState::setShapeManager(&_shapeManager);
    _physicsEngine->init();

    EntityTreePointer tree = getEntities()->getTree();
    _entitySimulation->init(tree, _physicsEngine, &_entityEditSender);
    tree->setSimulation(_entitySimulation);

    auto entityScriptingInterface = DependencyManager::get<EntityScriptingInterface>();

    // connect the _entityCollisionSystem to our EntityTreeRenderer since that's what handles running entity scripts
    connect(_entitySimulation.get(), &EntitySimulation::entityCollisionWithEntity,
            getEntities().data(), &EntityTreeRenderer::entityCollisionWithEntity);

    // connect the _entities (EntityTreeRenderer) to our script engine's EntityScriptingInterface for firing
    // of events related clicking, hovering over, and entering entities
    getEntities()->connectSignalsToSlots(entityScriptingInterface.data());

    // Make sure any new sounds are loaded as soon as know about them.
    connect(tree.get(), &EntityTree::newCollisionSoundURL, this, [this](QUrl newURL, EntityItemID id) {
        getEntities()->setCollisionSound(id, DependencyManager::get<SoundCache>()->getSound(newURL));
    }, Qt::QueuedConnection);
    connect(getMyAvatar().get(), &MyAvatar::newCollisionSoundURL, this, [this](QUrl newURL) {
        if (auto avatar = getMyAvatar()) {
            auto sound = DependencyManager::get<SoundCache>()->getSound(newURL);
            avatar->setCollisionSound(sound);
        }
    }, Qt::QueuedConnection);
}

void Application::updateLOD(float deltaTime) const {
    PerformanceTimer perfTimer("LOD");
    // adjust it unless we were asked to disable this feature, or if we're currently in throttleRendering mode
    if (!isThrottleRendering()) {
        float presentTime = getActiveDisplayPlugin()->getAveragePresentTime();
        float engineRunTime = (float)(_renderEngine->getConfiguration().get()->getCPURunTime());
        float gpuTime = getGPUContext()->getFrameTimerGPUAverage();
        auto lodManager = DependencyManager::get<LODManager>();
        lodManager->setRenderTimes(presentTime, engineRunTime, gpuTime);
        lodManager->autoAdjustLOD(deltaTime);
    } else {
        DependencyManager::get<LODManager>()->resetLODAdjust();
    }
}

void Application::pushPostUpdateLambda(void* key, std::function<void()> func) {
    std::unique_lock<std::mutex> guard(_postUpdateLambdasLock);
    _postUpdateLambdas[key] = func;
}

// Called during Application::update immediately before AvatarManager::updateMyAvatar, updating my data that is then sent to everyone.
// (Maybe this code should be moved there?)
// The principal result is to call updateLookAtTargetAvatar() and then setLookAtPosition().
// Note that it is called BEFORE we update position or joints based on sensors, etc.
void Application::updateMyAvatarLookAtPosition() {
    PerformanceTimer perfTimer("lookAt");
    bool showWarnings = Menu::getInstance()->isOptionChecked(MenuOption::PipelineWarnings);
    PerformanceWarning warn(showWarnings, "Application::updateMyAvatarLookAtPosition()");

    auto myAvatar = getMyAvatar();
    myAvatar->updateLookAtTargetAvatar();
    FaceTracker* faceTracker = getActiveFaceTracker();
    auto eyeTracker = DependencyManager::get<EyeTracker>();

    bool isLookingAtSomeone = false;
    bool isHMD = qApp->isHMDMode();
    glm::vec3 lookAtSpot;
    if (eyeTracker->isTracking() && (isHMD || eyeTracker->isSimulating())) {
        //  Look at the point that the user is looking at.
        glm::vec3 lookAtPosition = eyeTracker->getLookAtPosition();
        if (_myCamera.getMode() == CAMERA_MODE_MIRROR) {
            lookAtPosition.x = -lookAtPosition.x;
        }
        if (isHMD) {
            // TODO -- this code is probably wrong, getHeadPose() returns something in sensor frame, not avatar
            glm::mat4 headPose = getActiveDisplayPlugin()->getHeadPose();
            glm::quat hmdRotation = glm::quat_cast(headPose);
            lookAtSpot = _myCamera.getPosition() + myAvatar->getWorldOrientation() * (hmdRotation * lookAtPosition);
        } else {
            lookAtSpot = myAvatar->getHead()->getEyePosition()
                + (myAvatar->getHead()->getFinalOrientationInWorldFrame() * lookAtPosition);
        }
    } else {
        AvatarSharedPointer lookingAt = myAvatar->getLookAtTargetAvatar().lock();
        bool haveLookAtCandidate = lookingAt && myAvatar.get() != lookingAt.get();
        auto avatar = static_pointer_cast<Avatar>(lookingAt);
        bool mutualLookAtSnappingEnabled = avatar && avatar->getLookAtSnappingEnabled() && myAvatar->getLookAtSnappingEnabled();
        if (haveLookAtCandidate && mutualLookAtSnappingEnabled) {
            //  If I am looking at someone else, look directly at one of their eyes
            isLookingAtSomeone = true;
            auto lookingAtHead = avatar->getHead();

            const float MAXIMUM_FACE_ANGLE = 65.0f * RADIANS_PER_DEGREE;
            glm::vec3 lookingAtFaceOrientation = lookingAtHead->getFinalOrientationInWorldFrame() * IDENTITY_FORWARD;
            glm::vec3 fromLookingAtToMe = glm::normalize(myAvatar->getHead()->getEyePosition()
                - lookingAtHead->getEyePosition());
            float faceAngle = glm::angle(lookingAtFaceOrientation, fromLookingAtToMe);

            if (faceAngle < MAXIMUM_FACE_ANGLE) {
                // Randomly look back and forth between look targets
                eyeContactTarget target = Menu::getInstance()->isOptionChecked(MenuOption::FixGaze) ?
                    LEFT_EYE : myAvatar->getEyeContactTarget();
                switch (target) {
                    case LEFT_EYE:
                        lookAtSpot = lookingAtHead->getLeftEyePosition();
                        break;
                    case RIGHT_EYE:
                        lookAtSpot = lookingAtHead->getRightEyePosition();
                        break;
                    case MOUTH:
                        lookAtSpot = lookingAtHead->getMouthPosition();
                        break;
                }
            } else {
                // Just look at their head (mid point between eyes)
                lookAtSpot = lookingAtHead->getEyePosition();
            }
        } else {
            //  I am not looking at anyone else, so just look forward
            auto headPose = myAvatar->getControllerPoseInWorldFrame(controller::Action::HEAD);
            if (headPose.isValid()) {
                lookAtSpot = transformPoint(headPose.getMatrix(), glm::vec3(0.0f, 0.0f, TREE_SCALE));
            } else {
                lookAtSpot = myAvatar->getHead()->getEyePosition() +
                    (myAvatar->getHead()->getFinalOrientationInWorldFrame() * glm::vec3(0.0f, 0.0f, -TREE_SCALE));
            }
        }

        // Deflect the eyes a bit to match the detected gaze from the face tracker if active.
        if (faceTracker && !faceTracker->isMuted()) {
            float eyePitch = faceTracker->getEstimatedEyePitch();
            float eyeYaw = faceTracker->getEstimatedEyeYaw();
            const float GAZE_DEFLECTION_REDUCTION_DURING_EYE_CONTACT = 0.1f;
            glm::vec3 origin = myAvatar->getHead()->getEyePosition();
            float deflection = faceTracker->getEyeDeflection();
            if (isLookingAtSomeone) {
                deflection *= GAZE_DEFLECTION_REDUCTION_DURING_EYE_CONTACT;
            }
            lookAtSpot = origin + _myCamera.getOrientation() * glm::quat(glm::radians(glm::vec3(
                eyePitch * deflection, eyeYaw * deflection, 0.0f))) *
                glm::inverse(_myCamera.getOrientation()) * (lookAtSpot - origin);
        }
    }

    myAvatar->getHead()->setLookAtPosition(lookAtSpot);
}

void Application::updateThreads(float deltaTime) {
    PerformanceTimer perfTimer("updateThreads");
    bool showWarnings = Menu::getInstance()->isOptionChecked(MenuOption::PipelineWarnings);
    PerformanceWarning warn(showWarnings, "Application::updateThreads()");

    // parse voxel packets
    if (!_enableProcessOctreeThread) {
        _octreeProcessor.threadRoutine();
        _entityEditSender.threadRoutine();
    }
}

void Application::toggleOverlays() {
    auto menu = Menu::getInstance();
    menu->setIsOptionChecked(MenuOption::Overlays, menu->isOptionChecked(MenuOption::Overlays));
}

void Application::setOverlaysVisible(bool visible) {
    auto menu = Menu::getInstance();
    menu->setIsOptionChecked(MenuOption::Overlays, true);
}

void Application::centerUI() {
    _overlayConductor.centerUI();
}

void Application::cycleCamera() {
    auto menu = Menu::getInstance();
    if (menu->isOptionChecked(MenuOption::FullscreenMirror)) {

        menu->setIsOptionChecked(MenuOption::FullscreenMirror, false);
        menu->setIsOptionChecked(MenuOption::FirstPerson, true);

    } else if (menu->isOptionChecked(MenuOption::FirstPerson)) {

        menu->setIsOptionChecked(MenuOption::FirstPerson, false);
        menu->setIsOptionChecked(MenuOption::ThirdPerson, true);

    } else if (menu->isOptionChecked(MenuOption::ThirdPerson)) {

        menu->setIsOptionChecked(MenuOption::ThirdPerson, false);
        menu->setIsOptionChecked(MenuOption::FullscreenMirror, true);

    } else if (menu->isOptionChecked(MenuOption::IndependentMode) || menu->isOptionChecked(MenuOption::CameraEntityMode)) {
        // do nothing if in independent or camera entity modes
        return;
    }
    cameraMenuChanged(); // handle the menu change
}

void Application::cameraModeChanged() {
    switch (_myCamera.getMode()) {
        case CAMERA_MODE_FIRST_PERSON:
            Menu::getInstance()->setIsOptionChecked(MenuOption::FirstPerson, true);
            break;
        case CAMERA_MODE_THIRD_PERSON:
            Menu::getInstance()->setIsOptionChecked(MenuOption::ThirdPerson, true);
            break;
        case CAMERA_MODE_MIRROR:
            Menu::getInstance()->setIsOptionChecked(MenuOption::FullscreenMirror, true);
            break;
        case CAMERA_MODE_INDEPENDENT:
            Menu::getInstance()->setIsOptionChecked(MenuOption::IndependentMode, true);
            break;
        case CAMERA_MODE_ENTITY:
            Menu::getInstance()->setIsOptionChecked(MenuOption::CameraEntityMode, true);
            break;
        default:
            break;
    }
    cameraMenuChanged();
}


void Application::cameraMenuChanged() {
    auto menu = Menu::getInstance();
    if (menu->isOptionChecked(MenuOption::FullscreenMirror)) {
        if (!isHMDMode() && _myCamera.getMode() != CAMERA_MODE_MIRROR) {
            _myCamera.setMode(CAMERA_MODE_MIRROR);
            getMyAvatar()->reset(false, false, false); // to reset any active MyAvatar::FollowHelpers
        }
    } else if (menu->isOptionChecked(MenuOption::FirstPerson)) {
        if (_myCamera.getMode() != CAMERA_MODE_FIRST_PERSON) {
            _myCamera.setMode(CAMERA_MODE_FIRST_PERSON);
            getMyAvatar()->setBoomLength(MyAvatar::ZOOM_MIN);
        }
    } else if (menu->isOptionChecked(MenuOption::ThirdPerson)) {
        if (_myCamera.getMode() != CAMERA_MODE_THIRD_PERSON) {
            _myCamera.setMode(CAMERA_MODE_THIRD_PERSON);
            if (getMyAvatar()->getBoomLength() == MyAvatar::ZOOM_MIN) {
                getMyAvatar()->setBoomLength(MyAvatar::ZOOM_DEFAULT);
            }
        }
    } else if (menu->isOptionChecked(MenuOption::IndependentMode)) {
        if (_myCamera.getMode() != CAMERA_MODE_INDEPENDENT) {
            _myCamera.setMode(CAMERA_MODE_INDEPENDENT);
        }
    } else if (menu->isOptionChecked(MenuOption::CameraEntityMode)) {
        if (_myCamera.getMode() != CAMERA_MODE_ENTITY) {
            _myCamera.setMode(CAMERA_MODE_ENTITY);
        }
    }
}

void Application::resetPhysicsReadyInformation() {
    // we've changed domains or cleared out caches or something.  we no longer know enough about the
    // collision information of nearby entities to make running bullet be safe.
    _fullSceneReceivedCounter = 0;
    _fullSceneCounterAtLastPhysicsCheck = 0;
    _nearbyEntitiesCountAtLastPhysicsCheck = 0;
    _nearbyEntitiesStabilityCount = 0;
    _physicsEnabled = false;
}


void Application::reloadResourceCaches() {
    resetPhysicsReadyInformation();

    // Query the octree to refresh everything in view
    _lastQueriedTime = 0;
    _octreeQuery.incrementConnectionID();

    queryOctree(NodeType::EntityServer, PacketType::EntityQuery);

    DependencyManager::get<AssetClient>()->clearCache();

    DependencyManager::get<AnimationCache>()->refreshAll();
    DependencyManager::get<ModelCache>()->refreshAll();
    DependencyManager::get<SoundCache>()->refreshAll();
    DependencyManager::get<TextureCache>()->refreshAll();

    DependencyManager::get<NodeList>()->reset();  // Force redownload of .fst models

    getMyAvatar()->resetFullAvatarURL();
}

void Application::rotationModeChanged() const {
    if (!Menu::getInstance()->isOptionChecked(MenuOption::CenterPlayerInView)) {
        getMyAvatar()->setHeadPitch(0);
    }
}

void Application::setKeyboardFocusHighlight(const glm::vec3& position, const glm::quat& rotation, const glm::vec3& dimensions) {
    // Create focus
    if (_keyboardFocusHighlightID == UNKNOWN_OVERLAY_ID || !getOverlays().isAddedOverlay(_keyboardFocusHighlightID)) {
        _keyboardFocusHighlight = std::make_shared<Cube3DOverlay>();
        _keyboardFocusHighlight->setAlpha(1.0f);
        _keyboardFocusHighlight->setBorderSize(1.0f);
        _keyboardFocusHighlight->setColor({ 0xFF, 0xEF, 0x00 });
        _keyboardFocusHighlight->setIsSolid(false);
        _keyboardFocusHighlight->setPulseMin(0.5);
        _keyboardFocusHighlight->setPulseMax(1.0);
        _keyboardFocusHighlight->setColorPulse(1.0);
        _keyboardFocusHighlight->setIgnoreRayIntersection(true);
        _keyboardFocusHighlight->setDrawInFront(false);
        _keyboardFocusHighlightID = getOverlays().addOverlay(_keyboardFocusHighlight);
    }

    // Position focus
    _keyboardFocusHighlight->setWorldOrientation(rotation);
    _keyboardFocusHighlight->setWorldPosition(position);
    _keyboardFocusHighlight->setDimensions(dimensions);
    _keyboardFocusHighlight->setVisible(true);
}

QUuid Application::getKeyboardFocusEntity() const {
    return _keyboardFocusedEntity.get();
}

static const float FOCUS_HIGHLIGHT_EXPANSION_FACTOR = 1.05f;

void Application::setKeyboardFocusEntity(const EntityItemID& entityItemID) {
    if (_keyboardFocusedEntity.get() != entityItemID) {
        _keyboardFocusedEntity.set(entityItemID);

        if (_keyboardFocusHighlight && _keyboardFocusedOverlay.get() == UNKNOWN_OVERLAY_ID) {
            _keyboardFocusHighlight->setVisible(false);
        }

        if (entityItemID == UNKNOWN_ENTITY_ID) {
            return;
        }

        auto entityScriptingInterface = DependencyManager::get<EntityScriptingInterface>();
        auto properties = entityScriptingInterface->getEntityProperties(entityItemID);
        if (!properties.getLocked() && properties.getVisible()) {

            auto entities = getEntities();
            auto entityId = _keyboardFocusedEntity.get();
            if (entities->wantsKeyboardFocus(entityId)) {
                entities->setProxyWindow(entityId, _window->windowHandle());
                auto entity = getEntities()->getEntity(entityId);
                if (_keyboardMouseDevice->isActive()) {
                    _keyboardMouseDevice->pluginFocusOutEvent();
                }
                _lastAcceptedKeyPress = usecTimestampNow();

                setKeyboardFocusHighlight(entity->getWorldPosition(), entity->getWorldOrientation(),
                    entity->getScaledDimensions() * FOCUS_HIGHLIGHT_EXPANSION_FACTOR);
            }
        }
    }
}

OverlayID Application::getKeyboardFocusOverlay() {
    return _keyboardFocusedOverlay.get();
}

void Application::setKeyboardFocusOverlay(const OverlayID& overlayID) {
    if (overlayID != _keyboardFocusedOverlay.get()) {
        _keyboardFocusedOverlay.set(overlayID);

        if (_keyboardFocusHighlight && _keyboardFocusedEntity.get() == UNKNOWN_ENTITY_ID) {
            _keyboardFocusHighlight->setVisible(false);
        }

        if (overlayID == UNKNOWN_OVERLAY_ID) {
            return;
        }

        auto overlayType = getOverlays().getOverlayType(overlayID);
        auto isVisible = getOverlays().getProperty(overlayID, "visible").value.toBool();
        if (overlayType == Web3DOverlay::TYPE && isVisible) {
            auto overlay = std::dynamic_pointer_cast<Web3DOverlay>(getOverlays().getOverlay(overlayID));
            overlay->setProxyWindow(_window->windowHandle());

            if (_keyboardMouseDevice->isActive()) {
                _keyboardMouseDevice->pluginFocusOutEvent();
            }
            _lastAcceptedKeyPress = usecTimestampNow();

            if (overlay->getProperty("showKeyboardFocusHighlight").toBool()) {
                auto size = overlay->getSize() * FOCUS_HIGHLIGHT_EXPANSION_FACTOR;
                const float OVERLAY_DEPTH = 0.0105f;
                setKeyboardFocusHighlight(overlay->getWorldPosition(), overlay->getWorldOrientation(), glm::vec3(size.x, size.y, OVERLAY_DEPTH));
            } else if (_keyboardFocusHighlight) {
                _keyboardFocusHighlight->setVisible(false);
            }
        }
    }
}

void Application::updateDialogs(float deltaTime) const {
    PerformanceTimer perfTimer("updateDialogs");
    bool showWarnings = Menu::getInstance()->isOptionChecked(MenuOption::PipelineWarnings);
    PerformanceWarning warn(showWarnings, "Application::updateDialogs()");
    auto dialogsManager = DependencyManager::get<DialogsManager>();

    QPointer<OctreeStatsDialog> octreeStatsDialog = dialogsManager->getOctreeStatsDialog();
    if (octreeStatsDialog) {
        octreeStatsDialog->update();
    }
}

static bool domainLoadingInProgress = false;

void Application::update(float deltaTime) {
    PROFILE_RANGE_EX(app, __FUNCTION__, 0xffff0000, (uint64_t)_renderFrameCount + 1);

    if (!_physicsEnabled) {
        if (!domainLoadingInProgress) {
            PROFILE_ASYNC_BEGIN(app, "Scene Loading", "");
            domainLoadingInProgress = true;
        }

        // we haven't yet enabled physics.  we wait until we think we have all the collision information
        // for nearby entities before starting bullet up.
        quint64 now = usecTimestampNow();
        const int PHYSICS_CHECK_TIMEOUT = 2 * USECS_PER_SECOND;

        if (now - _lastPhysicsCheckTime > PHYSICS_CHECK_TIMEOUT || _fullSceneReceivedCounter > _fullSceneCounterAtLastPhysicsCheck) {
            // we've received a new full-scene octree stats packet, or it's been long enough to try again anyway
            _lastPhysicsCheckTime = now;
            _fullSceneCounterAtLastPhysicsCheck = _fullSceneReceivedCounter;

            // process octree stats packets are sent in between full sends of a scene (this isn't currently true).
            // We keep physics disabled until we've received a full scene and everything near the avatar in that
            // scene is ready to compute its collision shape.
            if (nearbyEntitiesAreReadyForPhysics()) {
                _physicsEnabled = true;
                getMyAvatar()->updateMotionBehaviorFromMenu();
            }
        }
    } else if (domainLoadingInProgress) {
        domainLoadingInProgress = false;
        PROFILE_ASYNC_END(app, "Scene Loading", "");
    }

    auto myAvatar = getMyAvatar();
    {
        PerformanceTimer perfTimer("devices");

        FaceTracker* tracker = getSelectedFaceTracker();
        if (tracker && Menu::getInstance()->isOptionChecked(MenuOption::MuteFaceTracking) != tracker->isMuted()) {
            tracker->toggleMute();
        }

        tracker = getActiveFaceTracker();
        if (tracker && !tracker->isMuted()) {
            tracker->update(deltaTime);

            // Auto-mute microphone after losing face tracking?
            if (tracker->isTracking()) {
                _lastFaceTrackerUpdate = usecTimestampNow();
            } else {
                const quint64 MUTE_MICROPHONE_AFTER_USECS = 5000000;  //5 secs
                Menu* menu = Menu::getInstance();
                auto audioClient = DependencyManager::get<AudioClient>();
                if (menu->isOptionChecked(MenuOption::AutoMuteAudio) && !audioClient->isMuted()) {
                    if (_lastFaceTrackerUpdate > 0
                        && ((usecTimestampNow() - _lastFaceTrackerUpdate) > MUTE_MICROPHONE_AFTER_USECS)) {
                        audioClient->toggleMute();
                        _lastFaceTrackerUpdate = 0;
                    }
                } else {
                    _lastFaceTrackerUpdate = 0;
                }
            }
        } else {
            _lastFaceTrackerUpdate = 0;
        }

        auto userInputMapper = DependencyManager::get<UserInputMapper>();

        controller::InputCalibrationData calibrationData = {
            myAvatar->getSensorToWorldMatrix(),
            createMatFromQuatAndPos(myAvatar->getWorldOrientation(), myAvatar->getWorldPosition()),
            myAvatar->getHMDSensorMatrix(),
            myAvatar->getCenterEyeCalibrationMat(),
            myAvatar->getHeadCalibrationMat(),
            myAvatar->getSpine2CalibrationMat(),
            myAvatar->getHipsCalibrationMat(),
            myAvatar->getLeftFootCalibrationMat(),
            myAvatar->getRightFootCalibrationMat(),
            myAvatar->getRightArmCalibrationMat(),
            myAvatar->getLeftArmCalibrationMat(),
            myAvatar->getRightHandCalibrationMat(),
            myAvatar->getLeftHandCalibrationMat()
        };

        InputPluginPointer keyboardMousePlugin;
        for (auto inputPlugin : PluginManager::getInstance()->getInputPlugins()) {
            if (inputPlugin->getName() == KeyboardMouseDevice::NAME) {
                keyboardMousePlugin = inputPlugin;
            } else if (inputPlugin->isActive()) {
                inputPlugin->pluginUpdate(deltaTime, calibrationData);
            }
        }

        userInputMapper->setInputCalibrationData(calibrationData);
        userInputMapper->update(deltaTime);

        if (keyboardMousePlugin && keyboardMousePlugin->isActive()) {
            keyboardMousePlugin->pluginUpdate(deltaTime, calibrationData);
        }

        // Transfer the user inputs to the driveKeys
        // FIXME can we drop drive keys and just have the avatar read the action states directly?
        myAvatar->clearDriveKeys();
        if (_myCamera.getMode() != CAMERA_MODE_INDEPENDENT) {
            if (!_controllerScriptingInterface->areActionsCaptured()) {
                myAvatar->setDriveKey(MyAvatar::TRANSLATE_Z, -1.0f * userInputMapper->getActionState(controller::Action::TRANSLATE_Z));
                myAvatar->setDriveKey(MyAvatar::TRANSLATE_Y, userInputMapper->getActionState(controller::Action::TRANSLATE_Y));
                myAvatar->setDriveKey(MyAvatar::TRANSLATE_X, userInputMapper->getActionState(controller::Action::TRANSLATE_X));
                if (deltaTime > FLT_EPSILON) {
                    myAvatar->setDriveKey(MyAvatar::PITCH, -1.0f * userInputMapper->getActionState(controller::Action::PITCH));
                    myAvatar->setDriveKey(MyAvatar::YAW, -1.0f * userInputMapper->getActionState(controller::Action::YAW));
                    myAvatar->setDriveKey(MyAvatar::STEP_YAW, -1.0f * userInputMapper->getActionState(controller::Action::STEP_YAW));
                }
            }
            myAvatar->setDriveKey(MyAvatar::ZOOM, userInputMapper->getActionState(controller::Action::TRANSLATE_CAMERA_Z));
        }

        static const std::vector<controller::Action> avatarControllerActions = {
            controller::Action::LEFT_HAND,
            controller::Action::RIGHT_HAND,
            controller::Action::LEFT_FOOT,
            controller::Action::RIGHT_FOOT,
            controller::Action::HIPS,
            controller::Action::SPINE2,
            controller::Action::HEAD,
            controller::Action::LEFT_HAND_THUMB1,
            controller::Action::LEFT_HAND_THUMB2,
            controller::Action::LEFT_HAND_THUMB3,
            controller::Action::LEFT_HAND_THUMB4,
            controller::Action::LEFT_HAND_INDEX1,
            controller::Action::LEFT_HAND_INDEX2,
            controller::Action::LEFT_HAND_INDEX3,
            controller::Action::LEFT_HAND_INDEX4,
            controller::Action::LEFT_HAND_MIDDLE1,
            controller::Action::LEFT_HAND_MIDDLE2,
            controller::Action::LEFT_HAND_MIDDLE3,
            controller::Action::LEFT_HAND_MIDDLE4,
            controller::Action::LEFT_HAND_RING1,
            controller::Action::LEFT_HAND_RING2,
            controller::Action::LEFT_HAND_RING3,
            controller::Action::LEFT_HAND_RING4,
            controller::Action::LEFT_HAND_PINKY1,
            controller::Action::LEFT_HAND_PINKY2,
            controller::Action::LEFT_HAND_PINKY3,
            controller::Action::LEFT_HAND_PINKY4,
            controller::Action::RIGHT_HAND_THUMB1,
            controller::Action::RIGHT_HAND_THUMB2,
            controller::Action::RIGHT_HAND_THUMB3,
            controller::Action::RIGHT_HAND_THUMB4,
            controller::Action::RIGHT_HAND_INDEX1,
            controller::Action::RIGHT_HAND_INDEX2,
            controller::Action::RIGHT_HAND_INDEX3,
            controller::Action::RIGHT_HAND_INDEX4,
            controller::Action::RIGHT_HAND_MIDDLE1,
            controller::Action::RIGHT_HAND_MIDDLE2,
            controller::Action::RIGHT_HAND_MIDDLE3,
            controller::Action::RIGHT_HAND_MIDDLE4,
            controller::Action::RIGHT_HAND_RING1,
            controller::Action::RIGHT_HAND_RING2,
            controller::Action::RIGHT_HAND_RING3,
            controller::Action::RIGHT_HAND_RING4,
            controller::Action::RIGHT_HAND_PINKY1,
            controller::Action::RIGHT_HAND_PINKY2,
            controller::Action::RIGHT_HAND_PINKY3,
            controller::Action::RIGHT_HAND_PINKY4,
            controller::Action::LEFT_ARM,
            controller::Action::RIGHT_ARM,
            controller::Action::LEFT_SHOULDER,
            controller::Action::RIGHT_SHOULDER,
            controller::Action::LEFT_FORE_ARM,
            controller::Action::RIGHT_FORE_ARM,
            controller::Action::LEFT_LEG,
            controller::Action::RIGHT_LEG,
            controller::Action::LEFT_UP_LEG,
            controller::Action::RIGHT_UP_LEG,
            controller::Action::LEFT_TOE_BASE,
            controller::Action::RIGHT_TOE_BASE
        };

        // copy controller poses from userInputMapper to myAvatar.
        glm::mat4 myAvatarMatrix = createMatFromQuatAndPos(myAvatar->getWorldOrientation(), myAvatar->getWorldPosition());
        glm::mat4 worldToSensorMatrix = glm::inverse(myAvatar->getSensorToWorldMatrix());
        glm::mat4 avatarToSensorMatrix = worldToSensorMatrix * myAvatarMatrix;
        for (auto& action : avatarControllerActions) {
            controller::Pose pose = userInputMapper->getPoseState(action);
            myAvatar->setControllerPoseInSensorFrame(action, pose.transform(avatarToSensorMatrix));
        }
    }

    updateThreads(deltaTime); // If running non-threaded, then give the threads some time to process...
    updateDialogs(deltaTime); // update various stats dialogs if present

    QSharedPointer<AvatarManager> avatarManager = DependencyManager::get<AvatarManager>();

    {
        PROFILE_RANGE(simulation_physics, "Physics");
        PerformanceTimer perfTimer("physics");
        if (_physicsEnabled) {
            {
                PROFILE_RANGE(simulation_physics, "PreStep");
                PerformanceTimer perfTimer("preStep)");
                static VectorOfMotionStates motionStates;
                _entitySimulation->getObjectsToRemoveFromPhysics(motionStates);
                _physicsEngine->removeObjects(motionStates);
                _entitySimulation->deleteObjectsRemovedFromPhysics();

                getEntities()->getTree()->withReadLock([&] {
                    _entitySimulation->getObjectsToAddToPhysics(motionStates);
                    _physicsEngine->addObjects(motionStates);

                });
                getEntities()->getTree()->withReadLock([&] {
                    _entitySimulation->getObjectsToChange(motionStates);
                    VectorOfMotionStates stillNeedChange = _physicsEngine->changeObjects(motionStates);
                    _entitySimulation->setObjectsToChange(stillNeedChange);
                });

                _entitySimulation->applyDynamicChanges();

                 avatarManager->getObjectsToRemoveFromPhysics(motionStates);
                _physicsEngine->removeObjects(motionStates);
                avatarManager->getObjectsToAddToPhysics(motionStates);
                _physicsEngine->addObjects(motionStates);
                avatarManager->getObjectsToChange(motionStates);
                _physicsEngine->changeObjects(motionStates);

                myAvatar->prepareForPhysicsSimulation();
                _physicsEngine->forEachDynamic([&](EntityDynamicPointer dynamic) {
                    dynamic->prepareForPhysicsSimulation();
                });
            }
            {
                PROFILE_RANGE(simulation_physics, "Step");
                PerformanceTimer perfTimer("step");
                getEntities()->getTree()->withWriteLock([&] {
                    _physicsEngine->stepSimulation();
                });
            }
            {
                PROFILE_RANGE(simulation_physics, "PostStep");
                PerformanceTimer perfTimer("postStep");
                if (_physicsEngine->hasOutgoingChanges()) {
                    // grab the collision events BEFORE handleOutgoingChanges() because at this point
                    // we have a better idea of which objects we own or should own.
                    auto& collisionEvents = _physicsEngine->getCollisionEvents();

                    getEntities()->getTree()->withWriteLock([&] {
                        PROFILE_RANGE(simulation_physics, "HandleChanges");
                        PerformanceTimer perfTimer("handleChanges");

                        const VectorOfMotionStates& outgoingChanges = _physicsEngine->getChangedMotionStates();
                        _entitySimulation->handleChangedMotionStates(outgoingChanges);
                        avatarManager->handleChangedMotionStates(outgoingChanges);

                        const VectorOfMotionStates& deactivations = _physicsEngine->getDeactivatedMotionStates();
                        _entitySimulation->handleDeactivatedMotionStates(deactivations);
                    });

                    if (!_aboutToQuit) {
                        // handleCollisionEvents() AFTER handleOutgoingChanges()
                        {
                            PROFILE_RANGE(simulation_physics, "CollisionEvents");
                            avatarManager->handleCollisionEvents(collisionEvents);
                            // Collision events (and their scripts) must not be handled when we're locked, above. (That would risk
                            // deadlock.)
                            _entitySimulation->handleCollisionEvents(collisionEvents);
                        }

                        // NOTE: the getEntities()->update() call below will wait for lock
                        // and will simulate entity motion (the EntityTree has been given an EntitySimulation).
                        getEntities()->update(true); // update the models...
                    }

                    {
                        PROFILE_RANGE(simulation_physics, "MyAvatar");
                        myAvatar->harvestResultsFromPhysicsSimulation(deltaTime);
                    }

                    if (PerformanceTimer::isActive() &&
                            Menu::getInstance()->isOptionChecked(MenuOption::DisplayDebugTimingDetails) &&
                            Menu::getInstance()->isOptionChecked(MenuOption::ExpandPhysicsSimulationTiming)) {
                        _physicsEngine->harvestPerformanceStats();
                    }
                    // NOTE: the PhysicsEngine stats are written to stdout NOT to Qt log framework
                    _physicsEngine->dumpStatsIfNecessary();
                }
            }
        } else {
            // update the rendering without any simulation
            getEntities()->update(false);
        }
    }

    // AvatarManager update
    {
        {
            PROFILE_RANGE(simulation, "OtherAvatars");
            PerformanceTimer perfTimer("otherAvatars");
            avatarManager->updateOtherAvatars(deltaTime);
        }

        {
            PROFILE_RANGE(simulation, "MyAvatar");
            PerformanceTimer perfTimer("MyAvatar");
            qApp->updateMyAvatarLookAtPosition();
            avatarManager->updateMyAvatar(deltaTime);
        }
    }

    bool showWarnings = Menu::getInstance()->isOptionChecked(MenuOption::PipelineWarnings);
    PerformanceWarning warn(showWarnings, "Application::update()");

    updateLOD(deltaTime);

    // TODO: break these out into distinct perfTimers when they prove interesting
    {
        PROFILE_RANGE(app, "PickManager");
        PerformanceTimer perfTimer("pickManager");
        DependencyManager::get<PickManager>()->update();
    }

    {
        PROFILE_RANGE(app, "PointerManager");
        PerformanceTimer perfTimer("pointerManager");
        DependencyManager::get<PointerManager>()->update();
    }

    {
        PROFILE_RANGE_EX(app, "Overlays", 0xffff0000, (uint64_t)getActiveDisplayPlugin()->presentCount());
        PerformanceTimer perfTimer("overlays");
        _overlays.update(deltaTime);
    }

    // Update _viewFrustum with latest camera and view frustum data...
    // NOTE: we get this from the view frustum, to make it simpler, since the
    // loadViewFrumstum() method will get the correct details from the camera
    // We could optimize this to not actually load the viewFrustum, since we don't
    // actually need to calculate the view frustum planes to send these details
    // to the server.
    {
        QMutexLocker viewLocker(&_viewMutex);
        _myCamera.loadViewFrustum(_viewFrustum);
    }

    quint64 now = usecTimestampNow();

    // Update my voxel servers with my current voxel query...
    {
        PROFILE_RANGE_EX(app, "QueryOctree", 0xffff0000, (uint64_t)getActiveDisplayPlugin()->presentCount());
        PerformanceTimer perfTimer("queryOctree");
        QMutexLocker viewLocker(&_viewMutex);
        quint64 sinceLastQuery = now - _lastQueriedTime;
        const quint64 TOO_LONG_SINCE_LAST_QUERY = 3 * USECS_PER_SECOND;
        bool queryIsDue = sinceLastQuery > TOO_LONG_SINCE_LAST_QUERY;
        bool viewIsDifferentEnough = !_lastQueriedViewFrustum.isVerySimilar(_viewFrustum);
        // if it's been a while since our last query or the view has significantly changed then send a query, otherwise suppress it
        if (queryIsDue || viewIsDifferentEnough) {
            _lastQueriedTime = now;
            if (DependencyManager::get<SceneScriptingInterface>()->shouldRenderEntities()) {
                queryOctree(NodeType::EntityServer, PacketType::EntityQuery);
            }
            sendAvatarViewFrustum();
            _lastQueriedViewFrustum = _viewFrustum;
        }
    }

    // sent nack packets containing missing sequence numbers of received packets from nodes
    {
        quint64 sinceLastNack = now - _lastNackTime;
        const quint64 TOO_LONG_SINCE_LAST_NACK = 1 * USECS_PER_SECOND;
        if (sinceLastNack > TOO_LONG_SINCE_LAST_NACK) {
            _lastNackTime = now;
            sendNackPackets();
        }
    }

    // send packet containing downstream audio stats to the AudioMixer
    {
        quint64 sinceLastNack = now - _lastSendDownstreamAudioStats;
        if (sinceLastNack > TOO_LONG_SINCE_LAST_SEND_DOWNSTREAM_AUDIO_STATS) {
            _lastSendDownstreamAudioStats = now;

            QMetaObject::invokeMethod(DependencyManager::get<AudioClient>().data(), "sendDownstreamAudioStatsPacket", Qt::QueuedConnection);
        }
    }

    {
        PerformanceTimer perfTimer("avatarManager/postUpdate");
        avatarManager->postUpdate(deltaTime, getMain3DScene());
    }

    {
        PROFILE_RANGE_EX(app, "PostUpdateLambdas", 0xffff0000, (uint64_t)0);
        PerformanceTimer perfTimer("postUpdateLambdas");
        std::unique_lock<std::mutex> guard(_postUpdateLambdasLock);
        for (auto& iter : _postUpdateLambdas) {
            iter.second();
        }
        _postUpdateLambdas.clear();
    }


    editRenderArgs([this, deltaTime](AppRenderArgs& appRenderArgs) {
        PerformanceTimer perfTimer("editRenderArgs");
        appRenderArgs._headPose= getHMDSensorPose();

        auto myAvatar = getMyAvatar();

        // update the avatar with a fresh HMD pose
        {
            PROFILE_RANGE(render, "/updateAvatar");
            myAvatar->updateFromHMDSensorMatrix(appRenderArgs._headPose);
        }

        auto lodManager = DependencyManager::get<LODManager>();

        float sensorToWorldScale = getMyAvatar()->getSensorToWorldScale();
        appRenderArgs._sensorToWorldScale = sensorToWorldScale;
        appRenderArgs._sensorToWorld = getMyAvatar()->getSensorToWorldMatrix();
        {
            PROFILE_RANGE(render, "/buildFrustrumAndArgs");
            {
                QMutexLocker viewLocker(&_viewMutex);
                // adjust near clip plane to account for sensor scaling.
                auto adjustedProjection = glm::perspective(_viewFrustum.getFieldOfView(),
                    _viewFrustum.getAspectRatio(),
                    DEFAULT_NEAR_CLIP * sensorToWorldScale,
                    _viewFrustum.getFarClip());
                _viewFrustum.setProjection(adjustedProjection);
                _viewFrustum.calculate();
            }
            appRenderArgs._renderArgs = RenderArgs(_gpuContext, lodManager->getOctreeSizeScale(),
                lodManager->getBoundaryLevelAdjust(), RenderArgs::DEFAULT_RENDER_MODE,
                RenderArgs::MONO, RenderArgs::RENDER_DEBUG_NONE);
            appRenderArgs._renderArgs._scene = getMain3DScene();

            {
                QMutexLocker viewLocker(&_viewMutex);
                appRenderArgs._renderArgs.setViewFrustum(_viewFrustum);
            }
        }
        {
            PROFILE_RANGE(render, "/resizeGL");
            PerformanceWarning::setSuppressShortTimings(Menu::getInstance()->isOptionChecked(MenuOption::SuppressShortTimings));
            bool showWarnings = Menu::getInstance()->isOptionChecked(MenuOption::PipelineWarnings);
            PerformanceWarning warn(showWarnings, "Application::paintGL()");
            resizeGL();
        }

        this->updateCamera(appRenderArgs._renderArgs, deltaTime);
        appRenderArgs._eyeToWorld = _myCamera.getTransform();
        appRenderArgs._isStereo = false;

        {
            auto hmdInterface = DependencyManager::get<HMDScriptingInterface>();
            float ipdScale = hmdInterface->getIPDScale();

            // scale IPD by sensorToWorldScale, to make the world seem larger or smaller accordingly.
            ipdScale *= sensorToWorldScale;

            auto baseProjection = appRenderArgs._renderArgs.getViewFrustum().getProjection();

            if (getActiveDisplayPlugin()->isStereo()) {
                // Stereo modes will typically have a larger projection matrix overall,
                // so we ask for the 'mono' projection matrix, which for stereo and HMD
                // plugins will imply the combined projection for both eyes.
                //
                // This is properly implemented for the Oculus plugins, but for OpenVR
                // and Stereo displays I'm not sure how to get / calculate it, so we're
                // just relying on the left FOV in each case and hoping that the
                // overall culling margin of error doesn't cause popping in the
                // right eye.  There are FIXMEs in the relevant plugins
                _myCamera.setProjection(getActiveDisplayPlugin()->getCullingProjection(baseProjection));
                appRenderArgs._isStereo = true;

                auto& eyeOffsets = appRenderArgs._eyeOffsets;
                auto& eyeProjections = appRenderArgs._eyeProjections;

                // FIXME we probably don't need to set the projection matrix every frame,
                // only when the display plugin changes (or in non-HMD modes when the user
                // changes the FOV manually, which right now I don't think they can.
                for_each_eye([&](Eye eye) {
                    // For providing the stereo eye views, the HMD head pose has already been
                    // applied to the avatar, so we need to get the difference between the head
                    // pose applied to the avatar and the per eye pose, and use THAT as
                    // the per-eye stereo matrix adjustment.
                    mat4 eyeToHead = getActiveDisplayPlugin()->getEyeToHeadTransform(eye);
                    // Grab the translation
                    vec3 eyeOffset = glm::vec3(eyeToHead[3]);
                    // Apply IPD scaling
                    mat4 eyeOffsetTransform = glm::translate(mat4(), eyeOffset * -1.0f * ipdScale);
                    eyeOffsets[eye] = eyeOffsetTransform;
                    eyeProjections[eye] = getActiveDisplayPlugin()->getEyeProjection(eye, baseProjection);
                });

                // Configure the type of display / stereo
                appRenderArgs._renderArgs._displayMode = (isHMDMode() ? RenderArgs::STEREO_HMD : RenderArgs::STEREO_MONITOR);
            }
        }

        // HACK
        // load the view frustum
        // FIXME: This preDisplayRender call is temporary until we create a separate render::scene for the mirror rendering.
        // Then we can move this logic into the Avatar::simulate call.
        myAvatar->preDisplaySide(&appRenderArgs._renderArgs);

        {
            QMutexLocker viewLocker(&_viewMutex);
            _myCamera.loadViewFrustum(_displayViewFrustum);
        }

        {
            QMutexLocker viewLocker(&_viewMutex);
            appRenderArgs._renderArgs.setViewFrustum(_displayViewFrustum);
        }
    });

    {
        PerformanceTimer perfTimer("limitless");
        AnimDebugDraw::getInstance().update();
    }

    {
        PerformanceTimer perfTimer("limitless");
        DependencyManager::get<LimitlessVoiceRecognitionScriptingInterface>()->update();
    }

    { // Game loop is done, mark the end of the frame for the scene transactions and the render loop to take over
        PerformanceTimer perfTimer("enqueueFrame");
        getMain3DScene()->enqueueFrame();
    }
}

void Application::sendAvatarViewFrustum() {
    QByteArray viewFrustumByteArray = _viewFrustum.toByteArray();
    auto avatarPacket = NLPacket::create(PacketType::ViewFrustum, viewFrustumByteArray.size());
    avatarPacket->write(viewFrustumByteArray);

    DependencyManager::get<NodeList>()->broadcastToNodes(std::move(avatarPacket), NodeSet() << NodeType::AvatarMixer);
}


int Application::sendNackPackets() {

    // iterates through all nodes in NodeList
    auto nodeList = DependencyManager::get<NodeList>();

    int packetsSent = 0;

    nodeList->eachNode([&](const SharedNodePointer& node){

        if (node->getActiveSocket() && node->getType() == NodeType::EntityServer) {

            auto nackPacketList = NLPacketList::create(PacketType::OctreeDataNack);

            QUuid nodeUUID = node->getUUID();

            // if there are octree packets from this node that are waiting to be processed,
            // don't send a NACK since the missing packets may be among those waiting packets.
            if (_octreeProcessor.hasPacketsToProcessFrom(nodeUUID)) {
                return;
            }

            QSet<OCTREE_PACKET_SEQUENCE> missingSequenceNumbers;
            _octreeServerSceneStats.withReadLock([&] {
                // retrieve octree scene stats of this node
                if (_octreeServerSceneStats.find(nodeUUID) == _octreeServerSceneStats.end()) {
                    return;
                }
                // get sequence number stats of node, prune its missing set, and make a copy of the missing set
                SequenceNumberStats& sequenceNumberStats = _octreeServerSceneStats[nodeUUID].getIncomingOctreeSequenceNumberStats();
                sequenceNumberStats.pruneMissingSet();
                missingSequenceNumbers = sequenceNumberStats.getMissingSet();
            });

            // construct nack packet(s) for this node
            foreach(const OCTREE_PACKET_SEQUENCE& missingNumber, missingSequenceNumbers) {
                nackPacketList->writePrimitive(missingNumber);
            }

            if (nackPacketList->getNumPackets()) {
                packetsSent += (int)nackPacketList->getNumPackets();

                // send the packet list
                nodeList->sendPacketList(std::move(nackPacketList), *node);
            }
        }
    });

    return packetsSent;
}

void Application::queryOctree(NodeType_t serverType, PacketType packetType) {

    if (!_settingsLoaded) {
        return; // bail early if settings are not loaded
    }

    ViewFrustum viewFrustum;
    copyViewFrustum(viewFrustum);
    _octreeQuery.setCameraPosition(viewFrustum.getPosition());
    _octreeQuery.setCameraOrientation(viewFrustum.getOrientation());
    _octreeQuery.setCameraFov(viewFrustum.getFieldOfView());
    _octreeQuery.setCameraAspectRatio(viewFrustum.getAspectRatio());
    _octreeQuery.setCameraNearClip(viewFrustum.getNearClip());
    _octreeQuery.setCameraFarClip(viewFrustum.getFarClip());
    _octreeQuery.setCameraEyeOffsetPosition(glm::vec3());
    _octreeQuery.setCameraCenterRadius(viewFrustum.getCenterRadius());
    auto lodManager = DependencyManager::get<LODManager>();
    _octreeQuery.setOctreeSizeScale(lodManager->getOctreeSizeScale());
    _octreeQuery.setBoundaryLevelAdjust(lodManager->getBoundaryLevelAdjust());

    auto nodeList = DependencyManager::get<NodeList>();

    auto node = nodeList->soloNodeOfType(serverType);
    if (node && node->getActiveSocket()) {
        _octreeQuery.setMaxQueryPacketsPerSecond(getMaxOctreePacketsPerSecond());

        auto queryPacket = NLPacket::create(packetType);

        // encode the query data
        auto packetData = reinterpret_cast<unsigned char*>(queryPacket->getPayload());
        int packetSize = _octreeQuery.getBroadcastData(packetData);
        queryPacket->setPayloadSize(packetSize);

        // make sure we still have an active socket
        nodeList->sendUnreliablePacket(*queryPacket, *node);
    }
}


bool Application::isHMDMode() const {
    return getActiveDisplayPlugin()->isHmd();
}

float Application::getTargetRenderFrameRate() const { return getActiveDisplayPlugin()->getTargetFrameRate(); }

QRect Application::getDesirableApplicationGeometry() const {
    QRect applicationGeometry = getWindow()->geometry();

    // If our parent window is on the HMD, then don't use its geometry, instead use
    // the "main screen" geometry.
    HMDToolsDialog* hmdTools = DependencyManager::get<DialogsManager>()->getHMDToolsDialog();
    if (hmdTools && hmdTools->hasHMDScreen()) {
        QScreen* hmdScreen = hmdTools->getHMDScreen();
        QWindow* appWindow = getWindow()->windowHandle();
        QScreen* appScreen = appWindow->screen();

        // if our app's screen is the hmd screen, we don't want to place the
        // running scripts widget on it. So we need to pick a better screen.
        // we will use the screen for the HMDTools since it's a guaranteed
        // better screen.
        if (appScreen == hmdScreen) {
            QScreen* betterScreen = hmdTools->windowHandle()->screen();
            applicationGeometry = betterScreen->geometry();
        }
    }
    return applicationGeometry;
}

PickRay Application::computePickRay(float x, float y) const {
    vec2 pickPoint { x, y };
    PickRay result;
    if (isHMDMode()) {
        getApplicationCompositor().computeHmdPickRay(pickPoint, result.origin, result.direction);
    } else {
        pickPoint /= getCanvasSize();
        QMutexLocker viewLocker(&_viewMutex);
        _viewFrustum.computePickRay(pickPoint.x, pickPoint.y, result.origin, result.direction);
    }
    return result;
}

std::shared_ptr<MyAvatar> Application::getMyAvatar() const {
    return DependencyManager::get<AvatarManager>()->getMyAvatar();
}

glm::vec3 Application::getAvatarPosition() const {
    return getMyAvatar()->getWorldPosition();
}

void Application::copyViewFrustum(ViewFrustum& viewOut) const {
    QMutexLocker viewLocker(&_viewMutex);
    viewOut = _viewFrustum;
}

void Application::copyDisplayViewFrustum(ViewFrustum& viewOut) const {
    QMutexLocker viewLocker(&_viewMutex);
    viewOut = _displayViewFrustum;
}

void Application::resetSensors(bool andReload) {
    DependencyManager::get<DdeFaceTracker>()->reset();
    DependencyManager::get<EyeTracker>()->reset();
    getActiveDisplayPlugin()->resetSensors();
    _overlayConductor.centerUI();
    getMyAvatar()->reset(true, andReload);
    QMetaObject::invokeMethod(DependencyManager::get<AudioClient>().data(), "reset", Qt::QueuedConnection);
}

void Application::updateWindowTitle() const {

    auto nodeList = DependencyManager::get<NodeList>();
    auto accountManager = DependencyManager::get<AccountManager>();

    QString buildVersion = " (build " + applicationVersion() + ")";

    QString loginStatus = accountManager->isLoggedIn() ? "" : " (NOT LOGGED IN)";

    QString connectionStatus = nodeList->getDomainHandler().isConnected() ? "" : " (NOT CONNECTED)";
    QString username = accountManager->getAccountInfo().getUsername();
    QString currentPlaceName = DependencyManager::get<AddressManager>()->getHost();

    if (currentPlaceName.isEmpty()) {
        currentPlaceName = nodeList->getDomainHandler().getHostname();
    }

    QString title = QString() + (!username.isEmpty() ? username + " @ " : QString())
        + currentPlaceName + connectionStatus + loginStatus + buildVersion;

#ifndef WIN32
    // crashes with vs2013/win32
    qCDebug(interfaceapp, "Application title set to: %s", title.toStdString().c_str());
#endif
    _window->setWindowTitle(title);

    // updateTitleWindow gets called whenever there's a change regarding the domain, so rather
    // than placing this within domainChanged, it's placed here to cover the other potential cases.
    DependencyManager::get< MessagesClient >()->sendLocalMessage("Toolbar-DomainChanged", "");
}

void Application::clearDomainOctreeDetails() {

    // if we're about to quit, we really don't need to do any of these things...
    if (_aboutToQuit) {
        return;
    }

    qCDebug(interfaceapp) << "Clearing domain octree details...";

    resetPhysicsReadyInformation();

    _octreeServerSceneStats.withWriteLock([&] {
        _octreeServerSceneStats.clear();
    });

    // reset the model renderer
    getEntities()->clear();

    auto skyStage = DependencyManager::get<SceneScriptingInterface>()->getSkyStage();

    skyStage->setBackgroundMode(graphics::SunSkyStage::SKY_DEFAULT);

    DependencyManager::get<AnimationCache>()->clearUnusedResources();
    DependencyManager::get<ModelCache>()->clearUnusedResources();
    DependencyManager::get<SoundCache>()->clearUnusedResources();
    DependencyManager::get<TextureCache>()->clearUnusedResources();

    getMyAvatar()->setAvatarEntityDataChanged(true);
}

void Application::clearDomainAvatars() {
    getMyAvatar()->setAvatarEntityDataChanged(true); // to recreate worn entities
    DependencyManager::get<AvatarManager>()->clearOtherAvatars();
}

void Application::domainChanged(const QString& domainHostname) {
    updateWindowTitle();
    // disable physics until we have enough information about our new location to not cause craziness.
    resetPhysicsReadyInformation();
}


void Application::resettingDomain() {
    _notifiedPacketVersionMismatchThisDomain = false;
}

void Application::nodeAdded(SharedNodePointer node) const {
    // nothing to do here
}

void Application::nodeActivated(SharedNodePointer node) {
    if (node->getType() == NodeType::AssetServer) {
        // asset server just connected - check if we have the asset browser showing

        auto offscreenUi = DependencyManager::get<OffscreenUi>();
        auto assetDialog = offscreenUi->getRootItem()->findChild<QQuickItem*>("AssetServer");

        if (assetDialog) {
            auto nodeList = DependencyManager::get<NodeList>();

            if (nodeList->getThisNodeCanWriteAssets()) {
                // call reload on the shown asset browser dialog to get the mappings (if permissions allow)
                QMetaObject::invokeMethod(assetDialog, "reload");
            } else {
                // we switched to an Asset Server that we can't modify, hide the Asset Browser
                assetDialog->setVisible(false);
            }
        }
    }

    // If we get a new EntityServer activated, reset lastQueried time
    // so we will do a proper query during update
    if (node->getType() == NodeType::EntityServer) {
        _lastQueriedTime = 0;
        _octreeQuery.incrementConnectionID();
    }

    if (node->getType() == NodeType::AudioMixer) {
        DependencyManager::get<AudioClient>()->negotiateAudioFormat();
    }

    if (node->getType() == NodeType::AvatarMixer) {
        // new avatar mixer, send off our identity packet on next update loop
        // Reset skeletonModelUrl if the last server modified our choice.
        // Override the avatar url (but not model name) here too.
        if (_avatarOverrideUrl.isValid()) {
            getMyAvatar()->useFullAvatarURL(_avatarOverrideUrl);
        }
        static const QUrl empty{};
        if (getMyAvatar()->getFullAvatarURLFromPreferences() != getMyAvatar()->cannonicalSkeletonModelURL(empty)) {
            getMyAvatar()->resetFullAvatarURL();
        }
        getMyAvatar()->markIdentityDataChanged();
        getMyAvatar()->resetLastSent();
    }
}

void Application::nodeKilled(SharedNodePointer node) {
    // These are here because connecting NodeList::nodeKilled to OctreePacketProcessor::nodeKilled doesn't work:
    // OctreePacketProcessor::nodeKilled is not being called when NodeList::nodeKilled is emitted.
    // This may have to do with GenericThread::threadRoutine() blocking the QThread event loop

    _octreeProcessor.nodeKilled(node);

    _entityEditSender.nodeKilled(node);

    if (node->getType() == NodeType::AudioMixer) {
        QMetaObject::invokeMethod(DependencyManager::get<AudioClient>().data(), "audioMixerKilled");
    } else if (node->getType() == NodeType::EntityServer) {
        // we lost an entity server, clear all of the domain octree details
        clearDomainOctreeDetails();
    } else if (node->getType() == NodeType::AvatarMixer) {
        // our avatar mixer has gone away - clear the hash of avatars
        DependencyManager::get<AvatarManager>()->clearOtherAvatars();
    } else if (node->getType() == NodeType::AssetServer) {
        // asset server going away - check if we have the asset browser showing

        auto offscreenUi = DependencyManager::get<OffscreenUi>();
        auto assetDialog = offscreenUi->getRootItem()->findChild<QQuickItem*>("AssetServer");

        if (assetDialog) {
            // call reload on the shown asset browser dialog
            QMetaObject::invokeMethod(assetDialog, "clear");
        }
    }
}

void Application::trackIncomingOctreePacket(ReceivedMessage& message, SharedNodePointer sendingNode, bool wasStatsPacket) {
    // Attempt to identify the sender from its address.
    if (sendingNode) {
        const QUuid& nodeUUID = sendingNode->getUUID();

        // now that we know the node ID, let's add these stats to the stats for that node...
        _octreeServerSceneStats.withWriteLock([&] {
            if (_octreeServerSceneStats.find(nodeUUID) != _octreeServerSceneStats.end()) {
                OctreeSceneStats& stats = _octreeServerSceneStats[nodeUUID];
                stats.trackIncomingOctreePacket(message, wasStatsPacket, sendingNode->getClockSkewUsec());
            }
        });
    }
}

bool Application::nearbyEntitiesAreReadyForPhysics() {
    // this is used to avoid the following scenario:
    // A table has some items sitting on top of it.  The items are at rest, meaning they aren't active in bullet.
    // Someone logs in close to the table.  They receive information about the items on the table before they
    // receive information about the table.  The items are very close to the avatar's capsule, so they become
    // activated in bullet.  This causes them to fall to the floor, because the table's shape isn't yet in bullet.
    EntityTreePointer entityTree = getEntities()->getTree();
    if (!entityTree) {
        return false;
    }

    // We don't want to use EntityTree::findEntities(AABox, ...) method because that scan will snarf parented entities
    // whose bounding boxes cannot be computed (it is too loose for our purposes here).  Instead we manufacture
    // custom filters and use the general-purpose EntityTree::findEntities(filter, ...)
    QVector<EntityItemPointer> entities;
    AABox avatarBox(getMyAvatar()->getWorldPosition() - glm::vec3(PHYSICS_READY_RANGE), glm::vec3(2 * PHYSICS_READY_RANGE));
    // create two functions that use avatarBox (entityScan and elementScan), the second calls the first
    std::function<bool (EntityItemPointer&)> entityScan = [=](EntityItemPointer& entity) {
            if (entity->shouldBePhysical()) {
                bool success = false;
                AABox entityBox = entity->getAABox(success);
                // important: bail for entities that cannot supply a valid AABox
                return success && avatarBox.touches(entityBox);
            }
            return false;
        };
    std::function<bool(const OctreeElementPointer&, void*)> elementScan = [&](const OctreeElementPointer& element, void* unused) {
            if (element->getAACube().touches(avatarBox)) {
                EntityTreeElementPointer entityTreeElement = std::static_pointer_cast<EntityTreeElement>(element);
                entityTreeElement->getEntities(entityScan, entities);
                return true;
            }
            return false;
        };

    entityTree->withReadLock([&] {
        // Pass the second function to the general-purpose EntityTree::findEntities()
        // which will traverse the tree, apply the two filter functions (to element, then to entities)
        // as it traverses.  The end result will be a list of entities that match.
        entityTree->findEntities(elementScan, entities);
    });

    uint32_t nearbyCount = entities.size();
    if (nearbyCount == _nearbyEntitiesCountAtLastPhysicsCheck) {
        _nearbyEntitiesStabilityCount++;
    } else {
        _nearbyEntitiesStabilityCount = 0;
    }
    _nearbyEntitiesCountAtLastPhysicsCheck = nearbyCount;

    const uint32_t MINIMUM_NEARBY_ENTITIES_STABILITY_COUNT = 3;
    if (_nearbyEntitiesStabilityCount >= MINIMUM_NEARBY_ENTITIES_STABILITY_COUNT) {
        // We've seen the same number of nearby entities for several stats packets in a row.  assume we've got all
        // the local entities.
        bool result = true;
        foreach (EntityItemPointer entity, entities) {
            if (entity->shouldBePhysical() && !entity->isReadyToComputeShape()) {
                static QString repeatedMessage =
                    LogHandler::getInstance().addRepeatedMessageRegex("Physics disabled until entity loads: .*");
                qCDebug(interfaceapp) << "Physics disabled until entity loads: " << entity->getID() << entity->getName();
                // don't break here because we want all the relevant entities to start their downloads
                result = false;
            }
        }
        return result;
    }
    return false;
}

int Application::processOctreeStats(ReceivedMessage& message, SharedNodePointer sendingNode) {
    // parse the incoming stats datas stick it in a temporary object for now, while we
    // determine which server it belongs to
    int statsMessageLength = 0;

    const QUuid& nodeUUID = sendingNode->getUUID();

    // now that we know the node ID, let's add these stats to the stats for that node...
    _octreeServerSceneStats.withWriteLock([&] {
        OctreeSceneStats& octreeStats = _octreeServerSceneStats[nodeUUID];
        statsMessageLength = octreeStats.unpackFromPacket(message);

        if (octreeStats.isFullScene()) {
            _fullSceneReceivedCounter++;
        }
    });

    return statsMessageLength;
}

void Application::packetSent(quint64 length) {
}

void Application::addingEntityWithCertificate(const QString& certificateID, const QString& placeName) {
    auto ledger = DependencyManager::get<Ledger>();
    ledger->updateLocation(certificateID, placeName);
}

void Application::registerScriptEngineWithApplicationServices(ScriptEnginePointer scriptEngine) {

    scriptEngine->setEmitScriptUpdatesFunction([this]() {
        SharedNodePointer entityServerNode = DependencyManager::get<NodeList>()->soloNodeOfType(NodeType::EntityServer);
        return !entityServerNode || isPhysicsEnabled();
    });

    // setup the packet sender of the script engine's scripting interfaces so
    // we can use the same ones from the application.
    auto entityScriptingInterface = DependencyManager::get<EntityScriptingInterface>();
    entityScriptingInterface->setPacketSender(&_entityEditSender);
    entityScriptingInterface->setEntityTree(getEntities()->getTree());

    // give the script engine to the RecordingScriptingInterface for its callbacks
    DependencyManager::get<RecordingScriptingInterface>()->setScriptEngine(scriptEngine);

    if (property(hifi::properties::TEST).isValid()) {
        scriptEngine->registerGlobalObject("Test", TestScriptingInterface::getInstance());
    }

    scriptEngine->registerGlobalObject("Rates", new RatesScriptingInterface(this));

    // hook our avatar and avatar hash map object into this script engine
    getMyAvatar()->registerMetaTypes(scriptEngine);

    scriptEngine->registerGlobalObject("AvatarList", DependencyManager::get<AvatarManager>().data());

    scriptEngine->registerGlobalObject("Camera", &_myCamera);

#if defined(Q_OS_MAC) || defined(Q_OS_WIN)
    scriptEngine->registerGlobalObject("SpeechRecognizer", DependencyManager::get<SpeechRecognizer>().data());
#endif

    ClipboardScriptingInterface* clipboardScriptable = new ClipboardScriptingInterface();
    scriptEngine->registerGlobalObject("Clipboard", clipboardScriptable);
    connect(scriptEngine.data(), &ScriptEngine::finished, clipboardScriptable, &ClipboardScriptingInterface::deleteLater);

    scriptEngine->registerGlobalObject("Overlays", &_overlays);
    qScriptRegisterMetaType(scriptEngine.data(), OverlayPropertyResultToScriptValue, OverlayPropertyResultFromScriptValue);
    qScriptRegisterMetaType(scriptEngine.data(), RayToOverlayIntersectionResultToScriptValue,
                            RayToOverlayIntersectionResultFromScriptValue);

    scriptEngine->registerGlobalObject("OffscreenFlags", DependencyManager::get<OffscreenUi>()->getFlags());
    scriptEngine->registerGlobalObject("Desktop", DependencyManager::get<DesktopScriptingInterface>().data());

    qScriptRegisterMetaType(scriptEngine.data(), wrapperToScriptValue<ToolbarProxy>, wrapperFromScriptValue<ToolbarProxy>);
    qScriptRegisterMetaType(scriptEngine.data(),
                            wrapperToScriptValue<ToolbarButtonProxy>, wrapperFromScriptValue<ToolbarButtonProxy>);
    scriptEngine->registerGlobalObject("Toolbars", DependencyManager::get<ToolbarScriptingInterface>().data());

    qScriptRegisterMetaType(scriptEngine.data(), wrapperToScriptValue<TabletProxy>, wrapperFromScriptValue<TabletProxy>);
    qScriptRegisterMetaType(scriptEngine.data(),
                            wrapperToScriptValue<TabletButtonProxy>, wrapperFromScriptValue<TabletButtonProxy>);
    scriptEngine->registerGlobalObject("Tablet", DependencyManager::get<TabletScriptingInterface>().data());
    // FIXME remove these deprecated names for the tablet scripting interface
    scriptEngine->registerGlobalObject("tabletInterface", DependencyManager::get<TabletScriptingInterface>().data());

    auto toolbarScriptingInterface = DependencyManager::get<ToolbarScriptingInterface>().data();
    DependencyManager::get<TabletScriptingInterface>().data()->setToolbarScriptingInterface(toolbarScriptingInterface);

    scriptEngine->registerGlobalObject("Window", DependencyManager::get<WindowScriptingInterface>().data());
    qScriptRegisterMetaType(scriptEngine.data(), CustomPromptResultToScriptValue, CustomPromptResultFromScriptValue);
    scriptEngine->registerGetterSetter("location", LocationScriptingInterface::locationGetter,
                        LocationScriptingInterface::locationSetter, "Window");
    // register `location` on the global object.
    scriptEngine->registerGetterSetter("location", LocationScriptingInterface::locationGetter,
                                       LocationScriptingInterface::locationSetter);

#if !defined(Q_OS_ANDROID)
    scriptEngine->registerFunction("OverlayWebWindow", QmlWebWindowClass::constructor);
#endif
    scriptEngine->registerFunction("OverlayWindow", QmlWindowClass::constructor);

    scriptEngine->registerGlobalObject("Menu", MenuScriptingInterface::getInstance());
    scriptEngine->registerGlobalObject("DesktopPreviewProvider", DependencyManager::get<DesktopPreviewProvider>().data());
    scriptEngine->registerGlobalObject("Stats", Stats::getInstance());
    scriptEngine->registerGlobalObject("Settings", SettingsScriptingInterface::getInstance());
    scriptEngine->registerGlobalObject("Snapshot", DependencyManager::get<Snapshot>().data());
    scriptEngine->registerGlobalObject("AudioStats", DependencyManager::get<AudioClient>()->getStats().data());
    scriptEngine->registerGlobalObject("AudioScope", DependencyManager::get<AudioScope>().data());
    scriptEngine->registerGlobalObject("AvatarBookmarks", DependencyManager::get<AvatarBookmarks>().data());
    scriptEngine->registerGlobalObject("AvatarEntitiesBookmarks", DependencyManager::get<AvatarEntitiesBookmarks>().data());
    scriptEngine->registerGlobalObject("LocationBookmarks", DependencyManager::get<LocationBookmarks>().data());

    scriptEngine->registerGlobalObject("RayPick", DependencyManager::get<RayPickScriptingInterface>().data());
    scriptEngine->registerGlobalObject("LaserPointers", DependencyManager::get<LaserPointerScriptingInterface>().data());
    scriptEngine->registerGlobalObject("Picks", DependencyManager::get<PickScriptingInterface>().data());
    scriptEngine->registerGlobalObject("Pointers", DependencyManager::get<PointerScriptingInterface>().data());

    // Caches
    scriptEngine->registerGlobalObject("AnimationCache", DependencyManager::get<AnimationCache>().data());
    scriptEngine->registerGlobalObject("TextureCache", DependencyManager::get<TextureCache>().data());
    scriptEngine->registerGlobalObject("ModelCache", DependencyManager::get<ModelCache>().data());
    scriptEngine->registerGlobalObject("SoundCache", DependencyManager::get<SoundCache>().data());

    scriptEngine->registerGlobalObject("DialogsManager", _dialogsManagerScriptingInterface);

    scriptEngine->registerGlobalObject("Account", AccountServicesScriptingInterface::getInstance()); // DEPRECATED - TO BE REMOVED
    scriptEngine->registerGlobalObject("GlobalServices", AccountServicesScriptingInterface::getInstance()); // DEPRECATED - TO BE REMOVED
    scriptEngine->registerGlobalObject("AccountServices", AccountServicesScriptingInterface::getInstance());
    qScriptRegisterMetaType(scriptEngine.data(), DownloadInfoResultToScriptValue, DownloadInfoResultFromScriptValue);

    scriptEngine->registerGlobalObject("FaceTracker", DependencyManager::get<DdeFaceTracker>().data());

    scriptEngine->registerGlobalObject("AvatarManager", DependencyManager::get<AvatarManager>().data());

    scriptEngine->registerGlobalObject("UndoStack", &_undoStackScriptingInterface);

    scriptEngine->registerGlobalObject("LODManager", DependencyManager::get<LODManager>().data());

    scriptEngine->registerGlobalObject("Paths", DependencyManager::get<PathUtils>().data());

    scriptEngine->registerGlobalObject("HMD", DependencyManager::get<HMDScriptingInterface>().data());
    scriptEngine->registerFunction("HMD", "getHUDLookAtPosition2D", HMDScriptingInterface::getHUDLookAtPosition2D, 0);
    scriptEngine->registerFunction("HMD", "getHUDLookAtPosition3D", HMDScriptingInterface::getHUDLookAtPosition3D, 0);

    scriptEngine->registerGlobalObject("Scene", DependencyManager::get<SceneScriptingInterface>().data());
    scriptEngine->registerGlobalObject("Render", _renderEngine->getConfiguration().get());

    scriptEngine->registerGlobalObject("ScriptDiscoveryService", DependencyManager::get<ScriptEngines>().data());
    scriptEngine->registerGlobalObject("Reticle", getApplicationCompositor().getReticleInterface());

    scriptEngine->registerGlobalObject("UserActivityLogger", DependencyManager::get<UserActivityLoggerScriptingInterface>().data());
    scriptEngine->registerGlobalObject("Users", DependencyManager::get<UsersScriptingInterface>().data());

    scriptEngine->registerGlobalObject("LimitlessSpeechRecognition", DependencyManager::get<LimitlessVoiceRecognitionScriptingInterface>().data());
    scriptEngine->registerGlobalObject("GooglePoly", DependencyManager::get<GooglePolyScriptingInterface>().data());

    if (auto steamClient = PluginManager::getInstance()->getSteamClientPlugin()) {
        scriptEngine->registerGlobalObject("Steam", new SteamScriptingInterface(scriptEngine.data(), steamClient.get()));
    }
    auto scriptingInterface = DependencyManager::get<controller::ScriptingInterface>();
    scriptEngine->registerGlobalObject("Controller", scriptingInterface.data());
    UserInputMapper::registerControllerTypes(scriptEngine.data());

    auto recordingInterface = DependencyManager::get<RecordingScriptingInterface>();
    scriptEngine->registerGlobalObject("Recording", recordingInterface.data());

    auto entityScriptServerLog = DependencyManager::get<EntityScriptServerLogClient>();
    scriptEngine->registerGlobalObject("EntityScriptServerLog", entityScriptServerLog.data());
    scriptEngine->registerGlobalObject("AvatarInputs", AvatarInputs::getInstance());
    scriptEngine->registerGlobalObject("Selection", DependencyManager::get<SelectionScriptingInterface>().data());
    scriptEngine->registerGlobalObject("ContextOverlay", DependencyManager::get<ContextOverlayInterface>().data());
    scriptEngine->registerGlobalObject("Wallet", DependencyManager::get<WalletScriptingInterface>().data());

    qScriptRegisterMetaType(scriptEngine.data(), OverlayIDtoScriptValue, OverlayIDfromScriptValue);

    DependencyManager::get<PickScriptingInterface>()->registerMetaTypes(scriptEngine.data());

    // connect this script engines printedMessage signal to the global ScriptEngines these various messages
    connect(scriptEngine.data(), &ScriptEngine::printedMessage,
            DependencyManager::get<ScriptEngines>().data(), &ScriptEngines::onPrintedMessage);
    connect(scriptEngine.data(), &ScriptEngine::errorMessage,
            DependencyManager::get<ScriptEngines>().data(), &ScriptEngines::onErrorMessage);
    connect(scriptEngine.data(), &ScriptEngine::warningMessage,
            DependencyManager::get<ScriptEngines>().data(), &ScriptEngines::onWarningMessage);
    connect(scriptEngine.data(), &ScriptEngine::infoMessage,
            DependencyManager::get<ScriptEngines>().data(), &ScriptEngines::onInfoMessage);
    connect(scriptEngine.data(), &ScriptEngine::clearDebugWindow,
            DependencyManager::get<ScriptEngines>().data(), &ScriptEngines::onClearDebugWindow);

}

bool Application::canAcceptURL(const QString& urlString) const {
    QUrl url(urlString);
    if (url.query().contains(WEB_VIEW_TAG)) {
        return false;
    } else if (urlString.startsWith(HIFI_URL_SCHEME)) {
        return true;
    }
    QHashIterator<QString, AcceptURLMethod> i(_acceptedExtensions);
    QString lowerPath = url.path().toLower();
    while (i.hasNext()) {
        i.next();
        if (lowerPath.endsWith(i.key(), Qt::CaseInsensitive)) {
            return true;
        }
    }
    return false;
}

bool Application::acceptURL(const QString& urlString, bool defaultUpload) {
    if (urlString.startsWith(HIFI_URL_SCHEME)) {
        // this is a hifi URL - have the AddressManager handle it
        emit receivedHifiSchemeURL(urlString);
        QMetaObject::invokeMethod(DependencyManager::get<AddressManager>().data(), "handleLookupString",
                                  Qt::AutoConnection, Q_ARG(const QString&, urlString));
        return true;
    }

    QUrl url(urlString);
    QHashIterator<QString, AcceptURLMethod> i(_acceptedExtensions);
    QString lowerPath = url.path().toLower();
    while (i.hasNext()) {
        i.next();
        if (lowerPath.endsWith(i.key(), Qt::CaseInsensitive)) {
            AcceptURLMethod method = i.value();
            return (this->*method)(urlString);
        }
    }

    if (defaultUpload && !url.fileName().isEmpty() && url.isLocalFile()) {
        showAssetServerWidget(urlString);
    }
    return defaultUpload;
}

void Application::setSessionUUID(const QUuid& sessionUUID) const {
    Physics::setSessionUUID(sessionUUID);
}

bool Application::askToSetAvatarUrl(const QString& url) {
    QUrl realUrl(url);
    if (realUrl.isLocalFile()) {
        OffscreenUi::asyncWarning("", "You can not use local files for avatar components.");
        return false;
    }

    // Download the FST file, to attempt to determine its model type
    QVariantHash fstMapping = FSTReader::downloadMapping(url);

    FSTReader::ModelType modelType = FSTReader::predictModelType(fstMapping);

    QString modelName = fstMapping["name"].toString();
    QString modelLicense = fstMapping["license"].toString();

    bool agreeToLicense = true; // assume true
    //create set avatar callback
    auto setAvatar = [=] (QString url, QString modelName) {
        ModalDialogListener* dlg = OffscreenUi::asyncQuestion("Set Avatar",
                                                              "Would you like to use '" + modelName + "' for your avatar?",
                                                              QMessageBox::Ok | QMessageBox::Cancel, QMessageBox::Ok);
        QObject::connect(dlg, &ModalDialogListener::response, this, [=] (QVariant answer) {
            QObject::disconnect(dlg, &ModalDialogListener::response, this, nullptr);

            bool ok = (QMessageBox::Ok == static_cast<QMessageBox::StandardButton>(answer.toInt()));
            if (ok) {
                getMyAvatar()->useFullAvatarURL(url, modelName);
                emit fullAvatarURLChanged(url, modelName);
            } else {
                qCDebug(interfaceapp) << "Declined to use the avatar: " << url;
            }
        });
    };

    if (!modelLicense.isEmpty()) {
        // word wrap the license text to fit in a reasonable shaped message box.
        const int MAX_CHARACTERS_PER_LINE = 90;
        modelLicense = simpleWordWrap(modelLicense, MAX_CHARACTERS_PER_LINE);

        ModalDialogListener* dlg = OffscreenUi::asyncQuestion("Avatar Usage License",
                                                              modelLicense + "\nDo you agree to these terms?",
                                                              QMessageBox::Yes | QMessageBox::No, QMessageBox::Yes);
        QObject::connect(dlg, &ModalDialogListener::response, this, [=, &agreeToLicense] (QVariant answer) {
            QObject::disconnect(dlg, &ModalDialogListener::response, this, nullptr);

            agreeToLicense = (static_cast<QMessageBox::StandardButton>(answer.toInt()) == QMessageBox::Yes);
            if (agreeToLicense) {
                switch (modelType) {
                    case FSTReader::HEAD_AND_BODY_MODEL: {
                    setAvatar(url, modelName);
                    break;
                }
                default:
                    OffscreenUi::asyncWarning("", modelName + "Does not support a head and body as required.");
                    break;
                }
            } else {
                qCDebug(interfaceapp) << "Declined to agree to avatar license: " << url;
            }

            //auto offscreenUi = DependencyManager::get<OffscreenUi>();
        });
    } else {
        setAvatar(url, modelName);
    }

    return true;
}


bool Application::askToLoadScript(const QString& scriptFilenameOrURL) {
    QString shortName = scriptFilenameOrURL;

    QUrl scriptURL { scriptFilenameOrURL };

    if (scriptURL.host().endsWith(MARKETPLACE_CDN_HOSTNAME)) {
        int startIndex = shortName.lastIndexOf('/') + 1;
        int endIndex = shortName.lastIndexOf('?');
        shortName = shortName.mid(startIndex, endIndex - startIndex);
    }

    QString message = "Would you like to run this script:\n" + shortName;
    ModalDialogListener* dlg = OffscreenUi::asyncQuestion(getWindow(), "Run Script", message,
                                                           QMessageBox::Yes | QMessageBox::No);

    QObject::connect(dlg, &ModalDialogListener::response, this, [=] (QVariant answer) {
        const QString& fileName = scriptFilenameOrURL;
        if (static_cast<QMessageBox::StandardButton>(answer.toInt()) == QMessageBox::Yes) {
            qCDebug(interfaceapp) << "Chose to run the script: " << fileName;
            DependencyManager::get<ScriptEngines>()->loadScript(fileName);
        } else {
            qCDebug(interfaceapp) << "Declined to run the script: " << scriptFilenameOrURL;
        }
        QObject::disconnect(dlg, &ModalDialogListener::response, this, nullptr);
    });

    return true;
}

bool Application::askToWearAvatarAttachmentUrl(const QString& url) {
    QNetworkAccessManager& networkAccessManager = NetworkAccessManager::getInstance();
    QNetworkRequest networkRequest = QNetworkRequest(url);
    networkRequest.setAttribute(QNetworkRequest::FollowRedirectsAttribute, true);
    networkRequest.setHeader(QNetworkRequest::UserAgentHeader, HIGH_FIDELITY_USER_AGENT);
    QNetworkReply* reply = networkAccessManager.get(networkRequest);
    int requestNumber = ++_avatarAttachmentRequest;
    connect(reply, &QNetworkReply::finished, [this, reply, url, requestNumber]() {

        if (requestNumber != _avatarAttachmentRequest) {
            // this request has been superseded by another more recent request
            reply->deleteLater();
            return;
        }

        QNetworkReply::NetworkError networkError = reply->error();
        if (networkError == QNetworkReply::NoError) {
            // download success
            QByteArray contents = reply->readAll();

            QJsonParseError jsonError;
            auto doc = QJsonDocument::fromJson(contents, &jsonError);
            if (jsonError.error == QJsonParseError::NoError) {

                auto jsonObject = doc.object();

                // retrieve optional name field from JSON
                QString name = tr("Unnamed Attachment");
                auto nameValue = jsonObject.value("name");
                if (nameValue.isString()) {
                    name = nameValue.toString();
                }

                auto avatarAttachmentConfirmationTitle = tr("Avatar Attachment Confirmation");
                auto avatarAttachmentConfirmationMessage = tr("Would you like to wear '%1' on your avatar?").arg(name);
                ModalDialogListener* dlg = OffscreenUi::asyncQuestion(avatarAttachmentConfirmationTitle,
                                           avatarAttachmentConfirmationMessage,
                                           QMessageBox::Ok | QMessageBox::Cancel);
                QObject::connect(dlg, &ModalDialogListener::response, this, [=] (QVariant answer) {
                    QObject::disconnect(dlg, &ModalDialogListener::response, this, nullptr);
                    if (static_cast<QMessageBox::StandardButton>(answer.toInt()) == QMessageBox::Yes) {
                        // add attachment to avatar
                        auto myAvatar = getMyAvatar();
                        assert(myAvatar);
                        auto attachmentDataVec = myAvatar->getAttachmentData();
                        AttachmentData attachmentData;
                        attachmentData.fromJson(jsonObject);
                        attachmentDataVec.push_back(attachmentData);
                        myAvatar->setAttachmentData(attachmentDataVec);
                    } else {
                        qCDebug(interfaceapp) << "User declined to wear the avatar attachment: " << url;
                    }
                });
            } else {
                // json parse error
                auto avatarAttachmentParseErrorString = tr("Error parsing attachment JSON from url: \"%1\"");
                displayAvatarAttachmentWarning(avatarAttachmentParseErrorString.arg(url));
            }
        } else {
            // download failure
            auto avatarAttachmentDownloadErrorString = tr("Error downloading attachment JSON from url: \"%1\"");
            displayAvatarAttachmentWarning(avatarAttachmentDownloadErrorString.arg(url));
        }
        reply->deleteLater();
    });
    return true;
}

bool Application::askToReplaceDomainContent(const QString& url) {
    QString methodDetails;
    const int MAX_CHARACTERS_PER_LINE = 90;
    if (DependencyManager::get<NodeList>()->getThisNodeCanReplaceContent()) {
        QUrl originURL { url };
        if (originURL.host().endsWith(MARKETPLACE_CDN_HOSTNAME)) {
            // Create a confirmation dialog when this call is made
            static const QString infoText = simpleWordWrap("Your domain's content will be replaced with a new content set. "
                "If you want to save what you have now, create a backup before proceeding. For more information about backing up "
                "and restoring content, visit the documentation page at: ", MAX_CHARACTERS_PER_LINE) +
                "\nhttps://docs.highfidelity.com/create-and-explore/start-working-in-your-sandbox/restoring-sandbox-content";

            ModalDialogListener* dig = OffscreenUi::asyncQuestion("Are you sure you want to replace this domain's content set?",
                                                                  infoText, QMessageBox::Yes | QMessageBox::No, QMessageBox::No);

            QObject::connect(dig, &ModalDialogListener::response, this, [=] (QVariant answer) {
                QString details;
                if (static_cast<QMessageBox::StandardButton>(answer.toInt()) == QMessageBox::Yes) {
                    // Given confirmation, send request to domain server to replace content
                    qCDebug(interfaceapp) << "Attempting to replace domain content: " << url;
                    QByteArray urlData(url.toUtf8());
                    auto limitedNodeList = DependencyManager::get<LimitedNodeList>();
                    limitedNodeList->eachMatchingNode([](const SharedNodePointer& node) {
                            return node->getType() == NodeType::EntityServer && node->getActiveSocket();
                        }, [&urlData, limitedNodeList](const SharedNodePointer& octreeNode) {
                            auto octreeFilePacket = NLPacket::create(PacketType::OctreeFileReplacementFromUrl, urlData.size(), true);
                            octreeFilePacket->write(urlData);
                            limitedNodeList->sendPacket(std::move(octreeFilePacket), *octreeNode);
                        });
                    auto addressManager = DependencyManager::get<AddressManager>();
                    addressManager->handleLookupString(DOMAIN_SPAWNING_POINT);
                    QString newHomeAddress = addressManager->getHost() + DOMAIN_SPAWNING_POINT;
                    qCDebug(interfaceapp) << "Setting new home bookmark to: " << newHomeAddress;
                    DependencyManager::get<LocationBookmarks>()->setHomeLocationToAddress(newHomeAddress);
                    details = "SuccessfulRequestToReplaceContent";
                } else {
                    details = "UserDeclinedToReplaceContent";
                }
                QJsonObject messageProperties = {
                    { "status", details },
                    { "content_set_url", url }
                };
                UserActivityLogger::getInstance().logAction("replace_domain_content", messageProperties);
                QObject::disconnect(dig, &ModalDialogListener::response, this, nullptr);
            });
        } else {
            methodDetails = "ContentSetDidNotOriginateFromMarketplace";
            QJsonObject messageProperties = {
                { "status", methodDetails },
                { "content_set_url", url }
            };
            UserActivityLogger::getInstance().logAction("replace_domain_content", messageProperties);
        }
    } else {
            methodDetails = "UserDoesNotHavePermissionToReplaceContent";
            static const QString warningMessage = simpleWordWrap("The domain owner must enable 'Replace Content' "
                "permissions for you in this domain's server settings before you can continue.", MAX_CHARACTERS_PER_LINE);
            OffscreenUi::asyncWarning("You do not have permissions to replace domain content", warningMessage,
                                 QMessageBox::Ok, QMessageBox::Ok);

            QJsonObject messageProperties = {
                { "status", methodDetails },
                { "content_set_url", url }
            };
            UserActivityLogger::getInstance().logAction("replace_domain_content", messageProperties);
    }
    return true;
}

void Application::displayAvatarAttachmentWarning(const QString& message) const {
    auto avatarAttachmentWarningTitle = tr("Avatar Attachment Failure");
    OffscreenUi::asyncWarning(avatarAttachmentWarningTitle, message);
}

void Application::showDialog(const QUrl& widgetUrl, const QUrl& tabletUrl, const QString& name) const {
    auto tablet = DependencyManager::get<TabletScriptingInterface>()->getTablet(SYSTEM_TABLET);
    auto hmd = DependencyManager::get<HMDScriptingInterface>();
    bool onTablet = false;

    if (!tablet->getToolbarMode()) {
        onTablet = tablet->pushOntoStack(tabletUrl);
        if (onTablet) {
            toggleTabletUI(true);
        }
    }

    if (!onTablet) {
        DependencyManager::get<OffscreenUi>()->show(widgetUrl, name);
    }
    if (tablet->getToolbarMode()) {
        DependencyManager::get<OffscreenUi>()->show(widgetUrl, name);
    }
}

void Application::showScriptLogs() {
    auto scriptEngines = DependencyManager::get<ScriptEngines>();
    QUrl defaultScriptsLoc = PathUtils::defaultScriptsLocation();
    defaultScriptsLoc.setPath(defaultScriptsLoc.path() + "developer/debugging/debugWindow.js");
    scriptEngines->loadScript(defaultScriptsLoc.toString());
}

void Application::showAssetServerWidget(QString filePath) {
    if (!DependencyManager::get<NodeList>()->getThisNodeCanWriteAssets()) {
        return;
    }
    static const QUrl url { "hifi/AssetServer.qml" };

    auto startUpload = [=](QQmlContext* context, QObject* newObject){
        if (!filePath.isEmpty()) {
            emit uploadRequest(filePath);
        }
    };
    auto tabletScriptingInterface = DependencyManager::get<TabletScriptingInterface>();
    auto tablet = dynamic_cast<TabletProxy*>(tabletScriptingInterface->getTablet(SYSTEM_TABLET));
    auto hmd = DependencyManager::get<HMDScriptingInterface>();
    if (tablet->getToolbarMode()) {
        DependencyManager::get<OffscreenUi>()->show(url, "AssetServer", startUpload);
    } else {
        if (!hmd->getShouldShowTablet() && !isHMDMode()) {
            DependencyManager::get<OffscreenUi>()->show(url, "AssetServer", startUpload);
        } else {
            static const QUrl url("hifi/dialogs/TabletAssetServer.qml");
            tablet->pushOntoStack(url);
        }
    }

    startUpload(nullptr, nullptr);
}

void Application::addAssetToWorldFromURL(QString url) {
    qInfo(interfaceapp) << "Download model and add to world from" << url;

    QString filename;
    if (url.contains("filename")) {
        filename = url.section("filename=", 1, 1);  // Filename is in "?filename=" parameter at end of URL.
    }
    if (url.contains("poly.google.com/downloads")) {
        filename = url.section('/', -1);
        if (url.contains("noDownload")) {
            filename.remove(".zip?noDownload=false");
        } else {
            filename.remove(".zip");
        }
        
    }

    if (!DependencyManager::get<NodeList>()->getThisNodeCanWriteAssets()) {
        QString errorInfo = "You do not have permissions to write to the Asset Server.";
        qWarning(interfaceapp) << "Error downloading model: " + errorInfo;
        addAssetToWorldError(filename, errorInfo);
        return;
    }

    addAssetToWorldInfo(filename, "Downloading model file " + filename + ".");

    auto request = DependencyManager::get<ResourceManager>()->createResourceRequest(nullptr, QUrl(url));
    connect(request, &ResourceRequest::finished, this, &Application::addAssetToWorldFromURLRequestFinished);
    request->send();
}

void Application::addAssetToWorldFromURLRequestFinished() {
    auto request = qobject_cast<ResourceRequest*>(sender());
    auto url = request->getUrl().toString();
    auto result = request->getResult();

    QString filename;
    bool isBlocks = false;

    if (url.contains("filename")) {
        filename = url.section("filename=", 1, 1);  // Filename is in "?filename=" parameter at end of URL.
    }
    if (url.contains("poly.google.com/downloads")) {
        filename = url.section('/', -1);
        if (url.contains("noDownload")) {
            filename.remove(".zip?noDownload=false");
        } else {
            filename.remove(".zip");
        }
        isBlocks = true;
    }

    if (result == ResourceRequest::Success) {
        qInfo(interfaceapp) << "Downloaded model from" << url;
        QTemporaryDir temporaryDir;
        temporaryDir.setAutoRemove(false);
        if (temporaryDir.isValid()) {
            QString temporaryDirPath = temporaryDir.path();
            QString downloadPath = temporaryDirPath + "/" + filename;
            qInfo(interfaceapp) << "Download path:" << downloadPath;

            QFile tempFile(downloadPath);
            if (tempFile.open(QIODevice::WriteOnly)) {
                tempFile.write(request->getData());
                addAssetToWorldInfoClear(filename);  // Remove message from list; next one added will have a different key.
                tempFile.close();
                qApp->getFileDownloadInterface()->runUnzip(downloadPath, url, true, false, isBlocks);
            } else {
                QString errorInfo = "Couldn't open temporary file for download";
                qWarning(interfaceapp) << errorInfo;
                addAssetToWorldError(filename, errorInfo);
            }
        } else {
            QString errorInfo = "Couldn't create temporary directory for download";
            qWarning(interfaceapp) << errorInfo;
            addAssetToWorldError(filename, errorInfo);
        }
    } else {
        qWarning(interfaceapp) << "Error downloading" << url << ":" << request->getResultString();
        addAssetToWorldError(filename, "Error downloading " + filename + " : " + request->getResultString());
    }

    request->deleteLater();
}


QString filenameFromPath(QString filePath) {
    return filePath.right(filePath.length() - filePath.lastIndexOf("/") - 1);
}

void Application::addAssetToWorldUnzipFailure(QString filePath) {
    QString filename = filenameFromPath(QUrl(filePath).toLocalFile());
    qWarning(interfaceapp) << "Couldn't unzip file" << filePath;
    addAssetToWorldError(filename, "Couldn't unzip file " + filename + ".");
}

void Application::addAssetToWorld(QString path, QString zipFile, bool isZip, bool isBlocks) {
    // Automatically upload and add asset to world as an alternative manual process initiated by showAssetServerWidget().
    QString mapping;
    QString filename = filenameFromPath(path);
    if (isZip || isBlocks) {
        QString assetName = zipFile.section("/", -1).remove(QRegExp("[.]zip(.*)$"));
        QString assetFolder = path.section("model_repo/", -1);
        mapping = "/" + assetName + "/" + assetFolder;
    } else {
        mapping = "/" + filename;
    }

    // Test repeated because possibly different code paths.
    if (!DependencyManager::get<NodeList>()->getThisNodeCanWriteAssets()) {
        QString errorInfo = "You do not have permissions to write to the Asset Server.";
        qWarning(interfaceapp) << "Error downloading model: " + errorInfo;
        addAssetToWorldError(filename, errorInfo);
        return;
    }

    addAssetToWorldInfo(filename, "Adding " + mapping.mid(1) + " to the Asset Server.");

    addAssetToWorldWithNewMapping(path, mapping, 0);
}

void Application::addAssetToWorldWithNewMapping(QString filePath, QString mapping, int copy) {
    auto request = DependencyManager::get<AssetClient>()->createGetMappingRequest(mapping);

    QObject::connect(request, &GetMappingRequest::finished, this, [=](GetMappingRequest* request) mutable {
        const int MAX_COPY_COUNT = 100;  // Limit number of duplicate assets; recursion guard.
        auto result = request->getError();
        if (result == GetMappingRequest::NotFound) {
            addAssetToWorldUpload(filePath, mapping);
        } else if (result != GetMappingRequest::NoError) {
            QString errorInfo = "Could not map asset name: "
                + mapping.left(mapping.length() - QString::number(copy).length() - 1);
            qWarning(interfaceapp) << "Error downloading model: " + errorInfo;
            addAssetToWorldError(filenameFromPath(filePath), errorInfo);
        } else if (copy < MAX_COPY_COUNT - 1) {
            if (copy > 0) {
                mapping = mapping.remove(mapping.lastIndexOf("-"), QString::number(copy).length() + 1);
            }
            copy++;
            mapping = mapping.insert(mapping.lastIndexOf("."), "-" + QString::number(copy));
            addAssetToWorldWithNewMapping(filePath, mapping, copy);
        } else {
            QString errorInfo = "Too many copies of asset name: "
                + mapping.left(mapping.length() - QString::number(copy).length() - 1);
            qWarning(interfaceapp) << "Error downloading model: " + errorInfo;
            addAssetToWorldError(filenameFromPath(filePath), errorInfo);
        }
        request->deleteLater();
    });

    request->start();
}

void Application::addAssetToWorldUpload(QString filePath, QString mapping) {
    qInfo(interfaceapp) << "Uploading" << filePath << "to Asset Server as" << mapping;
    auto upload = DependencyManager::get<AssetClient>()->createUpload(filePath);
    QObject::connect(upload, &AssetUpload::finished, this, [=](AssetUpload* upload, const QString& hash) mutable {
        if (upload->getError() != AssetUpload::NoError) {
            QString errorInfo = "Could not upload model to the Asset Server.";
            qWarning(interfaceapp) << "Error downloading model: " + errorInfo;
            addAssetToWorldError(filenameFromPath(filePath), errorInfo);
        } else {
            addAssetToWorldSetMapping(filePath, mapping, hash);
        }

        // Remove temporary directory created by Clara.io market place download.
        int index = filePath.lastIndexOf("/model_repo/");
        if (index > 0) {
            QString tempDir = filePath.left(index);
            qCDebug(interfaceapp) << "Removing temporary directory at: " + tempDir;
            QDir(tempDir).removeRecursively();
        }

        upload->deleteLater();
    });

    upload->start();
}

void Application::addAssetToWorldSetMapping(QString filePath, QString mapping, QString hash) {
    auto request = DependencyManager::get<AssetClient>()->createSetMappingRequest(mapping, hash);
    connect(request, &SetMappingRequest::finished, this, [=](SetMappingRequest* request) mutable {
        if (request->getError() != SetMappingRequest::NoError) {
            QString errorInfo = "Could not set asset mapping.";
            qWarning(interfaceapp) << "Error downloading model: " + errorInfo;
            addAssetToWorldError(filenameFromPath(filePath), errorInfo);
        } else {
            // to prevent files that aren't models from being loaded into world automatically
            if (filePath.endsWith(".obj") || filePath.endsWith(".fbx")) {
                addAssetToWorldAddEntity(filePath, mapping);
            } else {
                qCDebug(interfaceapp) << "Zipped contents are not supported entity files";
                addAssetToWorldInfoDone(filenameFromPath(filePath));
            }
        }
        request->deleteLater();
    });

    request->start();
}

void Application::addAssetToWorldAddEntity(QString filePath, QString mapping) {
    EntityItemProperties properties;
    properties.setType(EntityTypes::Model);
    properties.setName(mapping.right(mapping.length() - 1));
    properties.setModelURL("atp:" + mapping);
    properties.setShapeType(SHAPE_TYPE_SIMPLE_COMPOUND);
    properties.setCollisionless(true);  // Temporarily set so that doesn't collide with avatar.
    properties.setVisible(false);  // Temporarily set so that don't see at large unresized dimensions.
    glm::vec3 positionOffset = getMyAvatar()->getWorldOrientation() * (getMyAvatar()->getSensorToWorldScale() * glm::vec3(0.0f, 0.0f, -2.0f));
    properties.setPosition(getMyAvatar()->getWorldPosition() + positionOffset);
    properties.setRotation(getMyAvatar()->getWorldOrientation());
    properties.setGravity(glm::vec3(0.0f, 0.0f, 0.0f));
    auto entityID = DependencyManager::get<EntityScriptingInterface>()->addEntity(properties);

    // Note: Model dimensions are not available here; model is scaled per FBX mesh in RenderableModelEntityItem::update() later
    // on. But FBX dimensions may be in cm, so we monitor for the dimension change and rescale again if warranted.

    if (entityID == QUuid()) {
        QString errorInfo = "Could not add model " + mapping + " to world.";
        qWarning(interfaceapp) << "Could not add model to world: " + errorInfo;
        addAssetToWorldError(filenameFromPath(filePath), errorInfo);
    } else {
        // Monitor when asset is rendered in world so that can resize if necessary.
        _addAssetToWorldResizeList.insert(entityID, 0);  // List value is count of checks performed.
        if (!_addAssetToWorldResizeTimer.isActive()) {
            _addAssetToWorldResizeTimer.start();
        }

        // Close progress message box.
        addAssetToWorldInfoDone(filenameFromPath(filePath));
    }
}

void Application::addAssetToWorldCheckModelSize() {
    if (_addAssetToWorldResizeList.size() == 0) {
        return;
    }

    auto item = _addAssetToWorldResizeList.begin();
    while (item != _addAssetToWorldResizeList.end()) {
        auto entityID = item.key();

        EntityPropertyFlags propertyFlags;
        propertyFlags += PROP_NAME;
        propertyFlags += PROP_DIMENSIONS;
        auto entityScriptingInterface = DependencyManager::get<EntityScriptingInterface>();
        auto properties = entityScriptingInterface->getEntityProperties(entityID, propertyFlags);
        auto name = properties.getName();
        auto dimensions = properties.getDimensions();

        const QString GRABBABLE_USER_DATA = "{\"grabbableKey\":{\"grabbable\":true}}";
        bool doResize = false;

        const glm::vec3 DEFAULT_DIMENSIONS = glm::vec3(0.1f, 0.1f, 0.1f);
        if (dimensions != DEFAULT_DIMENSIONS) {

            // Scale model so that its maximum is exactly specific size.
            const float MAXIMUM_DIMENSION = getMyAvatar()->getSensorToWorldScale();
            auto previousDimensions = dimensions;
            auto scale = std::min(MAXIMUM_DIMENSION / dimensions.x, std::min(MAXIMUM_DIMENSION / dimensions.y,
                MAXIMUM_DIMENSION / dimensions.z));
            dimensions *= scale;
            qInfo(interfaceapp) << "Model" << name << "auto-resized from" << previousDimensions << " to " << dimensions;
            doResize = true;

            item = _addAssetToWorldResizeList.erase(item);  // Finished with this entity; advance to next.
        } else {
            // Increment count of checks done.
            _addAssetToWorldResizeList[entityID]++;

            const int CHECK_MODEL_SIZE_MAX_CHECKS = 300;
            if (_addAssetToWorldResizeList[entityID] > CHECK_MODEL_SIZE_MAX_CHECKS) {
                // Have done enough checks; model was either the default size or something's gone wrong.

                // Rescale all dimensions.
                const glm::vec3 UNIT_DIMENSIONS = glm::vec3(1.0f, 1.0f, 1.0f);
                dimensions = UNIT_DIMENSIONS;
                qInfo(interfaceapp) << "Model" << name << "auto-resize timed out; resized to " << dimensions;
                doResize = true;

                item = _addAssetToWorldResizeList.erase(item);  // Finished with this entity; advance to next.
            } else {
                // No action on this entity; advance to next.
                ++item;
            }
        }

        if (doResize) {
            EntityItemProperties properties;
            properties.setDimensions(dimensions);
            properties.setVisible(true);
            properties.setCollisionless(false);
            properties.setUserData(GRABBABLE_USER_DATA);
            properties.setLastEdited(usecTimestampNow());
            entityScriptingInterface->editEntity(entityID, properties);
        }
    }

    // Stop timer if nothing in list to check.
    if (_addAssetToWorldResizeList.size() == 0) {
        _addAssetToWorldResizeTimer.stop();
    }
}


void Application::addAssetToWorldInfo(QString modelName, QString infoText) {
    // Displays the most recent info message, subject to being overridden by error messages.

    if (_aboutToQuit) {
        return;
    }

    /*
    Cancel info timer if running.
    If list has an entry for modelName, delete it (just one).
    Append modelName, infoText to list.
    Display infoText in message box unless an error is being displayed (i.e., error timer is running).
    Show message box if not already visible.
    */

    _addAssetToWorldInfoTimer.stop();

    addAssetToWorldInfoClear(modelName);

    _addAssetToWorldInfoKeys.append(modelName);
    _addAssetToWorldInfoMessages.append(infoText);

    if (!_addAssetToWorldErrorTimer.isActive()) {
        if (!_addAssetToWorldMessageBox) {
            _addAssetToWorldMessageBox = DependencyManager::get<OffscreenUi>()->createMessageBox(OffscreenUi::ICON_INFORMATION,
                "Downloading Model", "", QMessageBox::NoButton, QMessageBox::NoButton);
            connect(_addAssetToWorldMessageBox, SIGNAL(destroyed()), this, SLOT(onAssetToWorldMessageBoxClosed()));
        }

        _addAssetToWorldMessageBox->setProperty("text", "\n" + infoText);
        _addAssetToWorldMessageBox->setVisible(true);
    }
}

void Application::addAssetToWorldInfoClear(QString modelName) {
    // Clears modelName entry from message list without affecting message currently displayed.

    if (_aboutToQuit) {
        return;
    }

    /*
    Delete entry for modelName from list.
    */

    auto index = _addAssetToWorldInfoKeys.indexOf(modelName);
    if (index > -1) {
        _addAssetToWorldInfoKeys.removeAt(index);
        _addAssetToWorldInfoMessages.removeAt(index);
    }
}

void Application::addAssetToWorldInfoDone(QString modelName) {
    // Continues to display this message if the latest for a few seconds, then deletes it and displays the next latest.

    if (_aboutToQuit) {
        return;
    }

    /*
    Delete entry for modelName from list.
    (Re)start the info timer to update message box. ... onAddAssetToWorldInfoTimeout()
    */

    addAssetToWorldInfoClear(modelName);
    _addAssetToWorldInfoTimer.start();
}

void Application::addAssetToWorldInfoTimeout() {
    if (_aboutToQuit) {
        return;
    }

    /*
    If list not empty, display last message in list (may already be displayed ) unless an error is being displayed.
    If list empty, close the message box unless an error is being displayed.
    */

    if (!_addAssetToWorldErrorTimer.isActive() && _addAssetToWorldMessageBox) {
        if (_addAssetToWorldInfoKeys.length() > 0) {
            _addAssetToWorldMessageBox->setProperty("text", "\n" + _addAssetToWorldInfoMessages.last());
        } else {
            disconnect(_addAssetToWorldMessageBox);
            _addAssetToWorldMessageBox->setVisible(false);
            _addAssetToWorldMessageBox->deleteLater();
            _addAssetToWorldMessageBox = nullptr;
        }
    }
}

void Application::addAssetToWorldError(QString modelName, QString errorText) {
    // Displays the most recent error message for a few seconds.

    if (_aboutToQuit) {
        return;
    }

    /*
    If list has an entry for modelName, delete it.
    Display errorText in message box.
    Show message box if not already visible.
    (Re)start error timer. ... onAddAssetToWorldErrorTimeout()
    */

    addAssetToWorldInfoClear(modelName);

    if (!_addAssetToWorldMessageBox) {
        _addAssetToWorldMessageBox = DependencyManager::get<OffscreenUi>()->createMessageBox(OffscreenUi::ICON_INFORMATION,
            "Downloading Model", "", QMessageBox::NoButton, QMessageBox::NoButton);
        connect(_addAssetToWorldMessageBox, SIGNAL(destroyed()), this, SLOT(onAssetToWorldMessageBoxClosed()));
    }

    _addAssetToWorldMessageBox->setProperty("text", "\n" + errorText);
    _addAssetToWorldMessageBox->setVisible(true);

    _addAssetToWorldErrorTimer.start();
}

void Application::addAssetToWorldErrorTimeout() {
    if (_aboutToQuit) {
        return;
    }

    /*
    If list is not empty, display message from last entry.
    If list is empty, close the message box.
    */

    if (_addAssetToWorldMessageBox) {
        if (_addAssetToWorldInfoKeys.length() > 0) {
            _addAssetToWorldMessageBox->setProperty("text", "\n" + _addAssetToWorldInfoMessages.last());
        } else {
            disconnect(_addAssetToWorldMessageBox);
            _addAssetToWorldMessageBox->setVisible(false);
            _addAssetToWorldMessageBox->deleteLater();
            _addAssetToWorldMessageBox = nullptr;
        }
    }
}


void Application::addAssetToWorldMessageClose() {
    // Clear messages, e.g., if Interface is being closed or domain changes.

    /*
    Call if user manually closes message box.
    Call if domain changes.
    Call if application is shutting down.

    Stop timers.
    Close the message box if open.
    Clear lists.
    */

    _addAssetToWorldInfoTimer.stop();
    _addAssetToWorldErrorTimer.stop();

    if (_addAssetToWorldMessageBox) {
        disconnect(_addAssetToWorldMessageBox);
        _addAssetToWorldMessageBox->setVisible(false);
        _addAssetToWorldMessageBox->deleteLater();
        _addAssetToWorldMessageBox = nullptr;
    }

    _addAssetToWorldInfoKeys.clear();
    _addAssetToWorldInfoMessages.clear();
}

void Application::onAssetToWorldMessageBoxClosed() {
    if (_addAssetToWorldMessageBox) {
        // User manually closed message box; perhaps because it has become stuck, so reset all messages.
        qInfo(interfaceapp) << "User manually closed download status message box";
        disconnect(_addAssetToWorldMessageBox);
        _addAssetToWorldMessageBox = nullptr;
        addAssetToWorldMessageClose();
    }
}


void Application::handleUnzip(QString zipFile, QStringList unzipFile, bool autoAdd, bool isZip, bool isBlocks) {
    if (autoAdd) {
        if (!unzipFile.isEmpty()) {
            for (int i = 0; i < unzipFile.length(); i++) {
                if (QFileInfo(unzipFile.at(i)).isFile()) {
                    qCDebug(interfaceapp) << "Preparing file for asset server: " << unzipFile.at(i);
                    addAssetToWorld(unzipFile.at(i), zipFile, isZip, isBlocks);
                }
            }
        } else {
            addAssetToWorldUnzipFailure(zipFile);
        }
    } else {
        showAssetServerWidget(unzipFile.first());
    }
}

void Application::packageModel() {
    ModelPackager::package();
}

void Application::openUrl(const QUrl& url) const {
    if (!url.isEmpty()) {
        if (url.scheme() == HIFI_URL_SCHEME) {
            DependencyManager::get<AddressManager>()->handleLookupString(url.toString());
        } else {
            // address manager did not handle - ask QDesktopServices to handle
            QDesktopServices::openUrl(url);
        }
    }
}

void Application::loadDialog() {
    auto scriptEngines = DependencyManager::get<ScriptEngines>();
    ModalDialogListener* dlg = OffscreenUi::getOpenFileNameAsync(_glWidget, tr("Open Script"),
                                                                 getPreviousScriptLocation(),
                                                                 tr("JavaScript Files (*.js)"));
    connect(dlg, &ModalDialogListener::response, this, [=] (QVariant answer) {
        disconnect(dlg, &ModalDialogListener::response, this, nullptr);
        const QString& response = answer.toString();
        if (!response.isEmpty() && QFile(response).exists()) {
            setPreviousScriptLocation(QFileInfo(response).absolutePath());
            DependencyManager::get<ScriptEngines>()->loadScript(response, true, false, false, true);  // Don't load from cache
        }
    });
}

QString Application::getPreviousScriptLocation() {
    QString result = _previousScriptLocation.get();
    return result;
}

void Application::setPreviousScriptLocation(const QString& location) {
    _previousScriptLocation.set(location);
}

void Application::loadScriptURLDialog() const {
    ModalDialogListener* dlg = OffscreenUi::getTextAsync(OffscreenUi::ICON_NONE, "Open and Run Script", "Script URL");
    connect(dlg, &ModalDialogListener::response, this, [=] (QVariant response) {
        disconnect(dlg, &ModalDialogListener::response, this, nullptr);
        const QString& newScript = response.toString();
        if (QUrl(newScript).scheme() == "atp") {
            OffscreenUi::asyncWarning("Error Loading Script", "Cannot load client script over ATP");
        } else if (!newScript.isEmpty()) {
            DependencyManager::get<ScriptEngines>()->loadScript(newScript.trimmed());
        }
    });
}

SharedSoundPointer Application::getSampleSound() const {
    return _sampleSound;
}

void Application::loadLODToolsDialog() {
    auto tabletScriptingInterface = DependencyManager::get<TabletScriptingInterface>();
    auto tablet = dynamic_cast<TabletProxy*>(tabletScriptingInterface->getTablet(SYSTEM_TABLET));
    if (tablet->getToolbarMode() || (!tablet->getTabletRoot() && !isHMDMode())) {
        auto dialogsManager = DependencyManager::get<DialogsManager>();
        dialogsManager->lodTools();
    } else {
        tablet->pushOntoStack("hifi/dialogs/TabletLODTools.qml");
    }
}


void Application::loadEntityStatisticsDialog() {
    auto tabletScriptingInterface = DependencyManager::get<TabletScriptingInterface>();
    auto tablet = dynamic_cast<TabletProxy*>(tabletScriptingInterface->getTablet(SYSTEM_TABLET));
    if (tablet->getToolbarMode() || (!tablet->getTabletRoot() && !isHMDMode())) {
        auto dialogsManager = DependencyManager::get<DialogsManager>();
        dialogsManager->octreeStatsDetails();
    } else {
        tablet->pushOntoStack("hifi/dialogs/TabletEntityStatistics.qml");
    }
}

void Application::loadDomainConnectionDialog() {
    auto tabletScriptingInterface = DependencyManager::get<TabletScriptingInterface>();
    auto tablet = dynamic_cast<TabletProxy*>(tabletScriptingInterface->getTablet(SYSTEM_TABLET));
    if (tablet->getToolbarMode() || (!tablet->getTabletRoot() && !isHMDMode())) {
        auto dialogsManager = DependencyManager::get<DialogsManager>();
        dialogsManager->showDomainConnectionDialog();
    } else {
        tablet->pushOntoStack("hifi/dialogs/TabletDCDialog.qml");
    }
}

void Application::toggleLogDialog() {
    if (! _logDialog) {
        _logDialog = new LogDialog(nullptr, getLogger());
    }

    if (_logDialog->isVisible()) {
        _logDialog->hide();
    } else {
        _logDialog->show();
    }
}

void Application::toggleEntityScriptServerLogDialog() {
    if (! _entityScriptServerLogDialog) {
        _entityScriptServerLogDialog = new EntityScriptServerLogDialog(nullptr);
    }

    if (_entityScriptServerLogDialog->isVisible()) {
        _entityScriptServerLogDialog->hide();
    } else {
        _entityScriptServerLogDialog->show();
    }
}

void Application::loadAddAvatarBookmarkDialog() const {
    auto avatarBookmarks = DependencyManager::get<AvatarBookmarks>();
    avatarBookmarks->addBookmark();
}

void Application::loadAvatarBrowser() const {
    auto tablet = dynamic_cast<TabletProxy*>(DependencyManager::get<TabletScriptingInterface>()->getTablet("com.highfidelity.interface.tablet.system"));
    // construct the url to the marketplace item
    QString url = NetworkingConstants::METAVERSE_SERVER_URL().toString() + "/marketplace?category=avatars";
    QString MARKETPLACES_INJECT_SCRIPT_PATH = "file:///" + qApp->applicationDirPath() + "/scripts/system/html/js/marketplacesInject.js";
    tablet->gotoWebScreen(url, MARKETPLACES_INJECT_SCRIPT_PATH);
    DependencyManager::get<HMDScriptingInterface>()->openTablet();
}

void Application::takeSnapshot(bool notify, bool includeAnimated, float aspectRatio) {
    postLambdaEvent([notify, includeAnimated, aspectRatio, this] {
        // Get a screenshot and save it
        QString path = Snapshot::saveSnapshot(getActiveDisplayPlugin()->getScreenshot(aspectRatio));
        // If we're not doing an animated snapshot as well...
        if (!includeAnimated) {
            // Tell the dependency manager that the capture of the still snapshot has taken place.
            emit DependencyManager::get<WindowScriptingInterface>()->stillSnapshotTaken(path, notify);
        } else if (!SnapshotAnimated::isAlreadyTakingSnapshotAnimated()) {
            // Get an animated GIF snapshot and save it
            SnapshotAnimated::saveSnapshotAnimated(path, aspectRatio, qApp, DependencyManager::get<WindowScriptingInterface>());
        }
    });
}

void Application::takeSecondaryCameraSnapshot() {
    postLambdaEvent([this] {
        QString snapshotPath = Snapshot::saveSnapshot(getActiveDisplayPlugin()->getSecondaryCameraScreenshot());
        emit DependencyManager::get<WindowScriptingInterface>()->stillSnapshotTaken(snapshotPath, true);
    });
}

void Application::shareSnapshot(const QString& path, const QUrl& href) {
    postLambdaEvent([path, href] {
        // not much to do here, everything is done in snapshot code...
        Snapshot::uploadSnapshot(path, href);
    });
}

float Application::getRenderResolutionScale() const {
    if (Menu::getInstance()->isOptionChecked(MenuOption::RenderResolutionOne)) {
        return 1.0f;
    } else if (Menu::getInstance()->isOptionChecked(MenuOption::RenderResolutionTwoThird)) {
        return 0.666f;
    } else if (Menu::getInstance()->isOptionChecked(MenuOption::RenderResolutionHalf)) {
        return 0.5f;
    } else if (Menu::getInstance()->isOptionChecked(MenuOption::RenderResolutionThird)) {
        return 0.333f;
    } else if (Menu::getInstance()->isOptionChecked(MenuOption::RenderResolutionQuarter)) {
        return 0.25f;
    } else {
        return 1.0f;
    }
}

void Application::notifyPacketVersionMismatch() {
    if (!_notifiedPacketVersionMismatchThisDomain) {
        _notifiedPacketVersionMismatchThisDomain = true;

        QString message = "The location you are visiting is running an incompatible server version.\n";
        message += "Content may not display properly.";

        OffscreenUi::asyncWarning("", message);
    }
}

void Application::checkSkeleton() const {
    if (getMyAvatar()->getSkeletonModel()->isActive() && !getMyAvatar()->getSkeletonModel()->hasSkeleton()) {
        qCDebug(interfaceapp) << "MyAvatar model has no skeleton";

        QString message = "Your selected avatar body has no skeleton.\n\nThe default body will be loaded...";
        OffscreenUi::asyncWarning("", message);

        getMyAvatar()->useFullAvatarURL(AvatarData::defaultFullAvatarModelUrl(), DEFAULT_FULL_AVATAR_MODEL_NAME);
    } else {
        _physicsEngine->setCharacterController(getMyAvatar()->getCharacterController());
    }
}

void Application::activeChanged(Qt::ApplicationState state) {
    switch (state) {
        case Qt::ApplicationActive:
            _isForeground = true;
            break;

        case Qt::ApplicationSuspended:
        case Qt::ApplicationHidden:
        case Qt::ApplicationInactive:
        default:
            _isForeground = false;
            break;
    }
}

void Application::windowMinimizedChanged(bool minimized) {
    // initialize the _minimizedWindowTimer
    static std::once_flag once;
    std::call_once(once, [&] {
        connect(&_minimizedWindowTimer, &QTimer::timeout, this, [] {
            QCoreApplication::postEvent(QCoreApplication::instance(), new QEvent(static_cast<QEvent::Type>(Idle)), Qt::HighEventPriority);
        });
    });

    // avoid rendering to the display plugin but continue posting Idle events,
    // so that physics continues to simulate and the deadlock watchdog knows we're alive
    if (!minimized && !getActiveDisplayPlugin()->isActive()) {
        _minimizedWindowTimer.stop();
        getActiveDisplayPlugin()->activate();
    } else if (minimized && getActiveDisplayPlugin()->isActive()) {
        getActiveDisplayPlugin()->deactivate();
        _minimizedWindowTimer.start(THROTTLED_SIM_FRAME_PERIOD_MS);
    }
}

void Application::postLambdaEvent(std::function<void()> f) {
    if (this->thread() == QThread::currentThread()) {
        f();
    } else {
        QCoreApplication::postEvent(this, new LambdaEvent(f));
    }
}

void Application::initPlugins(const QStringList& arguments) {
    QCommandLineOption display("display", "Preferred displays", "displays");
    QCommandLineOption disableDisplays("disable-displays", "Displays to disable", "displays");
    QCommandLineOption disableInputs("disable-inputs", "Inputs to disable", "inputs");

    QCommandLineParser parser;
    parser.addOption(display);
    parser.addOption(disableDisplays);
    parser.addOption(disableInputs);
    parser.parse(arguments);

    if (parser.isSet(display)) {
        auto preferredDisplays = parser.value(display).split(',', QString::SkipEmptyParts);
        qInfo() << "Setting prefered display plugins:" << preferredDisplays;
        PluginManager::getInstance()->setPreferredDisplayPlugins(preferredDisplays);
    }

    if (parser.isSet(disableDisplays)) {
        auto disabledDisplays = parser.value(disableDisplays).split(',', QString::SkipEmptyParts);
        qInfo() << "Disabling following display plugins:"  << disabledDisplays;
        PluginManager::getInstance()->disableDisplays(disabledDisplays);
    }

    if (parser.isSet(disableInputs)) {
        auto disabledInputs = parser.value(disableInputs).split(',', QString::SkipEmptyParts);
        qInfo() << "Disabling following input plugins:" << disabledInputs;
        PluginManager::getInstance()->disableInputs(disabledInputs);
    }
}

void Application::shutdownPlugins() {
}

glm::uvec2 Application::getCanvasSize() const {
    return glm::uvec2(_glWidget->width(), _glWidget->height());
}

QRect Application::getRenderingGeometry() const {
    auto geometry = _glWidget->geometry();
    auto topLeft = geometry.topLeft();
    auto topLeftScreen = _glWidget->mapToGlobal(topLeft);
    geometry.moveTopLeft(topLeftScreen);
    return geometry;
}

glm::uvec2 Application::getUiSize() const {
    static const uint MIN_SIZE = 1;
    glm::uvec2 result(MIN_SIZE);
    if (_displayPlugin) {
        result = getActiveDisplayPlugin()->getRecommendedUiSize();
    }
    return result;
}

QRect Application::getRecommendedHUDRect() const {
    auto uiSize = getUiSize();
    QRect result(0, 0, uiSize.x, uiSize.y);
    if (_displayPlugin) {
        result = getActiveDisplayPlugin()->getRecommendedHUDRect();
    }
    return result;
}

glm::vec2 Application::getDeviceSize() const {
    static const int MIN_SIZE = 1;
    glm::vec2 result(MIN_SIZE);
    if (_displayPlugin) {
        result = getActiveDisplayPlugin()->getRecommendedRenderSize();
    }
    return result;
}

bool Application::isThrottleRendering() const {
    if (_displayPlugin) {
        return getActiveDisplayPlugin()->isThrottled();
    }
    return false;
}

bool Application::hasFocus() const {
    if (_displayPlugin) {
        return getActiveDisplayPlugin()->hasFocus();
    }
    return (QApplication::activeWindow() != nullptr);
}

void Application::setMaxOctreePacketsPerSecond(int maxOctreePPS) {
    if (maxOctreePPS != _maxOctreePPS) {
        _maxOctreePPS = maxOctreePPS;
        maxOctreePacketsPerSecond.set(_maxOctreePPS);
    }
}

int Application::getMaxOctreePacketsPerSecond() const {
    return _maxOctreePPS;
}

qreal Application::getDevicePixelRatio() {
    return (_window && _window->windowHandle()) ? _window->windowHandle()->devicePixelRatio() : 1.0;
}

DisplayPluginPointer Application::getActiveDisplayPlugin() const {
    if (QThread::currentThread() != thread()) {
        std::unique_lock<std::mutex> lock(_displayPluginLock);
        return _displayPlugin;
    }

    if (!_displayPlugin) {
        const_cast<Application*>(this)->updateDisplayMode();
        Q_ASSERT(_displayPlugin);
    }
    return _displayPlugin;
}

static const char* EXCLUSION_GROUP_KEY = "exclusionGroup";

static void addDisplayPluginToMenu(DisplayPluginPointer displayPlugin, bool active = false) {
    auto menu = Menu::getInstance();
    QString name = displayPlugin->getName();
    auto grouping = displayPlugin->getGrouping();
    QString groupingMenu { "" };
    Q_ASSERT(!menu->menuItemExists(MenuOption::OutputMenu, name));

    // assign the meny grouping based on plugin grouping
    switch (grouping) {
        case Plugin::ADVANCED:
            groupingMenu = "Advanced";
            break;
        case Plugin::DEVELOPER:
            groupingMenu = "Developer";
            break;
        default:
            groupingMenu = "Standard";
            break;
    }

    static QActionGroup* displayPluginGroup = nullptr;
    if (!displayPluginGroup) {
        displayPluginGroup = new QActionGroup(menu);
        displayPluginGroup->setExclusive(true);
    }
    auto parent = menu->getMenu(MenuOption::OutputMenu);
    auto action = menu->addActionToQMenuAndActionHash(parent,
        name, 0, qApp,
        SLOT(updateDisplayMode()),
        QAction::NoRole, Menu::UNSPECIFIED_POSITION, groupingMenu);

    action->setCheckable(true);
    action->setChecked(active);
    displayPluginGroup->addAction(action);

    action->setProperty(EXCLUSION_GROUP_KEY, QVariant::fromValue(displayPluginGroup));
    Q_ASSERT(menu->menuItemExists(MenuOption::OutputMenu, name));
}

void Application::updateDisplayMode() {
    // Unsafe to call this method from anything but the main thread
    if (QThread::currentThread() != thread()) {
        qFatal("Attempted to switch display plugins from a non-main thread");
    }

    auto menu = Menu::getInstance();
    auto displayPlugins = PluginManager::getInstance()->getDisplayPlugins();

    static std::once_flag once;
    std::call_once(once, [&] {
        bool first = true;

        // first sort the plugins into groupings: standard, advanced, developer
        DisplayPluginList standard;
        DisplayPluginList advanced;
        DisplayPluginList developer;
        foreach(auto displayPlugin, displayPlugins) {
            displayPlugin->setContext(_gpuContext);
            auto grouping = displayPlugin->getGrouping();
            switch (grouping) {
                case Plugin::ADVANCED:
                    advanced.push_back(displayPlugin);
                    break;
                case Plugin::DEVELOPER:
                    developer.push_back(displayPlugin);
                    break;
                default:
                    standard.push_back(displayPlugin);
                    break;
            }
        }

        // concatenate the groupings into a single list in the order: standard, advanced, developer
        standard.insert(std::end(standard), std::begin(advanced), std::end(advanced));
        standard.insert(std::end(standard), std::begin(developer), std::end(developer));

        foreach(auto displayPlugin, standard) {
            addDisplayPluginToMenu(displayPlugin, first);
            auto displayPluginName = displayPlugin->getName();
            QObject::connect(displayPlugin.get(), &DisplayPlugin::recommendedFramebufferSizeChanged, [this](const QSize & size) {
                resizeGL();
            });
            QObject::connect(displayPlugin.get(), &DisplayPlugin::resetSensorsRequested, this, &Application::requestReset);
            first = false;
        }

        // after all plugins have been added to the menu, add a separator to the menu
        auto menu = Menu::getInstance();
        auto parent = menu->getMenu(MenuOption::OutputMenu);
        parent->addSeparator();
    });


    // Default to the first item on the list, in case none of the menu items match
    DisplayPluginPointer newDisplayPlugin = displayPlugins.at(0);
    foreach(DisplayPluginPointer displayPlugin, PluginManager::getInstance()->getDisplayPlugins()) {
        QString name = displayPlugin->getName();
        QAction* action = menu->getActionForOption(name);
        // Menu might have been removed if the display plugin lost
        if (!action) {
            continue;
        }
        if (action->isChecked()) {
            newDisplayPlugin = displayPlugin;
            break;
        }
    }

    if (newDisplayPlugin == _displayPlugin) {
        return;
    }

    auto offscreenUi = DependencyManager::get<OffscreenUi>();
    auto desktop = offscreenUi->getDesktop();

    // Make the switch atomic from the perspective of other threads
    {
        std::unique_lock<std::mutex> lock(_displayPluginLock);
        bool wasRepositionLocked = false;
        if (desktop) {
            // Tell the desktop to no reposition (which requires plugin info), until we have set the new plugin, below.
            wasRepositionLocked = offscreenUi->getDesktop()->property("repositionLocked").toBool();
            offscreenUi->getDesktop()->setProperty("repositionLocked", true);
        }

        if (_displayPlugin) {
            disconnect(_displayPlugin.get(), &DisplayPlugin::presented, this, &Application::onPresent);
            _displayPlugin->deactivate();
        }

        auto oldDisplayPlugin = _displayPlugin;
        bool active = newDisplayPlugin->activate();

        if (!active) {
            // If the new plugin fails to activate, fallback to last display
            qWarning() << "Failed to activate display: " << newDisplayPlugin->getName();
            newDisplayPlugin = oldDisplayPlugin;

            if (newDisplayPlugin) {
                qWarning() << "Falling back to last display: " << newDisplayPlugin->getName();
                active = newDisplayPlugin->activate();
            }

            // If there is no last display, or
            // If the last display fails to activate, fallback to desktop
            if (!active) {
                newDisplayPlugin = displayPlugins.at(0);
                qWarning() << "Falling back to display: " << newDisplayPlugin->getName();
                active = newDisplayPlugin->activate();
            }

            if (!active) {
                qFatal("Failed to activate fallback plugin");
            }

            // We've changed the selection - it should be reflected in the menu
            QAction* action = menu->getActionForOption(newDisplayPlugin->getName());
            if (!action) {
                qFatal("Failed to find activated plugin");
            }
            action->setChecked(true);
        }

        offscreenUi->resize(fromGlm(newDisplayPlugin->getRecommendedUiSize()));
        getApplicationCompositor().setDisplayPlugin(newDisplayPlugin);
        _displayPlugin = newDisplayPlugin;
        connect(_displayPlugin.get(), &DisplayPlugin::presented, this, &Application::onPresent, Qt::DirectConnection);
        if (desktop) {
            desktop->setProperty("repositionLocked", wasRepositionLocked);
        }
    }

    bool isHmd = _displayPlugin->isHmd();
    qCDebug(interfaceapp) << "Entering into" << (isHmd ? "HMD" : "Desktop") << "Mode";

    // Only log/emit after a successful change
    UserActivityLogger::getInstance().logAction("changed_display_mode", {
        { "previous_display_mode", _displayPlugin ? _displayPlugin->getName() : "" },
        { "display_mode", newDisplayPlugin ? newDisplayPlugin->getName() : "" },
        { "hmd", isHmd }
    });
    emit activeDisplayPluginChanged();

    // reset the avatar, to set head and hand palms back to a reasonable default pose.
    getMyAvatar()->reset(false);

    // switch to first person if entering hmd and setting is checked
    if (isHmd && menu->isOptionChecked(MenuOption::FirstPersonHMD)) {
        menu->setIsOptionChecked(MenuOption::FirstPerson, true);
        cameraMenuChanged();
    }
    
    // Remove the mirror camera option from menu if in HMD mode
    auto mirrorAction = menu->getActionForOption(MenuOption::FullscreenMirror);
    mirrorAction->setVisible(!isHmd);

    Q_ASSERT_X(_displayPlugin, "Application::updateDisplayMode", "could not find an activated display plugin");
}

void Application::switchDisplayMode() {
    if (!_autoSwitchDisplayModeSupportedHMDPlugin) {
        return;
    }
    bool currentHMDWornStatus = _autoSwitchDisplayModeSupportedHMDPlugin->isDisplayVisible();
    if (currentHMDWornStatus != _previousHMDWornStatus) {
        // Switch to respective mode as soon as currentHMDWornStatus changes
        if (currentHMDWornStatus) {
            qCDebug(interfaceapp) << "Switching from Desktop to HMD mode";
            endHMDSession();
            setActiveDisplayPlugin(_autoSwitchDisplayModeSupportedHMDPluginName);
        } else {
            qCDebug(interfaceapp) << "Switching from HMD to desktop mode";
            setActiveDisplayPlugin(DESKTOP_DISPLAY_PLUGIN_NAME);
            startHMDStandBySession();
        }
        emit activeDisplayPluginChanged();
    }
    _previousHMDWornStatus = currentHMDWornStatus;
}

void Application::startHMDStandBySession() {
    _autoSwitchDisplayModeSupportedHMDPlugin->startStandBySession();
}

void Application::endHMDSession() {
    _autoSwitchDisplayModeSupportedHMDPlugin->endSession();
}

mat4 Application::getEyeProjection(int eye) const {
    QMutexLocker viewLocker(&_viewMutex);
    if (isHMDMode()) {
        return getActiveDisplayPlugin()->getEyeProjection((Eye)eye, _viewFrustum.getProjection());
    }
    return _viewFrustum.getProjection();
}

mat4 Application::getEyeOffset(int eye) const {
    // FIXME invert?
    return getActiveDisplayPlugin()->getEyeToHeadTransform((Eye)eye);
}

mat4 Application::getHMDSensorPose() const {
    if (isHMDMode()) {
        return getActiveDisplayPlugin()->getHeadPose();
    }
    return mat4();
}

void Application::deadlockApplication() {
    qCDebug(interfaceapp) << "Intentionally deadlocked Interface";
    // Using a loop that will *technically* eventually exit (in ~600 billion years)
    // to avoid compiler warnings about a loop that will never exit
    for (uint64_t i = 1; i != 0; ++i) {
        QThread::sleep(1);
    }
}

void Application::setActiveDisplayPlugin(const QString& pluginName) {
    auto menu = Menu::getInstance();
    foreach(DisplayPluginPointer displayPlugin, PluginManager::getInstance()->getDisplayPlugins()) {
        QString name = displayPlugin->getName();
        QAction* action = menu->getActionForOption(name);
        if (pluginName == name) {
            action->setChecked(true);
        }
    }
    updateDisplayMode();
}

void Application::handleLocalServerConnection() const {
    auto server = qobject_cast<QLocalServer*>(sender());

    qCDebug(interfaceapp) << "Got connection on local server from additional instance - waiting for parameters";

    auto socket = server->nextPendingConnection();

    connect(socket, &QLocalSocket::readyRead, this, &Application::readArgumentsFromLocalSocket);

    qApp->getWindow()->raise();
    qApp->getWindow()->activateWindow();
}

void Application::readArgumentsFromLocalSocket() const {
    auto socket = qobject_cast<QLocalSocket*>(sender());

    auto message = socket->readAll();
    socket->deleteLater();

    qCDebug(interfaceapp) << "Read from connection: " << message;

    // If we received a message, try to open it as a URL
    if (message.length() > 0) {
        qApp->openUrl(QString::fromUtf8(message));
    }
}

void Application::showDesktop() {
    Menu::getInstance()->setIsOptionChecked(MenuOption::Overlays, true);
}

CompositorHelper& Application::getApplicationCompositor() const {
    return *DependencyManager::get<CompositorHelper>();
}


// virtual functions required for PluginContainer
ui::Menu* Application::getPrimaryMenu() {
    auto appMenu = _window->menuBar();
    auto uiMenu = dynamic_cast<ui::Menu*>(appMenu);
    return uiMenu;
}

void Application::showDisplayPluginsTools(bool show) {
    DependencyManager::get<DialogsManager>()->hmdTools(show);
}

GLWidget* Application::getPrimaryWidget() {
    return _glWidget;
}

MainWindow* Application::getPrimaryWindow() {
    return getWindow();
}

QOpenGLContext* Application::getPrimaryContext() {
    return _glWidget->qglContext();
}

bool Application::makeRenderingContextCurrent() {
    return _offscreenContext->makeCurrent();
}

bool Application::isForeground() const {
    return _isForeground && !_window->isMinimized();
}

// FIXME?  perhaps two, one for the main thread and one for the offscreen UI rendering thread?
static const int UI_RESERVED_THREADS = 1;
// Windows won't let you have all the cores
static const int OS_RESERVED_THREADS = 1;

void Application::updateThreadPoolCount() const {
    auto reservedThreads = UI_RESERVED_THREADS + OS_RESERVED_THREADS + _displayPlugin->getRequiredThreadCount();
    auto availableThreads = QThread::idealThreadCount() - reservedThreads;
    auto threadPoolSize = std::max(MIN_PROCESSING_THREAD_POOL_SIZE, availableThreads);
    qCDebug(interfaceapp) << "Ideal Thread Count " << QThread::idealThreadCount();
    qCDebug(interfaceapp) << "Reserved threads " << reservedThreads;
    qCDebug(interfaceapp) << "Setting thread pool size to " << threadPoolSize;
    QThreadPool::globalInstance()->setMaxThreadCount(threadPoolSize);
}

void Application::updateSystemTabletMode() {
    if (_settingsLoaded) {
        qApp->setProperty(hifi::properties::HMD, isHMDMode());
        if (isHMDMode()) {
            DependencyManager::get<TabletScriptingInterface>()->setToolbarMode(getHmdTabletBecomesToolbarSetting());
        } else {
            DependencyManager::get<TabletScriptingInterface>()->setToolbarMode(getDesktopTabletBecomesToolbarSetting());
        }
    }
}

OverlayID Application::getTabletScreenID() const {
    auto HMD = DependencyManager::get<HMDScriptingInterface>();
    return HMD->getCurrentTabletScreenID();
}

OverlayID Application::getTabletHomeButtonID() const {
    auto HMD = DependencyManager::get<HMDScriptingInterface>();
    return HMD->getCurrentHomeButtonID();
}

QUuid Application::getTabletFrameID() const {
    auto HMD = DependencyManager::get<HMDScriptingInterface>();
    return HMD->getCurrentTabletFrameID();
}

void Application::setAvatarOverrideUrl(const QUrl& url, bool save) {
    _avatarOverrideUrl = url;
    _saveAvatarOverrideUrl = save;
}

void Application::saveNextPhysicsStats(QString filename) {
    _physicsEngine->saveNextPhysicsStats(filename);
}

#include "Application.moc"<|MERGE_RESOLUTION|>--- conflicted
+++ resolved
@@ -433,13 +433,10 @@
     void run() override {
         while (!_quit) {
             QThread::sleep(HEARTBEAT_UPDATE_INTERVAL_SECS);
-<<<<<<< HEAD
-=======
             // Don't do heartbeat detection under nsight
             if (_paused) {
                 continue;
             }
->>>>>>> a6c81729
             uint64_t lastHeartbeat = _heartbeat; // sample atomic _heartbeat, because we could context switch away and have it updated on us
             uint64_t now = usecTimestampNow();
             auto lastHeartbeatAge = (now > lastHeartbeat) ? now - lastHeartbeat : 0;
@@ -2428,13 +2425,11 @@
         auto tabletScriptingInterface = DependencyManager::get<TabletScriptingInterface>();
         tabletScriptingInterface->getTablet(SYSTEM_TABLET);
     }
+
     auto offscreenUi = DependencyManager::get<OffscreenUi>();
-<<<<<<< HEAD
-=======
-    DeadlockWatchdogThread::pause();
-    offscreenUi->create();
-    DeadlockWatchdogThread::resume();
->>>>>>> a6c81729
+    DeadlockWatchdogThread::withPause([&] {
+        offscreenUi->create();
+    });
 
     connect(offscreenUi.data(), &hifi::qml::OffscreenSurface::rootContextCreated,
         this, &Application::onDesktopRootContextCreated);
