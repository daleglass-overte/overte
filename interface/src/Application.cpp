//
//  Application.cpp
//  interface/src
//
//  Created by Andrzej Kapolka on 5/10/13.
//  Copyright 2013 High Fidelity, Inc.
//
//  Distributed under the Apache License, Version 2.0.
//  See the accompanying file LICENSE or http://www.apache.org/licenses/LICENSE-2.0.html
//

#include <sstream>

#include <stdlib.h>
#include <cmath>
#include <math.h>

#include <glm/glm.hpp>
#include <glm/gtx/component_wise.hpp>
#include <glm/gtx/quaternion.hpp>
#include <glm/gtx/vector_angle.hpp>

// include this before QGLWidget, which includes an earlier version of OpenGL
#include "InterfaceConfig.h"

#include <QActionGroup>
#include <QColorDialog>
#include <QDesktopWidget>
#include <QCheckBox>
#include <QImage>
#include <QInputDialog>
#include <QKeyEvent>
#include <QMenuBar>
#include <QMouseEvent>
#include <QNetworkAccessManager>
#include <QNetworkReply>
#include <QNetworkDiskCache>
#include <QOpenGLFramebufferObject>
#include <QObject>
#include <QWheelEvent>
#include <QSettings>
#include <QShortcut>
#include <QTimer>
#include <QUrl>
#include <QtDebug>
#include <QFileDialog>
#include <QDesktopServices>
#include <QXmlStreamReader>
#include <QXmlStreamAttributes>
#include <QMediaPlayer>
#include <QMimeData>
#include <QMessageBox>

#include <AccountManager.h>
#include <AudioInjector.h>
#include <Logging.h>
#include <ModelsScriptingInterface.h>
#include <OctalCode.h>
#include <PacketHeaders.h>
#include <ParticlesScriptingInterface.h>
#include <PerfStat.h>
#include <ResourceCache.h>
#include <UUID.h>
#include <OctreeSceneStats.h>
#include <LocalVoxelsList.h>

#include "Application.h"
#include "InterfaceVersion.h"
#include "Menu.h"
#include "ModelUploader.h"
#include "Util.h"
#include "devices/OculusManager.h"
#include "devices/TV3DManager.h"
#include "renderer/ProgramObject.h"

#include "scripting/AudioDeviceScriptingInterface.h"
#include "scripting/ClipboardScriptingInterface.h"
#include "scripting/MenuScriptingInterface.h"
#include "scripting/SettingsScriptingInterface.h"
#include "scripting/WindowScriptingInterface.h"
#include "scripting/LocationScriptingInterface.h"

#include "ui/InfoView.h"
#include "ui/OAuthWebViewHandler.h"
#include "ui/Snapshot.h"
#include "ui/Stats.h"
#include "ui/TextRenderer.h"

using namespace std;

//  Starfield information
static unsigned STARFIELD_NUM_STARS = 50000;
static unsigned STARFIELD_SEED = 1;

static const int BANDWIDTH_METER_CLICK_MAX_DRAG_LENGTH = 6; // farther dragged clicks are ignored

const int IDLE_SIMULATE_MSECS = 16;              //  How often should call simulate and other stuff
                                                 //  in the idle loop?  (60 FPS is default)
static QTimer* idleTimer = NULL;

const int STARTUP_JITTER_SAMPLES = NETWORK_BUFFER_LENGTH_SAMPLES_PER_CHANNEL / 2;
                                                 //  Startup optimistically with small jitter buffer that
                                                 //  will start playback on the second received audio packet.

const QString CHECK_VERSION_URL = "https://highfidelity.io/latestVersion.xml";
const QString SKIP_FILENAME = QStandardPaths::writableLocation(QStandardPaths::DataLocation) + "/hifi.skipversion";

void messageHandler(QtMsgType type, const QMessageLogContext& context, const QString& message) {
    if (message.size() > 0) {
        QString dateString = QDateTime::currentDateTime().toTimeSpec(Qt::LocalTime).toString(Qt::ISODate);
        QString formattedMessage = QString("[%1] %2\n").arg(dateString).arg(message);

        fprintf(stdout, "%s", qPrintable(formattedMessage));
        Application::getInstance()->getLogger()->addMessage(qPrintable(formattedMessage));
    }
}

QString& Application::resourcesPath() {
#ifdef Q_OS_MAC
    static QString staticResourcePath = QCoreApplication::applicationDirPath() + "/../Resources/";
#else
    static QString staticResourcePath = QCoreApplication::applicationDirPath() + "/resources/";
#endif
    return staticResourcePath;
}

Application::Application(int& argc, char** argv, QElapsedTimer &startup_time) :
        QApplication(argc, argv),
        _window(new MainWindow(desktop())),
        _glWidget(new GLCanvas()),
        _nodeThread(new QThread(this)),
        _datagramProcessor(),
        _frameCount(0),
        _fps(120.0f),
        _justStarted(true),
        _voxelImporter(NULL),
        _importSucceded(false),
        _sharedVoxelSystem(TREE_SCALE, DEFAULT_MAX_VOXELS_PER_SYSTEM, &_clipboard),
        _wantToKillLocalVoxels(false),
        _viewFrustum(),
        _lastQueriedViewFrustum(),
        _lastQueriedTime(usecTimestampNow()),
        _mirrorViewRect(QRect(MIRROR_VIEW_LEFT_PADDING, MIRROR_VIEW_TOP_PADDING, MIRROR_VIEW_WIDTH, MIRROR_VIEW_HEIGHT)),
        _cameraPushback(0.0f),
        _scaleMirror(1.0f),
        _rotateMirror(0.0f),
        _raiseMirror(0.0f),
        _mouseX(0),
        _mouseY(0),
        _lastMouseMove(usecTimestampNow()),
        _mouseHidden(false),
        _seenMouseMove(false),
        _touchAvgX(0.0f),
        _touchAvgY(0.0f),
        _isTouchPressed(false),
        _mousePressed(false),
        _audio(STARTUP_JITTER_SAMPLES),
        _enableProcessVoxelsThread(true),
        _voxelProcessor(),
        _voxelHideShowThread(&_voxels),
        _packetsPerSecond(0),
        _bytesPerSecond(0),
        _nodeBoundsDisplay(this),
        _previousScriptLocation(),
        _runningScriptsWidget(new RunningScriptsWidget(_window)),
        _runningScriptsWidgetWasVisible(false),
<<<<<<< HEAD
        _overlayRenderer()
=======
        _trayIcon(new QSystemTrayIcon(_window))
>>>>>>> 36efa689
{
    // read the ApplicationInfo.ini file for Name/Version/Domain information
    QSettings applicationInfo(Application::resourcesPath() + "info/ApplicationInfo.ini", QSettings::IniFormat);

    // set the associated application properties
    applicationInfo.beginGroup("INFO");

    qDebug() << "[VERSION] Build sequence: " << qPrintable(applicationVersion());

    setApplicationName(applicationInfo.value("name").toString());
    setApplicationVersion(BUILD_VERSION);
    setOrganizationName(applicationInfo.value("organizationName").toString());
    setOrganizationDomain(applicationInfo.value("organizationDomain").toString());

    _logger = new FileLogger(this);  // After setting organization name in order to get correct directory

    QSettings::setDefaultFormat(QSettings::IniFormat);

    _myAvatar = _avatarManager.getMyAvatar();

    _applicationStartupTime = startup_time;

    QFontDatabase::addApplicationFont(Application::resourcesPath() + "styles/Inconsolata.otf");
    _window->setWindowTitle("Interface");

    qInstallMessageHandler(messageHandler);

    // call Menu getInstance static method to set up the menu
    _window->setMenuBar(Menu::getInstance());

    unsigned int listenPort = 0; // bind to an ephemeral port by default
    const char** constArgv = const_cast<const char**>(argv);
    const char* portStr = getCmdOption(argc, constArgv, "--listenPort");
    if (portStr) {
        listenPort = atoi(portStr);
    }

    // start the nodeThread so its event loop is running
    _nodeThread->start();

    // make sure the node thread is given highest priority
    _nodeThread->setPriority(QThread::TimeCriticalPriority);

    // put the NodeList and datagram processing on the node thread
    NodeList* nodeList = NodeList::createInstance(NodeType::Agent, listenPort);

    nodeList->moveToThread(_nodeThread);
    _datagramProcessor.moveToThread(_nodeThread);

    // connect the DataProcessor processDatagrams slot to the QUDPSocket readyRead() signal
    connect(&nodeList->getNodeSocket(), SIGNAL(readyRead()), &_datagramProcessor, SLOT(processDatagrams()));

    // put the audio processing on a separate thread
    QThread* audioThread = new QThread(this);

    _audio.moveToThread(audioThread);
    connect(audioThread, SIGNAL(started()), &_audio, SLOT(start()));

    audioThread->start();

    connect(&nodeList->getDomainHandler(), SIGNAL(hostnameChanged(const QString&)), SLOT(domainChanged(const QString&)));
    connect(&nodeList->getDomainHandler(), SIGNAL(connectedToDomain(const QString&)), SLOT(connectedToDomain(const QString&)));

    // update our location every 5 seconds in the data-server, assuming that we are authenticated with one
    const qint64 DATA_SERVER_LOCATION_CHANGE_UPDATE_MSECS = 5 * 1000;

    QTimer* locationUpdateTimer = new QTimer(this);
    connect(locationUpdateTimer, &QTimer::timeout, this, &Application::updateLocationInServer);
    locationUpdateTimer->start(DATA_SERVER_LOCATION_CHANGE_UPDATE_MSECS);

    connect(nodeList, &NodeList::nodeAdded, this, &Application::nodeAdded);
    connect(nodeList, &NodeList::nodeKilled, this, &Application::nodeKilled);
    connect(nodeList, SIGNAL(nodeKilled(SharedNodePointer)), SLOT(nodeKilled(SharedNodePointer)));
    connect(nodeList, SIGNAL(nodeAdded(SharedNodePointer)), &_voxels, SLOT(nodeAdded(SharedNodePointer)));
    connect(nodeList, SIGNAL(nodeKilled(SharedNodePointer)), &_voxels, SLOT(nodeKilled(SharedNodePointer)));
    connect(nodeList, &NodeList::uuidChanged, this, &Application::updateWindowTitle);
    connect(nodeList, SIGNAL(uuidChanged(const QUuid&)), _myAvatar, SLOT(setSessionUUID(const QUuid&)));
    connect(nodeList, &NodeList::limitOfSilentDomainCheckInsReached, nodeList, &NodeList::reset);

    // connect to appropriate slots on AccountManager
    AccountManager& accountManager = AccountManager::getInstance();

    const qint64 BALANCE_UPDATE_INTERVAL_MSECS = 5 * 1000;

    QTimer* balanceUpdateTimer = new QTimer(this);
    connect(balanceUpdateTimer, &QTimer::timeout, &accountManager, &AccountManager::updateBalance);
    balanceUpdateTimer->start(BALANCE_UPDATE_INTERVAL_MSECS);

    connect(&accountManager, &AccountManager::balanceChanged, this, &Application::updateWindowTitle);

    connect(&accountManager, &AccountManager::authRequired, Menu::getInstance(), &Menu::loginForCurrentDomain);
    connect(&accountManager, &AccountManager::usernameChanged, this, &Application::updateWindowTitle);

    // set the account manager's root URL and trigger a login request if we don't have the access token
    accountManager.setAuthURL(DEFAULT_NODE_AUTH_URL);

    // once the event loop has started, check and signal for an access token
    QMetaObject::invokeMethod(&accountManager, "checkAndSignalForAccessToken", Qt::QueuedConnection);

    _settings = new QSettings(this);
    _numChangedSettings = 0;

    // Check to see if the user passed in a command line option for loading a local
    // Voxel File.
    _voxelsFilename = getCmdOption(argc, constArgv, "-i");

    #ifdef _WIN32
    WSADATA WsaData;
    int wsaresult = WSAStartup(MAKEWORD(2,2), &WsaData);
    #endif

    // tell the NodeList instance who to tell the domain server we care about
    nodeList->addSetOfNodeTypesToNodeInterestSet(NodeSet() << NodeType::AudioMixer << NodeType::AvatarMixer
                                                 << NodeType::VoxelServer << NodeType::ParticleServer << NodeType::ModelServer
                                                 << NodeType::MetavoxelServer);

    // connect to the packet sent signal of the _voxelEditSender and the _particleEditSender
    connect(&_voxelEditSender, &VoxelEditPacketSender::packetSent, this, &Application::packetSent);
    connect(&_particleEditSender, &ParticleEditPacketSender::packetSent, this, &Application::packetSent);
    connect(&_modelEditSender, &ModelEditPacketSender::packetSent, this, &Application::packetSent);

    // move the silentNodeTimer to the _nodeThread
    QTimer* silentNodeTimer = new QTimer();
    connect(silentNodeTimer, SIGNAL(timeout()), nodeList, SLOT(removeSilentNodes()));
    silentNodeTimer->moveToThread(_nodeThread);
    silentNodeTimer->start(NODE_SILENCE_THRESHOLD_MSECS);

    // send the identity packet for our avatar each second to our avatar mixer
    QTimer* identityPacketTimer = new QTimer();
    connect(identityPacketTimer, &QTimer::timeout, _myAvatar, &MyAvatar::sendIdentityPacket);
    identityPacketTimer->start(AVATAR_IDENTITY_PACKET_SEND_INTERVAL_MSECS);

    // send the billboard packet for our avatar every few seconds
    QTimer* billboardPacketTimer = new QTimer();
    connect(billboardPacketTimer, &QTimer::timeout, _myAvatar, &MyAvatar::sendBillboardPacket);
    billboardPacketTimer->start(AVATAR_BILLBOARD_PACKET_SEND_INTERVAL_MSECS);

    QString cachePath = QStandardPaths::writableLocation(QStandardPaths::DataLocation);

    _networkAccessManager = new QNetworkAccessManager(this);
    QNetworkDiskCache* cache = new QNetworkDiskCache(_networkAccessManager);
    cache->setCacheDirectory(!cachePath.isEmpty() ? cachePath : "interfaceCache");
    _networkAccessManager->setCache(cache);

    ResourceCache::setNetworkAccessManager(_networkAccessManager);
    ResourceCache::setRequestLimit(3);

    _window->setCentralWidget(_glWidget);

    restoreSizeAndPosition();

    _window->setVisible(true);
    _glWidget->setFocusPolicy(Qt::StrongFocus);
    _glWidget->setFocus();

    // enable mouse tracking; otherwise, we only get drag events
    _glWidget->setMouseTracking(true);

    // initialization continues in initializeGL when OpenGL context is ready

    // Tell our voxel edit sender about our known jurisdictions
    _voxelEditSender.setVoxelServerJurisdictions(&_voxelServerJurisdictions);
    _particleEditSender.setServerJurisdictions(&_particleServerJurisdictions);
    _modelEditSender.setServerJurisdictions(&_modelServerJurisdictions);

    Particle::setVoxelEditPacketSender(&_voxelEditSender);
    Particle::setParticleEditPacketSender(&_particleEditSender);

    // when -url in command line, teleport to location
    urlGoTo(argc, constArgv);

    // For now we're going to set the PPS for outbound packets to be super high, this is
    // probably not the right long term solution. But for now, we're going to do this to
    // allow you to move a particle around in your hand
    _particleEditSender.setPacketsPerSecond(3000); // super high!!
    _modelEditSender.setPacketsPerSecond(3000); // super high!!

    // Set the sixense filtering
    _sixenseManager.setFilter(Menu::getInstance()->isOptionChecked(MenuOption::FilterSixense));

    checkVersion();

    _overlays.init(_glWidget); // do this before scripts load

    LocalVoxelsList::getInstance()->addPersistantTree(DOMAIN_TREE_NAME, _voxels.getTree());
    LocalVoxelsList::getInstance()->addPersistantTree(CLIPBOARD_TREE_NAME, &_clipboard);

    _runningScriptsWidget->setRunningScripts(getRunningScripts());
    connect(_runningScriptsWidget, &RunningScriptsWidget::stopScriptName, this, &Application::stopScript);

    // check first run...
    QVariant firstRunValue = _settings->value("firstRun",QVariant(true));
    if (firstRunValue.isValid() && firstRunValue.toBool()) {
        qDebug() << "This is a first run...";
        // clear the scripts, and set out script to our default scripts
        clearScriptsBeforeRunning();
        loadScript("http://public.highfidelity.io/scripts/defaultScripts.js");

        QMutexLocker locker(&_settingsMutex);
        _settings->setValue("firstRun",QVariant(false));
    } else {
        // do this as late as possible so that all required subsystems are inialized
        loadScripts();

        QMutexLocker locker(&_settingsMutex);
        _previousScriptLocation = _settings->value("LastScriptLocation", QVariant("")).toString();
    }

    connect(_window, &MainWindow::windowGeometryChanged,
            _runningScriptsWidget, &RunningScriptsWidget::setBoundary);

    //When -url in command line, teleport to location
    urlGoTo(argc, constArgv);

    // call the OAuthWebviewHandler static getter so that its instance lives in our thread
    OAuthWebViewHandler::getInstance();
    // make sure the High Fidelity root CA is in our list of trusted certs
    OAuthWebViewHandler::addHighFidelityRootCAToSSLConfig();

    _trayIcon->show();
}

Application::~Application() {

    qInstallMessageHandler(NULL);

    // make sure we don't call the idle timer any more
    delete idleTimer;

    _sharedVoxelSystem.changeTree(new VoxelTree);

    saveSettings();

    delete _voxelImporter;

    // let the avatar mixer know we're out
    MyAvatar::sendKillAvatar();

    // ask the datagram processing thread to quit and wait until it is done
    _nodeThread->quit();
    _nodeThread->wait();

    // stop the audio process
    QMetaObject::invokeMethod(&_audio, "stop");

    // ask the audio thread to quit and wait until it is done
    _audio.thread()->quit();
    _audio.thread()->wait();

    _voxelProcessor.terminate();
    _voxelHideShowThread.terminate();
    _voxelEditSender.terminate();
    _particleEditSender.terminate();
    _modelEditSender.terminate();

    storeSizeAndPosition();
    saveScripts();

    VoxelTreeElement::removeDeleteHook(&_voxels); // we don't need to do this processing on shutdown
    Menu::getInstance()->deleteLater();

    _myAvatar = NULL;

    delete _glWidget;

    AccountManager::getInstance().destroy();
}

void Application::saveSettings() {
    Menu::getInstance()->saveSettings();
    _rearMirrorTools->saveSettings(_settings);

    if (_voxelImporter) {
        _voxelImporter->saveSettings(_settings);
    }
    _settings->sync();
    _numChangedSettings = 0;
}


void Application::restoreSizeAndPosition() {
    QRect available = desktop()->availableGeometry();

    QMutexLocker locker(&_settingsMutex);
    _settings->beginGroup("Window");

    int x = (int)loadSetting(_settings, "x", 0);
    int y = (int)loadSetting(_settings, "y", 0);
    _window->move(x, y);

    int width = (int)loadSetting(_settings, "width", available.width());
    int height = (int)loadSetting(_settings, "height", available.height());
    _window->resize(width, height);

    _settings->endGroup();
}

void Application::storeSizeAndPosition() {
    QMutexLocker locker(&_settingsMutex);
    _settings->beginGroup("Window");

    _settings->setValue("width", _window->rect().width());
    _settings->setValue("height", _window->rect().height());

    _settings->setValue("x", _window->pos().x());
    _settings->setValue("y", _window->pos().y());

    _settings->endGroup();
}

void Application::initializeGL() {
    qDebug( "Created Display Window.");

    // initialize glut for shape drawing; Qt apparently initializes it on OS X
    #ifndef __APPLE__
    static bool isInitialized = false;
    if (isInitialized) {
        return;
    } else {
        isInitialized = true;
    }
    int argc = 0;
    glutInit(&argc, 0);
    #endif

    #ifdef WIN32
    GLenum err = glewInit();
    if (GLEW_OK != err) {
      /* Problem: glewInit failed, something is seriously wrong. */
      qDebug("Error: %s\n", glewGetErrorString(err));
    }
    qDebug("Status: Using GLEW %s\n", glewGetString(GLEW_VERSION));
    #endif


    // Before we render anything, let's set up our viewFrustumOffsetCamera with a sufficiently large
    // field of view and near and far clip to make it interesting.
    //viewFrustumOffsetCamera.setFieldOfView(90.0);
    _viewFrustumOffsetCamera.setNearClip(0.1f);
    _viewFrustumOffsetCamera.setFarClip(500.0f * TREE_SCALE);

    initDisplay();
    qDebug( "Initialized Display.");

    init();
    qDebug( "init() complete.");

    // create thread for parsing of voxel data independent of the main network and rendering threads
    _voxelProcessor.initialize(_enableProcessVoxelsThread);
    _voxelEditSender.initialize(_enableProcessVoxelsThread);
    _voxelHideShowThread.initialize(_enableProcessVoxelsThread);
    _particleEditSender.initialize(_enableProcessVoxelsThread);
    _modelEditSender.initialize(_enableProcessVoxelsThread);

    if (_enableProcessVoxelsThread) {
        qDebug("Voxel parsing thread created.");
    }

    // call our timer function every second
    QTimer* timer = new QTimer(this);
    connect(timer, SIGNAL(timeout()), SLOT(timer()));
    timer->start(1000);

    // call our idle function whenever we can
    idleTimer = new QTimer(this);
    connect(idleTimer, SIGNAL(timeout()), SLOT(idle()));
    idleTimer->start(0);
    _idleLoopStdev.reset();

    if (_justStarted) {
        float startupTime = (float)_applicationStartupTime.elapsed() / 1000.0;
        _justStarted = false;
        qDebug("Startup time: %4.2f seconds.", startupTime);
        const char LOGSTASH_INTERFACE_START_TIME_KEY[] = "interface-start-time";

        // ask the Logstash class to record the startup time
        Logging::stashValue(STAT_TYPE_TIMER, LOGSTASH_INTERFACE_START_TIME_KEY, startupTime);
    }

    // update before the first render
    update(0.0f);

    InfoView::showFirstTime();
}

void Application::paintGL() {
    PerformanceWarning::setSuppressShortTimings(Menu::getInstance()->isOptionChecked(MenuOption::SuppressShortTimings));
    bool showWarnings = Menu::getInstance()->isOptionChecked(MenuOption::PipelineWarnings);
    PerformanceWarning warn(showWarnings, "Application::paintGL()");

    glEnable(GL_LINE_SMOOTH);

    if (_myCamera.getMode() == CAMERA_MODE_FIRST_PERSON) {
        _myCamera.setTightness(0.0f);  //  In first person, camera follows (untweaked) head exactly without delay
        _myCamera.setTargetPosition(_myAvatar->getHead()->calculateAverageEyePosition());
        _myCamera.setTargetRotation(_myAvatar->getHead()->getCameraOrientation());

    } else if (_myCamera.getMode() == CAMERA_MODE_THIRD_PERSON) {
        _myCamera.setTightness(0.0f);     //  Camera is directly connected to head without smoothing
        _myCamera.setTargetPosition(_myAvatar->getUprightHeadPosition());
        _myCamera.setTargetRotation(_myAvatar->getHead()->getCameraOrientation());

    } else if (_myCamera.getMode() == CAMERA_MODE_MIRROR) {
        _myCamera.setTightness(0.0f);
        glm::vec3 eyePosition = _myAvatar->getHead()->calculateAverageEyePosition();
        float headHeight = eyePosition.y - _myAvatar->getPosition().y;
        _myCamera.setDistance(MIRROR_FULLSCREEN_DISTANCE * _scaleMirror);
        _myCamera.setTargetPosition(_myAvatar->getPosition() + glm::vec3(0, headHeight + (_raiseMirror * _myAvatar->getScale()), 0));
        _myCamera.setTargetRotation(_myAvatar->getWorldAlignedOrientation() * glm::quat(glm::vec3(0.0f, PI + _rotateMirror, 0.0f)));
    }

    if (OculusManager::isConnected()) {
        // Oculus in third person causes nausea, so only allow it if option is checked in dev menu
        if (!Menu::getInstance()->isOptionChecked(MenuOption::AllowOculusCameraModeChange) || _myCamera.getMode() == CAMERA_MODE_FIRST_PERSON) {
            _myCamera.setDistance(0.0f);
            _myCamera.setTargetPosition(_myAvatar->getHead()->calculateAverageEyePosition());
            _myCamera.setTargetRotation(_myAvatar->getHead()->getCameraOrientation());
        }
        _myCamera.setUpShift(0.0f);
        _myCamera.setTightness(0.0f);     //  Camera is directly connected to head without smoothing
    }

    // Update camera position
    _myCamera.update( 1.f/_fps );

    // Note: whichCamera is used to pick between the normal camera myCamera for our
    // main camera, vs, an alternate camera. The alternate camera we support right now
    // is the viewFrustumOffsetCamera. But theoretically, we could use this same mechanism
    // to add other cameras.
    //
    // Why have two cameras? Well, one reason is that because in the case of the renderViewFrustum()
    // code, we want to keep the state of "myCamera" intact, so we can render what the view frustum of
    // myCamera is. But we also want to do meaningful camera transforms on OpenGL for the offset camera
    Camera whichCamera = _myCamera;

    if (Menu::getInstance()->isOptionChecked(MenuOption::DisplayFrustum)) {

        ViewFrustumOffset viewFrustumOffset = Menu::getInstance()->getViewFrustumOffset();

        // set the camera to third-person view but offset so we can see the frustum
        _viewFrustumOffsetCamera.setTargetPosition(_myCamera.getTargetPosition());
        _viewFrustumOffsetCamera.setTargetRotation(_myCamera.getTargetRotation() * glm::quat(glm::radians(glm::vec3(
            viewFrustumOffset.pitch, viewFrustumOffset.yaw, viewFrustumOffset.roll))));
        _viewFrustumOffsetCamera.setUpShift(viewFrustumOffset.up);
        _viewFrustumOffsetCamera.setDistance(viewFrustumOffset.distance);
        _viewFrustumOffsetCamera.initialize(); // force immediate snap to ideal position and orientation
        _viewFrustumOffsetCamera.update(1.f/_fps);
        whichCamera = _viewFrustumOffsetCamera;
    }

    if (Menu::getInstance()->isOptionChecked(MenuOption::Shadows)) {
        updateShadowMap();
    }

    if (OculusManager::isConnected()) {
        OculusManager::display(whichCamera);

    } else if (TV3DManager::isConnected()) {
        _glowEffect.prepare();
        TV3DManager::display(whichCamera);
        _glowEffect.render();

    } else {
        _glowEffect.prepare();

        glMatrixMode(GL_MODELVIEW);
        glPushMatrix();
        glLoadIdentity();
        displaySide(whichCamera);
        glPopMatrix();

        _glowEffect.render();

        if (Menu::getInstance()->isOptionChecked(MenuOption::Mirror)) {
            renderRearViewMirror(_mirrorViewRect);

        } else if (Menu::getInstance()->isOptionChecked(MenuOption::FullscreenMirror)) {
            _rearMirrorTools->render(true);
        }

        _overlayRenderer.renderOverlay();
    }

    _frameCount++;
}

void Application::resetCamerasOnResizeGL(Camera& camera, int width, int height) {
    if (OculusManager::isConnected()) {
        OculusManager::configureCamera(camera, width, height);
    } else if (TV3DManager::isConnected()) {
        TV3DManager::configureCamera(camera, width, height);
    } else {
        camera.setAspectRatio((float)width / height);
        camera.setFieldOfView(Menu::getInstance()->getFieldOfView());
    }
}

void Application::resizeGL(int width, int height) {
    resetCamerasOnResizeGL(_viewFrustumOffsetCamera, width, height);
    resetCamerasOnResizeGL(_myCamera, width, height);

    glViewport(0, 0, width, height); // shouldn't this account for the menu???

    updateProjectionMatrix();
    glLoadIdentity();

    // update Stats width
    // let's set horizontal offset to give stats some margin to mirror
    int horizontalOffset = MIRROR_VIEW_WIDTH + MIRROR_VIEW_LEFT_PADDING * 2;
    Stats::getInstance()->resetWidth(width, horizontalOffset);
}

void Application::updateProjectionMatrix() {
    updateProjectionMatrix(_myCamera);
}

void Application::updateProjectionMatrix(Camera& camera, bool updateViewFrustum) {
    glMatrixMode(GL_PROJECTION);
    glLoadIdentity();

    float left, right, bottom, top, nearVal, farVal;
    glm::vec4 nearClipPlane, farClipPlane;

    // Tell our viewFrustum about this change, using the application camera
    if (updateViewFrustum) {
        loadViewFrustum(camera, _viewFrustum);
        computeOffAxisFrustum(left, right, bottom, top, nearVal, farVal, nearClipPlane, farClipPlane);

        // If we're in Display Frustum mode, then we want to use the slightly adjust near/far clip values of the
        // _viewFrustumOffsetCamera, so that we can see more of the application content in the application's frustum
        if (Menu::getInstance()->isOptionChecked(MenuOption::DisplayFrustum)) {
            nearVal = _viewFrustumOffsetCamera.getNearClip();
            farVal = _viewFrustumOffsetCamera.getFarClip();
        }
    } else {
        ViewFrustum tempViewFrustum;
        loadViewFrustum(camera, tempViewFrustum);
        tempViewFrustum.computeOffAxisFrustum(left, right, bottom, top, nearVal, farVal, nearClipPlane, farClipPlane);
    }
    glFrustum(left, right, bottom, top, nearVal, farVal);

    // save matrix
    glGetFloatv(GL_PROJECTION_MATRIX, (GLfloat*)&_projectionMatrix);

    glMatrixMode(GL_MODELVIEW);
}

void Application::controlledBroadcastToNodes(const QByteArray& packet, const NodeSet& destinationNodeTypes) {
    foreach(NodeType_t type, destinationNodeTypes) {
        // Intercept data to voxel server when voxels are disabled
        if (type == NodeType::VoxelServer && !Menu::getInstance()->isOptionChecked(MenuOption::Voxels)) {
            continue;
        }

        // Perform the broadcast for one type
        int nReceivingNodes = NodeList::getInstance()->broadcastToNodes(packet, NodeSet() << type);

        // Feed number of bytes to corresponding channel of the bandwidth meter, if any (done otherwise)
        BandwidthMeter::ChannelIndex channel;
        switch (type) {
            case NodeType::Agent:
            case NodeType::AvatarMixer:
                channel = BandwidthMeter::AVATARS;
                break;
            case NodeType::VoxelServer:
            case NodeType::ParticleServer:
            case NodeType::ModelServer:
                channel = BandwidthMeter::VOXELS;
                break;
            default:
                continue;
        }
        _bandwidthMeter.outputStream(channel).updateValue(nReceivingNodes * packet.size());
    }
}

bool Application::event(QEvent* event) {

    // handle custom URL
    if (event->type() == QEvent::FileOpen) {
        QFileOpenEvent* fileEvent = static_cast<QFileOpenEvent*>(event);
        bool isHifiSchemeURL = !fileEvent->url().isEmpty() && fileEvent->url().toLocalFile().startsWith(CUSTOM_URL_SCHEME);
        if (isHifiSchemeURL) {
            Menu::getInstance()->goTo(fileEvent->url().toString());
        }

        return false;
    }
    return QApplication::event(event);
}

void Application::keyPressEvent(QKeyEvent* event) {

    _keysPressed.insert(event->key());

    _controllerScriptingInterface.emitKeyPressEvent(event); // send events to any registered scripts

    // if one of our scripts have asked to capture this event, then stop processing it
    if (_controllerScriptingInterface.isKeyCaptured(event)) {
        return;
    }

    if (activeWindow() == _window) {
        bool isShifted = event->modifiers().testFlag(Qt::ShiftModifier);
        bool isMeta = event->modifiers().testFlag(Qt::ControlModifier);
        bool isOption = event->modifiers().testFlag(Qt::AltModifier);
        switch (event->key()) {
                break;
            case Qt::Key_BracketLeft:
            case Qt::Key_BracketRight:
            case Qt::Key_BraceLeft:
            case Qt::Key_BraceRight:
            case Qt::Key_ParenLeft:
            case Qt::Key_ParenRight:
            case Qt::Key_Less:
            case Qt::Key_Greater:
            case Qt::Key_Comma:
            case Qt::Key_Period:
                Menu::getInstance()->handleViewFrustumOffsetKeyModifier(event->key());
                break;
            case Qt::Key_L:
                if (isShifted) {
                    Menu::getInstance()->triggerOption(MenuOption::LodTools);
                } else if (isMeta) {
                    Menu::getInstance()->triggerOption(MenuOption::Log);
                }
                break;

            case Qt::Key_E:
            case Qt::Key_PageUp:
               if (!_myAvatar->getDriveKeys(UP)) {
                    _myAvatar->jump();
                }
                _myAvatar->setDriveKeys(UP, 1.f);
                break;

            case Qt::Key_Asterisk:
                Menu::getInstance()->triggerOption(MenuOption::Stars);
                break;

            case Qt::Key_C:
            case Qt::Key_PageDown:
                _myAvatar->setDriveKeys(DOWN, 1.f);
                break;

            case Qt::Key_W:
                _myAvatar->setDriveKeys(FWD, 1.f);
                break;

            case Qt::Key_S:
                if (isShifted && isMeta && !isOption) {
                    Menu::getInstance()->triggerOption(MenuOption::SuppressShortTimings);
                } else if (isOption && !isShifted && !isMeta) {
                    Menu::getInstance()->triggerOption(MenuOption::ScriptEditor);
                } else if (!isOption && !isShifted && isMeta) {
                    takeSnapshot();
                } else {
                    _myAvatar->setDriveKeys(BACK, 1.f);
                }
                break;

            case Qt::Key_Space:
                resetSensors();
                break;

            case Qt::Key_G:
                if (isShifted) {
                    Menu::getInstance()->triggerOption(MenuOption::ObeyEnvironmentalGravity);
                }
                break;

            case Qt::Key_A:
                if (isShifted) {
                    Menu::getInstance()->triggerOption(MenuOption::Atmosphere);
                } else {
                    _myAvatar->setDriveKeys(ROT_LEFT, 1.f);
                }
                break;

            case Qt::Key_D:
                _myAvatar->setDriveKeys(ROT_RIGHT, 1.f);
                break;

            case Qt::Key_Return:
            case Qt::Key_Enter:
                Menu::getInstance()->triggerOption(MenuOption::Chat);
                break;

            case Qt::Key_Up:
                if (_myCamera.getMode() == CAMERA_MODE_MIRROR) {
                    if (!isShifted) {
                        _scaleMirror *= 0.95f;
                    } else {
                        _raiseMirror += 0.05f;
                    }
                } else {
                    _myAvatar->setDriveKeys(isShifted ? UP : FWD, 1.f);
                }
                break;

            case Qt::Key_Down:
                if (_myCamera.getMode() == CAMERA_MODE_MIRROR) {
                    if (!isShifted) {
                        _scaleMirror *= 1.05f;
                    } else {
                        _raiseMirror -= 0.05f;
                    }
                } else {
                    _myAvatar->setDriveKeys(isShifted ? DOWN : BACK, 1.f);
                }
                break;

            case Qt::Key_Left:
                if (_myCamera.getMode() == CAMERA_MODE_MIRROR) {
                    _rotateMirror += PI / 20.f;
                } else {
                    _myAvatar->setDriveKeys(isShifted ? LEFT : ROT_LEFT, 1.f);
                }
                break;

            case Qt::Key_Right:
                if (_myCamera.getMode() == CAMERA_MODE_MIRROR) {
                    _rotateMirror -= PI / 20.f;
                } else {
                    _myAvatar->setDriveKeys(isShifted ? RIGHT : ROT_RIGHT, 1.f);
                }
                break;

            case Qt::Key_I:
                if (isShifted) {
                    _myCamera.setEyeOffsetOrientation(glm::normalize(
                                                                     glm::quat(glm::vec3(0.002f, 0, 0)) * _myCamera.getEyeOffsetOrientation()));
                } else {
                    _myCamera.setEyeOffsetPosition(_myCamera.getEyeOffsetPosition() + glm::vec3(0, 0.001, 0));
                }
                updateProjectionMatrix();
                break;

            case Qt::Key_K:
                if (isShifted) {
                    _myCamera.setEyeOffsetOrientation(glm::normalize(
                                                                     glm::quat(glm::vec3(-0.002f, 0, 0)) * _myCamera.getEyeOffsetOrientation()));
                } else {
                    _myCamera.setEyeOffsetPosition(_myCamera.getEyeOffsetPosition() + glm::vec3(0, -0.001, 0));
                }
                updateProjectionMatrix();
                break;

            case Qt::Key_J:
                if (isShifted) {
                    _viewFrustum.setFocalLength(_viewFrustum.getFocalLength() - 0.1f);
                    if (TV3DManager::isConnected()) {
                        TV3DManager::configureCamera(_myCamera, _glWidget->width(),_glWidget->height());
                    }
                } else {
                    _myCamera.setEyeOffsetPosition(_myCamera.getEyeOffsetPosition() + glm::vec3(-0.001, 0, 0));
                }
                updateProjectionMatrix();
                break;

            case Qt::Key_M:
                if (isShifted) {
                    _viewFrustum.setFocalLength(_viewFrustum.getFocalLength() + 0.1f);
                    if (TV3DManager::isConnected()) {
                        TV3DManager::configureCamera(_myCamera, _glWidget->width(),_glWidget->height());
                    }

                } else {
                    _myCamera.setEyeOffsetPosition(_myCamera.getEyeOffsetPosition() + glm::vec3(0.001, 0, 0));
                }
                updateProjectionMatrix();
                break;

            case Qt::Key_U:
                if (isShifted) {
                    _myCamera.setEyeOffsetOrientation(glm::normalize(
                                                                     glm::quat(glm::vec3(0, 0, -0.002f)) * _myCamera.getEyeOffsetOrientation()));
                } else {
                    _myCamera.setEyeOffsetPosition(_myCamera.getEyeOffsetPosition() + glm::vec3(0, 0, -0.001));
                }
                updateProjectionMatrix();
                break;

            case Qt::Key_Y:
                if (isShifted) {
                    _myCamera.setEyeOffsetOrientation(glm::normalize(
                                                                     glm::quat(glm::vec3(0, 0, 0.002f)) * _myCamera.getEyeOffsetOrientation()));
                } else {
                    _myCamera.setEyeOffsetPosition(_myCamera.getEyeOffsetPosition() + glm::vec3(0, 0, 0.001));
                }
                updateProjectionMatrix();
                break;
            case Qt::Key_H:
                if (isShifted) {
                    Menu::getInstance()->triggerOption(MenuOption::Mirror);
                } else {
                    Menu::getInstance()->triggerOption(MenuOption::FullscreenMirror);
                }
                break;
            case Qt::Key_F:
                if (isShifted)  {
                    Menu::getInstance()->triggerOption(MenuOption::DisplayFrustum);
                }
                break;
            case Qt::Key_V:
                if (isShifted) {
                    Menu::getInstance()->triggerOption(MenuOption::Voxels);
                }
                break;
            case Qt::Key_P:
                 Menu::getInstance()->triggerOption(MenuOption::FirstPerson);
                 break;
            case Qt::Key_R:
                if (isShifted)  {
                    Menu::getInstance()->triggerOption(MenuOption::FrustumRenderMode);
                }
                break;
                break;
            case Qt::Key_Slash:
                Menu::getInstance()->triggerOption(MenuOption::Stats);
                break;
            case Qt::Key_Plus:
                _myAvatar->increaseSize();
                break;
            case Qt::Key_Minus:
                _myAvatar->decreaseSize();
                break;
            case Qt::Key_Equal:
                _myAvatar->resetSize();
                break;

            case Qt::Key_At:
                Menu::getInstance()->goTo();
                break;
            default:
                event->ignore();
                break;
        }
    }
}

void Application::keyReleaseEvent(QKeyEvent* event) {

    _keysPressed.remove(event->key());

    _controllerScriptingInterface.emitKeyReleaseEvent(event); // send events to any registered scripts

    // if one of our scripts have asked to capture this event, then stop processing it
    if (_controllerScriptingInterface.isKeyCaptured(event)) {
        return;
    }

    switch (event->key()) {
        case Qt::Key_E:
        case Qt::Key_PageUp:
            _myAvatar->setDriveKeys(UP, 0.f);
            break;

        case Qt::Key_C:
        case Qt::Key_PageDown:
            _myAvatar->setDriveKeys(DOWN, 0.f);
            break;

        case Qt::Key_W:
            _myAvatar->setDriveKeys(FWD, 0.f);
            break;

        case Qt::Key_S:
            _myAvatar->setDriveKeys(BACK, 0.f);
            break;

        case Qt::Key_A:
            _myAvatar->setDriveKeys(ROT_LEFT, 0.f);
            break;

        case Qt::Key_D:
            _myAvatar->setDriveKeys(ROT_RIGHT, 0.f);
            break;

        case Qt::Key_Up:
            _myAvatar->setDriveKeys(FWD, 0.f);
            _myAvatar->setDriveKeys(UP, 0.f);
            break;

        case Qt::Key_Down:
            _myAvatar->setDriveKeys(BACK, 0.f);
            _myAvatar->setDriveKeys(DOWN, 0.f);
            break;

        case Qt::Key_Left:
            _myAvatar->setDriveKeys(LEFT, 0.f);
            _myAvatar->setDriveKeys(ROT_LEFT, 0.f);
            break;

        case Qt::Key_Right:
            _myAvatar->setDriveKeys(RIGHT, 0.f);
            _myAvatar->setDriveKeys(ROT_RIGHT, 0.f);
            break;

        default:
            event->ignore();
            break;
    }
}

void Application::focusOutEvent(QFocusEvent* event) {
    // synthesize events for keys currently pressed, since we may not get their release events
    foreach (int key, _keysPressed) {
        QKeyEvent event(QEvent::KeyRelease, key, Qt::NoModifier);
        keyReleaseEvent(&event);
    }
    _keysPressed.clear();
}

void Application::mouseMoveEvent(QMouseEvent* event) {
    _controllerScriptingInterface.emitMouseMoveEvent(event); // send events to any registered scripts

    // if one of our scripts have asked to capture this event, then stop processing it
    if (_controllerScriptingInterface.isMouseCaptured()) {
        return;
    }


    _lastMouseMove = usecTimestampNow();
    if (_mouseHidden) {
        getGLWidget()->setCursor(Qt::ArrowCursor);
        _mouseHidden = false;
        _seenMouseMove = true;
    }

    _mouseX = event->x();
    _mouseY = event->y();
}

void Application::mousePressEvent(QMouseEvent* event) {
    _controllerScriptingInterface.emitMousePressEvent(event); // send events to any registered scripts

    // if one of our scripts have asked to capture this event, then stop processing it
    if (_controllerScriptingInterface.isMouseCaptured()) {
        return;
    }


    if (activeWindow() == _window) {
        if (event->button() == Qt::LeftButton) {
            _mouseX = event->x();
            _mouseY = event->y();
            _mouseDragStartedX = _mouseX;
            _mouseDragStartedY = _mouseY;
            _mousePressed = true;

            if (_audio.mousePressEvent(_mouseX, _mouseY)) {
                // stop propagation
                return;
            }

            if (_rearMirrorTools->mousePressEvent(_mouseX, _mouseY)) {
                // stop propagation
                return;
            }

        } else if (event->button() == Qt::RightButton) {
            // right click items here
        }
    }
}

void Application::mouseReleaseEvent(QMouseEvent* event) {
    _controllerScriptingInterface.emitMouseReleaseEvent(event); // send events to any registered scripts

    // if one of our scripts have asked to capture this event, then stop processing it
    if (_controllerScriptingInterface.isMouseCaptured()) {
        return;
    }

    if (activeWindow() == _window) {
        if (event->button() == Qt::LeftButton) {
            _mouseX = event->x();
            _mouseY = event->y();
            _mousePressed = false;
            checkBandwidthMeterClick();
            if (Menu::getInstance()->isOptionChecked(MenuOption::Stats)) {
                // let's set horizontal offset to give stats some margin to mirror
                int horizontalOffset = MIRROR_VIEW_WIDTH;
                Stats::getInstance()->checkClick(_mouseX, _mouseY, _mouseDragStartedX, _mouseDragStartedY, horizontalOffset);
            }
        }
    }
}

void Application::touchUpdateEvent(QTouchEvent* event) {
    TouchEvent thisEvent(*event, _lastTouchEvent);
    _controllerScriptingInterface.emitTouchUpdateEvent(thisEvent); // send events to any registered scripts
    _lastTouchEvent = thisEvent;

    // if one of our scripts have asked to capture this event, then stop processing it
    if (_controllerScriptingInterface.isTouchCaptured()) {
        return;
    }

    bool validTouch = false;
    if (activeWindow() == _window) {
        const QList<QTouchEvent::TouchPoint>& tPoints = event->touchPoints();
        _touchAvgX = 0.0f;
        _touchAvgY = 0.0f;
        int numTouches = tPoints.count();
        if (numTouches > 1) {
            for (int i = 0; i < numTouches; ++i) {
                _touchAvgX += tPoints[i].pos().x();
                _touchAvgY += tPoints[i].pos().y();
            }
            _touchAvgX /= (float)(numTouches);
            _touchAvgY /= (float)(numTouches);
            validTouch = true;
        }
    }
    if (!_isTouchPressed) {
        _touchDragStartedAvgX = _touchAvgX;
        _touchDragStartedAvgY = _touchAvgY;
    }
    _isTouchPressed = validTouch;
}

void Application::touchBeginEvent(QTouchEvent* event) {
    TouchEvent thisEvent(*event); // on touch begin, we don't compare to last event
    _controllerScriptingInterface.emitTouchBeginEvent(thisEvent); // send events to any registered scripts

    _lastTouchEvent = thisEvent; // and we reset our last event to this event before we call our update
    touchUpdateEvent(event);

    // if one of our scripts have asked to capture this event, then stop processing it
    if (_controllerScriptingInterface.isTouchCaptured()) {
        return;
    }

}

void Application::touchEndEvent(QTouchEvent* event) {
    TouchEvent thisEvent(*event, _lastTouchEvent);
    _controllerScriptingInterface.emitTouchEndEvent(thisEvent); // send events to any registered scripts
    _lastTouchEvent = thisEvent;

    // if one of our scripts have asked to capture this event, then stop processing it
    if (_controllerScriptingInterface.isTouchCaptured()) {
        return;
    }
    // put any application specific touch behavior below here..
    _touchDragStartedAvgX = _touchAvgX;
    _touchDragStartedAvgY = _touchAvgY;
    _isTouchPressed = false;

}

void Application::wheelEvent(QWheelEvent* event) {

    _controllerScriptingInterface.emitWheelEvent(event); // send events to any registered scripts

    // if one of our scripts have asked to capture this event, then stop processing it
    if (_controllerScriptingInterface.isWheelCaptured()) {
        return;
    }
}

void Application::dropEvent(QDropEvent *event) {
    QString snapshotPath;
    const QMimeData *mimeData = event->mimeData();
    foreach (QUrl url, mimeData->urls()) {
        if (url.url().toLower().endsWith(SNAPSHOT_EXTENSION)) {
            snapshotPath = url.url().remove("file://");
            break;
        }
    }

    SnapshotMetaData* snapshotData = Snapshot::parseSnapshotData(snapshotPath);
    if (snapshotData) {
        if (!snapshotData->getDomain().isEmpty()) {
            Menu::getInstance()->goToDomain(snapshotData->getDomain());
        }

        _myAvatar->setPosition(snapshotData->getLocation());
        _myAvatar->setOrientation(snapshotData->getOrientation());
    } else {
        QMessageBox msgBox;
        msgBox.setText("No location details were found in this JPG, try dragging in an authentic Hifi snapshot.");
        msgBox.setStandardButtons(QMessageBox::Ok);
        msgBox.exec();
    }
}

void Application::sendPingPackets() {
    QByteArray pingPacket = NodeList::getInstance()->constructPingPacket();
    controlledBroadcastToNodes(pingPacket, NodeSet()
                               << NodeType::VoxelServer << NodeType::ParticleServer << NodeType::ModelServer
                               << NodeType::AudioMixer << NodeType::AvatarMixer
                               << NodeType::MetavoxelServer);
}

//  Every second, check the frame rates and other stuff
void Application::timer() {
    if (Menu::getInstance()->isOptionChecked(MenuOption::TestPing)) {
        sendPingPackets();
    }

    float diffTime = (float)_timerStart.nsecsElapsed() / 1000000000.0f;

    _fps = (float)_frameCount / diffTime;

    _packetsPerSecond = (float) _datagramProcessor.getPacketCount() / diffTime;
    _bytesPerSecond = (float) _datagramProcessor.getByteCount() / diffTime;
    _frameCount = 0;

    _datagramProcessor.resetCounters();

    _timerStart.start();

    // ask the node list to check in with the domain server
    NodeList::getInstance()->sendDomainServerCheckIn();
}

void Application::idle() {
    // Normally we check PipelineWarnings, but since idle will often take more than 10ms we only show these idle timing
    // details if we're in ExtraDebugging mode. However, the ::update() and it's subcomponents will show their timing
    // details normally.
    bool showWarnings = getLogger()->extraDebugging();
    PerformanceWarning warn(showWarnings, "Application::idle()");

    //  Only run simulation code if more than IDLE_SIMULATE_MSECS have passed since last time we ran

    double timeSinceLastUpdate = (double)_lastTimeUpdated.nsecsElapsed() / 1000000.0;
    if (timeSinceLastUpdate > IDLE_SIMULATE_MSECS) {
        _lastTimeUpdated.start();
        {
            PerformanceWarning warn(showWarnings, "Application::idle()... update()");
            const float BIGGEST_DELTA_TIME_SECS = 0.25f;
            update(glm::clamp((float)timeSinceLastUpdate / 1000.f, 0.f, BIGGEST_DELTA_TIME_SECS));
        }
        {
            PerformanceWarning warn(showWarnings, "Application::idle()... updateGL()");
            _glWidget->updateGL();
        }
        {
            PerformanceWarning warn(showWarnings, "Application::idle()... rest of it");
            _idleLoopStdev.addValue(timeSinceLastUpdate);

            //  Record standard deviation and reset counter if needed
            const int STDEV_SAMPLES = 500;
            if (_idleLoopStdev.getSamples() > STDEV_SAMPLES) {
                _idleLoopMeasuredJitter = _idleLoopStdev.getStDev();
                _idleLoopStdev.reset();
            }

            if (Menu::getInstance()->isOptionChecked(MenuOption::BuckyBalls)) {
                _buckyBalls.simulate(timeSinceLastUpdate / 1000.f, Application::getInstance()->getAvatar()->getHandData());
            }

            // After finishing all of the above work, restart the idle timer, allowing 2ms to process events.
            idleTimer->start(2);
        }
        if (_numChangedSettings > 0) {
            saveSettings();
        }
    }
}

void Application::checkBandwidthMeterClick() {
    // ... to be called upon button release

    if (Menu::getInstance()->isOptionChecked(MenuOption::Bandwidth) &&
        glm::compMax(glm::abs(glm::ivec2(_mouseX - _mouseDragStartedX, _mouseY - _mouseDragStartedY)))
            <= BANDWIDTH_METER_CLICK_MAX_DRAG_LENGTH
            && _bandwidthMeter.isWithinArea(_mouseX, _mouseY, _glWidget->width(), _glWidget->height())) {

        // The bandwidth meter is visible, the click didn't get dragged too far and
        // we actually hit the bandwidth meter
        Menu::getInstance()->bandwidthDetails();
    }
}

void Application::setFullscreen(bool fullscreen) {
    _window->setWindowState(fullscreen ? (_window->windowState() | Qt::WindowFullScreen) :
        (_window->windowState() & ~Qt::WindowFullScreen));
}

void Application::setEnable3DTVMode(bool enable3DTVMode) {
    resizeGL(_glWidget->width(),_glWidget->height());
}


void Application::setRenderVoxels(bool voxelRender) {
    _voxelEditSender.setShouldSend(voxelRender);
    if (!voxelRender) {
        doKillLocalVoxels();
    }
}

void Application::doKillLocalVoxels() {
    _wantToKillLocalVoxels = true;
}

void Application::removeVoxel(glm::vec3 position,
                              float scale) {
    VoxelDetail voxel;
    voxel.x = position.x / TREE_SCALE;
    voxel.y = position.y / TREE_SCALE;
    voxel.z = position.z / TREE_SCALE;
    voxel.s = scale / TREE_SCALE;
    _voxelEditSender.sendVoxelEditMessage(PacketTypeVoxelErase, voxel);

    // delete it locally to see the effect immediately (and in case no voxel server is present)
    _voxels.getTree()->deleteVoxelAt(voxel.x, voxel.y, voxel.z, voxel.s);
}


void Application::makeVoxel(glm::vec3 position,
                            float scale,
                            unsigned char red,
                            unsigned char green,
                            unsigned char blue,
                            bool isDestructive) {
    VoxelDetail voxel;
    voxel.x = position.x / TREE_SCALE;
    voxel.y = position.y / TREE_SCALE;
    voxel.z = position.z / TREE_SCALE;
    voxel.s = scale / TREE_SCALE;
    voxel.red = red;
    voxel.green = green;
    voxel.blue = blue;
    PacketType message = isDestructive ? PacketTypeVoxelSetDestructive : PacketTypeVoxelSet;
    _voxelEditSender.sendVoxelEditMessage(message, voxel);

    // create the voxel locally so it appears immediately
    _voxels.getTree()->createVoxel(voxel.x, voxel.y, voxel.z, voxel.s,
                        voxel.red, voxel.green, voxel.blue,
                        isDestructive);
   }

glm::vec3 Application::getMouseVoxelWorldCoordinates(const VoxelDetail& mouseVoxel) {
    return glm::vec3((mouseVoxel.x + mouseVoxel.s / 2.f) * TREE_SCALE, (mouseVoxel.y + mouseVoxel.s / 2.f) * TREE_SCALE,
        (mouseVoxel.z + mouseVoxel.s / 2.f) * TREE_SCALE);
}

FaceTracker* Application::getActiveFaceTracker() {
    return _faceshift.isActive() ? static_cast<FaceTracker*>(&_faceshift) :
        (_faceplus.isActive() ? static_cast<FaceTracker*>(&_faceplus) :
            (_visage.isActive() ? static_cast<FaceTracker*>(&_visage) : NULL));
}

struct SendVoxelsOperationArgs {
    const unsigned char*  newBaseOctCode;
};

bool Application::sendVoxelsOperation(OctreeElement* element, void* extraData) {
    VoxelTreeElement* voxel = (VoxelTreeElement*)element;
    SendVoxelsOperationArgs* args = (SendVoxelsOperationArgs*)extraData;
    if (voxel->isColored()) {
        const unsigned char* nodeOctalCode = voxel->getOctalCode();
        unsigned char* codeColorBuffer = NULL;
        int codeLength  = 0;
        int bytesInCode = 0;
        int codeAndColorLength;

        // If the newBase is NULL, then don't rebase
        if (args->newBaseOctCode) {
            codeColorBuffer = rebaseOctalCode(nodeOctalCode, args->newBaseOctCode, true);
            codeLength  = numberOfThreeBitSectionsInCode(codeColorBuffer);
            bytesInCode = bytesRequiredForCodeLength(codeLength);
            codeAndColorLength = bytesInCode + SIZE_OF_COLOR_DATA;
        } else {
            codeLength  = numberOfThreeBitSectionsInCode(nodeOctalCode);
            bytesInCode = bytesRequiredForCodeLength(codeLength);
            codeAndColorLength = bytesInCode + SIZE_OF_COLOR_DATA;
            codeColorBuffer = new unsigned char[codeAndColorLength];
            memcpy(codeColorBuffer, nodeOctalCode, bytesInCode);
        }

        // copy the colors over
        codeColorBuffer[bytesInCode + RED_INDEX] = voxel->getColor()[RED_INDEX];
        codeColorBuffer[bytesInCode + GREEN_INDEX] = voxel->getColor()[GREEN_INDEX];
        codeColorBuffer[bytesInCode + BLUE_INDEX] = voxel->getColor()[BLUE_INDEX];
        getInstance()->_voxelEditSender.queueVoxelEditMessage(PacketTypeVoxelSetDestructive,
                codeColorBuffer, codeAndColorLength);

        delete[] codeColorBuffer;
    }
    return true; // keep going
}

void Application::exportVoxels(const VoxelDetail& sourceVoxel) {
    QString desktopLocation = QStandardPaths::writableLocation(QStandardPaths::DesktopLocation);
    QString suggestedName = desktopLocation.append("/voxels.svo");

    QString fileNameString = QFileDialog::getSaveFileName(_glWidget, tr("Export Voxels"), suggestedName,
                                                          tr("Sparse Voxel Octree Files (*.svo)"));
    QByteArray fileNameAscii = fileNameString.toLocal8Bit();
    const char* fileName = fileNameAscii.data();

    VoxelTreeElement* selectedNode = _voxels.getTree()->getVoxelAt(sourceVoxel.x, sourceVoxel.y, sourceVoxel.z, sourceVoxel.s);
    if (selectedNode) {
        VoxelTree exportTree;
        getVoxelTree()->copySubTreeIntoNewTree(selectedNode, &exportTree, true);
        exportTree.writeToSVOFile(fileName);
    }

    // restore the main window's active state
    _window->activateWindow();
}

void Application::importVoxels() {
    _importSucceded = false;

    if (!_voxelImporter) {
        _voxelImporter = new VoxelImporter(_window);
        _voxelImporter->loadSettings(_settings);
    }

    if (!_voxelImporter->exec()) {
        qDebug() << "Import succeeded." << endl;
        _importSucceded = true;
    } else {
        qDebug() << "Import failed." << endl;
        if (_sharedVoxelSystem.getTree() == _voxelImporter->getVoxelTree()) {
            _sharedVoxelSystem.killLocalVoxels();
            _sharedVoxelSystem.changeTree(&_clipboard);
        }
    }

    // restore the main window's active state
    _window->activateWindow();

    emit importDone();
}

void Application::cutVoxels(const VoxelDetail& sourceVoxel) {
    copyVoxels(sourceVoxel);
    deleteVoxelAt(sourceVoxel);
}

void Application::copyVoxels(const VoxelDetail& sourceVoxel) {
    // switch to and clear the clipboard first...
    _sharedVoxelSystem.killLocalVoxels();
    if (_sharedVoxelSystem.getTree() != &_clipboard) {
        _clipboard.eraseAllOctreeElements();
        _sharedVoxelSystem.changeTree(&_clipboard);
    }

    // then copy onto it if there is something to copy
    VoxelTreeElement* selectedNode = _voxels.getTree()->getVoxelAt(sourceVoxel.x, sourceVoxel.y, sourceVoxel.z, sourceVoxel.s);
    if (selectedNode) {
        getVoxelTree()->copySubTreeIntoNewTree(selectedNode, _sharedVoxelSystem.getTree(), true);
        _sharedVoxelSystem.forceRedrawEntireTree();
    }
}

void Application::pasteVoxelsToOctalCode(const unsigned char* octalCodeDestination) {
    // Recurse the clipboard tree, where everything is root relative, and send all the colored voxels to
    // the server as an set voxel message, this will also rebase the voxels to the new location
    SendVoxelsOperationArgs args;
    args.newBaseOctCode = octalCodeDestination;
    _sharedVoxelSystem.getTree()->recurseTreeWithOperation(sendVoxelsOperation, &args);

    // Switch back to clipboard if it was an import
    if (_sharedVoxelSystem.getTree() != &_clipboard) {
        _sharedVoxelSystem.killLocalVoxels();
        _sharedVoxelSystem.changeTree(&_clipboard);
    }

    _voxelEditSender.releaseQueuedMessages();
}

void Application::pasteVoxels(const VoxelDetail& sourceVoxel) {
    unsigned char* calculatedOctCode = NULL;
    VoxelTreeElement* selectedNode = _voxels.getTree()->getVoxelAt(sourceVoxel.x, sourceVoxel.y, sourceVoxel.z, sourceVoxel.s);

    // we only need the selected voxel to get the newBaseOctCode, which we can actually calculate from the
    // voxel size/position details. If we don't have an actual selectedNode then use the mouseVoxel to create a
    // target octalCode for where the user is pointing.
    const unsigned char* octalCodeDestination;
    if (selectedNode) {
        octalCodeDestination = selectedNode->getOctalCode();
    } else {
        octalCodeDestination = calculatedOctCode = pointToVoxel(sourceVoxel.x, sourceVoxel.y, sourceVoxel.z, sourceVoxel.s);
    }

    pasteVoxelsToOctalCode(octalCodeDestination);

    if (calculatedOctCode) {
        delete[] calculatedOctCode;
    }
}

void Application::nudgeVoxelsByVector(const VoxelDetail& sourceVoxel, const glm::vec3& nudgeVec) {
    VoxelTreeElement* nodeToNudge = _voxels.getTree()->getVoxelAt(sourceVoxel.x, sourceVoxel.y, sourceVoxel.z, sourceVoxel.s);
    if (nodeToNudge) {
        _voxels.getTree()->nudgeSubTree(nodeToNudge, nudgeVec, _voxelEditSender);
    }
}

void Application::initDisplay() {
    glEnable(GL_BLEND);
    glBlendFuncSeparate(GL_SRC_ALPHA, GL_ONE_MINUS_SRC_ALPHA, GL_CONSTANT_ALPHA, GL_ONE);
    glShadeModel(GL_SMOOTH);
    glEnable(GL_LIGHTING);
    glEnable(GL_LIGHT0);
    glEnable(GL_DEPTH_TEST);
}

void Application::init() {
    _sharedVoxelSystemViewFrustum.setPosition(glm::vec3(TREE_SCALE / 2.0f,
                                                        TREE_SCALE / 2.0f,
                                                        3.0f * TREE_SCALE / 2.0f));
    _sharedVoxelSystemViewFrustum.setNearClip(TREE_SCALE / 2.0f);
    _sharedVoxelSystemViewFrustum.setFarClip(3.0f * TREE_SCALE / 2.0f);
    _sharedVoxelSystemViewFrustum.setFieldOfView(90.f);
    _sharedVoxelSystemViewFrustum.setOrientation(glm::quat());
    _sharedVoxelSystemViewFrustum.calculate();
    _sharedVoxelSystem.setViewFrustum(&_sharedVoxelSystemViewFrustum);

    VoxelTreeElement::removeUpdateHook(&_sharedVoxelSystem);

    // Cleanup of the original shared tree
    _sharedVoxelSystem.init();

    _voxelImporter = new VoxelImporter(_window);

    _environment.init();

    _glowEffect.init();
    _ambientOcclusionEffect.init();
    _voxelShader.init();
    _pointShader.init();

    _mouseX = _glWidget->width() / 2;
    _mouseY = _glWidget->height() / 2;
    QCursor::setPos(_mouseX, _mouseY);

    // TODO: move _myAvatar out of Application. Move relevant code to MyAvataar or AvatarManager
    _avatarManager.init();
    _myCamera.setMode(CAMERA_MODE_FIRST_PERSON);
    _myCamera.setModeShiftPeriod(1.0f);

    _mirrorCamera.setMode(CAMERA_MODE_MIRROR);
    _mirrorCamera.setModeShiftPeriod(0.0f);

    OculusManager::connect();
    if (OculusManager::isConnected()) {
        QMetaObject::invokeMethod(Menu::getInstance()->getActionForOption(MenuOption::Fullscreen),
                                  "trigger",
                                  Qt::QueuedConnection);
    }

    TV3DManager::connect();
    if (TV3DManager::isConnected()) {
        QMetaObject::invokeMethod(Menu::getInstance()->getActionForOption(MenuOption::Fullscreen),
                                  "trigger",
                                  Qt::QueuedConnection);
    }

    _timerStart.start();
    _lastTimeUpdated.start();

    Menu::getInstance()->loadSettings();
    if (Menu::getInstance()->getAudioJitterBufferSamples() != 0) {
        _audio.setJitterBufferSamples(Menu::getInstance()->getAudioJitterBufferSamples());
    }
    qDebug("Loaded settings");

    // initialize our face trackers after loading the menu settings
    _faceshift.init();
    _faceplus.init();
    _visage.init();

    // fire off an immediate domain-server check in now that settings are loaded
    NodeList::getInstance()->sendDomainServerCheckIn();

    // Set up VoxelSystem after loading preferences so we can get the desired max voxel count
    _voxels.setMaxVoxels(Menu::getInstance()->getMaxVoxels());
    _voxels.setUseVoxelShader(false);
    _voxels.setVoxelsAsPoints(false);
    _voxels.setDisableFastVoxelPipeline(false);
    _voxels.init();

    _particles.init();
    _particles.setViewFrustum(getViewFrustum());

    _models.init();
    _models.setViewFrustum(getViewFrustum());

    _metavoxels.init();

    _particleCollisionSystem.init(&_particleEditSender, _particles.getTree(), _voxels.getTree(), &_audio, &_avatarManager);

    // connect the _particleCollisionSystem to our script engine's ParticlesScriptingInterface
    connect(&_particleCollisionSystem, &ParticleCollisionSystem::particleCollisionWithVoxel,
            ScriptEngine::getParticlesScriptingInterface(), &ParticlesScriptingInterface::particleCollisionWithVoxel);

    connect(&_particleCollisionSystem, &ParticleCollisionSystem::particleCollisionWithParticle,
            ScriptEngine::getParticlesScriptingInterface(), &ParticlesScriptingInterface::particleCollisionWithParticle);

    _audio.init(_glWidget);

    _rearMirrorTools = new RearMirrorTools(_glWidget, _mirrorViewRect, _settings);

    connect(_rearMirrorTools, SIGNAL(closeView()), SLOT(closeMirrorView()));
    connect(_rearMirrorTools, SIGNAL(restoreView()), SLOT(restoreMirrorView()));
    connect(_rearMirrorTools, SIGNAL(shrinkView()), SLOT(shrinkMirrorView()));
    connect(_rearMirrorTools, SIGNAL(resetView()), SLOT(resetSensors()));

    // set up our audio reflector
    _audioReflector.setMyAvatar(getAvatar());
    _audioReflector.setVoxels(_voxels.getTree());
    _audioReflector.setAudio(getAudio());
    _audioReflector.setAvatarManager(&_avatarManager);

    connect(getAudio(), &Audio::processInboundAudio, &_audioReflector, &AudioReflector::processInboundAudio,Qt::DirectConnection);
    connect(getAudio(), &Audio::processLocalAudio, &_audioReflector, &AudioReflector::processLocalAudio,Qt::DirectConnection);
    connect(getAudio(), &Audio::preProcessOriginalInboundAudio, &_audioReflector,
                        &AudioReflector::preProcessOriginalInboundAudio,Qt::DirectConnection);

    // save settings when avatar changes
    connect(_myAvatar, &MyAvatar::transformChanged, this, &Application::bumpSettings);
}

void Application::closeMirrorView() {
    if (Menu::getInstance()->isOptionChecked(MenuOption::Mirror)) {
        Menu::getInstance()->triggerOption(MenuOption::Mirror);;
    }
}

void Application::restoreMirrorView() {
    if (Menu::getInstance()->isOptionChecked(MenuOption::Mirror)) {
        Menu::getInstance()->triggerOption(MenuOption::Mirror);;
    }

    if (!Menu::getInstance()->isOptionChecked(MenuOption::FullscreenMirror)) {
        Menu::getInstance()->triggerOption(MenuOption::FullscreenMirror);
    }
}

void Application::shrinkMirrorView() {
    if (!Menu::getInstance()->isOptionChecked(MenuOption::Mirror)) {
        Menu::getInstance()->triggerOption(MenuOption::Mirror);;
    }

    if (Menu::getInstance()->isOptionChecked(MenuOption::FullscreenMirror)) {
        Menu::getInstance()->triggerOption(MenuOption::FullscreenMirror);
    }
}

const float HEAD_SPHERE_RADIUS = 0.07f;

bool Application::isLookingAtMyAvatar(Avatar* avatar) {
    glm::vec3 theirLookat = avatar->getHead()->getLookAtPosition();
    glm::vec3 myHeadPosition = _myAvatar->getHead()->getPosition();

    if (pointInSphere(theirLookat, myHeadPosition, HEAD_SPHERE_RADIUS * _myAvatar->getScale())) {
        return true;
    }
    return false;
}

void Application::updateLOD() {
    // adjust it unless we were asked to disable this feature, or if we're currently in throttleRendering mode
    if (!Menu::getInstance()->isOptionChecked(MenuOption::DisableAutoAdjustLOD) && !isThrottleRendering()) {
        Menu::getInstance()->autoAdjustLOD(_fps);
    } else {
        Menu::getInstance()->resetLODAdjust();
    }
}

void Application::updateMouseRay() {

    bool showWarnings = Menu::getInstance()->isOptionChecked(MenuOption::PipelineWarnings);
    PerformanceWarning warn(showWarnings, "Application::updateMouseRay()");

    // make sure the frustum is up-to-date
    loadViewFrustum(_myCamera, _viewFrustum);

    // if the mouse pointer isn't visible, act like it's at the center of the screen
    float x = 0.5f, y = 0.5f;
    if (!_mouseHidden) {
        x = _mouseX / (float)_glWidget->width();
        y = _mouseY / (float)_glWidget->height();
    }
    _viewFrustum.computePickRay(x, y, _mouseRayOrigin, _mouseRayDirection);

    // adjust for mirroring
    if (_myCamera.getMode() == CAMERA_MODE_MIRROR) {
        glm::vec3 mouseRayOffset = _mouseRayOrigin - _viewFrustum.getPosition();
        _mouseRayOrigin -= 2.0f * (_viewFrustum.getDirection() * glm::dot(_viewFrustum.getDirection(), mouseRayOffset) +
            _viewFrustum.getRight() * glm::dot(_viewFrustum.getRight(), mouseRayOffset));
        _mouseRayDirection -= 2.0f * (_viewFrustum.getDirection() * glm::dot(_viewFrustum.getDirection(), _mouseRayDirection) +
            _viewFrustum.getRight() * glm::dot(_viewFrustum.getRight(), _mouseRayDirection));
    }

    // tell my avatar if the mouse is being pressed...
    _myAvatar->setMousePressed(_mousePressed);

    // tell my avatar the posiion and direction of the ray projected ino the world based on the mouse position
    _myAvatar->setMouseRay(_mouseRayOrigin, _mouseRayDirection);
}

void Application::updateFaceshift() {

    bool showWarnings = Menu::getInstance()->isOptionChecked(MenuOption::PipelineWarnings);
    PerformanceWarning warn(showWarnings, "Application::updateFaceshift()");

    //  Update faceshift
    _faceshift.update();

    //  Copy angular velocity if measured by faceshift, to the head
    if (_faceshift.isActive()) {
        _myAvatar->getHead()->setAngularVelocity(_faceshift.getHeadAngularVelocity());
    }
}

void Application::updateVisage() {

    bool showWarnings = Menu::getInstance()->isOptionChecked(MenuOption::PipelineWarnings);
    PerformanceWarning warn(showWarnings, "Application::updateVisage()");

    //  Update Visage
    _visage.update();
}

void Application::updateMyAvatarLookAtPosition() {

    bool showWarnings = Menu::getInstance()->isOptionChecked(MenuOption::PipelineWarnings);
    PerformanceWarning warn(showWarnings, "Application::updateMyAvatarLookAtPosition()");

    FaceTracker* tracker = getActiveFaceTracker();

    bool isLookingAtSomeone = false;
    glm::vec3 lookAtSpot;
    if (_myCamera.getMode() == CAMERA_MODE_MIRROR) {
        //  When I am in mirror mode, just look right at the camera (myself)
        lookAtSpot = _myCamera.getPosition();

    } else {
        if (_myAvatar->getLookAtTargetAvatar() && _myAvatar != _myAvatar->getLookAtTargetAvatar()) {
            isLookingAtSomeone = true;
            //  If I am looking at someone else, look directly at one of their eyes
            if (tracker) {
                //  If tracker active, look at the eye for the side my gaze is biased toward
                if (tracker->getEstimatedEyeYaw() > _myAvatar->getHead()->getFinalYaw()) {
                    // Look at their right eye
                    lookAtSpot = static_cast<Avatar*>(_myAvatar->getLookAtTargetAvatar())->getHead()->getRightEyePosition();
                } else {
                    // Look at their left eye
                    lookAtSpot = static_cast<Avatar*>(_myAvatar->getLookAtTargetAvatar())->getHead()->getLeftEyePosition();
                }
            } else {
                //  Need to add randomly looking back and forth between left and right eye for case with no tracker
                lookAtSpot = static_cast<Avatar*>(_myAvatar->getLookAtTargetAvatar())->getHead()->getEyePosition();
            }
        } else {
            //  I am not looking at anyone else, so just look forward
            lookAtSpot = _myAvatar->getHead()->calculateAverageEyePosition() + (_myAvatar->getHead()->getFinalOrientation() * glm::vec3(0.f, 0.f, -TREE_SCALE));
        }
        // TODO:  Add saccade to mouse pointer when stable, IF not looking at someone (since we know we are looking at it)
        /*
        const float FIXED_MIN_EYE_DISTANCE = 0.3f;
        float minEyeDistance = FIXED_MIN_EYE_DISTANCE + (_myCamera.getMode() == CAMERA_MODE_FIRST_PERSON ? 0.0f :
            glm::distance(_mouseRayOrigin, _myAvatar->getHead()->calculateAverageEyePosition()));
        lookAtSpot = _mouseRayOrigin + _mouseRayDirection * qMax(minEyeDistance, distance);
         */

    }
    //
    //  Deflect the eyes a bit to match the detected Gaze from 3D camera if active
    //
    if (tracker) {
        float eyePitch = tracker->getEstimatedEyePitch();
        float eyeYaw = tracker->getEstimatedEyeYaw();
        const float GAZE_DEFLECTION_REDUCTION_DURING_EYE_CONTACT = 0.1f;
        // deflect using Faceshift gaze data
        glm::vec3 origin = _myAvatar->getHead()->calculateAverageEyePosition();
        float pitchSign = (_myCamera.getMode() == CAMERA_MODE_MIRROR) ? -1.0f : 1.0f;
        float deflection = Menu::getInstance()->getFaceshiftEyeDeflection();
        if (isLookingAtSomeone) {
            deflection *= GAZE_DEFLECTION_REDUCTION_DURING_EYE_CONTACT;
        }
        lookAtSpot = origin + _myCamera.getRotation() * glm::quat(glm::radians(glm::vec3(
            eyePitch * pitchSign * deflection, eyeYaw * deflection, 0.0f))) *
                glm::inverse(_myCamera.getRotation()) * (lookAtSpot - origin);
    }

    _myAvatar->getHead()->setLookAtPosition(lookAtSpot);
}

void Application::updateThreads(float deltaTime) {
    bool showWarnings = Menu::getInstance()->isOptionChecked(MenuOption::PipelineWarnings);
    PerformanceWarning warn(showWarnings, "Application::updateThreads()");

    // parse voxel packets
    if (!_enableProcessVoxelsThread) {
        _voxelProcessor.threadRoutine();
        _voxelHideShowThread.threadRoutine();
        _voxelEditSender.threadRoutine();
        _particleEditSender.threadRoutine();
        _modelEditSender.threadRoutine();
    }
}

void Application::updateMetavoxels(float deltaTime) {
    bool showWarnings = Menu::getInstance()->isOptionChecked(MenuOption::PipelineWarnings);
    PerformanceWarning warn(showWarnings, "Application::updateMetavoxels()");

    if (Menu::getInstance()->isOptionChecked(MenuOption::Metavoxels)) {
        _metavoxels.simulate(deltaTime);
    }
}

void Application::cameraMenuChanged() {
    float modeShiftPeriod = (_myCamera.getMode() == CAMERA_MODE_MIRROR) ? 0.0f : 1.0f;
    if (Menu::getInstance()->isOptionChecked(MenuOption::FullscreenMirror)) {
        if (_myCamera.getMode() != CAMERA_MODE_MIRROR) {
            _myCamera.setMode(CAMERA_MODE_MIRROR);
            _myCamera.setModeShiftPeriod(0.0f);
        }
    } else if (Menu::getInstance()->isOptionChecked(MenuOption::FirstPerson)) {
        if (_myCamera.getMode() != CAMERA_MODE_FIRST_PERSON) {
            _myCamera.setMode(CAMERA_MODE_FIRST_PERSON);
            _myCamera.setModeShiftPeriod(modeShiftPeriod);
        }
    } else {
        if (_myCamera.getMode() != CAMERA_MODE_THIRD_PERSON) {
            _myCamera.setMode(CAMERA_MODE_THIRD_PERSON);
            _myCamera.setModeShiftPeriod(modeShiftPeriod);
        }
    }
}

void Application::updateCamera(float deltaTime) {
    bool showWarnings = Menu::getInstance()->isOptionChecked(MenuOption::PipelineWarnings);
    PerformanceWarning warn(showWarnings, "Application::updateCamera()");

    if (!OculusManager::isConnected() && !TV3DManager::isConnected() &&
            Menu::getInstance()->isOptionChecked(MenuOption::OffAxisProjection)) {
        FaceTracker* tracker = getActiveFaceTracker();
        if (tracker) {
            const float EYE_OFFSET_SCALE = 0.025f;
            glm::vec3 position = tracker->getHeadTranslation() * EYE_OFFSET_SCALE;
            float xSign = (_myCamera.getMode() == CAMERA_MODE_MIRROR) ? 1.0f : -1.0f;
            _myCamera.setEyeOffsetPosition(glm::vec3(position.x * xSign, position.y, -position.z));
            updateProjectionMatrix();
        }
    }
}

void Application::updateDialogs(float deltaTime) {
    bool showWarnings = Menu::getInstance()->isOptionChecked(MenuOption::PipelineWarnings);
    PerformanceWarning warn(showWarnings, "Application::updateDialogs()");

    // Update bandwidth dialog, if any
    BandwidthDialog* bandwidthDialog = Menu::getInstance()->getBandwidthDialog();
    if (bandwidthDialog) {
        bandwidthDialog->update();
    }

    OctreeStatsDialog* octreeStatsDialog = Menu::getInstance()->getOctreeStatsDialog();
    if (octreeStatsDialog) {
        octreeStatsDialog->update();
    }
}

void Application::updateCursor(float deltaTime) {
    bool showWarnings = Menu::getInstance()->isOptionChecked(MenuOption::PipelineWarnings);
    PerformanceWarning warn(showWarnings, "Application::updateCursor()");

    // watch mouse position, if it hasn't moved, hide the cursor
    bool underMouse = _glWidget->underMouse();
    if (!_mouseHidden) {
        quint64 now = usecTimestampNow();
        int elapsed = now - _lastMouseMove;
        const int HIDE_CURSOR_TIMEOUT = 1 * 1000 * 1000; // 1 second
        if (elapsed > HIDE_CURSOR_TIMEOUT && (underMouse || !_seenMouseMove)) {
            getGLWidget()->setCursor(Qt::BlankCursor);
            _mouseHidden = true;
        }
    } else {
        // if the mouse is hidden, but we're not inside our window, then consider ourselves to be moving
        if (!underMouse && _seenMouseMove) {
            _lastMouseMove = usecTimestampNow();
            getGLWidget()->setCursor(Qt::ArrowCursor);
            _mouseHidden = false;
        }
    }
}

void Application::update(float deltaTime) {
    bool showWarnings = Menu::getInstance()->isOptionChecked(MenuOption::PipelineWarnings);
    PerformanceWarning warn(showWarnings, "Application::update()");

    updateLOD();

    // check what's under the mouse and update the mouse voxel
    updateMouseRay();

    updateFaceshift();
    updateVisage();
    _myAvatar->updateLookAtTargetAvatar();
    updateMyAvatarLookAtPosition();
    _sixenseManager.update(deltaTime);
    _joystickManager.update();
    _prioVR.update(deltaTime);
    updateMyAvatar(deltaTime); // Sample hardware, update view frustum if needed, and send avatar data to mixer/nodes
    updateThreads(deltaTime); // If running non-threaded, then give the threads some time to process...
    _avatarManager.updateOtherAvatars(deltaTime); //loop through all the other avatars and simulate them...
    updateMetavoxels(deltaTime); // update metavoxels
    updateCamera(deltaTime); // handle various camera tweaks like off axis projection
    updateDialogs(deltaTime); // update various stats dialogs if present
    updateCursor(deltaTime); // Handle cursor updates

    _particles.update(); // update the particles...
    _particleCollisionSystem.update(); // collide the particles...

    _models.update(); // update the models...

    _overlays.update(deltaTime);

    // let external parties know we're updating
    emit simulating(deltaTime);
}

void Application::updateMyAvatar(float deltaTime) {
    bool showWarnings = Menu::getInstance()->isOptionChecked(MenuOption::PipelineWarnings);
    PerformanceWarning warn(showWarnings, "Application::updateMyAvatar()");

    _myAvatar->update(deltaTime);

    // send head/hand data to the avatar mixer and voxel server
    QByteArray packet = byteArrayWithPopulatedHeader(PacketTypeAvatarData);
    packet.append(_myAvatar->toByteArray());

    controlledBroadcastToNodes(packet, NodeSet() << NodeType::AvatarMixer);

    // Update _viewFrustum with latest camera and view frustum data...
    // NOTE: we get this from the view frustum, to make it simpler, since the
    // loadViewFrumstum() method will get the correct details from the camera
    // We could optimize this to not actually load the viewFrustum, since we don't
    // actually need to calculate the view frustum planes to send these details
    // to the server.
    loadViewFrustum(_myCamera, _viewFrustum);

    // Update my voxel servers with my current voxel query...
    quint64 now = usecTimestampNow();
    quint64 sinceLastQuery = now - _lastQueriedTime;
    const quint64 TOO_LONG_SINCE_LAST_QUERY = 3 * USECS_PER_SECOND;
    bool queryIsDue = sinceLastQuery > TOO_LONG_SINCE_LAST_QUERY;
    bool viewIsDifferentEnough = !_lastQueriedViewFrustum.isVerySimilar(_viewFrustum);

    // if it's been a while since our last query or the view has significantly changed then send a query, otherwise suppress it
    if (queryIsDue || viewIsDifferentEnough) {
        _lastQueriedTime = now;
        queryOctree(NodeType::VoxelServer, PacketTypeVoxelQuery, _voxelServerJurisdictions);
        queryOctree(NodeType::ParticleServer, PacketTypeParticleQuery, _particleServerJurisdictions);
        queryOctree(NodeType::ModelServer, PacketTypeModelQuery, _modelServerJurisdictions);
        _lastQueriedViewFrustum = _viewFrustum;
    }
}

void Application::queryOctree(NodeType_t serverType, PacketType packetType, NodeToJurisdictionMap& jurisdictions) {

    // if voxels are disabled, then don't send this at all...
    if (!Menu::getInstance()->isOptionChecked(MenuOption::Voxels)) {
        return;
    }

    //qDebug() << ">>> inside... queryOctree()... _viewFrustum.getFieldOfView()=" << _viewFrustum.getFieldOfView();

    bool wantExtraDebugging = getLogger()->extraDebugging();

    // These will be the same for all servers, so we can set them up once and then reuse for each server we send to.
    _octreeQuery.setWantLowResMoving(true);
    _octreeQuery.setWantColor(true);
    _octreeQuery.setWantDelta(true);
    _octreeQuery.setWantOcclusionCulling(false);
    _octreeQuery.setWantCompression(true);

    _octreeQuery.setCameraPosition(_viewFrustum.getPosition());
    _octreeQuery.setCameraOrientation(_viewFrustum.getOrientation());
    _octreeQuery.setCameraFov(_viewFrustum.getFieldOfView());
    _octreeQuery.setCameraAspectRatio(_viewFrustum.getAspectRatio());
    _octreeQuery.setCameraNearClip(_viewFrustum.getNearClip());
    _octreeQuery.setCameraFarClip(_viewFrustum.getFarClip());
    _octreeQuery.setCameraEyeOffsetPosition(_viewFrustum.getEyeOffsetPosition());
    _octreeQuery.setOctreeSizeScale(Menu::getInstance()->getVoxelSizeScale());
    _octreeQuery.setBoundaryLevelAdjust(Menu::getInstance()->getBoundaryLevelAdjust());

    unsigned char queryPacket[MAX_PACKET_SIZE];

    // Iterate all of the nodes, and get a count of how many voxel servers we have...
    int totalServers = 0;
    int inViewServers = 0;
    int unknownJurisdictionServers = 0;

    foreach (const SharedNodePointer& node, NodeList::getInstance()->getNodeHash()) {
        // only send to the NodeTypes that are serverType
        if (node->getActiveSocket() && node->getType() == serverType) {
            totalServers++;

            // get the server bounds for this server
            QUuid nodeUUID = node->getUUID();

            // if we haven't heard from this voxel server, go ahead and send it a query, so we
            // can get the jurisdiction...
            if (jurisdictions.find(nodeUUID) == jurisdictions.end()) {
                unknownJurisdictionServers++;
            } else {
                const JurisdictionMap& map = (jurisdictions)[nodeUUID];

                unsigned char* rootCode = map.getRootOctalCode();

                if (rootCode) {
                    VoxelPositionSize rootDetails;
                    voxelDetailsForCode(rootCode, rootDetails);
                    AACube serverBounds(glm::vec3(rootDetails.x, rootDetails.y, rootDetails.z), rootDetails.s);
                    serverBounds.scale(TREE_SCALE);

                    ViewFrustum::location serverFrustumLocation = _viewFrustum.cubeInFrustum(serverBounds);

                    if (serverFrustumLocation != ViewFrustum::OUTSIDE) {
                        inViewServers++;
                    }
                }
            }
        }
    }

    if (wantExtraDebugging) {
        qDebug("Servers: total %d, in view %d, unknown jurisdiction %d",
            totalServers, inViewServers, unknownJurisdictionServers);
    }

    int perServerPPS = 0;
    const int SMALL_BUDGET = 10;
    int perUnknownServer = SMALL_BUDGET;
    int totalPPS = Menu::getInstance()->getMaxVoxelPacketsPerSecond();

    // determine PPS based on number of servers
    if (inViewServers >= 1) {
        // set our preferred PPS to be exactly evenly divided among all of the voxel servers... and allocate 1 PPS
        // for each unknown jurisdiction server
        perServerPPS = (totalPPS / inViewServers) - (unknownJurisdictionServers * perUnknownServer);
    } else {
        if (unknownJurisdictionServers > 0) {
            perUnknownServer = (totalPPS / unknownJurisdictionServers);
        }
    }

    if (wantExtraDebugging) {
        qDebug("perServerPPS: %d perUnknownServer: %d", perServerPPS, perUnknownServer);
    }

    NodeList* nodeList = NodeList::getInstance();

    foreach (const SharedNodePointer& node, nodeList->getNodeHash()) {
        // only send to the NodeTypes that are serverType
        if (node->getActiveSocket() && node->getType() == serverType) {


            // get the server bounds for this server
            QUuid nodeUUID = node->getUUID();

            bool inView = false;
            bool unknownView = false;

            // if we haven't heard from this voxel server, go ahead and send it a query, so we
            // can get the jurisdiction...
            if (jurisdictions.find(nodeUUID) == jurisdictions.end()) {
                unknownView = true; // assume it's in view
                if (wantExtraDebugging) {
                    qDebug() << "no known jurisdiction for node " << *node << ", assume it's visible.";
                }
            } else {
                const JurisdictionMap& map = (jurisdictions)[nodeUUID];

                unsigned char* rootCode = map.getRootOctalCode();

                if (rootCode) {
                    VoxelPositionSize rootDetails;
                    voxelDetailsForCode(rootCode, rootDetails);
                    AACube serverBounds(glm::vec3(rootDetails.x, rootDetails.y, rootDetails.z), rootDetails.s);
                    serverBounds.scale(TREE_SCALE);

                    ViewFrustum::location serverFrustumLocation = _viewFrustum.cubeInFrustum(serverBounds);
                    if (serverFrustumLocation != ViewFrustum::OUTSIDE) {
                        inView = true;
                    } else {
                        inView = false;
                    }
                } else {
                    if (wantExtraDebugging) {
                        qDebug() << "Jurisdiction without RootCode for node " << *node << ". That's unusual!";
                    }
                }
            }

            if (inView) {
                _octreeQuery.setMaxOctreePacketsPerSecond(perServerPPS);
            } else if (unknownView) {
                if (wantExtraDebugging) {
                    qDebug() << "no known jurisdiction for node " << *node << ", give it budget of "
                            << perUnknownServer << " to send us jurisdiction.";
                }

                // set the query's position/orientation to be degenerate in a manner that will get the scene quickly
                // If there's only one server, then don't do this, and just let the normal voxel query pass through
                // as expected... this way, we will actually get a valid scene if there is one to be seen
                if (totalServers > 1) {
                    _octreeQuery.setCameraPosition(glm::vec3(-0.1,-0.1,-0.1));
                    const glm::quat OFF_IN_NEGATIVE_SPACE = glm::quat(-0.5, 0, -0.5, 1.0);
                    _octreeQuery.setCameraOrientation(OFF_IN_NEGATIVE_SPACE);
                    _octreeQuery.setCameraNearClip(0.1f);
                    _octreeQuery.setCameraFarClip(0.1f);
                    if (wantExtraDebugging) {
                        qDebug() << "Using 'minimal' camera position for node" << *node;
                    }
                } else {
                    if (wantExtraDebugging) {
                        qDebug() << "Using regular camera position for node" << *node;
                    }
                }
                _octreeQuery.setMaxOctreePacketsPerSecond(perUnknownServer);
            } else {
                _octreeQuery.setMaxOctreePacketsPerSecond(0);
            }
            // set up the packet for sending...
            unsigned char* endOfQueryPacket = queryPacket;

            // insert packet type/version and node UUID
            endOfQueryPacket += populatePacketHeader(reinterpret_cast<char*>(endOfQueryPacket), packetType);

            // encode the query data...
            endOfQueryPacket += _octreeQuery.getBroadcastData(endOfQueryPacket);

            int packetLength = endOfQueryPacket - queryPacket;

            // make sure we still have an active socket
            nodeList->writeUnverifiedDatagram(reinterpret_cast<const char*>(queryPacket), packetLength, node);

            // Feed number of bytes to corresponding channel of the bandwidth meter
            _bandwidthMeter.outputStream(BandwidthMeter::VOXELS).updateValue(packetLength);
        }
    }
}

/////////////////////////////////////////////////////////////////////////////////////
// loadViewFrustum()
//
// Description: this will load the view frustum bounds for EITHER the head
//                 or the "myCamera".
//
void Application::loadViewFrustum(Camera& camera, ViewFrustum& viewFrustum) {
    // We will use these below, from either the camera or head vectors calculated above
    glm::vec3 position(camera.getPosition());
    float fov         = camera.getFieldOfView();    // degrees
    float nearClip    = camera.getNearClip();
    float farClip     = camera.getFarClip();
    float aspectRatio = camera.getAspectRatio();

    glm::quat rotation = camera.getRotation();

    // Set the viewFrustum up with the correct position and orientation of the camera
    viewFrustum.setPosition(position);
    viewFrustum.setOrientation(rotation);

    // Also make sure it's got the correct lens details from the camera
    viewFrustum.setAspectRatio(aspectRatio);
    viewFrustum.setFieldOfView(fov);    // degrees
    viewFrustum.setNearClip(nearClip);
    viewFrustum.setFarClip(farClip);
    viewFrustum.setEyeOffsetPosition(camera.getEyeOffsetPosition());
    viewFrustum.setEyeOffsetOrientation(camera.getEyeOffsetOrientation());

    // Ask the ViewFrustum class to calculate our corners
    viewFrustum.calculate();
}

glm::vec3 Application::getSunDirection() {
    return glm::normalize(_environment.getClosestData(_myCamera.getPosition()).getSunLocation(_myCamera.getPosition()) -
        _myCamera.getPosition());
}

void Application::updateShadowMap() {
    QOpenGLFramebufferObject* fbo = _textureCache.getShadowFramebufferObject();
    fbo->bind();
    glEnable(GL_DEPTH_TEST);
    glClear(GL_COLOR_BUFFER_BIT | GL_DEPTH_BUFFER_BIT);

    glViewport(0, 0, fbo->width(), fbo->height());

    glm::vec3 lightDirection = -getSunDirection();
    glm::quat rotation = rotationBetween(IDENTITY_FRONT, lightDirection);
    glm::quat inverseRotation = glm::inverse(rotation);
    float nearScale = 0.0f;
    const float MAX_SHADOW_DISTANCE = 2.0f;
    float farScale = (MAX_SHADOW_DISTANCE - _viewFrustum.getNearClip()) /
        (_viewFrustum.getFarClip() - _viewFrustum.getNearClip());
    loadViewFrustum(_myCamera, _viewFrustum);
    glm::vec3 points[] = {
        glm::mix(_viewFrustum.getNearTopLeft(), _viewFrustum.getFarTopLeft(), nearScale),
        glm::mix(_viewFrustum.getNearTopRight(), _viewFrustum.getFarTopRight(), nearScale),
        glm::mix(_viewFrustum.getNearBottomLeft(), _viewFrustum.getFarBottomLeft(), nearScale),
        glm::mix(_viewFrustum.getNearBottomRight(), _viewFrustum.getFarBottomRight(), nearScale),
        glm::mix(_viewFrustum.getNearTopLeft(), _viewFrustum.getFarTopLeft(), farScale),
        glm::mix(_viewFrustum.getNearTopRight(), _viewFrustum.getFarTopRight(), farScale),
        glm::mix(_viewFrustum.getNearBottomLeft(), _viewFrustum.getFarBottomLeft(), farScale),
        glm::mix(_viewFrustum.getNearBottomRight(), _viewFrustum.getFarBottomRight(), farScale) };
    glm::vec3 center;
    for (size_t i = 0; i < sizeof(points) / sizeof(points[0]); i++) {
        center += points[i];
    }
    center /= (float)(sizeof(points) / sizeof(points[0]));
    float radius = 0.0f;
    for (size_t i = 0; i < sizeof(points) / sizeof(points[0]); i++) {
        radius = qMax(radius, glm::distance(points[i], center));
    }
    center = inverseRotation * center;
    glm::vec3 minima(center.x - radius, center.y - radius, center.z - radius);
    glm::vec3 maxima(center.x + radius, center.y + radius, center.z + radius);

    // stretch out our extents in z so that we get all of the avatars
    minima.z -= _viewFrustum.getFarClip() * 0.5f;
    maxima.z += _viewFrustum.getFarClip() * 0.5f;

    // save the combined matrix for rendering
    _shadowMatrix = glm::transpose(glm::translate(glm::vec3(0.5f, 0.5f, 0.5f)) * glm::scale(glm::vec3(0.5f, 0.5f, 0.5f)) *
        glm::ortho(minima.x, maxima.x, minima.y, maxima.y, -maxima.z, -minima.z) * glm::mat4_cast(inverseRotation));

    // update the shadow view frustum
    _shadowViewFrustum.setPosition(rotation * ((minima + maxima) * 0.5f));
    _shadowViewFrustum.setOrientation(rotation);
    _shadowViewFrustum.setOrthographic(true);
    _shadowViewFrustum.setWidth(maxima.x - minima.x);
    _shadowViewFrustum.setHeight(maxima.y - minima.y);
    _shadowViewFrustum.setNearClip(minima.z);
    _shadowViewFrustum.setFarClip(maxima.z);
    _shadowViewFrustum.setEyeOffsetPosition(glm::vec3());
    _shadowViewFrustum.setEyeOffsetOrientation(glm::quat());
    _shadowViewFrustum.calculate();

    glMatrixMode(GL_PROJECTION);
    glPushMatrix();
    glLoadIdentity();
    glOrtho(minima.x, maxima.x, minima.y, maxima.y, -maxima.z, -minima.z);

    glMatrixMode(GL_MODELVIEW);
    glPushMatrix();
    glLoadIdentity();
    glm::vec3 axis = glm::axis(inverseRotation);
    glRotatef(glm::degrees(glm::angle(inverseRotation)), axis.x, axis.y, axis.z);

    // store view matrix without translation, which we'll use for precision-sensitive objects
    updateUntranslatedViewMatrix();

    glEnable(GL_POLYGON_OFFSET_FILL);
    glPolygonOffset(1.1f, 4.0f); // magic numbers courtesy http://www.eecs.berkeley.edu/~ravir/6160/papers/shadowmaps.ppt

    _avatarManager.renderAvatars(Avatar::SHADOW_RENDER_MODE);
    _particles.render(OctreeRenderer::SHADOW_RENDER_MODE);
    _models.render(OctreeRenderer::SHADOW_RENDER_MODE);

    glDisable(GL_POLYGON_OFFSET_FILL);

    glPopMatrix();

    glMatrixMode(GL_PROJECTION);
    glPopMatrix();

    glMatrixMode(GL_MODELVIEW);

    fbo->release();

    glViewport(0, 0, _glWidget->width(), _glWidget->height());
}

const GLfloat WHITE_SPECULAR_COLOR[] = { 1.0f, 1.0f, 1.0f, 1.0f };
const GLfloat NO_SPECULAR_COLOR[] = { 0.0f, 0.0f, 0.0f, 1.0f };

void Application::setupWorldLight() {

    //  Setup 3D lights (after the camera transform, so that they are positioned in world space)
    glEnable(GL_COLOR_MATERIAL);
    glColorMaterial(GL_FRONT_AND_BACK, GL_AMBIENT_AND_DIFFUSE);

    glm::vec3 sunDirection = getSunDirection();
    GLfloat light_position0[] = { sunDirection.x, sunDirection.y, sunDirection.z, 0.0 };
    glLightfv(GL_LIGHT0, GL_POSITION, light_position0);
    GLfloat ambient_color[] = { 0.7f, 0.7f, 0.8f };
    glLightfv(GL_LIGHT0, GL_AMBIENT, ambient_color);
    GLfloat diffuse_color[] = { 0.8f, 0.7f, 0.7f };
    glLightfv(GL_LIGHT0, GL_DIFFUSE, diffuse_color);

    glLightfv(GL_LIGHT0, GL_SPECULAR, WHITE_SPECULAR_COLOR);
    glMaterialfv(GL_FRONT, GL_SPECULAR, WHITE_SPECULAR_COLOR);
    glMateriali(GL_FRONT, GL_SHININESS, 96);
}

QImage Application::renderAvatarBillboard() {
    _textureCache.getPrimaryFramebufferObject()->bind();

    glDisable(GL_BLEND);

    const int BILLBOARD_SIZE = 64;
    renderRearViewMirror(QRect(0, _glWidget->height() - BILLBOARD_SIZE, BILLBOARD_SIZE, BILLBOARD_SIZE), true);

    QImage image(BILLBOARD_SIZE, BILLBOARD_SIZE, QImage::Format_ARGB32);
    glReadPixels(0, 0, BILLBOARD_SIZE, BILLBOARD_SIZE, GL_BGRA, GL_UNSIGNED_BYTE, image.bits());

    glEnable(GL_BLEND);

    _textureCache.getPrimaryFramebufferObject()->release();

    return image;
}

void Application::displaySide(Camera& whichCamera, bool selfAvatarOnly) {
    PerformanceWarning warn(Menu::getInstance()->isOptionChecked(MenuOption::PipelineWarnings), "Application::displaySide()");
    // transform by eye offset

    // flip x if in mirror mode (also requires reversing winding order for backface culling)
    if (whichCamera.getMode() == CAMERA_MODE_MIRROR) {
        glScalef(-1.0f, 1.0f, 1.0f);
        glFrontFace(GL_CW);

    } else {
        glFrontFace(GL_CCW);
    }

    glm::vec3 eyeOffsetPos = whichCamera.getEyeOffsetPosition();
    glm::quat eyeOffsetOrient = whichCamera.getEyeOffsetOrientation();
    glm::vec3 eyeOffsetAxis = glm::axis(eyeOffsetOrient);
    glRotatef(-glm::degrees(glm::angle(eyeOffsetOrient)), eyeOffsetAxis.x, eyeOffsetAxis.y, eyeOffsetAxis.z);
    glTranslatef(-eyeOffsetPos.x, -eyeOffsetPos.y, -eyeOffsetPos.z);

    // transform view according to whichCamera
    // could be myCamera (if in normal mode)
    // or could be viewFrustumOffsetCamera if in offset mode

    glm::quat rotation = whichCamera.getRotation();
    glm::vec3 axis = glm::axis(rotation);
    glRotatef(-glm::degrees(glm::angle(rotation)), axis.x, axis.y, axis.z);

    // store view matrix without translation, which we'll use for precision-sensitive objects
    updateUntranslatedViewMatrix(-whichCamera.getPosition());

    glTranslatef(_viewMatrixTranslation.x, _viewMatrixTranslation.y, _viewMatrixTranslation.z);

    //  Setup 3D lights (after the camera transform, so that they are positioned in world space)
    setupWorldLight();

    if (!selfAvatarOnly && Menu::getInstance()->isOptionChecked(MenuOption::Stars)) {
        PerformanceWarning warn(Menu::getInstance()->isOptionChecked(MenuOption::PipelineWarnings),
            "Application::displaySide() ... stars...");
        if (!_stars.isStarsLoaded()) {
            _stars.generate(STARFIELD_NUM_STARS, STARFIELD_SEED);
        }
        // should be the first rendering pass - w/o depth buffer / lighting

        // compute starfield alpha based on distance from atmosphere
        float alpha = 1.0f;
        if (Menu::getInstance()->isOptionChecked(MenuOption::Atmosphere)) {
            const EnvironmentData& closestData = _environment.getClosestData(whichCamera.getPosition());
            float height = glm::distance(whichCamera.getPosition(),
                closestData.getAtmosphereCenter(whichCamera.getPosition()));
            if (height < closestData.getAtmosphereInnerRadius()) {
                alpha = 0.0f;

            } else if (height < closestData.getAtmosphereOuterRadius()) {
                alpha = (height - closestData.getAtmosphereInnerRadius()) /
                    (closestData.getAtmosphereOuterRadius() - closestData.getAtmosphereInnerRadius());
            }
        }

        // finally render the starfield
        _stars.render(whichCamera.getFieldOfView(), whichCamera.getAspectRatio(), whichCamera.getNearClip(), alpha);
    }

    // draw the sky dome
    if (!selfAvatarOnly && Menu::getInstance()->isOptionChecked(MenuOption::Atmosphere)) {
        PerformanceWarning warn(Menu::getInstance()->isOptionChecked(MenuOption::PipelineWarnings),
            "Application::displaySide() ... atmosphere...");
        _environment.renderAtmospheres(whichCamera);
    }
    glEnable(GL_LIGHTING);
    glEnable(GL_DEPTH_TEST);

    if (!selfAvatarOnly) {
        // draw a red sphere
        float originSphereRadius = 0.05f;
        glColor3f(1,0,0);
        glPushMatrix();
            glutSolidSphere(originSphereRadius, 15, 15);
        glPopMatrix();

        // disable specular lighting for ground and voxels
        glMaterialfv(GL_FRONT, GL_SPECULAR, NO_SPECULAR_COLOR);

        // draw the audio reflector overlay
        _audioReflector.render();

        //  Draw voxels
        if (Menu::getInstance()->isOptionChecked(MenuOption::Voxels)) {
            PerformanceWarning warn(Menu::getInstance()->isOptionChecked(MenuOption::PipelineWarnings),
                "Application::displaySide() ... voxels...");
            _voxels.render();
        }

        // also, metavoxels
        if (Menu::getInstance()->isOptionChecked(MenuOption::Metavoxels)) {
            PerformanceWarning warn(Menu::getInstance()->isOptionChecked(MenuOption::PipelineWarnings),
                "Application::displaySide() ... metavoxels...");
            _metavoxels.render();
        }

        if (Menu::getInstance()->isOptionChecked(MenuOption::BuckyBalls)) {
            PerformanceWarning warn(Menu::getInstance()->isOptionChecked(MenuOption::PipelineWarnings),
                "Application::displaySide() ... bucky balls...");
            _buckyBalls.render();
        }

        // render particles...
        if (Menu::getInstance()->isOptionChecked(MenuOption::Particles)) {
            PerformanceWarning warn(Menu::getInstance()->isOptionChecked(MenuOption::PipelineWarnings),
                "Application::displaySide() ... particles...");
            _particles.render();
        }

        // render models...
        if (Menu::getInstance()->isOptionChecked(MenuOption::Models)) {
            PerformanceWarning warn(Menu::getInstance()->isOptionChecked(MenuOption::PipelineWarnings),
                "Application::displaySide() ... models...");
            _models.render();
        }

        // render the ambient occlusion effect if enabled
        if (Menu::getInstance()->isOptionChecked(MenuOption::AmbientOcclusion)) {
            PerformanceWarning warn(Menu::getInstance()->isOptionChecked(MenuOption::PipelineWarnings),
                "Application::displaySide() ... AmbientOcclusion...");
            _ambientOcclusionEffect.render();
        }

        // restore default, white specular
        glMaterialfv(GL_FRONT, GL_SPECULAR, WHITE_SPECULAR_COLOR);

        _nodeBoundsDisplay.draw();

    }

    bool mirrorMode = (whichCamera.getInterpolatedMode() == CAMERA_MODE_MIRROR);
    _avatarManager.renderAvatars(mirrorMode ? Avatar::MIRROR_RENDER_MODE : Avatar::NORMAL_RENDER_MODE, selfAvatarOnly);

    if (!selfAvatarOnly) {
        //  Render the world box
        if (whichCamera.getMode() != CAMERA_MODE_MIRROR && Menu::getInstance()->isOptionChecked(MenuOption::Stats)) {
            renderWorldBox();
        }

        // brad's frustum for debugging
        if (Menu::getInstance()->isOptionChecked(MenuOption::DisplayFrustum) && whichCamera.getMode() != CAMERA_MODE_MIRROR) {
            PerformanceWarning warn(Menu::getInstance()->isOptionChecked(MenuOption::PipelineWarnings),
                "Application::displaySide() ... renderViewFrustum...");
            renderViewFrustum(_viewFrustum);
        }

        // render voxel fades if they exist
        if (_voxelFades.size() > 0) {
            PerformanceWarning warn(Menu::getInstance()->isOptionChecked(MenuOption::PipelineWarnings),
                "Application::displaySide() ... voxel fades...");
            _voxelFadesLock.lockForWrite();
            for(std::vector<VoxelFade>::iterator fade = _voxelFades.begin(); fade != _voxelFades.end();) {
                fade->render();
                if(fade->isDone()) {
                    fade = _voxelFades.erase(fade);
                } else {
                    ++fade;
                }
            }
            _voxelFadesLock.unlock();
        }

        // give external parties a change to hook in
        emit renderingInWorldInterface();

        // render JS/scriptable overlays
        _overlays.render3D();
    }
}

void Application::updateUntranslatedViewMatrix(const glm::vec3& viewMatrixTranslation) {
    glGetFloatv(GL_MODELVIEW_MATRIX, (GLfloat*)&_untranslatedViewMatrix);
    _viewMatrixTranslation = viewMatrixTranslation;
}

void Application::loadTranslatedViewMatrix(const glm::vec3& translation) {
    glLoadMatrixf((const GLfloat*)&_untranslatedViewMatrix);
    glTranslatef(translation.x + _viewMatrixTranslation.x, translation.y + _viewMatrixTranslation.y,
        translation.z + _viewMatrixTranslation.z);
}

void Application::getModelViewMatrix(glm::dmat4* modelViewMatrix) {
    (*modelViewMatrix) =_untranslatedViewMatrix;
    (*modelViewMatrix)[3] = _untranslatedViewMatrix * glm::vec4(_viewMatrixTranslation, 1);
}

void Application::getProjectionMatrix(glm::dmat4* projectionMatrix) {
    *projectionMatrix = _projectionMatrix;
}

void Application::computeOffAxisFrustum(float& left, float& right, float& bottom, float& top, float& nearVal,
    float& farVal, glm::vec4& nearClipPlane, glm::vec4& farClipPlane) const {

    _viewFrustum.computeOffAxisFrustum(left, right, bottom, top, nearVal, farVal, nearClipPlane, farClipPlane);
}

glm::vec2 Application::getScaledScreenPoint(glm::vec2 projectedPoint) {
    float horizontalScale = _glWidget->width() / 2.0f;
    float verticalScale   = _glWidget->height() / 2.0f;

    // -1,-1 is 0,windowHeight
    // 1,1 is windowWidth,0

    // -1,1                    1,1
    // +-----------------------+
    // |           |           |
    // |           |           |
    // | -1,0      |           |
    // |-----------+-----------|
    // |          0,0          |
    // |           |           |
    // |           |           |
    // |           |           |
    // +-----------------------+
    // -1,-1                   1,-1

    glm::vec2 screenPoint((projectedPoint.x + 1.0) * horizontalScale,
        ((projectedPoint.y + 1.0) * -verticalScale) + _glWidget->height());

    return screenPoint;
}

void Application::renderRearViewMirror(const QRect& region, bool billboard) {
    bool eyeRelativeCamera = false;
    if (billboard) {
        _mirrorCamera.setFieldOfView(BILLBOARD_FIELD_OF_VIEW);  // degees
        _mirrorCamera.setDistance(BILLBOARD_DISTANCE * _myAvatar->getScale());
        _mirrorCamera.setTargetPosition(_myAvatar->getPosition());

    } else if (_rearMirrorTools->getZoomLevel() == BODY) {
        _mirrorCamera.setFieldOfView(MIRROR_FIELD_OF_VIEW);     // degrees
        _mirrorCamera.setDistance(MIRROR_REARVIEW_BODY_DISTANCE * _myAvatar->getScale());
        _mirrorCamera.setTargetPosition(_myAvatar->getChestPosition());

    } else { // HEAD zoom level
        _mirrorCamera.setFieldOfView(MIRROR_FIELD_OF_VIEW);     // degrees
        _mirrorCamera.setDistance(MIRROR_REARVIEW_DISTANCE * _myAvatar->getScale());
        if (_myAvatar->getSkeletonModel().isActive() && _myAvatar->getHead()->getFaceModel().isActive()) {
            // as a hack until we have a better way of dealing with coordinate precision issues, reposition the
            // face/body so that the average eye position lies at the origin
            eyeRelativeCamera = true;
            _mirrorCamera.setTargetPosition(glm::vec3());

        } else {
            _mirrorCamera.setTargetPosition(_myAvatar->getHead()->calculateAverageEyePosition());
        }
    }
    _mirrorCamera.setAspectRatio((float)region.width() / region.height());

    _mirrorCamera.setTargetRotation(_myAvatar->getWorldAlignedOrientation() * glm::quat(glm::vec3(0.0f, PI, 0.0f)));
    _mirrorCamera.update(1.0f/_fps);

    // set the bounds of rear mirror view
    glViewport(region.x(), _glWidget->height() - region.y() - region.height(), region.width(), region.height());
    glScissor(region.x(), _glWidget->height() - region.y() - region.height(), region.width(), region.height());
    bool updateViewFrustum = false;
    updateProjectionMatrix(_mirrorCamera, updateViewFrustum);
    glEnable(GL_SCISSOR_TEST);
    glClear(GL_COLOR_BUFFER_BIT | GL_DEPTH_BUFFER_BIT);

    // render rear mirror view
    glPushMatrix();
    if (eyeRelativeCamera) {
        // save absolute translations
        glm::vec3 absoluteSkeletonTranslation = _myAvatar->getSkeletonModel().getTranslation();
        glm::vec3 absoluteFaceTranslation = _myAvatar->getHead()->getFaceModel().getTranslation();

        // get the eye positions relative to the neck and use them to set the face translation
        glm::vec3 leftEyePosition, rightEyePosition;
        _myAvatar->getHead()->getFaceModel().setTranslation(glm::vec3());
        _myAvatar->getHead()->getFaceModel().getEyePositions(leftEyePosition, rightEyePosition);
        _myAvatar->getHead()->getFaceModel().setTranslation((leftEyePosition + rightEyePosition) * -0.5f);

        // get the neck position relative to the body and use it to set the skeleton translation
        glm::vec3 neckPosition;
        _myAvatar->getSkeletonModel().setTranslation(glm::vec3());
        _myAvatar->getSkeletonModel().getNeckPosition(neckPosition);
        _myAvatar->getSkeletonModel().setTranslation(_myAvatar->getHead()->getFaceModel().getTranslation() -
            neckPosition);

        // update the attachments to match
        QVector<glm::vec3> absoluteAttachmentTranslations;
        glm::vec3 delta = _myAvatar->getSkeletonModel().getTranslation() - absoluteSkeletonTranslation;
        foreach (Model* attachment, _myAvatar->getAttachmentModels()) {
            absoluteAttachmentTranslations.append(attachment->getTranslation());
            attachment->setTranslation(attachment->getTranslation() + delta);
        }

        displaySide(_mirrorCamera, true);

        // restore absolute translations
        _myAvatar->getSkeletonModel().setTranslation(absoluteSkeletonTranslation);
        _myAvatar->getHead()->getFaceModel().setTranslation(absoluteFaceTranslation);
        for (int i = 0; i < absoluteAttachmentTranslations.size(); i++) {
            _myAvatar->getAttachmentModels().at(i)->setTranslation(absoluteAttachmentTranslations.at(i));
        }
    } else {
        displaySide(_mirrorCamera, true);
    }
    glPopMatrix();

    if (!billboard) {
        _rearMirrorTools->render(false);
    }

    // reset Viewport and projection matrix
    glViewport(0, 0, _glWidget->width(), _glWidget->height());
    glDisable(GL_SCISSOR_TEST);
    updateProjectionMatrix(_myCamera, updateViewFrustum);
}

// renderViewFrustum()
//
// Description: this will render the view frustum bounds for EITHER the head
//                 or the "myCamera".
//
// Frustum rendering mode. For debug purposes, we allow drawing the frustum in a couple of different ways.
// We can draw it with each of these parts:
//    * Origin Direction/Up/Right vectors - these will be drawn at the point of the camera
//    * Near plane - this plane is drawn very close to the origin point.
//    * Right/Left planes - these two planes are drawn between the near and far planes.
//    * Far plane - the plane is drawn in the distance.
// Modes - the following modes, will draw the following parts.
//    * All - draws all the parts listed above
//    * Planes - draws the planes but not the origin vectors
//    * Origin Vectors - draws the origin vectors ONLY
//    * Near Plane - draws only the near plane
//    * Far Plane - draws only the far plane
void Application::renderViewFrustum(ViewFrustum& viewFrustum) {
    // Load it with the latest details!
    loadViewFrustum(_myCamera, viewFrustum);

    glm::vec3 position  = viewFrustum.getOffsetPosition();
    glm::vec3 direction = viewFrustum.getOffsetDirection();
    glm::vec3 up        = viewFrustum.getOffsetUp();
    glm::vec3 right     = viewFrustum.getOffsetRight();

    //  Get ready to draw some lines
    glDisable(GL_LIGHTING);
    glColor4f(1.0, 1.0, 1.0, 1.0);
    glLineWidth(1.0);
    glBegin(GL_LINES);

    if (Menu::getInstance()->getFrustumDrawMode() == FRUSTUM_DRAW_MODE_ALL
        || Menu::getInstance()->getFrustumDrawMode() == FRUSTUM_DRAW_MODE_VECTORS) {
        // Calculate the origin direction vectors
        glm::vec3 lookingAt      = position + (direction * 0.2f);
        glm::vec3 lookingAtUp    = position + (up * 0.2f);
        glm::vec3 lookingAtRight = position + (right * 0.2f);

        // Looking At = white
        glColor3f(1,1,1);
        glVertex3f(position.x, position.y, position.z);
        glVertex3f(lookingAt.x, lookingAt.y, lookingAt.z);

        // Looking At Up = purple
        glColor3f(1,0,1);
        glVertex3f(position.x, position.y, position.z);
        glVertex3f(lookingAtUp.x, lookingAtUp.y, lookingAtUp.z);

        // Looking At Right = cyan
        glColor3f(0,1,1);
        glVertex3f(position.x, position.y, position.z);
        glVertex3f(lookingAtRight.x, lookingAtRight.y, lookingAtRight.z);
    }

    if (Menu::getInstance()->getFrustumDrawMode() == FRUSTUM_DRAW_MODE_ALL
        || Menu::getInstance()->getFrustumDrawMode() == FRUSTUM_DRAW_MODE_PLANES
        || Menu::getInstance()->getFrustumDrawMode() == FRUSTUM_DRAW_MODE_NEAR_PLANE) {
        // Drawing the bounds of the frustum
        // viewFrustum.getNear plane - bottom edge
        glColor3f(1,0,0);
        glVertex3f(viewFrustum.getNearBottomLeft().x, viewFrustum.getNearBottomLeft().y, viewFrustum.getNearBottomLeft().z);
        glVertex3f(viewFrustum.getNearBottomRight().x, viewFrustum.getNearBottomRight().y, viewFrustum.getNearBottomRight().z);

        // viewFrustum.getNear plane - top edge
        glVertex3f(viewFrustum.getNearTopLeft().x, viewFrustum.getNearTopLeft().y, viewFrustum.getNearTopLeft().z);
        glVertex3f(viewFrustum.getNearTopRight().x, viewFrustum.getNearTopRight().y, viewFrustum.getNearTopRight().z);

        // viewFrustum.getNear plane - right edge
        glVertex3f(viewFrustum.getNearBottomRight().x, viewFrustum.getNearBottomRight().y, viewFrustum.getNearBottomRight().z);
        glVertex3f(viewFrustum.getNearTopRight().x, viewFrustum.getNearTopRight().y, viewFrustum.getNearTopRight().z);

        // viewFrustum.getNear plane - left edge
        glVertex3f(viewFrustum.getNearBottomLeft().x, viewFrustum.getNearBottomLeft().y, viewFrustum.getNearBottomLeft().z);
        glVertex3f(viewFrustum.getNearTopLeft().x, viewFrustum.getNearTopLeft().y, viewFrustum.getNearTopLeft().z);
    }

    if (Menu::getInstance()->getFrustumDrawMode() == FRUSTUM_DRAW_MODE_ALL
        || Menu::getInstance()->getFrustumDrawMode() == FRUSTUM_DRAW_MODE_PLANES
        || Menu::getInstance()->getFrustumDrawMode() == FRUSTUM_DRAW_MODE_FAR_PLANE) {
        // viewFrustum.getFar plane - bottom edge
        glColor3f(0,1,0);
        glVertex3f(viewFrustum.getFarBottomLeft().x, viewFrustum.getFarBottomLeft().y, viewFrustum.getFarBottomLeft().z);
        glVertex3f(viewFrustum.getFarBottomRight().x, viewFrustum.getFarBottomRight().y, viewFrustum.getFarBottomRight().z);

        // viewFrustum.getFar plane - top edge
        glVertex3f(viewFrustum.getFarTopLeft().x, viewFrustum.getFarTopLeft().y, viewFrustum.getFarTopLeft().z);
        glVertex3f(viewFrustum.getFarTopRight().x, viewFrustum.getFarTopRight().y, viewFrustum.getFarTopRight().z);

        // viewFrustum.getFar plane - right edge
        glVertex3f(viewFrustum.getFarBottomRight().x, viewFrustum.getFarBottomRight().y, viewFrustum.getFarBottomRight().z);
        glVertex3f(viewFrustum.getFarTopRight().x, viewFrustum.getFarTopRight().y, viewFrustum.getFarTopRight().z);

        // viewFrustum.getFar plane - left edge
        glVertex3f(viewFrustum.getFarBottomLeft().x, viewFrustum.getFarBottomLeft().y, viewFrustum.getFarBottomLeft().z);
        glVertex3f(viewFrustum.getFarTopLeft().x, viewFrustum.getFarTopLeft().y, viewFrustum.getFarTopLeft().z);
    }

    if (Menu::getInstance()->getFrustumDrawMode() == FRUSTUM_DRAW_MODE_ALL
        || Menu::getInstance()->getFrustumDrawMode() == FRUSTUM_DRAW_MODE_PLANES) {
        // RIGHT PLANE IS CYAN
        // right plane - bottom edge - viewFrustum.getNear to distant
        glColor3f(0,1,1);
        glVertex3f(viewFrustum.getNearBottomRight().x, viewFrustum.getNearBottomRight().y, viewFrustum.getNearBottomRight().z);
        glVertex3f(viewFrustum.getFarBottomRight().x, viewFrustum.getFarBottomRight().y, viewFrustum.getFarBottomRight().z);

        // right plane - top edge - viewFrustum.getNear to distant
        glVertex3f(viewFrustum.getNearTopRight().x, viewFrustum.getNearTopRight().y, viewFrustum.getNearTopRight().z);
        glVertex3f(viewFrustum.getFarTopRight().x, viewFrustum.getFarTopRight().y, viewFrustum.getFarTopRight().z);

        // LEFT PLANE IS BLUE
        // left plane - bottom edge - viewFrustum.getNear to distant
        glColor3f(0,0,1);
        glVertex3f(viewFrustum.getNearBottomLeft().x, viewFrustum.getNearBottomLeft().y, viewFrustum.getNearBottomLeft().z);
        glVertex3f(viewFrustum.getFarBottomLeft().x, viewFrustum.getFarBottomLeft().y, viewFrustum.getFarBottomLeft().z);

        // left plane - top edge - viewFrustum.getNear to distant
        glVertex3f(viewFrustum.getNearTopLeft().x, viewFrustum.getNearTopLeft().y, viewFrustum.getNearTopLeft().z);
        glVertex3f(viewFrustum.getFarTopLeft().x, viewFrustum.getFarTopLeft().y, viewFrustum.getFarTopLeft().z);

        // focal plane - bottom edge
        glColor3f(1.0f, 0.0f, 1.0f);
        float focalProportion = (viewFrustum.getFocalLength() - viewFrustum.getNearClip()) /
            (viewFrustum.getFarClip() - viewFrustum.getNearClip());
        glm::vec3 focalBottomLeft = glm::mix(viewFrustum.getNearBottomLeft(), viewFrustum.getFarBottomLeft(), focalProportion);
        glm::vec3 focalBottomRight = glm::mix(viewFrustum.getNearBottomRight(),
            viewFrustum.getFarBottomRight(), focalProportion);
        glVertex3f(focalBottomLeft.x, focalBottomLeft.y, focalBottomLeft.z);
        glVertex3f(focalBottomRight.x, focalBottomRight.y, focalBottomRight.z);

        // focal plane - top edge
        glm::vec3 focalTopLeft = glm::mix(viewFrustum.getNearTopLeft(), viewFrustum.getFarTopLeft(), focalProportion);
        glm::vec3 focalTopRight = glm::mix(viewFrustum.getNearTopRight(), viewFrustum.getFarTopRight(), focalProportion);
        glVertex3f(focalTopLeft.x, focalTopLeft.y, focalTopLeft.z);
        glVertex3f(focalTopRight.x, focalTopRight.y, focalTopRight.z);

        // focal plane - left edge
        glVertex3f(focalBottomLeft.x, focalBottomLeft.y, focalBottomLeft.z);
        glVertex3f(focalTopLeft.x, focalTopLeft.y, focalTopLeft.z);

        // focal plane - right edge
        glVertex3f(focalBottomRight.x, focalBottomRight.y, focalBottomRight.z);
        glVertex3f(focalTopRight.x, focalTopRight.y, focalTopRight.z);
    }
    glEnd();
    glEnable(GL_LIGHTING);

    if (Menu::getInstance()->getFrustumDrawMode() == FRUSTUM_DRAW_MODE_ALL
        || Menu::getInstance()->getFrustumDrawMode() == FRUSTUM_DRAW_MODE_KEYHOLE) {
        // Draw the keyhole
        float keyholeRadius = viewFrustum.getKeyholeRadius();
        if (keyholeRadius > 0.0f) {
            glPushMatrix();
            glColor4f(1, 1, 0, 1);
            glTranslatef(position.x, position.y, position.z); // where we actually want it!
            glutWireSphere(keyholeRadius, 20, 20);
            glPopMatrix();
        }
    }
}

void Application::deleteVoxels(const VoxelDetail& voxel) {
    deleteVoxelAt(voxel);
}

void Application::deleteVoxelAt(const VoxelDetail& voxel) {
    if (voxel.s != 0) {
        // sending delete to the server is sufficient, server will send new version so we see updates soon enough
        _voxelEditSender.sendVoxelEditMessage(PacketTypeVoxelErase, voxel);

        // delete it locally to see the effect immediately (and in case no voxel server is present)
        _voxels.getTree()->deleteVoxelAt(voxel.x, voxel.y, voxel.z, voxel.s);
    }
}


void Application::resetSensors() {
    _mouseX = _glWidget->width() / 2;
    _mouseY = _glWidget->height() / 2;

    _faceplus.reset();
    _faceshift.reset();
    _visage.reset();

    if (OculusManager::isConnected()) {
        OculusManager::reset();
    }

    _prioVR.reset();

    QCursor::setPos(_mouseX, _mouseY);
    _myAvatar->reset();

    QMetaObject::invokeMethod(&_audio, "reset", Qt::QueuedConnection);
}

static void setShortcutsEnabled(QWidget* widget, bool enabled) {
    foreach (QAction* action, widget->actions()) {
        QKeySequence shortcut = action->shortcut();
        if (!shortcut.isEmpty() && (shortcut[0] & (Qt::CTRL | Qt::ALT | Qt::META)) == 0) {
            // it's a shortcut that may coincide with a "regular" key, so switch its context
            action->setShortcutContext(enabled ? Qt::WindowShortcut : Qt::WidgetShortcut);
        }
    }
    foreach (QObject* child, widget->children()) {
        if (child->isWidgetType()) {
            setShortcutsEnabled(static_cast<QWidget*>(child), enabled);
        }
    }
}

void Application::setMenuShortcutsEnabled(bool enabled) {
    setShortcutsEnabled(_window->menuBar(), enabled);
}

void Application::uploadModel(ModelType modelType) {
    ModelUploader* uploader = new ModelUploader(modelType);
    QThread* thread = new QThread();
    thread->connect(uploader, SIGNAL(destroyed()), SLOT(quit()));
    thread->connect(thread, SIGNAL(finished()), SLOT(deleteLater()));
    uploader->connect(thread, SIGNAL(started()), SLOT(send()));

    thread->start();
}

void Application::updateWindowTitle(){

    QString buildVersion = " (build " + applicationVersion() + ")";
    NodeList* nodeList = NodeList::getInstance();

    QString username = AccountManager::getInstance().getAccountInfo().getUsername();
    QString title = QString() + (!username.isEmpty() ? username + " @ " : QString())
        + nodeList->getDomainHandler().getHostname() + buildVersion;

    AccountManager& accountManager = AccountManager::getInstance();
    if (accountManager.getAccountInfo().hasBalance()) {
        float creditBalance = accountManager.getAccountInfo().getBalance() / SATOSHIS_PER_CREDIT;

        QString creditBalanceString;
        creditBalanceString.sprintf("%.8f", creditBalance);

        title += " - ₵" + creditBalanceString;
    }

    qDebug("Application title set to: %s", title.toStdString().c_str());
    _window->setWindowTitle(title);
}

void Application::updateLocationInServer() {

    AccountManager& accountManager = AccountManager::getInstance();

    if (accountManager.isLoggedIn()) {

        static QJsonObject lastLocationObject;

        // construct a QJsonObject given the user's current address information
        QJsonObject updatedLocationObject;

        QJsonObject addressObject;
        addressObject.insert("position", QString(createByteArray(_myAvatar->getPosition())));
        addressObject.insert("orientation", QString(createByteArray(glm::degrees(safeEulerAngles(_myAvatar->getOrientation())))));
        addressObject.insert("domain", NodeList::getInstance()->getDomainHandler().getHostname());

        updatedLocationObject.insert("address", addressObject);

        if (updatedLocationObject != lastLocationObject) {

            accountManager.authenticatedRequest("/api/v1/users/address", QNetworkAccessManager::PutOperation,
                                                JSONCallbackParameters(), QJsonDocument(updatedLocationObject).toJson());

            lastLocationObject = updatedLocationObject;
        }
    }
}

void Application::domainChanged(const QString& domainHostname) {
    updateWindowTitle();

    // reset the environment so that we don't erroneously end up with multiple
    _environment.resetToDefault();

    // reset our node to stats and node to jurisdiction maps... since these must be changing...
    _voxelServerJurisdictions.clear();
    _octreeServerSceneStats.clear();
    _particleServerJurisdictions.clear();

    // reset the particle renderer
    _particles.clear();

    // reset the model renderer
    _models.clear();

    // reset the voxels renderer
    _voxels.killLocalVoxels();

    // reset the auth URL for OAuth web view handler
    OAuthWebViewHandler::getInstance().clearLastAuthorizationURL();
}

void Application::connectedToDomain(const QString& hostname) {
    AccountManager& accountManager = AccountManager::getInstance();

    if (accountManager.isLoggedIn()) {
        // update our domain-server with the data-server we're logged in with

        QString domainPutJsonString = "{\"address\":{\"domain\":\"" + hostname + "\"}}";

        accountManager.authenticatedRequest("/api/v1/users/address", QNetworkAccessManager::PutOperation,
                                            JSONCallbackParameters(), domainPutJsonString.toUtf8());
    }
}

void Application::nodeAdded(SharedNodePointer node) {
    if (node->getType() == NodeType::AvatarMixer) {
        // new avatar mixer, send off our identity packet right away
        _myAvatar->sendIdentityPacket();
    }
}

void Application::nodeKilled(SharedNodePointer node) {
    if (node->getType() == NodeType::VoxelServer) {
        QUuid nodeUUID = node->getUUID();
        // see if this is the first we've heard of this node...
        if (_voxelServerJurisdictions.find(nodeUUID) != _voxelServerJurisdictions.end()) {
            unsigned char* rootCode = _voxelServerJurisdictions[nodeUUID].getRootOctalCode();
            VoxelPositionSize rootDetails;
            voxelDetailsForCode(rootCode, rootDetails);

            qDebug("voxel server going away...... v[%f, %f, %f, %f]",
                rootDetails.x, rootDetails.y, rootDetails.z, rootDetails.s);

            // Add the jurisditionDetails object to the list of "fade outs"
            if (!Menu::getInstance()->isOptionChecked(MenuOption::DontFadeOnVoxelServerChanges)) {
                VoxelFade fade(VoxelFade::FADE_OUT, NODE_KILLED_RED, NODE_KILLED_GREEN, NODE_KILLED_BLUE);
                fade.voxelDetails = rootDetails;
                const float slightly_smaller = 0.99f;
                fade.voxelDetails.s = fade.voxelDetails.s * slightly_smaller;
                _voxelFadesLock.lockForWrite();
                _voxelFades.push_back(fade);
                _voxelFadesLock.unlock();
            }

            // If the voxel server is going away, remove it from our jurisdiction map so we don't send voxels to a dead server
            _voxelServerJurisdictions.erase(_voxelServerJurisdictions.find(nodeUUID));
        }

        // also clean up scene stats for that server
        _octreeSceneStatsLock.lockForWrite();
        if (_octreeServerSceneStats.find(nodeUUID) != _octreeServerSceneStats.end()) {
            _octreeServerSceneStats.erase(nodeUUID);
        }
        _octreeSceneStatsLock.unlock();

    } else if (node->getType() == NodeType::ParticleServer) {
        QUuid nodeUUID = node->getUUID();
        // see if this is the first we've heard of this node...
        if (_particleServerJurisdictions.find(nodeUUID) != _particleServerJurisdictions.end()) {
            unsigned char* rootCode = _particleServerJurisdictions[nodeUUID].getRootOctalCode();
            VoxelPositionSize rootDetails;
            voxelDetailsForCode(rootCode, rootDetails);

            qDebug("particle server going away...... v[%f, %f, %f, %f]",
                rootDetails.x, rootDetails.y, rootDetails.z, rootDetails.s);

            // Add the jurisditionDetails object to the list of "fade outs"
            if (!Menu::getInstance()->isOptionChecked(MenuOption::DontFadeOnVoxelServerChanges)) {
                VoxelFade fade(VoxelFade::FADE_OUT, NODE_KILLED_RED, NODE_KILLED_GREEN, NODE_KILLED_BLUE);
                fade.voxelDetails = rootDetails;
                const float slightly_smaller = 0.99f;
                fade.voxelDetails.s = fade.voxelDetails.s * slightly_smaller;
                _voxelFadesLock.lockForWrite();
                _voxelFades.push_back(fade);
                _voxelFadesLock.unlock();
            }

            // If the particle server is going away, remove it from our jurisdiction map so we don't send voxels to a dead server
            _particleServerJurisdictions.erase(_particleServerJurisdictions.find(nodeUUID));
        }

        // also clean up scene stats for that server
        _octreeSceneStatsLock.lockForWrite();
        if (_octreeServerSceneStats.find(nodeUUID) != _octreeServerSceneStats.end()) {
            _octreeServerSceneStats.erase(nodeUUID);
        }
        _octreeSceneStatsLock.unlock();

    } else if (node->getType() == NodeType::ModelServer) {

        QUuid nodeUUID = node->getUUID();
        // see if this is the first we've heard of this node...
        if (_modelServerJurisdictions.find(nodeUUID) != _modelServerJurisdictions.end()) {
            unsigned char* rootCode = _modelServerJurisdictions[nodeUUID].getRootOctalCode();
            VoxelPositionSize rootDetails;
            voxelDetailsForCode(rootCode, rootDetails);

            qDebug("model server going away...... v[%f, %f, %f, %f]",
                rootDetails.x, rootDetails.y, rootDetails.z, rootDetails.s);

            // Add the jurisditionDetails object to the list of "fade outs"
            if (!Menu::getInstance()->isOptionChecked(MenuOption::DontFadeOnVoxelServerChanges)) {
                VoxelFade fade(VoxelFade::FADE_OUT, NODE_KILLED_RED, NODE_KILLED_GREEN, NODE_KILLED_BLUE);
                fade.voxelDetails = rootDetails;
                const float slightly_smaller = 0.99f;
                fade.voxelDetails.s = fade.voxelDetails.s * slightly_smaller;
                _voxelFadesLock.lockForWrite();
                _voxelFades.push_back(fade);
                _voxelFadesLock.unlock();
            }

            // If the model server is going away, remove it from our jurisdiction map so we don't send voxels to a dead server
            _modelServerJurisdictions.erase(_modelServerJurisdictions.find(nodeUUID));
        }

        // also clean up scene stats for that server
        _octreeSceneStatsLock.lockForWrite();
        if (_octreeServerSceneStats.find(nodeUUID) != _octreeServerSceneStats.end()) {
            _octreeServerSceneStats.erase(nodeUUID);
        }
        _octreeSceneStatsLock.unlock();

    } else if (node->getType() == NodeType::AvatarMixer) {
        // our avatar mixer has gone away - clear the hash of avatars
        _avatarManager.clearOtherAvatars();
    }
}

void Application::trackIncomingVoxelPacket(const QByteArray& packet, const SharedNodePointer& sendingNode, bool wasStatsPacket) {

    // Attempt to identify the sender from it's address.
    if (sendingNode) {
        QUuid nodeUUID = sendingNode->getUUID();

        // now that we know the node ID, let's add these stats to the stats for that node...
        _octreeSceneStatsLock.lockForWrite();
        if (_octreeServerSceneStats.find(nodeUUID) != _octreeServerSceneStats.end()) {
            OctreeSceneStats& stats = _octreeServerSceneStats[nodeUUID];
            stats.trackIncomingOctreePacket(packet, wasStatsPacket, sendingNode->getClockSkewUsec());
        }
        _octreeSceneStatsLock.unlock();
    }
}

int Application::parseOctreeStats(const QByteArray& packet, const SharedNodePointer& sendingNode) {
    // But, also identify the sender, and keep track of the contained jurisdiction root for this server

    // parse the incoming stats datas stick it in a temporary object for now, while we
    // determine which server it belongs to
    OctreeSceneStats temp;
    int statsMessageLength = temp.unpackFromMessage(reinterpret_cast<const unsigned char*>(packet.data()), packet.size());

    // quick fix for crash... why would voxelServer be NULL?
    if (sendingNode) {
        QUuid nodeUUID = sendingNode->getUUID();

        // now that we know the node ID, let's add these stats to the stats for that node...
        _octreeSceneStatsLock.lockForWrite();
        if (_octreeServerSceneStats.find(nodeUUID) != _octreeServerSceneStats.end()) {
            _octreeServerSceneStats[nodeUUID].unpackFromMessage(reinterpret_cast<const unsigned char*>(packet.data()),
                                                                packet.size());
        } else {
            _octreeServerSceneStats[nodeUUID] = temp;
        }
        _octreeSceneStatsLock.unlock();

        VoxelPositionSize rootDetails;
        voxelDetailsForCode(temp.getJurisdictionRoot(), rootDetails);

        // see if this is the first we've heard of this node...
        NodeToJurisdictionMap* jurisdiction = NULL;
        QString serverType;
        if (sendingNode->getType() == NodeType::VoxelServer) {
            jurisdiction = &_voxelServerJurisdictions;
            serverType = "Voxel";
        } else if (sendingNode->getType() == NodeType::ParticleServer) {
            jurisdiction = &_particleServerJurisdictions;
            serverType = "Particle";
        } else {
            jurisdiction = &_modelServerJurisdictions;
            serverType = "Model";
        }

        if (jurisdiction->find(nodeUUID) == jurisdiction->end()) {
            qDebug("stats from new %s server... [%f, %f, %f, %f]",
                qPrintable(serverType), rootDetails.x, rootDetails.y, rootDetails.z, rootDetails.s);

            // Add the jurisditionDetails object to the list of "fade outs"
            if (!Menu::getInstance()->isOptionChecked(MenuOption::DontFadeOnVoxelServerChanges)) {
                VoxelFade fade(VoxelFade::FADE_OUT, NODE_ADDED_RED, NODE_ADDED_GREEN, NODE_ADDED_BLUE);
                fade.voxelDetails = rootDetails;
                const float slightly_smaller = 0.99f;
                fade.voxelDetails.s = fade.voxelDetails.s * slightly_smaller;
                _voxelFadesLock.lockForWrite();
                _voxelFades.push_back(fade);
                _voxelFadesLock.unlock();
            }
        }
        // store jurisdiction details for later use
        // This is bit of fiddling is because JurisdictionMap assumes it is the owner of the values used to construct it
        // but OctreeSceneStats thinks it's just returning a reference to it's contents. So we need to make a copy of the
        // details from the OctreeSceneStats to construct the JurisdictionMap
        JurisdictionMap jurisdictionMap;
        jurisdictionMap.copyContents(temp.getJurisdictionRoot(), temp.getJurisdictionEndNodes());
        (*jurisdiction)[nodeUUID] = jurisdictionMap;
    }
    return statsMessageLength;
}

void Application::packetSent(quint64 length) {
    _bandwidthMeter.outputStream(BandwidthMeter::VOXELS).updateValue(length);
}

void Application::loadScripts() {
    // loads all saved scripts
    int size = lockSettings()->beginReadArray("Settings");
    unlockSettings();
    for (int i = 0; i < size; ++i){
        lockSettings()->setArrayIndex(i);
        QString string = _settings->value("script").toString();
        unlockSettings();
        if (!string.isEmpty()) {
            loadScript(string);
        }
    }

    QMutexLocker locker(&_settingsMutex);
    _settings->endArray();
}

void Application::clearScriptsBeforeRunning() {
    // clears all scripts from the settings
    QMutexLocker locker(&_settingsMutex);
    _settings->remove("Settings");
}

void Application::saveScripts() {
    // saves all current running scripts
    QMutexLocker locker(&_settingsMutex);
    _settings->beginWriteArray("Settings");
    for (int i = 0; i < getRunningScripts().size(); ++i){
        _settings->setArrayIndex(i);
        _settings->setValue("script", getRunningScripts().at(i));
    }
    _settings->endArray();
}

ScriptEngine* Application::loadScript(const QString& scriptName, bool loadScriptFromEditor) {
    if(loadScriptFromEditor && _scriptEnginesHash.contains(scriptName) && !_scriptEnginesHash[scriptName]->isFinished()){
        return _scriptEnginesHash[scriptName];
    }

    // start the script on a new thread...
    QUrl scriptUrl(scriptName);
    ScriptEngine* scriptEngine = new ScriptEngine(scriptUrl, &_controllerScriptingInterface);
    _scriptEnginesHash.insert(scriptUrl.toString(), scriptEngine);

    if (!scriptEngine->hasScript()) {
        qDebug() << "Application::loadScript(), script failed to load...";
        return NULL;
    }
    _runningScriptsWidget->setRunningScripts(getRunningScripts());

    // setup the packet senders and jurisdiction listeners of the script engine's scripting interfaces so
    // we can use the same ones from the application.
    scriptEngine->getVoxelsScriptingInterface()->setPacketSender(&_voxelEditSender);
    scriptEngine->getVoxelsScriptingInterface()->setVoxelTree(_voxels.getTree());
    scriptEngine->getVoxelsScriptingInterface()->setUndoStack(&_undoStack);
    scriptEngine->getParticlesScriptingInterface()->setPacketSender(&_particleEditSender);
    scriptEngine->getParticlesScriptingInterface()->setParticleTree(_particles.getTree());

    scriptEngine->getModelsScriptingInterface()->setPacketSender(&_modelEditSender);
    scriptEngine->getModelsScriptingInterface()->setModelTree(_models.getTree());

    // hook our avatar object into this script engine
    scriptEngine->setAvatarData(_myAvatar, "MyAvatar"); // leave it as a MyAvatar class to expose thrust features

    CameraScriptableObject* cameraScriptable = new CameraScriptableObject(&_myCamera, &_viewFrustum);
    scriptEngine->registerGlobalObject("Camera", cameraScriptable);
    connect(scriptEngine, SIGNAL(finished(const QString&)), cameraScriptable, SLOT(deleteLater()));

    ClipboardScriptingInterface* clipboardScriptable = new ClipboardScriptingInterface();
    scriptEngine->registerGlobalObject("Clipboard", clipboardScriptable);
    connect(scriptEngine, SIGNAL(finished(const QString&)), clipboardScriptable, SLOT(deleteLater()));

    connect(scriptEngine, SIGNAL(finished(const QString&)), this, SLOT(scriptFinished(const QString&)));

    scriptEngine->registerGlobalObject("Overlays", &_overlays);

    QScriptValue windowValue = scriptEngine->registerGlobalObject("Window", WindowScriptingInterface::getInstance());
    scriptEngine->registerGetterSetter("location", LocationScriptingInterface::locationGetter,
                                      LocationScriptingInterface::locationSetter, windowValue);

    // register `location` on the global object.
    scriptEngine->registerGetterSetter("location", LocationScriptingInterface::locationGetter,
                                      LocationScriptingInterface::locationSetter);

    scriptEngine->registerGlobalObject("Menu", MenuScriptingInterface::getInstance());
    scriptEngine->registerGlobalObject("Settings", SettingsScriptingInterface::getInstance());
    scriptEngine->registerGlobalObject("AudioDevice", AudioDeviceScriptingInterface::getInstance());
    scriptEngine->registerGlobalObject("AnimationCache", &_animationCache);
    scriptEngine->registerGlobalObject("AudioReflector", &_audioReflector);

    QThread* workerThread = new QThread(this);

    // when the worker thread is started, call our engine's run..
    connect(workerThread, &QThread::started, scriptEngine, &ScriptEngine::run);

    // when the thread is terminated, add both scriptEngine and thread to the deleteLater queue
    connect(scriptEngine, SIGNAL(finished(const QString&)), scriptEngine, SLOT(deleteLater()));
    connect(workerThread, SIGNAL(finished()), workerThread, SLOT(deleteLater()));

    // when the application is about to quit, stop our script engine so it unwinds properly
    connect(this, SIGNAL(aboutToQuit()), scriptEngine, SLOT(stop()));

    scriptEngine->moveToThread(workerThread);

    // Starts an event loop, and emits workerThread->started()
    workerThread->start();

    // restore the main window's active state
    if (!loadScriptFromEditor) {
        _window->activateWindow();
    }
    bumpSettings();

    return scriptEngine;
}

void Application::scriptFinished(const QString& scriptName) {
    if (_scriptEnginesHash.remove(scriptName)) {
        _runningScriptsWidget->scriptStopped(scriptName);
        _runningScriptsWidget->setRunningScripts(getRunningScripts());
        bumpSettings();
    }
}

void Application::stopAllScripts(bool restart) {
    // stops all current running scripts
    for (QHash<QString, ScriptEngine*>::const_iterator it = _scriptEnginesHash.constBegin();
            it != _scriptEnginesHash.constEnd(); it++) {
        if (restart) {
            connect(it.value(), SIGNAL(finished(const QString&)), SLOT(loadScript(const QString&)));
        }
        it.value()->stop();
        qDebug() << "stopping script..." << it.key();
    }
}

void Application::stopScript(const QString &scriptName) {
    if (_scriptEnginesHash.contains(scriptName)) {
        _scriptEnginesHash.value(scriptName)->stop();
        qDebug() << "stopping script..." << scriptName;
    }
}

void Application::reloadAllScripts() {
    stopAllScripts(true);
}

void Application::manageRunningScriptsWidgetVisibility(bool shown) {
    if (_runningScriptsWidgetWasVisible && shown) {
        _runningScriptsWidget->show();
    } else if (_runningScriptsWidgetWasVisible && !shown) {
        _runningScriptsWidget->hide();
    }
}

void Application::toggleRunningScriptsWidget() {
    if (_runningScriptsWidgetWasVisible) {
        _runningScriptsWidget->hide();
        _runningScriptsWidgetWasVisible = false;
    } else {
        _runningScriptsWidget->setBoundary(QRect(_window->geometry().topLeft(),
                                                 _window->size()));
        _runningScriptsWidget->show();
        _runningScriptsWidgetWasVisible = true;
    }
}

void Application::uploadHead() {
    uploadModel(HEAD_MODEL);
}

void Application::uploadSkeleton() {
    uploadModel(SKELETON_MODEL);
}

void Application::uploadAttachment() {
    uploadModel(ATTACHMENT_MODEL);
}

QString Application::getPreviousScriptLocation() {
    QString suggestedName;
    if (_previousScriptLocation.isEmpty()) {
        QString desktopLocation = QStandardPaths::writableLocation(QStandardPaths::DesktopLocation);
// Temporary fix to Qt bug: http://stackoverflow.com/questions/16194475
#ifdef __APPLE__
        suggestedName = desktopLocation.append("/script.js");
#endif
    } else {
        suggestedName = _previousScriptLocation;
    }
    return suggestedName;
}

void Application::setPreviousScriptLocation(const QString& previousScriptLocation) {
    _previousScriptLocation = previousScriptLocation;
    QMutexLocker locker(&_settingsMutex);
    _settings->setValue("LastScriptLocation", _previousScriptLocation);
}

void Application::loadDialog() {

    QString fileNameString = QFileDialog::getOpenFileName(_glWidget, tr("Open Script"),
                                                          getPreviousScriptLocation(),
                                                          tr("JavaScript Files (*.js)"));
    if (!fileNameString.isEmpty()) {
        setPreviousScriptLocation(fileNameString);
        loadScript(fileNameString);
    }
}

void Application::loadScriptURLDialog() {

    QInputDialog scriptURLDialog(Application::getInstance()->getWindow());
    scriptURLDialog.setWindowTitle("Open and Run Script URL");
    scriptURLDialog.setLabelText("Script:");
    scriptURLDialog.setWindowFlags(Qt::Sheet);
    const float DIALOG_RATIO_OF_WINDOW = 0.30f;
    scriptURLDialog.resize(scriptURLDialog.parentWidget()->size().width() * DIALOG_RATIO_OF_WINDOW,
                        scriptURLDialog.size().height());

    int dialogReturn = scriptURLDialog.exec();
    QString newScript;
    if (dialogReturn == QDialog::Accepted) {
        if (scriptURLDialog.textValue().size() > 0) {
            // the user input a new hostname, use that
            newScript = scriptURLDialog.textValue();
        }
        loadScript(newScript);
    }

    sendFakeEnterEvent();
}



void Application::toggleLogDialog() {
    if (! _logDialog) {
        _logDialog = new LogDialog(_glWidget, getLogger());
    }

    if (_logDialog->isVisible()) {
        _logDialog->hide();
    } else {
        _logDialog->show();
    }
}

void Application::initAvatarAndViewFrustum() {
    updateMyAvatar(0.f);
}

void Application::checkVersion() {
    QNetworkRequest latestVersionRequest((QUrl(CHECK_VERSION_URL)));
    latestVersionRequest.setAttribute(QNetworkRequest::CacheLoadControlAttribute, QNetworkRequest::PreferCache);
    connect(Application::getInstance()->getNetworkAccessManager()->get(latestVersionRequest), SIGNAL(finished()), SLOT(parseVersionXml()));
}

void Application::parseVersionXml() {

    #ifdef Q_OS_WIN32
    QString operatingSystem("win");
    #endif

    #ifdef Q_OS_MAC
    QString operatingSystem("mac");
    #endif

    #ifdef Q_OS_LINUX
    QString operatingSystem("ubuntu");
    #endif

    QString latestVersion;
    QUrl downloadUrl;
    QString releaseNotes("Unavailable");
    QObject* sender = QObject::sender();

    QXmlStreamReader xml(qobject_cast<QNetworkReply*>(sender));

    while (!xml.atEnd() && !xml.hasError()) {
        if (xml.tokenType() == QXmlStreamReader::StartElement && xml.name() == operatingSystem) {
            while (!(xml.tokenType() == QXmlStreamReader::EndElement && xml.name() == operatingSystem)) {
                if (xml.tokenType() == QXmlStreamReader::StartElement && xml.name().toString() == "version") {
                    xml.readNext();
                    latestVersion = xml.text().toString();
                }
                if (xml.tokenType() == QXmlStreamReader::StartElement && xml.name().toString() == "url") {
                    xml.readNext();
                    downloadUrl = QUrl(xml.text().toString());
                }
                xml.readNext();
            }
        }
        xml.readNext();
    }

    if (!shouldSkipVersion(latestVersion) && applicationVersion() != latestVersion) {
        new UpdateDialog(_glWidget, releaseNotes, latestVersion, downloadUrl);
    }
    sender->deleteLater();
}

bool Application::shouldSkipVersion(QString latestVersion) {
    QFile skipFile(SKIP_FILENAME);
    skipFile.open(QIODevice::ReadWrite);
    QString skipVersion(skipFile.readAll());
    return (skipVersion == latestVersion || applicationVersion() == "dev");
}

void Application::skipVersion(QString latestVersion) {
    QFile skipFile(SKIP_FILENAME);
    skipFile.open(QIODevice::WriteOnly | QIODevice::Truncate);
    skipFile.seek(0);
    skipFile.write(latestVersion.toStdString().c_str());
}

void Application::takeSnapshot() {
    QMediaPlayer* player = new QMediaPlayer();
    QFileInfo inf = QFileInfo(Application::resourcesPath() + "sounds/snap.wav");
    player->setMedia(QUrl::fromLocalFile(inf.absoluteFilePath()));
    player->play();

    QString fileName = Snapshot::saveSnapshot(_glWidget, _myAvatar);

    AccountManager& accountManager = AccountManager::getInstance();
    if (!accountManager.isLoggedIn()) {
        return;
    }

    if (!_snapshotShareDialog) {
        _snapshotShareDialog = new SnapshotShareDialog(fileName, _glWidget);
    }
    _snapshotShareDialog->show();
}

void Application::urlGoTo(int argc, const char * constArgv[]) {
    //Gets the url (hifi://domain/destination/orientation)
    QString customUrl = getCmdOption(argc, constArgv, "-url");
    if(customUrl.startsWith(CUSTOM_URL_SCHEME + "//")) {
        QStringList urlParts = customUrl.remove(0, CUSTOM_URL_SCHEME.length() + 2).split('/', QString::SkipEmptyParts);
        if (urlParts.count() == 1) {
            // location coordinates or place name
             QString domain = urlParts[0];
             Menu::goToDomain(domain);
        } else if (urlParts.count() > 1) {
            // if url has 2 or more parts, the first one is domain name
            QString domain = urlParts[0];

            // second part is either a destination coordinate or
            // a place name
            QString destination = urlParts[1];

            // any third part is an avatar orientation.
            QString orientation = urlParts.count() > 2 ? urlParts[2] : QString();

            Menu::goToDomain(domain);

            // goto either @user, #place, or x-xx,y-yy,z-zz
            // style co-ordinate.
            Menu::goTo(destination);

            if (!orientation.isEmpty()) {
                // location orientation
                Menu::goToOrientation(orientation);
            }
        }
    }
}<|MERGE_RESOLUTION|>--- conflicted
+++ resolved
@@ -164,11 +164,8 @@
         _previousScriptLocation(),
         _runningScriptsWidget(new RunningScriptsWidget(_window)),
         _runningScriptsWidgetWasVisible(false),
-<<<<<<< HEAD
+        _trayIcon(new QSystemTrayIcon(_window)),
         _overlayRenderer()
-=======
-        _trayIcon(new QSystemTrayIcon(_window))
->>>>>>> 36efa689
 {
     // read the ApplicationInfo.ini file for Name/Version/Domain information
     QSettings applicationInfo(Application::resourcesPath() + "info/ApplicationInfo.ini", QSettings::IniFormat);
