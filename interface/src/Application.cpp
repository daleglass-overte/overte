//
//  Application.cpp
//  interface/src
//
//  Created by Andrzej Kapolka on 5/10/13.
//  Copyright 2013 High Fidelity, Inc.
//
//  Distributed under the Apache License, Version 2.0.
//  See the accompanying file LICENSE or http://www.apache.org/licenses/LICENSE-2.0.html
//

#include "Application.h"

#include <chrono>
#include <thread>

#include <glm/glm.hpp>
#include <glm/gtx/component_wise.hpp>
#include <glm/gtx/quaternion.hpp>
#include <glm/gtx/vector_angle.hpp>
#include <glm/gtc/type_ptr.hpp>

#include <gl/Config.h>

#include <QtCore/QResource>
#include <QtCore/QAbstractNativeEventFilter>
#include <QtCore/QCommandLineParser>
#include <QtCore/QMimeData>
#include <QtCore/QThreadPool>
#include <QtCore/QFileSelector>
#include <QtConcurrent/QtConcurrentRun>

#include <QtGui/QScreen>
#include <QtGui/QWindow>
#include <QtGui/QDesktopServices>

#include <QtNetwork/QLocalSocket>
#include <QtNetwork/QLocalServer>

#include <QtQml/QQmlContext>
#include <QtQml/QQmlEngine>
#include <QtQuick/QQuickWindow>

#include <QtWidgets/QDesktopWidget>
#include <QtWidgets/QMessageBox>

#include <QtMultimedia/QMediaPlayer>

#include <QFontDatabase>
#include <QProcessEnvironment>
#include <QTemporaryDir>

#include <gl/QOpenGLContextWrapper.h>

#include <shared/FileUtils.h>
#include <shared/QtHelpers.h>
#include <shared/GlobalAppProperties.h>
#include <StatTracker.h>
#include <Trace.h>
#include <ResourceScriptingInterface.h>
#include <AccountManager.h>
#include <AddressManager.h>
#include <AnimDebugDraw.h>
#include <BuildInfo.h>
#include <AssetClient.h>
#include <AssetUpload.h>
#include <AutoUpdater.h>
#include <Midi.h>
#include <AudioInjectorManager.h>
#include <AvatarBookmarks.h>
#include <CursorManager.h>
#include <VirtualPadManager.h>
#include <DebugDraw.h>
#include <DeferredLightingEffect.h>
#include <EntityScriptClient.h>
#include <EntityScriptServerLogClient.h>
#include <EntityScriptingInterface.h>
#include "ui/overlays/ContextOverlayInterface.h"
#include <ErrorDialog.h>
#include <FileScriptingInterface.h>
#include <Finally.h>
#include <FingerprintUtils.h>
#include <FramebufferCache.h>
#include <gpu/Batch.h>
#include <gpu/Context.h>
#include <gpu/gl/GLBackend.h>
#include <InfoView.h>
#include <input-plugins/InputPlugin.h>
#include <controllers/UserInputMapper.h>
#include <controllers/InputRecorder.h>
#include <controllers/ScriptingInterface.h>
#include <controllers/StateController.h>
#include <UserActivityLoggerScriptingInterface.h>
#include <LogHandler.h>
#include "LocationBookmarks.h"
#include <LocationScriptingInterface.h>
#include <MainWindow.h>
#include <MappingRequest.h>
#include <MessagesClient.h>
#include <ModelEntityItem.h>
#include <NetworkAccessManager.h>
#include <NetworkingConstants.h>
#include <ObjectMotionState.h>
#include <OctalCode.h>
#include <OctreeSceneStats.h>
#include <OffscreenUi.h>
#include <gl/OffscreenGLCanvas.h>
#include <ui/OffscreenQmlSurfaceCache.h>
#include <PathUtils.h>
#include <PerfStat.h>
#include <PhysicsEngine.h>
#include <PhysicsHelpers.h>
#include <plugins/CodecPlugin.h>
#include <plugins/PluginManager.h>
#include <plugins/PluginUtils.h>
#include <plugins/SteamClientPlugin.h>
#include <plugins/InputConfiguration.h>
#include <RecordingScriptingInterface.h>
#include <UpdateSceneTask.h>
#include <RenderViewTask.h>
#include <SecondaryCamera.h>
#include <ResourceCache.h>
#include <ResourceRequest.h>
#include <SandboxUtils.h>
#include <SceneScriptingInterface.h>
#include <ScriptEngines.h>
#include <ScriptCache.h>
#include <ShapeEntityItem.h>
#include <SoundCache.h>
#include <ui/TabletScriptingInterface.h>
#include <ui/ToolbarScriptingInterface.h>
#include <Tooltip.h>
#include <udt/PacketHeaders.h>
#include <UserActivityLogger.h>
#include <UsersScriptingInterface.h>
#include <recording/ClipCache.h>
#include <recording/Deck.h>
#include <recording/Recorder.h>
#include <shared/StringHelpers.h>
#include <QmlWebWindowClass.h>
#include <QmlFragmentClass.h>
#include <Preferences.h>
#include <display-plugins/CompositorHelper.h>
#include <trackers/EyeTracker.h>
#include <avatars-renderer/ScriptAvatar.h>
#include <RenderableEntityItem.h>

#include "AudioClient.h"
#include "audio/AudioScope.h"
#include "avatar/AvatarManager.h"
#include "avatar/MyHead.h"
#include "CrashHandler.h"
#include "Crashpad.h"
#include "devices/DdeFaceTracker.h"
#include "DiscoverabilityManager.h"
#include "GLCanvas.h"
#include "InterfaceDynamicFactory.h"
#include "InterfaceLogging.h"
#include "LODManager.h"
#include "ModelPackager.h"
#include "scripting/Audio.h"
#include "networking/CloseEventSender.h"
#include "scripting/TestScriptingInterface.h"
#include "scripting/AssetMappingsScriptingInterface.h"
#include "scripting/ClipboardScriptingInterface.h"
#include "scripting/DesktopScriptingInterface.h"
#include "scripting/AccountServicesScriptingInterface.h"
#include "scripting/HMDScriptingInterface.h"
#include "scripting/MenuScriptingInterface.h"
#include "graphics-scripting/GraphicsScriptingInterface.h"
#include "scripting/SettingsScriptingInterface.h"
#include "scripting/WindowScriptingInterface.h"
#include "scripting/ControllerScriptingInterface.h"
#include "scripting/RatesScriptingInterface.h"
#include "scripting/SelectionScriptingInterface.h"
#include "scripting/WalletScriptingInterface.h"
#if defined(Q_OS_MAC) || defined(Q_OS_WIN)
#include "SpeechRecognizer.h"
#endif
#include "ui/ResourceImageItem.h"
#include "ui/AddressBarDialog.h"
#include "ui/AvatarInputs.h"
#include "ui/DialogsManager.h"
#include "ui/LoginDialog.h"
#include "ui/overlays/Cube3DOverlay.h"
#include "ui/overlays/Web3DOverlay.h"
#include "ui/Snapshot.h"
#include "ui/SnapshotAnimated.h"
#include "ui/StandAloneJSConsole.h"
#include "ui/Stats.h"
#include "ui/UpdateDialog.h"
#include "ui/overlays/Overlays.h"
#include "ui/DomainConnectionModel.h"
#include "Util.h"
#include "InterfaceParentFinder.h"
#include "ui/OctreeStatsProvider.h"

#include <GPUIdent.h>
#include <gl/GLHelpers.h>
#include <src/scripting/LimitlessVoiceRecognitionScriptingInterface.h>
#include <src/scripting/GooglePolyScriptingInterface.h>
#include <EntityScriptClient.h>
#include <ModelScriptingInterface.h>

#include <PickManager.h>
#include <PointerManager.h>
#include <raypick/RayPickScriptingInterface.h>
#include <raypick/LaserPointerScriptingInterface.h>
#include <raypick/PickScriptingInterface.h>
#include <raypick/PointerScriptingInterface.h>
#include <raypick/MouseRayPick.h>

#include <FadeEffect.h>

#include "commerce/Ledger.h"
#include "commerce/Wallet.h"
#include "commerce/QmlCommerce.h"

#include "webbrowser/WebBrowserSuggestionsEngine.h"
#include <DesktopPreviewProvider.h>

#if defined(Q_OS_WIN)
#include <VersionHelpers.h>

#ifdef DEBUG_EVENT_QUEUE
// This is a HACK that uses private headers included with the qt source distrubution.
// To use this feature you need to add these directores to your include path:
// E:/Qt/5.10.1/Src/qtbase/include/QtCore/5.10.1/QtCore
// E:/Qt/5.10.1/Src/qtbase/include/QtCore/5.10.1
#define QT_BOOTSTRAPPED
#include <private/qthread_p.h>
#include <private/qobject_p.h>
#undef QT_BOOTSTRAPPED
#endif

// On Windows PC, NVidia Optimus laptop, we want to enable NVIDIA GPU
// FIXME seems to be broken.
extern "C" {
 _declspec(dllexport) DWORD NvOptimusEnablement = 0x00000001;
}
#endif

#if defined(Q_OS_ANDROID)
#include <android/log.h>
#endif

enum ApplicationEvent {
    // Execute a lambda function
    Lambda = QEvent::User + 1,
    // Trigger the next render
    Render,
    // Trigger the next idle
    Idle,
};

class RenderEventHandler : public QObject {
    using Parent = QObject;
    Q_OBJECT
public:
    RenderEventHandler(QOpenGLContext* context) {
        _renderContext = new OffscreenGLCanvas();
        _renderContext->setObjectName("RenderContext");
        _renderContext->create(context);
        if (!_renderContext->makeCurrent()) {
            qFatal("Unable to make rendering context current");
        }
        _renderContext->doneCurrent();

        // Deleting the object with automatically shutdown the thread
        connect(qApp, &QCoreApplication::aboutToQuit, this, &QObject::deleteLater);

        // Transfer to a new thread
        moveToNewNamedThread(this, "RenderThread", [this](QThread* renderThread) {
            hifi::qt::addBlockingForbiddenThread("Render", renderThread);
            _renderContext->moveToThreadWithContext(renderThread);
            qApp->_lastTimeRendered.start();
        }, std::bind(&RenderEventHandler::initialize, this), QThread::HighestPriority);
    }

private:
    void initialize() {
        PROFILE_SET_THREAD_NAME("Render");
        if (!_renderContext->makeCurrent()) {
            qFatal("Unable to make rendering context current on render thread");
        }
    }

    void render() {
        if (qApp->shouldPaint()) {
            qApp->paintGL();
        }
    }

    bool event(QEvent* event) override {
        switch ((int)event->type()) {
            case ApplicationEvent::Render:
                render();
                qApp->_pendingRenderEvent.store(false);
                return true;

            default:
                break;
        }
        return Parent::event(event);
    }

    OffscreenGLCanvas* _renderContext { nullptr };
};


Q_LOGGING_CATEGORY(trace_app_input_mouse, "trace.app.input.mouse")

using namespace std;

static QTimer locationUpdateTimer;
static QTimer identityPacketTimer;
static QTimer pingTimer;

#if defined(Q_OS_ANDROID)
static bool DISABLE_WATCHDOG = true;
#else
static const QString DISABLE_WATCHDOG_FLAG{ "HIFI_DISABLE_WATCHDOG" };
static bool DISABLE_WATCHDOG = nsightActive() || QProcessEnvironment::systemEnvironment().contains(DISABLE_WATCHDOG_FLAG);
#endif

#if defined(USE_GLES)
static bool DISABLE_DEFERRED = true;
#else
static const QString RENDER_FORWARD{ "HIFI_RENDER_FORWARD" };
static bool DISABLE_DEFERRED = QProcessEnvironment::systemEnvironment().contains(RENDER_FORWARD);
#endif

static const int MAX_CONCURRENT_RESOURCE_DOWNLOADS = 16;

// For processing on QThreadPool, we target a number of threads after reserving some
// based on how many are being consumed by the application and the display plugin.  However,
// we will never drop below the 'min' value
static const int MIN_PROCESSING_THREAD_POOL_SIZE = 1;

static const QString SNAPSHOT_EXTENSION = ".jpg";
static const QString JPG_EXTENSION = ".jpg";
static const QString PNG_EXTENSION = ".png";
static const QString SVO_EXTENSION = ".svo";
static const QString SVO_JSON_EXTENSION = ".svo.json";
static const QString JSON_GZ_EXTENSION = ".json.gz";
static const QString JSON_EXTENSION = ".json";
static const QString JS_EXTENSION = ".js";
static const QString FST_EXTENSION = ".fst";
static const QString FBX_EXTENSION = ".fbx";
static const QString OBJ_EXTENSION = ".obj";
static const QString AVA_JSON_EXTENSION = ".ava.json";
static const QString WEB_VIEW_TAG = "noDownload=true";
static const QString ZIP_EXTENSION = ".zip";
static const QString CONTENT_ZIP_EXTENSION = ".content.zip";

static const float MIRROR_FULLSCREEN_DISTANCE = 0.789f;

static const quint64 TOO_LONG_SINCE_LAST_SEND_DOWNSTREAM_AUDIO_STATS = 1 * USECS_PER_SECOND;

static const QString INFO_EDIT_ENTITIES_PATH = "html/edit-commands.html";
static const QString INFO_HELP_PATH = "html/tabletHelp.html";

static const unsigned int THROTTLED_SIM_FRAMERATE = 15;
static const int THROTTLED_SIM_FRAME_PERIOD_MS = MSECS_PER_SECOND / THROTTLED_SIM_FRAMERATE;

static const uint32_t INVALID_FRAME = UINT32_MAX;

static const float PHYSICS_READY_RANGE = 3.0f; // how far from avatar to check for entities that aren't ready for simulation

static const QString DESKTOP_LOCATION = QStandardPaths::writableLocation(QStandardPaths::DesktopLocation);

Setting::Handle<int> maxOctreePacketsPerSecond("maxOctreePPS", DEFAULT_MAX_OCTREE_PPS);

static const QString MARKETPLACE_CDN_HOSTNAME = "mpassets.highfidelity.com";
static const int INTERVAL_TO_CHECK_HMD_WORN_STATUS = 500; // milliseconds
static const QString DESKTOP_DISPLAY_PLUGIN_NAME = "Desktop";

static const QString SYSTEM_TABLET = "com.highfidelity.interface.tablet.system";

const std::vector<std::pair<QString, Application::AcceptURLMethod>> Application::_acceptedExtensions {
    { SVO_EXTENSION, &Application::importSVOFromURL },
    { SVO_JSON_EXTENSION, &Application::importSVOFromURL },
    { AVA_JSON_EXTENSION, &Application::askToWearAvatarAttachmentUrl },
    { JSON_EXTENSION, &Application::importJSONFromURL },
    { JS_EXTENSION, &Application::askToLoadScript },
    { FST_EXTENSION, &Application::askToSetAvatarUrl },
    { JSON_GZ_EXTENSION, &Application::askToReplaceDomainContent },
    { CONTENT_ZIP_EXTENSION, &Application::askToReplaceDomainContent },
    { ZIP_EXTENSION, &Application::importFromZIP },
    { JPG_EXTENSION, &Application::importImage },
    { PNG_EXTENSION, &Application::importImage }
};

class DeadlockWatchdogThread : public QThread {
public:
    static const unsigned long HEARTBEAT_UPDATE_INTERVAL_SECS = 1;
    static const unsigned long MAX_HEARTBEAT_AGE_USECS = 120 * USECS_PER_SECOND; // 2 mins with no checkin probably a deadlock
    static const int WARNING_ELAPSED_HEARTBEAT = 500 * USECS_PER_MSEC; // warn if elapsed heartbeat average is large
    static const int HEARTBEAT_SAMPLES = 100000; // ~5 seconds worth of samples

    // Set the heartbeat on launch
    DeadlockWatchdogThread() {
        setObjectName("Deadlock Watchdog");
        // Give the heartbeat an initial value
        _heartbeat = usecTimestampNow();
        _paused = false;
        connect(qApp, &QCoreApplication::aboutToQuit, [this] {
            _quit = true;
        });
    }

    static void updateHeartbeat() {
        auto now = usecTimestampNow();
        auto elapsed = now - _heartbeat;
        _movingAverage.addSample(elapsed);
        _heartbeat = now;
    }

    static void deadlockDetectionCrash() {
        uint32_t* crashTrigger = nullptr;
        *crashTrigger = 0xDEAD10CC;
    }

    static void withPause(const std::function<void()>& lambda) {
        pause();
        lambda();
        resume();
    }
    static void pause() {
        _paused = true;
    }

    static void resume() {
        // Update the heartbeat BEFORE resuming the checks
        updateHeartbeat();
        _paused = false;
    }

    void run() override {
        while (!_quit) {
            QThread::sleep(HEARTBEAT_UPDATE_INTERVAL_SECS);
            // Don't do heartbeat detection under nsight
            if (_paused) {
                continue;
            }
            uint64_t lastHeartbeat = _heartbeat; // sample atomic _heartbeat, because we could context switch away and have it updated on us
            uint64_t now = usecTimestampNow();
            auto lastHeartbeatAge = (now > lastHeartbeat) ? now - lastHeartbeat : 0;
            auto elapsedMovingAverage = _movingAverage.getAverage();

            if (elapsedMovingAverage > _maxElapsedAverage) {
                qCDebug(interfaceapp_deadlock) << "DEADLOCK WATCHDOG WARNING:"
                    << "lastHeartbeatAge:" << lastHeartbeatAge
                    << "elapsedMovingAverage:" << elapsedMovingAverage
                    << "maxElapsed:" << _maxElapsed
                    << "PREVIOUS maxElapsedAverage:" << _maxElapsedAverage
                    << "NEW maxElapsedAverage:" << elapsedMovingAverage << "** NEW MAX ELAPSED AVERAGE **"
                    << "samples:" << _movingAverage.getSamples();
                _maxElapsedAverage = elapsedMovingAverage;
            }
            if (lastHeartbeatAge > _maxElapsed) {
                qCDebug(interfaceapp_deadlock) << "DEADLOCK WATCHDOG WARNING:"
                    << "lastHeartbeatAge:" << lastHeartbeatAge
                    << "elapsedMovingAverage:" << elapsedMovingAverage
                    << "PREVIOUS maxElapsed:" << _maxElapsed
                    << "NEW maxElapsed:" << lastHeartbeatAge << "** NEW MAX ELAPSED **"
                    << "maxElapsedAverage:" << _maxElapsedAverage
                    << "samples:" << _movingAverage.getSamples();
                _maxElapsed = lastHeartbeatAge;
            }
            if (elapsedMovingAverage > WARNING_ELAPSED_HEARTBEAT) {
                qCDebug(interfaceapp_deadlock) << "DEADLOCK WATCHDOG WARNING:"
                    << "lastHeartbeatAge:" << lastHeartbeatAge
                    << "elapsedMovingAverage:" << elapsedMovingAverage << "** OVER EXPECTED VALUE **"
                    << "maxElapsed:" << _maxElapsed
                    << "maxElapsedAverage:" << _maxElapsedAverage
                    << "samples:" << _movingAverage.getSamples();
            }

            if (lastHeartbeatAge > MAX_HEARTBEAT_AGE_USECS) {
                qCDebug(interfaceapp_deadlock) << "DEADLOCK DETECTED -- "
                         << "lastHeartbeatAge:" << lastHeartbeatAge
                         << "[ lastHeartbeat :" << lastHeartbeat
                         << "now:" << now << " ]"
                         << "elapsedMovingAverage:" << elapsedMovingAverage
                         << "maxElapsed:" << _maxElapsed
                         << "maxElapsedAverage:" << _maxElapsedAverage
                         << "samples:" << _movingAverage.getSamples();

                // Don't actually crash in debug builds, in case this apparent deadlock is simply from
                // the developer actively debugging code
                #ifdef NDEBUG
                deadlockDetectionCrash();
                #endif
            }
        }
    }

    static std::atomic<bool> _paused;
    static std::atomic<uint64_t> _heartbeat;
    static std::atomic<uint64_t> _maxElapsed;
    static std::atomic<int> _maxElapsedAverage;
    static ThreadSafeMovingAverage<int, HEARTBEAT_SAMPLES> _movingAverage;

    bool _quit { false };
};

std::atomic<bool> DeadlockWatchdogThread::_paused;
std::atomic<uint64_t> DeadlockWatchdogThread::_heartbeat;
std::atomic<uint64_t> DeadlockWatchdogThread::_maxElapsed;
std::atomic<int> DeadlockWatchdogThread::_maxElapsedAverage;
ThreadSafeMovingAverage<int, DeadlockWatchdogThread::HEARTBEAT_SAMPLES> DeadlockWatchdogThread::_movingAverage;

bool isDomainURL(QUrl url) {
    if (!url.isValid()) {
        return false;
    }
    if (url.scheme() == URL_SCHEME_HIFI) {
        return true;
    }
    if (url.scheme() != URL_SCHEME_FILE) {
        // TODO -- once Octree::readFromURL no-longer takes over the main event-loop, serverless-domain urls can
        // be loaded over http(s)
        // && url.scheme() != URL_SCHEME_HTTP &&
        // url.scheme() != URL_SCHEME_HTTPS
        return false;
    }
    if (url.path().endsWith(".json", Qt::CaseInsensitive) ||
        url.path().endsWith(".json.gz", Qt::CaseInsensitive)) {
        return true;
    }
    return false;
}

#ifdef Q_OS_WIN
class MyNativeEventFilter : public QAbstractNativeEventFilter {
public:
    static MyNativeEventFilter& getInstance() {
        static MyNativeEventFilter staticInstance;
        return staticInstance;
    }

    bool nativeEventFilter(const QByteArray &eventType, void* msg, long* result) Q_DECL_OVERRIDE {
        if (eventType == "windows_generic_MSG") {
            MSG* message = (MSG*)msg;

            if (message->message == UWM_IDENTIFY_INSTANCES) {
                *result = UWM_IDENTIFY_INSTANCES;
                return true;
            }

            if (message->message == UWM_SHOW_APPLICATION) {
                MainWindow* applicationWindow = qApp->getWindow();
                if (applicationWindow->isMinimized()) {
                    applicationWindow->showNormal();  // Restores to windowed or maximized state appropriately.
                }
                qApp->setActiveWindow(applicationWindow);  // Flashes the taskbar icon if not focus.
                return true;
            }

            if (message->message == WM_COPYDATA) {
                COPYDATASTRUCT* pcds = (COPYDATASTRUCT*)(message->lParam);
                QUrl url = QUrl((const char*)(pcds->lpData));
                if (isDomainURL(url)) {
                    DependencyManager::get<AddressManager>()->handleLookupString(url.toString());
                    return true;
                }
            }

            if (message->message == WM_DEVICECHANGE) {
                const float MIN_DELTA_SECONDS = 2.0f; // de-bounce signal
                static float lastTriggerTime = 0.0f;
                const float deltaSeconds = secTimestampNow() - lastTriggerTime;
                lastTriggerTime = secTimestampNow();
                if (deltaSeconds > MIN_DELTA_SECONDS) {
                    Midi::USBchanged();                // re-scan the MIDI bus
                }
            }
        }
        return false;
    }
};
#endif

class LambdaEvent : public QEvent {
    std::function<void()> _fun;
public:
    LambdaEvent(const std::function<void()> & fun) :
    QEvent(static_cast<QEvent::Type>(ApplicationEvent::Lambda)), _fun(fun) {
    }
    LambdaEvent(std::function<void()> && fun) :
    QEvent(static_cast<QEvent::Type>(ApplicationEvent::Lambda)), _fun(fun) {
    }
    void call() const { _fun(); }
};

void messageHandler(QtMsgType type, const QMessageLogContext& context, const QString& message) {
    QString logMessage = LogHandler::getInstance().printMessage((LogMsgType) type, context, message);

    if (!logMessage.isEmpty()) {
#ifdef Q_OS_ANDROID
        const char * local=logMessage.toStdString().c_str();
        switch (type) {
            case QtDebugMsg:
                __android_log_write(ANDROID_LOG_DEBUG,"Interface",local);
                break;
            case QtInfoMsg:
                __android_log_write(ANDROID_LOG_INFO,"Interface",local);
                break;
            case QtWarningMsg:
                __android_log_write(ANDROID_LOG_WARN,"Interface",local);
                break;
            case QtCriticalMsg:
                __android_log_write(ANDROID_LOG_ERROR,"Interface",local);
                break;
            case QtFatalMsg:
            default:
                __android_log_write(ANDROID_LOG_FATAL,"Interface",local);
                abort();
        }
#endif
        qApp->getLogger()->addMessage(qPrintable(logMessage));
    }
}


class ApplicationMeshProvider : public scriptable::ModelProviderFactory  {
public:
    virtual scriptable::ModelProviderPointer lookupModelProvider(const QUuid& uuid) override {
        bool success;
        if (auto nestable = DependencyManager::get<SpatialParentFinder>()->find(uuid, success).lock()) {
            auto type = nestable->getNestableType();
#ifdef SCRIPTABLE_MESH_DEBUG
            qCDebug(interfaceapp) << "ApplicationMeshProvider::lookupModelProvider" << uuid << SpatiallyNestable::nestableTypeToString(type);
#endif
            switch (type) {
            case NestableType::Entity:
                return getEntityModelProvider(static_cast<EntityItemID>(uuid));
            case NestableType::Overlay:
                return getOverlayModelProvider(static_cast<OverlayID>(uuid));
            case NestableType::Avatar:
                return getAvatarModelProvider(uuid);
            }
        }
        return nullptr;
    }

private:
    scriptable::ModelProviderPointer getEntityModelProvider(EntityItemID entityID) {
        scriptable::ModelProviderPointer provider;
        auto entityTreeRenderer = qApp->getEntities();
        auto entityTree = entityTreeRenderer->getTree();
        if (auto entity = entityTree->findEntityByID(entityID)) {
            if (auto renderer = entityTreeRenderer->renderableForEntityId(entityID)) {
                provider = std::dynamic_pointer_cast<scriptable::ModelProvider>(renderer);
                provider->modelProviderType = NestableType::Entity;
            } else {
                qCWarning(interfaceapp) << "no renderer for entity ID" << entityID.toString();
            }
        }
        return provider;
    }

    scriptable::ModelProviderPointer getOverlayModelProvider(OverlayID overlayID) {
        scriptable::ModelProviderPointer provider;
        auto &overlays = qApp->getOverlays();
        if (auto overlay = overlays.getOverlay(overlayID)) {
            if (auto base3d = std::dynamic_pointer_cast<Base3DOverlay>(overlay)) {
                provider = std::dynamic_pointer_cast<scriptable::ModelProvider>(base3d);
                provider->modelProviderType = NestableType::Overlay;
            } else {
                qCWarning(interfaceapp) << "no renderer for overlay ID" << overlayID.toString();
            }
        } else {
            qCWarning(interfaceapp) << "overlay not found" << overlayID.toString();
        }
        return provider;
    }

    scriptable::ModelProviderPointer getAvatarModelProvider(QUuid sessionUUID) {
        scriptable::ModelProviderPointer provider;
        auto avatarManager = DependencyManager::get<AvatarManager>();
        if (auto avatar = avatarManager->getAvatarBySessionID(sessionUUID)) {
            provider = std::dynamic_pointer_cast<scriptable::ModelProvider>(avatar);
            provider->modelProviderType = NestableType::Avatar;
        }
        return provider;
    }
};

/**jsdoc
 * <p>The <code>Controller.Hardware.Application</code> object has properties representing Interface's state. The property 
 * values are integer IDs, uniquely identifying each output. <em>Read-only.</em> These can be mapped to actions or functions or 
 * <code>Controller.Standard</code> items in a {@link RouteObject} mapping (e.g., using the {@link RouteObject#when} method).
 * Each data value is either <code>1.0</code> for "true" or <code>0.0</code> for "false".</p>
 * <table>
 *   <thead>
 *     <tr><th>Property</th><th>Type</th><th>Data</th><th>Description</th></tr>
 *   </thead>
 *   <tbody>
 *     <tr><td><code>CameraFirstPerson</code></td><td>number</td><td>number</td><td>The camera is in first-person mode.
 *       </td></tr>
 *     <tr><td><code>CameraThirdPerson</code></td><td>number</td><td>number</td><td>The camera is in third-person mode.
 *       </td></tr>
 *     <tr><td><code>CameraFSM</code></td><td>number</td><td>number</td><td>The camera is in full screen mirror mode.</td></tr>
 *     <tr><td><code>CameraIndependent</code></td><td>number</td><td>number</td><td>The camera is in independent mode.</td></tr>
 *     <tr><td><code>CameraEntity</code></td><td>number</td><td>number</td><td>The camera is in entity mode.</td></tr>
 *     <tr><td><code>InHMD</code></td><td>number</td><td>number</td><td>The user is in HMD mode.</td></tr>
 *     <tr><td><code>AdvancedMovement</code></td><td>number</td><td>number</td><td>Advanced movement controls are enabled.
 *       </td></tr>
 *     <tr><td><code>SnapTurn</code></td><td>number</td><td>number</td><td>Snap turn is enabled.</td></tr>
 *     <tr><td><code>Grounded</code></td><td>number</td><td>number</td><td>The user's avatar is on the ground.</td></tr>
 *     <tr><td><code>NavigationFocused</code></td><td>number</td><td>number</td><td><em>Not used.</em></td></tr>
 *   </tbody>
 * </table>
 * @typedef Controller.Hardware-Application
 */

static const QString STATE_IN_HMD = "InHMD";
static const QString STATE_CAMERA_FULL_SCREEN_MIRROR = "CameraFSM";
static const QString STATE_CAMERA_FIRST_PERSON = "CameraFirstPerson";
static const QString STATE_CAMERA_THIRD_PERSON = "CameraThirdPerson";
static const QString STATE_CAMERA_ENTITY = "CameraEntity";
static const QString STATE_CAMERA_INDEPENDENT = "CameraIndependent";
static const QString STATE_SNAP_TURN = "SnapTurn";
static const QString STATE_ADVANCED_MOVEMENT_CONTROLS = "AdvancedMovement";
static const QString STATE_GROUNDED = "Grounded";
static const QString STATE_NAV_FOCUSED = "NavigationFocused";

// Statically provided display and input plugins
extern DisplayPluginList getDisplayPlugins();
extern InputPluginList getInputPlugins();
extern void saveInputPluginSettings(const InputPluginList& plugins);

bool setupEssentials(int& argc, char** argv, bool runningMarkerExisted) {
    const char** constArgv = const_cast<const char**>(argv);

    // HRS: I could not figure out how to move these any earlier in startup, so when using this option, be sure to also supply
    // --allowMultipleInstances
    auto reportAndQuit = [&](const char* commandSwitch, std::function<void(FILE* fp)> report) {
        const char* reportfile = getCmdOption(argc, constArgv, commandSwitch);
        // Reports to the specified file, because stdout is set up to be captured for logging.
        if (reportfile) {
            FILE* fp = fopen(reportfile, "w");
            if (fp) {
                report(fp);
                fclose(fp);
                if (!runningMarkerExisted) { // don't leave ours around
                    RunningMarker runingMarker(RUNNING_MARKER_FILENAME);
                    runingMarker.deleteRunningMarkerFile(); // happens in deleter, but making the side-effect explicit.
                }
                _exit(0);
            }
        }
    };
    reportAndQuit("--protocolVersion", [&](FILE* fp) {
        auto version = protocolVersionsSignatureBase64();
        fputs(version.toLatin1().data(), fp);
    });
    reportAndQuit("--version", [&](FILE* fp) {
        fputs(BuildInfo::VERSION.toLatin1().data(), fp);
    });

    const char* portStr = getCmdOption(argc, constArgv, "--listenPort");
    const int listenPort = portStr ? atoi(portStr) : INVALID_PORT;

    static const auto SUPPRESS_SETTINGS_RESET = "--suppress-settings-reset";
    bool suppressPrompt = cmdOptionExists(argc, const_cast<const char**>(argv), SUPPRESS_SETTINGS_RESET);
    bool previousSessionCrashed = CrashHandler::checkForResetSettings(runningMarkerExisted, suppressPrompt);
    // get dir to use for cache
    static const auto CACHE_SWITCH = "--cache";
    QString cacheDir = getCmdOption(argc, const_cast<const char**>(argv), CACHE_SWITCH);
    if (!cacheDir.isEmpty()) {
        qApp->setProperty(hifi::properties::APP_LOCAL_DATA_PATH, cacheDir);
    }

    // FIXME fix the OSX installer to install the resources.rcc binary instead of resource files and remove
    // this conditional exclusion
#if !defined(Q_OS_OSX)
    {
#if defined(Q_OS_ANDROID)
        const QString resourcesBinaryFile = QStandardPaths::writableLocation(QStandardPaths::CacheLocation) + "/resources.rcc";
#else
        const QString resourcesBinaryFile = QCoreApplication::applicationDirPath() + "/resources.rcc";
#endif
        if (!QFile::exists(resourcesBinaryFile)) {
            throw std::runtime_error("Unable to find primary resources");
        }
        if (!QResource::registerResource(resourcesBinaryFile)) {
            throw std::runtime_error("Unable to load primary resources");
        }
    }
#endif

    // Tell the plugin manager about our statically linked plugins
    auto pluginManager = PluginManager::getInstance();
    pluginManager->setInputPluginProvider([] { return getInputPlugins(); });
    pluginManager->setDisplayPluginProvider([] { return getDisplayPlugins(); });
    pluginManager->setInputPluginSettingsPersister([](const InputPluginList& plugins) { saveInputPluginSettings(plugins); });
    if (auto steamClient = pluginManager->getSteamClientPlugin()) {
        steamClient->init();
    }

    PROFILE_SET_THREAD_NAME("Main Thread");

#if defined(Q_OS_WIN)
    // Select appropriate audio DLL
    QString audioDLLPath = QCoreApplication::applicationDirPath();
    if (IsWindows8OrGreater()) {
        audioDLLPath += "/audioWin8";
    } else {
        audioDLLPath += "/audioWin7";
    }
    QCoreApplication::addLibraryPath(audioDLLPath);
#endif

    DependencyManager::registerInheritance<LimitedNodeList, NodeList>();
    DependencyManager::registerInheritance<AvatarHashMap, AvatarManager>();
    DependencyManager::registerInheritance<EntityDynamicFactoryInterface, InterfaceDynamicFactory>();
    DependencyManager::registerInheritance<SpatialParentFinder, InterfaceParentFinder>();

    // Set dependencies
    DependencyManager::set<PickManager>();
    DependencyManager::set<PointerManager>();
    DependencyManager::set<LaserPointerScriptingInterface>();
    DependencyManager::set<RayPickScriptingInterface>();
    DependencyManager::set<PointerScriptingInterface>();
    DependencyManager::set<PickScriptingInterface>();
    DependencyManager::set<Cursor::Manager>();
    DependencyManager::set<VirtualPad::Manager>();
    DependencyManager::set<DesktopPreviewProvider>();
    DependencyManager::set<AccountManager>(std::bind(&Application::getUserAgent, qApp));
    DependencyManager::set<StatTracker>();
    DependencyManager::set<ScriptEngines>(ScriptEngine::CLIENT_SCRIPT);
    DependencyManager::set<ScriptInitializerMixin, NativeScriptInitializers>();
    DependencyManager::set<Preferences>();
    DependencyManager::set<recording::Deck>();
    DependencyManager::set<recording::Recorder>();
    DependencyManager::set<AddressManager>();
    DependencyManager::set<NodeList>(NodeType::Agent, listenPort);
    DependencyManager::set<recording::ClipCache>();
    DependencyManager::set<GeometryCache>();
    DependencyManager::set<ModelCache>();
    DependencyManager::set<ScriptCache>();
    DependencyManager::set<SoundCache>();
    DependencyManager::set<DdeFaceTracker>();
    DependencyManager::set<EyeTracker>();
    DependencyManager::set<AudioClient>();
    DependencyManager::set<AudioScope>();
    DependencyManager::set<DeferredLightingEffect>();
    DependencyManager::set<TextureCache>();
    DependencyManager::set<FramebufferCache>();
    DependencyManager::set<AnimationCache>();
    DependencyManager::set<ModelBlender>();
    DependencyManager::set<UsersScriptingInterface>();
    DependencyManager::set<AvatarManager>();
    DependencyManager::set<LODManager>();
    DependencyManager::set<StandAloneJSConsole>();
    DependencyManager::set<DialogsManager>();
    DependencyManager::set<BandwidthRecorder>();
    DependencyManager::set<ResourceCacheSharedItems>();
    DependencyManager::set<DesktopScriptingInterface>();
    DependencyManager::set<EntityScriptingInterface>(true);
    DependencyManager::set<GraphicsScriptingInterface>();
    DependencyManager::registerInheritance<scriptable::ModelProviderFactory, ApplicationMeshProvider>();
    DependencyManager::set<ApplicationMeshProvider>();
    DependencyManager::set<RecordingScriptingInterface>();
    DependencyManager::set<WindowScriptingInterface>();
    DependencyManager::set<HMDScriptingInterface>();
    DependencyManager::set<ResourceScriptingInterface>();
    DependencyManager::set<TabletScriptingInterface>();
    DependencyManager::set<InputConfiguration>();
    DependencyManager::set<ToolbarScriptingInterface>();
    DependencyManager::set<UserActivityLoggerScriptingInterface>();
    DependencyManager::set<AssetMappingsScriptingInterface>();
    DependencyManager::set<DomainConnectionModel>();

#if defined(Q_OS_MAC) || defined(Q_OS_WIN)
    DependencyManager::set<SpeechRecognizer>();
#endif
    DependencyManager::set<DiscoverabilityManager>();
    DependencyManager::set<SceneScriptingInterface>();
    DependencyManager::set<OffscreenUi>();
    DependencyManager::set<AutoUpdater>();
    DependencyManager::set<Midi>();
    DependencyManager::set<PathUtils>();
    DependencyManager::set<InterfaceDynamicFactory>();
    DependencyManager::set<AudioInjectorManager>();
    DependencyManager::set<MessagesClient>();
    controller::StateController::setStateVariables({ { STATE_IN_HMD, STATE_CAMERA_FULL_SCREEN_MIRROR,
                    STATE_CAMERA_FIRST_PERSON, STATE_CAMERA_THIRD_PERSON, STATE_CAMERA_ENTITY, STATE_CAMERA_INDEPENDENT,
                    STATE_SNAP_TURN, STATE_ADVANCED_MOVEMENT_CONTROLS, STATE_GROUNDED, STATE_NAV_FOCUSED } });
    DependencyManager::set<UserInputMapper>();
    DependencyManager::set<controller::ScriptingInterface, ControllerScriptingInterface>();
    DependencyManager::set<InterfaceParentFinder>();
    DependencyManager::set<EntityTreeRenderer>(true, qApp, qApp);
    DependencyManager::set<CompositorHelper>();
    DependencyManager::set<OffscreenQmlSurfaceCache>();
    DependencyManager::set<EntityScriptClient>();
    DependencyManager::set<EntityScriptServerLogClient>();
    DependencyManager::set<LimitlessVoiceRecognitionScriptingInterface>();
    DependencyManager::set<GooglePolyScriptingInterface>();
    DependencyManager::set<OctreeStatsProvider>(nullptr, qApp->getOcteeSceneStats());
    DependencyManager::set<AvatarBookmarks>();
    DependencyManager::set<LocationBookmarks>();
    DependencyManager::set<Snapshot>();
    DependencyManager::set<CloseEventSender>();
    DependencyManager::set<ResourceManager>();
    DependencyManager::set<SelectionScriptingInterface>();
    DependencyManager::set<Ledger>();
    DependencyManager::set<Wallet>();
    DependencyManager::set<WalletScriptingInterface>();

    DependencyManager::set<FadeEffect>();

    return previousSessionCrashed;
}

// FIXME move to header, or better yet, design some kind of UI manager
// to take care of highlighting keyboard focused items, rather than
// continuing to overburden Application.cpp
std::shared_ptr<Cube3DOverlay> _keyboardFocusHighlight{ nullptr };
OverlayID _keyboardFocusHighlightID{ UNKNOWN_OVERLAY_ID };


OffscreenGLCanvas* _qmlShareContext { nullptr };

// FIXME hack access to the internal share context for the Chromium helper
// Normally we'd want to use QWebEngine::initialize(), but we can't because
// our primary context is a QGLWidget, which can't easily be initialized to share
// from a QOpenGLContext.
//
// So instead we create a new offscreen context to share with the QGLWidget,
// and manually set THAT to be the shared context for the Chromium helper
#if !defined(DISABLE_QML)
OffscreenGLCanvas* _chromiumShareContext { nullptr };
Q_GUI_EXPORT void qt_gl_set_global_share_context(QOpenGLContext *context);
#endif

Setting::Handle<int> sessionRunTime{ "sessionRunTime", 0 };

const float DEFAULT_HMD_TABLET_SCALE_PERCENT = 70.0f;
const float DEFAULT_DESKTOP_TABLET_SCALE_PERCENT = 75.0f;
const bool DEFAULT_DESKTOP_TABLET_BECOMES_TOOLBAR = true;
const bool DEFAULT_HMD_TABLET_BECOMES_TOOLBAR = false;
const bool DEFAULT_PREFER_STYLUS_OVER_LASER = false;
const bool DEFAULT_PREFER_AVATAR_FINGER_OVER_STYLUS = false;
const QString DEFAULT_CURSOR_NAME = "DEFAULT";

Application::Application(int& argc, char** argv, QElapsedTimer& startupTimer, bool runningMarkerExisted) :
    QApplication(argc, argv),
    _window(new MainWindow(desktop())),
    _sessionRunTimer(startupTimer),
    _previousSessionCrashed(setupEssentials(argc, argv, runningMarkerExisted)),
    _undoStackScriptingInterface(&_undoStack),
    _entitySimulation(new PhysicalEntitySimulation()),
    _physicsEngine(new PhysicsEngine(Vectors::ZERO)),
    _entityClipboard(new EntityTree()),
    _lastQueriedTime(usecTimestampNow()),
    _previousScriptLocation("LastScriptLocation", DESKTOP_LOCATION),
    _fieldOfView("fieldOfView", DEFAULT_FIELD_OF_VIEW_DEGREES),
    _hmdTabletScale("hmdTabletScale", DEFAULT_HMD_TABLET_SCALE_PERCENT),
    _desktopTabletScale("desktopTabletScale", DEFAULT_DESKTOP_TABLET_SCALE_PERCENT),
    _desktopTabletBecomesToolbarSetting("desktopTabletBecomesToolbar", DEFAULT_DESKTOP_TABLET_BECOMES_TOOLBAR),
    _hmdTabletBecomesToolbarSetting("hmdTabletBecomesToolbar", DEFAULT_HMD_TABLET_BECOMES_TOOLBAR),
    _preferStylusOverLaserSetting("preferStylusOverLaser", DEFAULT_PREFER_STYLUS_OVER_LASER),
    _preferAvatarFingerOverStylusSetting("preferAvatarFingerOverStylus", DEFAULT_PREFER_AVATAR_FINGER_OVER_STYLUS),
    _constrainToolbarPosition("toolbar/constrainToolbarToCenterX", true),
    _preferredCursor("preferredCursor", DEFAULT_CURSOR_NAME),
    _scaleMirror(1.0f),
    _mirrorYawOffset(0.0f),
    _raiseMirror(0.0f),
    _enableProcessOctreeThread(true),
    _lastNackTime(usecTimestampNow()),
    _lastSendDownstreamAudioStats(usecTimestampNow()),
    _aboutToQuit(false),
    _notifiedPacketVersionMismatchThisDomain(false),
    _maxOctreePPS(maxOctreePacketsPerSecond.get()),
    _lastFaceTrackerUpdate(0),
    _snapshotSound(nullptr),
    _sampleSound(nullptr)

{

    auto steamClient = PluginManager::getInstance()->getSteamClientPlugin();
    setProperty(hifi::properties::STEAM, (steamClient && steamClient->isRunning()));
    setProperty(hifi::properties::CRASHED, _previousSessionCrashed);
    {
        const QString TEST_SCRIPT = "--testScript";
        const QStringList args = arguments();
        for (int i = 0; i < args.size() - 1; ++i) {
            if (args.at(i) == TEST_SCRIPT) {
                QString testScriptPath = args.at(i + 1);
                if (QFileInfo(testScriptPath).exists()) {
                    setProperty(hifi::properties::TEST, QUrl::fromLocalFile(testScriptPath));
                }
            }
        }
    }

    // make sure the debug draw singleton is initialized on the main thread.
    DebugDraw::getInstance().removeMarker("");

    PluginContainer* pluginContainer = dynamic_cast<PluginContainer*>(this); // set the container for any plugins that care
    PluginManager::getInstance()->setContainer(pluginContainer);

    QThreadPool::globalInstance()->setMaxThreadCount(MIN_PROCESSING_THREAD_POOL_SIZE);
    thread()->setPriority(QThread::HighPriority);
    thread()->setObjectName("Main Thread");

    setInstance(this);

    auto controllerScriptingInterface = DependencyManager::get<controller::ScriptingInterface>().data();
    _controllerScriptingInterface = dynamic_cast<ControllerScriptingInterface*>(controllerScriptingInterface);

    _entityClipboard->createRootElement();

#ifdef Q_OS_WIN
    installNativeEventFilter(&MyNativeEventFilter::getInstance());
#endif

    _logger = new FileLogger(this);
    qInstallMessageHandler(messageHandler);

    QFontDatabase::addApplicationFont(PathUtils::resourcesPath() + "styles/Inconsolata.otf");
    QFontDatabase::addApplicationFont(PathUtils::resourcesPath() + "fonts/fontawesome-webfont.ttf");
    QFontDatabase::addApplicationFont(PathUtils::resourcesPath() + "fonts/hifi-glyphs.ttf");
    QFontDatabase::addApplicationFont(PathUtils::resourcesPath() + "fonts/AnonymousPro-Regular.ttf");
    QFontDatabase::addApplicationFont(PathUtils::resourcesPath() + "fonts/FiraSans-Regular.ttf");
    QFontDatabase::addApplicationFont(PathUtils::resourcesPath() + "fonts/FiraSans-SemiBold.ttf");
    QFontDatabase::addApplicationFont(PathUtils::resourcesPath() + "fonts/Raleway-Light.ttf");
    QFontDatabase::addApplicationFont(PathUtils::resourcesPath() + "fonts/Raleway-Regular.ttf");
    QFontDatabase::addApplicationFont(PathUtils::resourcesPath() + "fonts/Raleway-Bold.ttf");
    QFontDatabase::addApplicationFont(PathUtils::resourcesPath() + "fonts/Raleway-SemiBold.ttf");
    _window->setWindowTitle("High Fidelity Interface");

    Model::setAbstractViewStateInterface(this); // The model class will sometimes need to know view state details from us

    auto nodeList = DependencyManager::get<NodeList>();
    nodeList->startThread();

    const char** constArgv = const_cast<const char**>(argv);
    if (cmdOptionExists(argc, constArgv, "--disableWatchdog")) {
        DISABLE_WATCHDOG = true;
    }
    // Set up a watchdog thread to intentionally crash the application on deadlocks
    if (!DISABLE_WATCHDOG) {
        (new DeadlockWatchdogThread())->start();
    }

    // Set File Logger Session UUID
    auto avatarManager = DependencyManager::get<AvatarManager>();
    auto myAvatar = avatarManager ? avatarManager->getMyAvatar() : nullptr;
    auto accountManager = DependencyManager::get<AccountManager>();

    _logger->setSessionID(accountManager->getSessionID());

    setCrashAnnotation("metaverse_session_id", accountManager->getSessionID().toString().toStdString());

    if (steamClient) {
        qCDebug(interfaceapp) << "[VERSION] SteamVR buildID:" << steamClient->getSteamVRBuildID();
    }
    qCDebug(interfaceapp) << "[VERSION] Build sequence:" << qPrintable(applicationVersion());
    qCDebug(interfaceapp) << "[VERSION] MODIFIED_ORGANIZATION:" << BuildInfo::MODIFIED_ORGANIZATION;
    qCDebug(interfaceapp) << "[VERSION] VERSION:" << BuildInfo::VERSION;
    qCDebug(interfaceapp) << "[VERSION] BUILD_BRANCH:" << BuildInfo::BUILD_BRANCH;
    qCDebug(interfaceapp) << "[VERSION] BUILD_GLOBAL_SERVICES:" << BuildInfo::BUILD_GLOBAL_SERVICES;
#if USE_STABLE_GLOBAL_SERVICES
    qCDebug(interfaceapp) << "[VERSION] We will use STABLE global services.";
#else
    qCDebug(interfaceapp) << "[VERSION] We will use DEVELOPMENT global services.";
#endif

    // set the OCULUS_STORE property so the oculus plugin can know if we ran from the Oculus Store
    static const QString OCULUS_STORE_ARG = "--oculus-store";
    setProperty(hifi::properties::OCULUS_STORE, arguments().indexOf(OCULUS_STORE_ARG) != -1);

    updateHeartbeat();

    // setup a timer for domain-server check ins
    QTimer* domainCheckInTimer = new QTimer(this);
    connect(domainCheckInTimer, &QTimer::timeout, [this, nodeList] {
        if (!isServerlessMode()) {
            nodeList->sendDomainServerCheckIn();
        }
    });
    domainCheckInTimer->start(DOMAIN_SERVER_CHECK_IN_MSECS);
    connect(this, &QCoreApplication::aboutToQuit, [domainCheckInTimer] {
        domainCheckInTimer->stop();
        domainCheckInTimer->deleteLater();
    });


    auto audioIO = DependencyManager::get<AudioClient>();
    audioIO->setPositionGetter([]{
        auto avatarManager = DependencyManager::get<AvatarManager>();
        auto myAvatar = avatarManager ? avatarManager->getMyAvatar() : nullptr;

        return myAvatar ? myAvatar->getPositionForAudio() : Vectors::ZERO;
    });
    audioIO->setOrientationGetter([]{
        auto avatarManager = DependencyManager::get<AvatarManager>();
        auto myAvatar = avatarManager ? avatarManager->getMyAvatar() : nullptr;

        return myAvatar ? myAvatar->getOrientationForAudio() : Quaternions::IDENTITY;
    });

    recording::Frame::registerFrameHandler(AudioConstants::getAudioFrameName(), [=](recording::Frame::ConstPointer frame) {
        audioIO->handleRecordedAudioInput(frame->data);
    });

    connect(audioIO.data(), &AudioClient::inputReceived, [](const QByteArray& audio){
        static auto recorder = DependencyManager::get<recording::Recorder>();
        if (recorder->isRecording()) {
            static const recording::FrameType AUDIO_FRAME_TYPE = recording::Frame::registerFrameType(AudioConstants::getAudioFrameName());
            recorder->recordFrame(AUDIO_FRAME_TYPE, audio);
        }
    });
    audioIO->startThread();

    auto audioScriptingInterface = DependencyManager::set<AudioScriptingInterface, scripting::Audio>();
    connect(audioIO.data(), &AudioClient::mutedByMixer, audioScriptingInterface.data(), &AudioScriptingInterface::mutedByMixer);
    connect(audioIO.data(), &AudioClient::receivedFirstPacket, audioScriptingInterface.data(), &AudioScriptingInterface::receivedFirstPacket);
    connect(audioIO.data(), &AudioClient::disconnected, audioScriptingInterface.data(), &AudioScriptingInterface::disconnected);
    connect(audioIO.data(), &AudioClient::muteEnvironmentRequested, [](glm::vec3 position, float radius) {
        auto audioClient = DependencyManager::get<AudioClient>();
        auto audioScriptingInterface = DependencyManager::get<AudioScriptingInterface>();
        auto myAvatarPosition = DependencyManager::get<AvatarManager>()->getMyAvatar()->getWorldPosition();
        float distance = glm::distance(myAvatarPosition, position);

        if (distance < radius) {
            audioClient->setMuted(true);
            audioScriptingInterface->environmentMuted();
        }
    });
    connect(this, &Application::activeDisplayPluginChanged,
        reinterpret_cast<scripting::Audio*>(audioScriptingInterface.data()), &scripting::Audio::onContextChanged);

    // Make sure we don't time out during slow operations at startup
    updateHeartbeat();

    // Setup MessagesClient
    DependencyManager::get<MessagesClient>()->startThread();

    const DomainHandler& domainHandler = nodeList->getDomainHandler();

    connect(&domainHandler, SIGNAL(domainURLChanged(QUrl)), SLOT(domainURLChanged(QUrl)));
    connect(&domainHandler, SIGNAL(resetting()), SLOT(resettingDomain()));
    connect(&domainHandler, SIGNAL(connectedToDomain(QUrl)), SLOT(updateWindowTitle()));
    connect(&domainHandler, SIGNAL(disconnectedFromDomain()), SLOT(updateWindowTitle()));
    connect(&domainHandler, &DomainHandler::disconnectedFromDomain, this, &Application::clearDomainAvatars);
    connect(&domainHandler, &DomainHandler::disconnectedFromDomain, this, [this]() {
        getOverlays().deleteOverlay(getTabletScreenID());
        getOverlays().deleteOverlay(getTabletHomeButtonID());
        getOverlays().deleteOverlay(getTabletFrameID());
    });
    connect(&domainHandler, &DomainHandler::domainConnectionRefused, this, &Application::domainConnectionRefused);

    // We could clear ATP assets only when changing domains, but it's possible that the domain you are connected
    // to has gone down and switched to a new content set, so when you reconnect the cached ATP assets will no longer be valid.
    connect(&domainHandler, &DomainHandler::disconnectedFromDomain, DependencyManager::get<ScriptCache>().data(), &ScriptCache::clearATPScriptsFromCache);

    // update our location every 5 seconds in the metaverse server, assuming that we are authenticated with one
    const qint64 DATA_SERVER_LOCATION_CHANGE_UPDATE_MSECS = 5 * MSECS_PER_SECOND;

    auto discoverabilityManager = DependencyManager::get<DiscoverabilityManager>();
    connect(&locationUpdateTimer, &QTimer::timeout, discoverabilityManager.data(), &DiscoverabilityManager::updateLocation);
    connect(&locationUpdateTimer, &QTimer::timeout,
        DependencyManager::get<AddressManager>().data(), &AddressManager::storeCurrentAddress);
    locationUpdateTimer.start(DATA_SERVER_LOCATION_CHANGE_UPDATE_MSECS);

    // if we get a domain change, immediately attempt update location in metaverse server
    connect(&nodeList->getDomainHandler(), &DomainHandler::connectedToDomain,
        discoverabilityManager.data(), &DiscoverabilityManager::updateLocation);

    // send a location update immediately
    discoverabilityManager->updateLocation();

    connect(nodeList.data(), &NodeList::nodeAdded, this, &Application::nodeAdded);
    connect(nodeList.data(), &NodeList::nodeKilled, this, &Application::nodeKilled);
    connect(nodeList.data(), &NodeList::nodeActivated, this, &Application::nodeActivated);
    connect(nodeList.data(), &NodeList::uuidChanged, myAvatar.get(), &MyAvatar::setSessionUUID);
    connect(nodeList.data(), &NodeList::uuidChanged, this, &Application::setSessionUUID);
    connect(nodeList.data(), &NodeList::packetVersionMismatch, this, &Application::notifyPacketVersionMismatch);

    // you might think we could just do this in NodeList but we only want this connection for Interface
    connect(&nodeList->getDomainHandler(), SIGNAL(limitOfSilentDomainCheckInsReached()),
            nodeList.data(), SLOT(reset()));

    auto dialogsManager = DependencyManager::get<DialogsManager>();
    connect(accountManager.data(), &AccountManager::authRequired, dialogsManager.data(), &DialogsManager::showLoginDialog);
    connect(accountManager.data(), &AccountManager::usernameChanged, this, &Application::updateWindowTitle);

    // set the account manager's root URL and trigger a login request if we don't have the access token
    accountManager->setIsAgent(true);
    accountManager->setAuthURL(NetworkingConstants::METAVERSE_SERVER_URL());

    auto addressManager = DependencyManager::get<AddressManager>();

    // use our MyAvatar position and quat for address manager path
    addressManager->setPositionGetter([this]{ return getMyAvatar()->getWorldPosition(); });
    addressManager->setOrientationGetter([this]{ return getMyAvatar()->getWorldOrientation(); });

    connect(addressManager.data(), &AddressManager::hostChanged, this, &Application::updateWindowTitle);
    connect(this, &QCoreApplication::aboutToQuit, addressManager.data(), &AddressManager::storeCurrentAddress);

    connect(this, &Application::activeDisplayPluginChanged, this, &Application::updateThreadPoolCount);
    connect(this, &Application::activeDisplayPluginChanged, this, [](){
        qApp->setProperty(hifi::properties::HMD, qApp->isHMDMode());
    });
    connect(this, &Application::activeDisplayPluginChanged, this, &Application::updateSystemTabletMode);

    // Save avatar location immediately after a teleport.
    connect(myAvatar.get(), &MyAvatar::positionGoneTo,
        DependencyManager::get<AddressManager>().data(), &AddressManager::storeCurrentAddress);

    // Inititalize sample before registering
    _sampleSound = DependencyManager::get<SoundCache>()->getSound(PathUtils::resourcesUrl("sounds/sample.wav"));

    auto scriptEngines = DependencyManager::get<ScriptEngines>().data();
    scriptEngines->registerScriptInitializer([this](ScriptEnginePointer engine){
        registerScriptEngineWithApplicationServices(engine);
    });

    connect(scriptEngines, &ScriptEngines::scriptCountChanged, scriptEngines, [this] {
        auto scriptEngines = DependencyManager::get<ScriptEngines>();
        if (scriptEngines->getRunningScripts().isEmpty()) {
            getMyAvatar()->clearScriptableSettings();
        }
    }, Qt::QueuedConnection);

    connect(scriptEngines, &ScriptEngines::scriptsReloading, scriptEngines, [this] {
        getEntities()->reloadEntityScripts();
    }, Qt::QueuedConnection);

    connect(scriptEngines, &ScriptEngines::scriptLoadError,
        scriptEngines, [](const QString& filename, const QString& error){
        OffscreenUi::asyncWarning(nullptr, "Error Loading Script", filename + " failed to load.");
    }, Qt::QueuedConnection);

#ifdef _WIN32
    WSADATA WsaData;
    int wsaresult = WSAStartup(MAKEWORD(2, 2), &WsaData);
#endif

    // tell the NodeList instance who to tell the domain server we care about
    nodeList->addSetOfNodeTypesToNodeInterestSet(NodeSet() << NodeType::AudioMixer << NodeType::AvatarMixer
        << NodeType::EntityServer << NodeType::AssetServer << NodeType::MessagesMixer << NodeType::EntityScriptServer);

    // connect to the packet sent signal of the _entityEditSender
    connect(&_entityEditSender, &EntityEditPacketSender::packetSent, this, &Application::packetSent);
    connect(&_entityEditSender, &EntityEditPacketSender::addingEntityWithCertificate, this, &Application::addingEntityWithCertificate);

    QString concurrentDownloadsStr = getCmdOption(argc, constArgv, "--concurrent-downloads");
    bool success;
    int concurrentDownloads = concurrentDownloadsStr.toInt(&success);
    if (!success) {
        concurrentDownloads = MAX_CONCURRENT_RESOURCE_DOWNLOADS;
    }
    ResourceCache::setRequestLimit(concurrentDownloads);

    // perhaps override the avatar url.  Since we will test later for validity
    // we don't need to do so here.
    QString avatarURL = getCmdOption(argc, constArgv, "--avatarURL");
    _avatarOverrideUrl = QUrl::fromUserInput(avatarURL);

    // If someone specifies both --avatarURL and --replaceAvatarURL,
    // the replaceAvatarURL wins.  So only set the _overrideUrl if this
    // does have a non-empty string.
    QString replaceURL = getCmdOption(argc, constArgv, "--replaceAvatarURL");
    if (!replaceURL.isEmpty()) {
        _avatarOverrideUrl = QUrl::fromUserInput(replaceURL);
        _saveAvatarOverrideUrl = true;
    }

    _glWidget = new GLCanvas();
    getApplicationCompositor().setRenderingWidget(_glWidget);
    _window->setCentralWidget(_glWidget);

    _window->restoreGeometry();
    _window->setVisible(true);

    _glWidget->setFocusPolicy(Qt::StrongFocus);
    _glWidget->setFocus();

    if (cmdOptionExists(argc, constArgv, "--system-cursor")) {
        _preferredCursor.set(Cursor::Manager::getIconName(Cursor::Icon::SYSTEM));
    }
    showCursor(Cursor::Manager::lookupIcon(_preferredCursor.get()));

    // enable mouse tracking; otherwise, we only get drag events
    _glWidget->setMouseTracking(true);
    // Make sure the window is set to the correct size by processing the pending events
    QCoreApplication::processEvents();
    _glWidget->createContext();

    // Create the main thread context, the GPU backend, and the display plugins
    initializeGL();
    qCDebug(interfaceapp, "Initialized Display.");
    // Create the rendering engine.  This can be slow on some machines due to lots of 
    // GPU pipeline creation.
    initializeRenderEngine();
    qCDebug(interfaceapp, "Initialized Render Engine.");

    // Initialize the user interface and menu system
    // Needs to happen AFTER the render engine initialization to access its configuration
    initializeUi();

    init();
    qCDebug(interfaceapp, "init() complete.");

    // create thread for parsing of octree data independent of the main network and rendering threads
    _octreeProcessor.initialize(_enableProcessOctreeThread);
    connect(&_octreeProcessor, &OctreePacketProcessor::packetVersionMismatch, this, &Application::notifyPacketVersionMismatch);
    _entityEditSender.initialize(_enableProcessOctreeThread);

    _idleLoopStdev.reset();

    // update before the first render
    update(0);

    // Make sure we don't time out during slow operations at startup
    updateHeartbeat();

    // sessionRunTime will be reset soon by loadSettings. Grab it now to get previous session value.
    // The value will be 0 if the user blew away settings this session, which is both a feature and a bug.
    static const QString TESTER = "HIFI_TESTER";
    auto gpuIdent = GPUIdent::getInstance();
    auto glContextData = getGLContextData();
    QJsonObject properties = {
        { "version", applicationVersion() },
        { "tester", QProcessEnvironment::systemEnvironment().contains(TESTER) },
        { "previousSessionCrashed", _previousSessionCrashed },
        { "previousSessionRuntime", sessionRunTime.get() },
        { "cpu_architecture", QSysInfo::currentCpuArchitecture() },
        { "kernel_type", QSysInfo::kernelType() },
        { "kernel_version", QSysInfo::kernelVersion() },
        { "os_type", QSysInfo::productType() },
        { "os_version", QSysInfo::productVersion() },
        { "gpu_name", gpuIdent->getName() },
        { "gpu_driver", gpuIdent->getDriver() },
        { "gpu_memory", static_cast<qint64>(gpuIdent->getMemory()) },
        { "gl_version_int", glVersionToInteger(glContextData.value("version").toString()) },
        { "gl_version", glContextData["version"] },
        { "gl_vender", glContextData["vendor"] },
        { "gl_sl_version", glContextData["sl_version"] },
        { "gl_renderer", glContextData["renderer"] },
        { "ideal_thread_count", QThread::idealThreadCount() }
    };
    auto macVersion = QSysInfo::macVersion();
    if (macVersion != QSysInfo::MV_None) {
        properties["os_osx_version"] = QSysInfo::macVersion();
    }
    auto windowsVersion = QSysInfo::windowsVersion();
    if (windowsVersion != QSysInfo::WV_None) {
        properties["os_win_version"] = QSysInfo::windowsVersion();
    }

    ProcessorInfo procInfo;
    if (getProcessorInfo(procInfo)) {
        properties["processor_core_count"] = procInfo.numProcessorCores;
        properties["logical_processor_count"] = procInfo.numLogicalProcessors;
        properties["processor_l1_cache_count"] = procInfo.numProcessorCachesL1;
        properties["processor_l2_cache_count"] = procInfo.numProcessorCachesL2;
        properties["processor_l3_cache_count"] = procInfo.numProcessorCachesL3;
    }

    // add firstRun flag from settings to launch event
    Setting::Handle<bool> firstRun { Settings::firstRun, true };

    // once the settings have been loaded, check if we need to flip the default for UserActivityLogger
    auto& userActivityLogger = UserActivityLogger::getInstance();
    if (!userActivityLogger.isDisabledSettingSet()) {
        // the user activity logger is opt-out for Interface
        // but it's defaulted to disabled for other targets
        // so we need to enable it here if it has never been disabled by the user
        userActivityLogger.disable(false);
    }

    if (userActivityLogger.isEnabled()) {
        // sessionRunTime will be reset soon by loadSettings. Grab it now to get previous session value.
        // The value will be 0 if the user blew away settings this session, which is both a feature and a bug.
        static const QString TESTER = "HIFI_TESTER";
        auto gpuIdent = GPUIdent::getInstance();
        auto glContextData = getGLContextData();
        QJsonObject properties = {
            { "version", applicationVersion() },
            { "tester", QProcessEnvironment::systemEnvironment().contains(TESTER) },
            { "previousSessionCrashed", _previousSessionCrashed },
            { "previousSessionRuntime", sessionRunTime.get() },
            { "cpu_architecture", QSysInfo::currentCpuArchitecture() },
            { "kernel_type", QSysInfo::kernelType() },
            { "kernel_version", QSysInfo::kernelVersion() },
            { "os_type", QSysInfo::productType() },
            { "os_version", QSysInfo::productVersion() },
            { "gpu_name", gpuIdent->getName() },
            { "gpu_driver", gpuIdent->getDriver() },
            { "gpu_memory", static_cast<qint64>(gpuIdent->getMemory()) },
            { "gl_version_int", glVersionToInteger(glContextData.value("version").toString()) },
            { "gl_version", glContextData["version"] },
            { "gl_vender", glContextData["vendor"] },
            { "gl_sl_version", glContextData["sl_version"] },
            { "gl_renderer", glContextData["renderer"] },
            { "ideal_thread_count", QThread::idealThreadCount() }
        };
        auto macVersion = QSysInfo::macVersion();
        if (macVersion != QSysInfo::MV_None) {
            properties["os_osx_version"] = QSysInfo::macVersion();
        }
        auto windowsVersion = QSysInfo::windowsVersion();
        if (windowsVersion != QSysInfo::WV_None) {
            properties["os_win_version"] = QSysInfo::windowsVersion();
        }

        ProcessorInfo procInfo;
        if (getProcessorInfo(procInfo)) {
            properties["processor_core_count"] = procInfo.numProcessorCores;
            properties["logical_processor_count"] = procInfo.numLogicalProcessors;
            properties["processor_l1_cache_count"] = procInfo.numProcessorCachesL1;
            properties["processor_l2_cache_count"] = procInfo.numProcessorCachesL2;
            properties["processor_l3_cache_count"] = procInfo.numProcessorCachesL3;
        }

        properties["first_run"] = firstRun.get();

        // add the user's machine ID to the launch event
        properties["machine_fingerprint"] = uuidStringWithoutCurlyBraces(FingerprintUtils::getMachineFingerprint());

        userActivityLogger.logAction("launch", properties);
    }

    _entityEditSender.setMyAvatar(myAvatar.get());

    // The entity octree will have to know about MyAvatar for the parentJointName import
    getEntities()->getTree()->setMyAvatar(myAvatar);
    _entityClipboard->setMyAvatar(myAvatar);

    // For now we're going to set the PPS for outbound packets to be super high, this is
    // probably not the right long term solution. But for now, we're going to do this to
    // allow you to move an entity around in your hand
    _entityEditSender.setPacketsPerSecond(3000); // super high!!

    // Overlays need to exist before we set the ContextOverlayInterface dependency
    _overlays.init(); // do this before scripts load
    DependencyManager::set<ContextOverlayInterface>();

    // Make sure we don't time out during slow operations at startup
    updateHeartbeat();

    connect(this, SIGNAL(aboutToQuit()), this, SLOT(onAboutToQuit()));

    // hook up bandwidth estimator
    QSharedPointer<BandwidthRecorder> bandwidthRecorder = DependencyManager::get<BandwidthRecorder>();
    connect(nodeList.data(), &LimitedNodeList::dataSent,
        bandwidthRecorder.data(), &BandwidthRecorder::updateOutboundData);
    connect(nodeList.data(), &LimitedNodeList::dataReceived,
        bandwidthRecorder.data(), &BandwidthRecorder::updateInboundData);

    // FIXME -- I'm a little concerned about this.
    connect(myAvatar->getSkeletonModel().get(), &SkeletonModel::skeletonLoaded,
        this, &Application::checkSkeleton, Qt::QueuedConnection);

    // Setup the userInputMapper with the actions
    auto userInputMapper = DependencyManager::get<UserInputMapper>();
    connect(userInputMapper.data(), &UserInputMapper::actionEvent, [this](int action, float state) {
        using namespace controller;
        auto offscreenUi = DependencyManager::get<OffscreenUi>();
        auto tabletScriptingInterface = DependencyManager::get<TabletScriptingInterface>();
        {
            auto actionEnum = static_cast<Action>(action);
            int key = Qt::Key_unknown;
            static int lastKey = Qt::Key_unknown;
            bool navAxis = false;
            switch (actionEnum) {
                case Action::UI_NAV_VERTICAL:
                    navAxis = true;
                    if (state > 0.0f) {
                        key = Qt::Key_Up;
                    } else if (state < 0.0f) {
                        key = Qt::Key_Down;
                    }
                    break;

                case Action::UI_NAV_LATERAL:
                    navAxis = true;
                    if (state > 0.0f) {
                        key = Qt::Key_Right;
                    } else if (state < 0.0f) {
                        key = Qt::Key_Left;
                    }
                    break;

                case Action::UI_NAV_GROUP:
                    navAxis = true;
                    if (state > 0.0f) {
                        key = Qt::Key_Tab;
                    } else if (state < 0.0f) {
                        key = Qt::Key_Backtab;
                    }
                    break;

                case Action::UI_NAV_BACK:
                    key = Qt::Key_Escape;
                    break;

                case Action::UI_NAV_SELECT:
                    key = Qt::Key_Return;
                    break;
                default:
                    break;
            }

            auto window = tabletScriptingInterface->getTabletWindow();
            if (navAxis && window) {
                if (lastKey != Qt::Key_unknown) {
                    QKeyEvent event(QEvent::KeyRelease, lastKey, Qt::NoModifier);
                    sendEvent(window, &event);
                    lastKey = Qt::Key_unknown;
                }

                if (key != Qt::Key_unknown) {
                    QKeyEvent event(QEvent::KeyPress, key, Qt::NoModifier);
                    sendEvent(window, &event);
                    tabletScriptingInterface->processEvent(&event);
                    lastKey = key;
                }
            } else if (key != Qt::Key_unknown && window) {
                if (state) {
                    QKeyEvent event(QEvent::KeyPress, key, Qt::NoModifier);
                    sendEvent(window, &event);
                    tabletScriptingInterface->processEvent(&event);
                } else {
                    QKeyEvent event(QEvent::KeyRelease, key, Qt::NoModifier);
                    sendEvent(window, &event);
                }
                return;
            }
        }

        if (action == controller::toInt(controller::Action::RETICLE_CLICK)) {
            auto reticlePos = getApplicationCompositor().getReticlePosition();
            QPoint localPos(reticlePos.x, reticlePos.y); // both hmd and desktop already handle this in our coordinates.
            if (state) {
                QMouseEvent mousePress(QEvent::MouseButtonPress, localPos, Qt::LeftButton, Qt::LeftButton, Qt::NoModifier);
                sendEvent(_glWidget, &mousePress);
                _reticleClickPressed = true;
            } else {
                QMouseEvent mouseRelease(QEvent::MouseButtonRelease, localPos, Qt::LeftButton, Qt::NoButton, Qt::NoModifier);
                sendEvent(_glWidget, &mouseRelease);
                _reticleClickPressed = false;
            }
            return; // nothing else to do
        }

        if (state) {
            if (action == controller::toInt(controller::Action::TOGGLE_MUTE)) {
                auto audioClient = DependencyManager::get<AudioClient>();
                audioClient->setMuted(!audioClient->isMuted());
            } else if (action == controller::toInt(controller::Action::CYCLE_CAMERA)) {
                cycleCamera();
            } else if (action == controller::toInt(controller::Action::CONTEXT_MENU)) {
                toggleTabletUI();
            } else if (action == controller::toInt(controller::Action::RETICLE_X)) {
                auto oldPos = getApplicationCompositor().getReticlePosition();
                getApplicationCompositor().setReticlePosition({ oldPos.x + state, oldPos.y });
            } else if (action == controller::toInt(controller::Action::RETICLE_Y)) {
                auto oldPos = getApplicationCompositor().getReticlePosition();
                getApplicationCompositor().setReticlePosition({ oldPos.x, oldPos.y + state });
            } else if (action == controller::toInt(controller::Action::TOGGLE_OVERLAY)) {
                toggleOverlays();
            }
        }
    });

    _applicationStateDevice = userInputMapper->getStateDevice();

    _applicationStateDevice->setInputVariant(STATE_IN_HMD, []() -> float {
        return qApp->isHMDMode() ? 1 : 0;
    });
    _applicationStateDevice->setInputVariant(STATE_CAMERA_FULL_SCREEN_MIRROR, []() -> float {
        return qApp->getCamera().getMode() == CAMERA_MODE_MIRROR ? 1 : 0;
    });
    _applicationStateDevice->setInputVariant(STATE_CAMERA_FIRST_PERSON, []() -> float {
        return qApp->getCamera().getMode() == CAMERA_MODE_FIRST_PERSON ? 1 : 0;
    });
    _applicationStateDevice->setInputVariant(STATE_CAMERA_THIRD_PERSON, []() -> float {
        return qApp->getCamera().getMode() == CAMERA_MODE_THIRD_PERSON ? 1 : 0;
    });
    _applicationStateDevice->setInputVariant(STATE_CAMERA_ENTITY, []() -> float {
        return qApp->getCamera().getMode() == CAMERA_MODE_ENTITY ? 1 : 0;
    });
    _applicationStateDevice->setInputVariant(STATE_CAMERA_INDEPENDENT, []() -> float {
        return qApp->getCamera().getMode() == CAMERA_MODE_INDEPENDENT ? 1 : 0;
    });
    _applicationStateDevice->setInputVariant(STATE_SNAP_TURN, []() -> float {
        return qApp->getMyAvatar()->getSnapTurn() ? 1 : 0;
    });
    _applicationStateDevice->setInputVariant(STATE_ADVANCED_MOVEMENT_CONTROLS, []() -> float {
        return qApp->getMyAvatar()->useAdvancedMovementControls() ? 1 : 0;
    });

    _applicationStateDevice->setInputVariant(STATE_GROUNDED, []() -> float {
        return qApp->getMyAvatar()->getCharacterController()->onGround() ? 1 : 0;
    });
    _applicationStateDevice->setInputVariant(STATE_NAV_FOCUSED, []() -> float {
        return DependencyManager::get<OffscreenUi>()->navigationFocused() ? 1 : 0;
    });

    // Setup the _keyboardMouseDevice, _touchscreenDevice, _touchscreenVirtualPadDevice and the user input mapper with the default bindings
    userInputMapper->registerDevice(_keyboardMouseDevice->getInputDevice());
    // if the _touchscreenDevice is not supported it will not be registered
    if (_touchscreenDevice) {
        userInputMapper->registerDevice(_touchscreenDevice->getInputDevice());
    }
    if (_touchscreenVirtualPadDevice) {
        userInputMapper->registerDevice(_touchscreenVirtualPadDevice->getInputDevice());
    }

    // this will force the model the look at the correct directory (weird order of operations issue)
    scriptEngines->reloadLocalFiles();

    // do this as late as possible so that all required subsystems are initialized
    // If we've overridden the default scripts location, just load default scripts
    // otherwise, load 'em all

    // we just want to see if --scripts was set, we've already parsed it and done
    // the change in PathUtils.  Rather than pass that in the constructor, lets just
    // look (this could be debated)
    QString scriptsSwitch = QString("--").append(SCRIPTS_SWITCH);
    QDir defaultScriptsLocation(getCmdOption(argc, constArgv, scriptsSwitch.toStdString().c_str()));
    if (!defaultScriptsLocation.exists()) {
        scriptEngines->loadDefaultScripts();
        scriptEngines->defaultScriptsLocationOverridden(true);
    } else {
        scriptEngines->loadScripts();
    }

    // Make sure we don't time out during slow operations at startup
    updateHeartbeat();

    loadSettings();

    // Now that we've loaded the menu and thus switched to the previous display plugin
    // we can unlock the desktop repositioning code, since all the positions will be
    // relative to the desktop size for this plugin
    auto offscreenUi = DependencyManager::get<OffscreenUi>();
    offscreenUi->getDesktop()->setProperty("repositionLocked", false);

    // Make sure we don't time out during slow operations at startup
    updateHeartbeat();

    QTimer* settingsTimer = new QTimer();
    moveToNewNamedThread(settingsTimer, "Settings Thread", [this, settingsTimer]{
        connect(qApp, &Application::beforeAboutToQuit, [this, settingsTimer]{
            // Disconnect the signal from the save settings
            QObject::disconnect(settingsTimer, &QTimer::timeout, this, &Application::saveSettings);
            // Stop the settings timer
            settingsTimer->stop();
            // Delete it (this will trigger the thread destruction
            settingsTimer->deleteLater();
            // Mark the settings thread as finished, so we know we can safely save in the main application
            // shutdown code
            _settingsGuard.trigger();
        });

        int SAVE_SETTINGS_INTERVAL = 10 * MSECS_PER_SECOND; // Let's save every seconds for now
        settingsTimer->setSingleShot(false);
        settingsTimer->setInterval(SAVE_SETTINGS_INTERVAL); // 10s, Qt::CoarseTimer acceptable
        QObject::connect(settingsTimer, &QTimer::timeout, this, &Application::saveSettings);
        settingsTimer->start();
    }, QThread::LowestPriority);

    if (Menu::getInstance()->isOptionChecked(MenuOption::FirstPerson)) {
        getMyAvatar()->setBoomLength(MyAvatar::ZOOM_MIN);  // So that camera doesn't auto-switch to third person.
    } else if (Menu::getInstance()->isOptionChecked(MenuOption::IndependentMode)) {
        Menu::getInstance()->setIsOptionChecked(MenuOption::ThirdPerson, true);
        cameraMenuChanged();
    } else if (Menu::getInstance()->isOptionChecked(MenuOption::CameraEntityMode)) {
        Menu::getInstance()->setIsOptionChecked(MenuOption::ThirdPerson, true);
        cameraMenuChanged();
    }

    // set the local loopback interface for local sounds
    AudioInjector::setLocalAudioInterface(audioIO.data());
    audioScriptingInterface->setLocalAudioInterface(audioIO.data());
    connect(audioIO.data(), &AudioClient::noiseGateOpened, audioScriptingInterface.data(), &AudioScriptingInterface::noiseGateOpened);
    connect(audioIO.data(), &AudioClient::noiseGateClosed, audioScriptingInterface.data(), &AudioScriptingInterface::noiseGateClosed);
    connect(audioIO.data(), &AudioClient::inputReceived, audioScriptingInterface.data(), &AudioScriptingInterface::inputReceived);

    this->installEventFilter(this);

#ifdef HAVE_DDE
    auto ddeTracker = DependencyManager::get<DdeFaceTracker>();
    ddeTracker->init();
    connect(ddeTracker.data(), &FaceTracker::muteToggled, this, &Application::faceTrackerMuteToggled);
#endif

#ifdef HAVE_IVIEWHMD
    auto eyeTracker = DependencyManager::get<EyeTracker>();
    eyeTracker->init();
    setActiveEyeTracker();
#endif

    // If launched from Steam, let it handle updates
    const QString HIFI_NO_UPDATER_COMMAND_LINE_KEY = "--no-updater";
    bool noUpdater = arguments().indexOf(HIFI_NO_UPDATER_COMMAND_LINE_KEY) != -1;
    if (!noUpdater) {
        auto applicationUpdater = DependencyManager::get<AutoUpdater>();
        connect(applicationUpdater.data(), &AutoUpdater::newVersionIsAvailable, dialogsManager.data(), &DialogsManager::showUpdateDialog);
        applicationUpdater->checkForUpdate();
    }

    Menu::getInstance()->setIsOptionChecked(MenuOption::ActionMotorControl, true);

// FIXME spacemouse code still needs cleanup
#if 0
    // the 3Dconnexion device wants to be initialized after a window is displayed.
    SpacemouseManager::getInstance().init();
#endif

    // If the user clicks an an entity, we will check that it's an unlocked web entity, and if so, set the focus to it
    auto entityScriptingInterface = DependencyManager::get<EntityScriptingInterface>();
    connect(entityScriptingInterface.data(), &EntityScriptingInterface::mousePressOnEntity,
            [this](const EntityItemID& entityItemID, const PointerEvent& event) {
        if (event.shouldFocus()) {
            if (getEntities()->wantsKeyboardFocus(entityItemID)) {
                setKeyboardFocusOverlay(UNKNOWN_OVERLAY_ID);
                setKeyboardFocusEntity(entityItemID);
            } else {
                setKeyboardFocusEntity(UNKNOWN_ENTITY_ID);
            }
        }
    });

    connect(entityScriptingInterface.data(), &EntityScriptingInterface::deletingEntity, [=](const EntityItemID& entityItemID) {
        if (entityItemID == _keyboardFocusedEntity.get()) {
            setKeyboardFocusEntity(UNKNOWN_ENTITY_ID);
        }
    });

    connect(getEntities()->getTree().get(), &EntityTree::deletingEntity, [=](const EntityItemID& entityItemID) {
        auto avatarManager = DependencyManager::get<AvatarManager>();
        auto myAvatar = avatarManager ? avatarManager->getMyAvatar() : nullptr;
        if (myAvatar) {
            myAvatar->clearAvatarEntity(entityItemID);
        }
    });

    EntityTree::setAddMaterialToEntityOperator([&](const QUuid& entityID, graphics::MaterialLayer material, const std::string& parentMaterialName) {
        // try to find the renderable
        auto renderable = getEntities()->renderableForEntityId(entityID);
        if (renderable) {
            renderable->addMaterial(material, parentMaterialName);
        }

        // even if we don't find it, try to find the entity
        auto entity = getEntities()->getEntity(entityID);
        if (entity) {
            entity->addMaterial(material, parentMaterialName);
            return true;
        }
        return false;
    });
    EntityTree::setRemoveMaterialFromEntityOperator([&](const QUuid& entityID, graphics::MaterialPointer material, const std::string& parentMaterialName) {
        // try to find the renderable
        auto renderable = getEntities()->renderableForEntityId(entityID);
        if (renderable) {
            renderable->removeMaterial(material, parentMaterialName);
        }

        // even if we don't find it, try to find the entity
        auto entity = getEntities()->getEntity(entityID);
        if (entity) {
            entity->removeMaterial(material, parentMaterialName);
            return true;
        }
        return false;
    });

    EntityTree::setAddMaterialToAvatarOperator([](const QUuid& avatarID, graphics::MaterialLayer material, const std::string& parentMaterialName) {
        auto avatarManager = DependencyManager::get<AvatarManager>();
        auto avatar = avatarManager->getAvatarBySessionID(avatarID);
        if (avatar) {
            avatar->addMaterial(material, parentMaterialName);
            return true;
        }
        return false;
    });
    EntityTree::setRemoveMaterialFromAvatarOperator([](const QUuid& avatarID, graphics::MaterialPointer material, const std::string& parentMaterialName) {
        auto avatarManager = DependencyManager::get<AvatarManager>();
        auto avatar = avatarManager->getAvatarBySessionID(avatarID);
        if (avatar) {
            avatar->removeMaterial(material, parentMaterialName);
            return true;
        }
        return false;
    });

    EntityTree::setAddMaterialToOverlayOperator([&](const QUuid& overlayID, graphics::MaterialLayer material, const std::string& parentMaterialName) {
        auto overlay = _overlays.getOverlay(overlayID);
        if (overlay) {
            overlay->addMaterial(material, parentMaterialName);
            return true;
        }
        return false;
    });
    EntityTree::setRemoveMaterialFromOverlayOperator([&](const QUuid& overlayID, graphics::MaterialPointer material, const std::string& parentMaterialName) {
        auto overlay = _overlays.getOverlay(overlayID);
        if (overlay) {
            overlay->removeMaterial(material, parentMaterialName);
            return true;
        }
        return false;
    });

    // Keyboard focus handling for Web overlays.
    auto overlays = &(qApp->getOverlays());
    connect(overlays, &Overlays::overlayDeleted, [=](const OverlayID& overlayID) {
        if (overlayID == _keyboardFocusedOverlay.get()) {
            setKeyboardFocusOverlay(UNKNOWN_OVERLAY_ID);
        }
    });

    connect(this, &Application::aboutToQuit, [=]() {
        setKeyboardFocusOverlay(UNKNOWN_OVERLAY_ID);
        setKeyboardFocusEntity(UNKNOWN_ENTITY_ID);
    });

    // Add periodic checks to send user activity data
    static int CHECK_NEARBY_AVATARS_INTERVAL_MS = 10000;
    static int NEARBY_AVATAR_RADIUS_METERS = 10;

    // setup the stats interval depending on if the 1s faster hearbeat was requested
    static const QString FAST_STATS_ARG = "--fast-heartbeat";
    static int SEND_STATS_INTERVAL_MS = arguments().indexOf(FAST_STATS_ARG) != -1 ? 1000 : 10000;

    static glm::vec3 lastAvatarPosition = myAvatar->getWorldPosition();
    static glm::mat4 lastHMDHeadPose = getHMDSensorPose();
    static controller::Pose lastLeftHandPose = myAvatar->getLeftHandPose();
    static controller::Pose lastRightHandPose = myAvatar->getRightHandPose();

    // Periodically send fps as a user activity event
    QTimer* sendStatsTimer = new QTimer(this);
    sendStatsTimer->setInterval(SEND_STATS_INTERVAL_MS);  // 10s, Qt::CoarseTimer acceptable
    connect(sendStatsTimer, &QTimer::timeout, this, [this]() {

        QJsonObject properties = {};
        MemoryInfo memInfo;
        if (getMemoryInfo(memInfo)) {
            properties["system_memory_total"] = static_cast<qint64>(memInfo.totalMemoryBytes);
            properties["system_memory_used"] = static_cast<qint64>(memInfo.usedMemoryBytes);
            properties["process_memory_used"] = static_cast<qint64>(memInfo.processUsedMemoryBytes);
        }

        // content location and build info - useful for filtering stats
        auto addressManager = DependencyManager::get<AddressManager>();
        auto currentDomain = addressManager->currentShareableAddress(true).toString(); // domain only
        auto currentPath = addressManager->currentPath(true); // with orientation
        properties["current_domain"] = currentDomain;
        properties["current_path"] = currentPath;
        properties["build_version"] = BuildInfo::VERSION;

        auto displayPlugin = qApp->getActiveDisplayPlugin();

        properties["render_rate"] = _renderLoopCounter.rate();
        properties["target_render_rate"] = getTargetRenderFrameRate();
        properties["present_rate"] = displayPlugin->presentRate();
        properties["new_frame_present_rate"] = displayPlugin->newFramePresentRate();
        properties["dropped_frame_rate"] = displayPlugin->droppedFrameRate();
        properties["stutter_rate"] = displayPlugin->stutterRate();
        properties["game_rate"] = getGameLoopRate();
        properties["has_async_reprojection"] = displayPlugin->hasAsyncReprojection();
        properties["hardware_stats"] = displayPlugin->getHardwareStats();

        // deadlock watchdog related stats
        properties["deadlock_watchdog_maxElapsed"] = (int)DeadlockWatchdogThread::_maxElapsed;
        properties["deadlock_watchdog_maxElapsedAverage"] = (int)DeadlockWatchdogThread::_maxElapsedAverage;

        auto bandwidthRecorder = DependencyManager::get<BandwidthRecorder>();
        properties["packet_rate_in"] = bandwidthRecorder->getCachedTotalAverageInputPacketsPerSecond();
        properties["packet_rate_out"] = bandwidthRecorder->getCachedTotalAverageOutputPacketsPerSecond();
        properties["kbps_in"] = bandwidthRecorder->getCachedTotalAverageInputKilobitsPerSecond();
        properties["kbps_out"] = bandwidthRecorder->getCachedTotalAverageOutputKilobitsPerSecond();

        properties["atp_in_kbps"] = bandwidthRecorder->getAverageInputKilobitsPerSecond(NodeType::AssetServer);

        auto nodeList = DependencyManager::get<NodeList>();
        SharedNodePointer entityServerNode = nodeList->soloNodeOfType(NodeType::EntityServer);
        SharedNodePointer audioMixerNode = nodeList->soloNodeOfType(NodeType::AudioMixer);
        SharedNodePointer avatarMixerNode = nodeList->soloNodeOfType(NodeType::AvatarMixer);
        SharedNodePointer assetServerNode = nodeList->soloNodeOfType(NodeType::AssetServer);
        SharedNodePointer messagesMixerNode = nodeList->soloNodeOfType(NodeType::MessagesMixer);
        properties["entity_ping"] = entityServerNode ? entityServerNode->getPingMs() : -1;
        properties["audio_ping"] = audioMixerNode ? audioMixerNode->getPingMs() : -1;
        properties["avatar_ping"] = avatarMixerNode ? avatarMixerNode->getPingMs() : -1;
        properties["asset_ping"] = assetServerNode ? assetServerNode->getPingMs() : -1;
        properties["messages_ping"] = messagesMixerNode ? messagesMixerNode->getPingMs() : -1;

        auto loadingRequests = ResourceCache::getLoadingRequests();

        QJsonArray loadingRequestsStats;
        for (const auto& request : loadingRequests) {
            QJsonObject requestStats;
            requestStats["filename"] = request->getURL().fileName();
            requestStats["received"] = request->getBytesReceived();
            requestStats["total"] = request->getBytesTotal();
            requestStats["attempts"] = (int)request->getDownloadAttempts();
            loadingRequestsStats.append(requestStats);
        }

        properties["active_downloads"] = loadingRequests.size();
        properties["pending_downloads"] = ResourceCache::getPendingRequestCount();
        properties["active_downloads_details"] = loadingRequestsStats;

        auto statTracker = DependencyManager::get<StatTracker>();

        properties["processing_resources"] = statTracker->getStat("Processing").toInt();
        properties["pending_processing_resources"] = statTracker->getStat("PendingProcessing").toInt();

        QJsonObject startedRequests;
        startedRequests["atp"] = statTracker->getStat(STAT_ATP_REQUEST_STARTED).toInt();
        startedRequests["http"] = statTracker->getStat(STAT_HTTP_REQUEST_STARTED).toInt();
        startedRequests["file"] = statTracker->getStat(STAT_FILE_REQUEST_STARTED).toInt();
        startedRequests["total"] = startedRequests["atp"].toInt() + startedRequests["http"].toInt()
            + startedRequests["file"].toInt();
        properties["started_requests"] = startedRequests;

        QJsonObject successfulRequests;
        successfulRequests["atp"] = statTracker->getStat(STAT_ATP_REQUEST_SUCCESS).toInt();
        successfulRequests["http"] = statTracker->getStat(STAT_HTTP_REQUEST_SUCCESS).toInt();
        successfulRequests["file"] = statTracker->getStat(STAT_FILE_REQUEST_SUCCESS).toInt();
        successfulRequests["total"] = successfulRequests["atp"].toInt() + successfulRequests["http"].toInt()
            + successfulRequests["file"].toInt();
        properties["successful_requests"] = successfulRequests;

        QJsonObject failedRequests;
        failedRequests["atp"] = statTracker->getStat(STAT_ATP_REQUEST_FAILED).toInt();
        failedRequests["http"] = statTracker->getStat(STAT_HTTP_REQUEST_FAILED).toInt();
        failedRequests["file"] = statTracker->getStat(STAT_FILE_REQUEST_FAILED).toInt();
        failedRequests["total"] = failedRequests["atp"].toInt() + failedRequests["http"].toInt()
            + failedRequests["file"].toInt();
        properties["failed_requests"] = failedRequests;

        QJsonObject cacheRequests;
        cacheRequests["atp"] = statTracker->getStat(STAT_ATP_REQUEST_CACHE).toInt();
        cacheRequests["http"] = statTracker->getStat(STAT_HTTP_REQUEST_CACHE).toInt();
        cacheRequests["total"] = cacheRequests["atp"].toInt() + cacheRequests["http"].toInt();
        properties["cache_requests"] = cacheRequests;

        QJsonObject atpMappingRequests;
        atpMappingRequests["started"] = statTracker->getStat(STAT_ATP_MAPPING_REQUEST_STARTED).toInt();
        atpMappingRequests["failed"] = statTracker->getStat(STAT_ATP_MAPPING_REQUEST_FAILED).toInt();
        atpMappingRequests["successful"] = statTracker->getStat(STAT_ATP_MAPPING_REQUEST_SUCCESS).toInt();
        properties["atp_mapping_requests"] = atpMappingRequests;

        properties["throttled"] = _displayPlugin ? _displayPlugin->isThrottled() : false;

        QJsonObject bytesDownloaded;
        auto atpBytes = statTracker->getStat(STAT_ATP_RESOURCE_TOTAL_BYTES).toLongLong();
        auto httpBytes = statTracker->getStat(STAT_HTTP_RESOURCE_TOTAL_BYTES).toLongLong();
        auto fileBytes = statTracker->getStat(STAT_FILE_RESOURCE_TOTAL_BYTES).toLongLong();
        bytesDownloaded["atp"] = atpBytes;
        bytesDownloaded["http"] = httpBytes;
        bytesDownloaded["file"] = fileBytes;
        bytesDownloaded["total"] = atpBytes + httpBytes + fileBytes;
        properties["bytes_downloaded"] = bytesDownloaded;

        auto myAvatar = getMyAvatar();
        glm::vec3 avatarPosition = myAvatar->getWorldPosition();
        properties["avatar_has_moved"] = lastAvatarPosition != avatarPosition;
        lastAvatarPosition = avatarPosition;

        auto entityScriptingInterface = DependencyManager::get<EntityScriptingInterface>();
        auto entityActivityTracking = entityScriptingInterface->getActivityTracking();
        entityScriptingInterface->resetActivityTracking();
        properties["added_entity_cnt"] = entityActivityTracking.addedEntityCount;
        properties["deleted_entity_cnt"] = entityActivityTracking.deletedEntityCount;
        properties["edited_entity_cnt"] = entityActivityTracking.editedEntityCount;

        NodeToOctreeSceneStats* octreeServerSceneStats = getOcteeSceneStats();
        unsigned long totalServerOctreeElements = 0;
        for (NodeToOctreeSceneStatsIterator i = octreeServerSceneStats->begin(); i != octreeServerSceneStats->end(); i++) {
            totalServerOctreeElements += i->second.getTotalElements();
        }

        properties["local_octree_elements"] = (qint64) OctreeElement::getInternalNodeCount();
        properties["server_octree_elements"] = (qint64) totalServerOctreeElements;

        properties["active_display_plugin"] = getActiveDisplayPlugin()->getName();
        properties["using_hmd"] = isHMDMode();

        _autoSwitchDisplayModeSupportedHMDPlugin = nullptr;
        foreach(DisplayPluginPointer displayPlugin, PluginManager::getInstance()->getDisplayPlugins()) {
            if (displayPlugin->isHmd() &&
                displayPlugin->getSupportsAutoSwitch()) {
                _autoSwitchDisplayModeSupportedHMDPlugin = displayPlugin;
                _autoSwitchDisplayModeSupportedHMDPluginName =
                    _autoSwitchDisplayModeSupportedHMDPlugin->getName();
                _previousHMDWornStatus =
                    _autoSwitchDisplayModeSupportedHMDPlugin->isDisplayVisible();
                break;
            }
        }

        if (_autoSwitchDisplayModeSupportedHMDPlugin) {
            if (getActiveDisplayPlugin() != _autoSwitchDisplayModeSupportedHMDPlugin &&
                !_autoSwitchDisplayModeSupportedHMDPlugin->isSessionActive()) {
                    startHMDStandBySession();
            }
            // Poll periodically to check whether the user has worn HMD or not. Switch Display mode accordingly.
            // If the user wears HMD then switch to VR mode. If the user removes HMD then switch to Desktop mode.
            QTimer* autoSwitchDisplayModeTimer = new QTimer(this);
            connect(autoSwitchDisplayModeTimer, SIGNAL(timeout()), this, SLOT(switchDisplayMode()));
            autoSwitchDisplayModeTimer->start(INTERVAL_TO_CHECK_HMD_WORN_STATUS);
        }

        auto glInfo = getGLContextData();
        properties["gl_info"] = glInfo;
        properties["gpu_used_memory"] = (int)BYTES_TO_MB(gpu::Context::getUsedGPUMemSize());
        properties["gpu_free_memory"] = (int)BYTES_TO_MB(gpu::Context::getFreeGPUMemSize());
        properties["gpu_frame_time"] = (float)(qApp->getGPUContext()->getFrameTimerGPUAverage());
        properties["batch_frame_time"] = (float)(qApp->getGPUContext()->getFrameTimerBatchAverage());
        properties["ideal_thread_count"] = QThread::idealThreadCount();

        auto hmdHeadPose = getHMDSensorPose();
        properties["hmd_head_pose_changed"] = isHMDMode() && (hmdHeadPose != lastHMDHeadPose);
        lastHMDHeadPose = hmdHeadPose;

        auto leftHandPose = myAvatar->getLeftHandPose();
        auto rightHandPose = myAvatar->getRightHandPose();
        // controller::Pose considers two poses to be different if either are invalid. In our case, we actually
        // want to consider the pose to be unchanged if it was invalid and still is invalid, so we check that first.
        properties["hand_pose_changed"] =
            ((leftHandPose.valid || lastLeftHandPose.valid) && (leftHandPose != lastLeftHandPose))
            || ((rightHandPose.valid || lastRightHandPose.valid) && (rightHandPose != lastRightHandPose));
        lastLeftHandPose = leftHandPose;
        lastRightHandPose = rightHandPose;

        UserActivityLogger::getInstance().logAction("stats", properties);
    });
    sendStatsTimer->start();

    // Periodically check for count of nearby avatars
    static int lastCountOfNearbyAvatars = -1;
    QTimer* checkNearbyAvatarsTimer = new QTimer(this);
    checkNearbyAvatarsTimer->setInterval(CHECK_NEARBY_AVATARS_INTERVAL_MS); // 10 seconds, Qt::CoarseTimer ok
    connect(checkNearbyAvatarsTimer, &QTimer::timeout, this, []() {
        auto avatarManager = DependencyManager::get<AvatarManager>();
        int nearbyAvatars = avatarManager->numberOfAvatarsInRange(avatarManager->getMyAvatar()->getWorldPosition(),
                                                                  NEARBY_AVATAR_RADIUS_METERS) - 1;
        if (nearbyAvatars != lastCountOfNearbyAvatars) {
            lastCountOfNearbyAvatars = nearbyAvatars;
            UserActivityLogger::getInstance().logAction("nearby_avatars", { { "count", nearbyAvatars } });
        }
    });
    checkNearbyAvatarsTimer->start();

    // Track user activity event when we receive a mute packet
    auto onMutedByMixer = []() {
        UserActivityLogger::getInstance().logAction("received_mute_packet");
    };
    connect(DependencyManager::get<AudioClient>().data(), &AudioClient::mutedByMixer, this, onMutedByMixer);

    // Track when the address bar is opened
    auto onAddressBarShown = [this]() {
        // Record time
        UserActivityLogger::getInstance().logAction("opened_address_bar", { { "uptime_ms", _sessionRunTimer.elapsed() } });
    };
    connect(DependencyManager::get<DialogsManager>().data(), &DialogsManager::addressBarShown, this, onAddressBarShown);

    // Make sure we don't time out during slow operations at startup
    updateHeartbeat();

    OctreeEditPacketSender* packetSender = entityScriptingInterface->getPacketSender();
    EntityEditPacketSender* entityPacketSender = static_cast<EntityEditPacketSender*>(packetSender);
    entityPacketSender->setMyAvatar(myAvatar.get());

    connect(this, &Application::applicationStateChanged, this, &Application::activeChanged);
    connect(_window, SIGNAL(windowMinimizedChanged(bool)), this, SLOT(windowMinimizedChanged(bool)));
    qCDebug(interfaceapp, "Startup time: %4.2f seconds.", (double)startupTimer.elapsed() / 1000.0);

    EntityTreeRenderer::setEntitiesShouldFadeFunction([this]() {
        SharedNodePointer entityServerNode = DependencyManager::get<NodeList>()->soloNodeOfType(NodeType::EntityServer);
        return entityServerNode && !isPhysicsEnabled();
    });

    _snapshotSound = DependencyManager::get<SoundCache>()->getSound(PathUtils::resourcesUrl("sounds/snap.wav"));

    QVariant testProperty = property(hifi::properties::TEST);
    qDebug() << testProperty;
    if (testProperty.isValid()) {
        auto scriptEngines = DependencyManager::get<ScriptEngines>();
        const auto testScript = property(hifi::properties::TEST).toUrl();
        scriptEngines->loadScript(testScript, false);
    } else {
        PROFILE_RANGE(render, "GetSandboxStatus");
        auto reply = SandboxUtils::getStatus();
        connect(reply, &QNetworkReply::finished, this, [=] {
            handleSandboxStatus(reply);
        });
    }

    // Monitor model assets (e.g., from Clara.io) added to the world that may need resizing.
    static const int ADD_ASSET_TO_WORLD_TIMER_INTERVAL_MS = 1000;
    _addAssetToWorldResizeTimer.setInterval(ADD_ASSET_TO_WORLD_TIMER_INTERVAL_MS); // 1s, Qt::CoarseTimer acceptable
    connect(&_addAssetToWorldResizeTimer, &QTimer::timeout, this, &Application::addAssetToWorldCheckModelSize);

    // Auto-update and close adding asset to world info message box.
    static const int ADD_ASSET_TO_WORLD_INFO_TIMEOUT_MS = 5000;
    _addAssetToWorldInfoTimer.setInterval(ADD_ASSET_TO_WORLD_INFO_TIMEOUT_MS); // 5s, Qt::CoarseTimer acceptable
    _addAssetToWorldInfoTimer.setSingleShot(true);
    connect(&_addAssetToWorldInfoTimer, &QTimer::timeout, this, &Application::addAssetToWorldInfoTimeout);
    static const int ADD_ASSET_TO_WORLD_ERROR_TIMEOUT_MS = 8000;
    _addAssetToWorldErrorTimer.setInterval(ADD_ASSET_TO_WORLD_ERROR_TIMEOUT_MS); // 8s, Qt::CoarseTimer acceptable
    _addAssetToWorldErrorTimer.setSingleShot(true);
    connect(&_addAssetToWorldErrorTimer, &QTimer::timeout, this, &Application::addAssetToWorldErrorTimeout);

    connect(this, &QCoreApplication::aboutToQuit, this, &Application::addAssetToWorldMessageClose);
    connect(&domainHandler, &DomainHandler::domainURLChanged, this, &Application::addAssetToWorldMessageClose);

    updateSystemTabletMode();

    connect(&_myCamera, &Camera::modeUpdated, this, &Application::cameraModeChanged);

    DependencyManager::get<PickManager>()->setShouldPickHUDOperator([&]() { return DependencyManager::get<HMDScriptingInterface>()->isHMDMode(); });
    DependencyManager::get<PickManager>()->setCalculatePos2DFromHUDOperator([&](const glm::vec3& intersection) {
        const glm::vec2 MARGIN(25.0f);
        glm::vec2 maxPos = _controllerScriptingInterface->getViewportDimensions() - MARGIN;
        glm::vec2 pos2D = DependencyManager::get<HMDScriptingInterface>()->overlayFromWorldPoint(intersection);
        return glm::max(MARGIN, glm::min(pos2D, maxPos));
    });

    // Setup the mouse ray pick and related operators
    DependencyManager::get<EntityTreeRenderer>()->setMouseRayPickID(DependencyManager::get<PickManager>()->addPick(PickQuery::Ray, std::make_shared<MouseRayPick>(
        PickFilter(PickScriptingInterface::PICK_ENTITIES() | PickScriptingInterface::PICK_INCLUDE_NONCOLLIDABLE()), 0.0f, true)));
    DependencyManager::get<EntityTreeRenderer>()->setMouseRayPickResultOperator([&](unsigned int rayPickID) {
        RayToEntityIntersectionResult entityResult;
        entityResult.intersects = false;
        auto pickResult = DependencyManager::get<PickManager>()->getPrevPickResultTyped<RayPickResult>(rayPickID);
        if (pickResult) {
            entityResult.intersects = pickResult->type != IntersectionType::NONE;
            if (entityResult.intersects) {
                entityResult.intersection = pickResult->intersection;
                entityResult.distance = pickResult->distance;
                entityResult.surfaceNormal = pickResult->surfaceNormal;
                entityResult.entityID = pickResult->objectID;
                entityResult.extraInfo = pickResult->extraInfo;
            }
        }
        return entityResult;
    });
    DependencyManager::get<EntityTreeRenderer>()->setSetPrecisionPickingOperator([&](unsigned int rayPickID, bool value) {
        DependencyManager::get<PickManager>()->setPrecisionPicking(rayPickID, value);
    });
    EntityTreeRenderer::setRenderDebugHullsOperator([] {
        return Menu::getInstance()->isOptionChecked(MenuOption::PhysicsShowHulls);
    });

    // Preload Tablet sounds
    DependencyManager::get<TabletScriptingInterface>()->preloadSounds();

    _pendingIdleEvent = false;
    _pendingRenderEvent = false;

    qCDebug(interfaceapp) << "Metaverse session ID is" << uuidStringWithoutCurlyBraces(accountManager->getSessionID());
}

void Application::domainConnectionRefused(const QString& reasonMessage, int reasonCodeInt, const QString& extraInfo) {
    DomainHandler::ConnectionRefusedReason reasonCode = static_cast<DomainHandler::ConnectionRefusedReason>(reasonCodeInt);

    if (reasonCode == DomainHandler::ConnectionRefusedReason::TooManyUsers && !extraInfo.isEmpty()) {
        DependencyManager::get<AddressManager>()->handleLookupString(extraInfo);
        return;
    }

    switch (reasonCode) {
        case DomainHandler::ConnectionRefusedReason::ProtocolMismatch:
        case DomainHandler::ConnectionRefusedReason::TooManyUsers:
        case DomainHandler::ConnectionRefusedReason::Unknown: {
            QString message = "Unable to connect to the location you are visiting.\n";
            message += reasonMessage;
            OffscreenUi::asyncWarning("", message);
            break;
        }
        default:
            // nothing to do.
            break;
    }
}

QString Application::getUserAgent() {
    if (QThread::currentThread() != thread()) {
        QString userAgent;

        BLOCKING_INVOKE_METHOD(this, "getUserAgent", Q_RETURN_ARG(QString, userAgent));

        return userAgent;
    }

    QString userAgent = "Mozilla/5.0 (HighFidelityInterface/" + BuildInfo::VERSION + "; "
        + QSysInfo::productType() + " " + QSysInfo::productVersion() + ")";

    auto formatPluginName = [](QString name) -> QString { return name.trimmed().replace(" ", "-");  };

    // For each plugin, add to userAgent
    auto displayPlugins = PluginManager::getInstance()->getDisplayPlugins();
    for (auto& dp : displayPlugins) {
        if (dp->isActive() && dp->isHmd()) {
            userAgent += " " + formatPluginName(dp->getName());
        }
    }
    auto inputPlugins= PluginManager::getInstance()->getInputPlugins();
    for (auto& ip : inputPlugins) {
        if (ip->isActive()) {
            userAgent += " " + formatPluginName(ip->getName());
        }
    }
    // for codecs, we include all of them, even if not active
    auto codecPlugins = PluginManager::getInstance()->getCodecPlugins();
    for (auto& cp : codecPlugins) {
        userAgent += " " + formatPluginName(cp->getName());
    }

    return userAgent;
}

void Application::toggleTabletUI(bool shouldOpen) const {
    auto tabletScriptingInterface = DependencyManager::get<TabletScriptingInterface>();
    auto hmd = DependencyManager::get<HMDScriptingInterface>();
    if (!(shouldOpen && hmd->getShouldShowTablet())) {
        auto HMD = DependencyManager::get<HMDScriptingInterface>();
        HMD->toggleShouldShowTablet();
    }
}

void Application::checkChangeCursor() {
    QMutexLocker locker(&_changeCursorLock);
    if (_cursorNeedsChanging) {
#ifdef Q_OS_MAC
        auto cursorTarget = _window; // OSX doesn't seem to provide for hiding the cursor only on the GL widget
#else
        // On windows and linux, hiding the top level cursor also means it's invisible when hovering over the
        // window menu, which is a pain, so only hide it for the GL surface
        auto cursorTarget = _glWidget;
#endif
        cursorTarget->setCursor(_desiredCursor);

        _cursorNeedsChanging = false;
    }
}

void Application::showCursor(const Cursor::Icon& cursor) {
    QMutexLocker locker(&_changeCursorLock);

    auto managedCursor = Cursor::Manager::instance().getCursor();
    auto curIcon = managedCursor->getIcon();
    if (curIcon != cursor) {
        managedCursor->setIcon(cursor);
        curIcon = cursor;
    }
    _desiredCursor = cursor == Cursor::Icon::SYSTEM ? Qt::ArrowCursor : Qt::BlankCursor;
    _cursorNeedsChanging = true;
}

void Application::updateHeartbeat() const {
    DeadlockWatchdogThread::updateHeartbeat();
}

void Application::onAboutToQuit() {
    emit beforeAboutToQuit();

    foreach(auto inputPlugin, PluginManager::getInstance()->getInputPlugins()) {
        if (inputPlugin->isActive()) {
            inputPlugin->deactivate();
        }
    }

    getActiveDisplayPlugin()->deactivate();
    if (_autoSwitchDisplayModeSupportedHMDPlugin
        && _autoSwitchDisplayModeSupportedHMDPlugin->isSessionActive()) {
        _autoSwitchDisplayModeSupportedHMDPlugin->endSession();
    }
    // use the CloseEventSender via a QThread to send an event that says the user asked for the app to close
    DependencyManager::get<CloseEventSender>()->startThread();

    // Hide Running Scripts dialog so that it gets destroyed in an orderly manner; prevents warnings at shutdown.
    DependencyManager::get<OffscreenUi>()->hide("RunningScripts");

    _aboutToQuit = true;

    cleanupBeforeQuit();
}

void Application::cleanupBeforeQuit() {
    // add a logline indicating if QTWEBENGINE_REMOTE_DEBUGGING is set or not
    QString webengineRemoteDebugging = QProcessEnvironment::systemEnvironment().value("QTWEBENGINE_REMOTE_DEBUGGING", "false");
    qCDebug(interfaceapp) << "QTWEBENGINE_REMOTE_DEBUGGING =" << webengineRemoteDebugging;

    if (tracing::enabled()) {
        auto tracer = DependencyManager::get<tracing::Tracer>();
        tracer->stopTracing();
        auto outputFile = property(hifi::properties::TRACING).toString();
        tracer->serialize(outputFile);
    }

    // Stop third party processes so that they're not left running in the event of a subsequent shutdown crash.
#ifdef HAVE_DDE
    DependencyManager::get<DdeFaceTracker>()->setEnabled(false);
#endif
#ifdef HAVE_IVIEWHMD
    DependencyManager::get<EyeTracker>()->setEnabled(false, true);
#endif
    AnimDebugDraw::getInstance().shutdown();

    // FIXME: once we move to shared pointer for the INputDevice we shoud remove this naked delete:
    _applicationStateDevice.reset();

    {
        if (_keyboardFocusHighlightID != UNKNOWN_OVERLAY_ID) {
            getOverlays().deleteOverlay(_keyboardFocusHighlightID);
            _keyboardFocusHighlightID = UNKNOWN_OVERLAY_ID;
        }
        _keyboardFocusHighlight = nullptr;
    }

    auto nodeList = DependencyManager::get<NodeList>();

    // send the domain a disconnect packet, force stoppage of domain-server check-ins
    nodeList->getDomainHandler().disconnect();
    nodeList->setIsShuttingDown(true);

    // tell the packet receiver we're shutting down, so it can drop packets
    nodeList->getPacketReceiver().setShouldDropPackets(true);

    getEntities()->shutdown(); // tell the entities system we're shutting down, so it will stop running scripts

    // Clear any queued processing (I/O, FBX/OBJ/Texture parsing)
    QThreadPool::globalInstance()->clear();

    DependencyManager::get<ScriptEngines>()->shutdownScripting(); // stop all currently running global scripts
    DependencyManager::destroy<ScriptEngines>();

    _displayPlugin.reset();
    PluginManager::getInstance()->shutdown();

    // Cleanup all overlays after the scripts, as scripts might add more
    _overlays.cleanupAllOverlays();
    // The cleanup process enqueues the transactions but does not process them.  Calling this here will force the actual
    // removal of the items.
    // See https://highfidelity.fogbugz.com/f/cases/5328
    _main3DScene->enqueueFrame(); // flush all the transactions
    _main3DScene->processTransactionQueue(); // process and apply deletions

    // first stop all timers directly or by invokeMethod
    // depending on what thread they run in
    locationUpdateTimer.stop();
    identityPacketTimer.stop();
    pingTimer.stop();

    // Wait for the settings thread to shut down, and save the settings one last time when it's safe
    if (_settingsGuard.wait()) {
        // save state
        saveSettings();
    }

    _window->saveGeometry();

    // Destroy third party processes after scripts have finished using them.
#ifdef HAVE_DDE
    DependencyManager::destroy<DdeFaceTracker>();
#endif
#ifdef HAVE_IVIEWHMD
    DependencyManager::destroy<EyeTracker>();
#endif

    // stop QML
    DependencyManager::destroy<TabletScriptingInterface>();
    DependencyManager::destroy<ToolbarScriptingInterface>();
    DependencyManager::destroy<OffscreenUi>();

    DependencyManager::destroy<OffscreenQmlSurfaceCache>();

    if (_snapshotSoundInjector != nullptr) {
        _snapshotSoundInjector->stop();
    }

    // FIXME: something else is holding a reference to AudioClient,
    // so it must be explicitly synchronously stopped here
    DependencyManager::get<AudioClient>()->cleanupBeforeQuit();

    // destroy Audio so it and its threads have a chance to go down safely
    // this must happen after QML, as there are unexplained audio crashes originating in qtwebengine
    DependencyManager::destroy<AudioClient>();
    DependencyManager::destroy<AudioInjectorManager>();
    DependencyManager::destroy<AudioScriptingInterface>();

    // The PointerManager must be destroyed before the PickManager because when a Pointer is deleted,
    // it accesses the PickManager to delete its associated Pick
    DependencyManager::destroy<PointerManager>();
    DependencyManager::destroy<PickManager>();

    qCDebug(interfaceapp) << "Application::cleanupBeforeQuit() complete";
}

Application::~Application() {
    // remove avatars from physics engine
    DependencyManager::get<AvatarManager>()->clearOtherAvatars();
    VectorOfMotionStates motionStates;
    DependencyManager::get<AvatarManager>()->getObjectsToRemoveFromPhysics(motionStates);
    _physicsEngine->removeObjects(motionStates);
    DependencyManager::get<AvatarManager>()->deleteAllAvatars();

    _physicsEngine->setCharacterController(nullptr);

    // the _shapeManager should have zero references
    _shapeManager.collectGarbage();
    assert(_shapeManager.getNumShapes() == 0);

    // shutdown render engine
    _main3DScene = nullptr;
    _renderEngine = nullptr;

    _gameWorkload.shutdown();

    DependencyManager::destroy<Preferences>();

    _entityClipboard->eraseAllOctreeElements();
    _entityClipboard.reset();

    EntityTreePointer tree = getEntities()->getTree();
    tree->setSimulation(nullptr);

    _octreeProcessor.terminate();
    _entityEditSender.terminate();

    DependencyManager::destroy<AvatarManager>();
    DependencyManager::destroy<AnimationCache>();
    DependencyManager::destroy<FramebufferCache>();
    DependencyManager::destroy<TextureCache>();
    DependencyManager::destroy<ModelCache>();
    DependencyManager::destroy<GeometryCache>();
    DependencyManager::destroy<ScriptCache>();
    DependencyManager::destroy<SoundCache>();
    DependencyManager::destroy<OctreeStatsProvider>();

    DependencyManager::get<ResourceManager>()->cleanup();

    // remove the NodeList from the DependencyManager
    DependencyManager::destroy<NodeList>();

    if (auto steamClient = PluginManager::getInstance()->getSteamClientPlugin()) {
        steamClient->shutdown();
    }

#if 0
    ConnexionClient::getInstance().destroy();
#endif
    // The window takes ownership of the menu, so this has the side effect of destroying it.
    _window->setMenuBar(nullptr);

    _window->deleteLater();

    // make sure that the quit event has finished sending before we take the application down
    auto closeEventSender = DependencyManager::get<CloseEventSender>();
    while (!closeEventSender->hasFinishedQuitEvent() && !closeEventSender->hasTimedOutQuitEvent()) {
        // sleep a little so we're not spinning at 100%
        std::this_thread::sleep_for(std::chrono::milliseconds(10));
    }
    // quit the thread used by the closure event sender
    closeEventSender->thread()->quit();

    // Can't log to file passed this point, FileLogger about to be deleted
    qInstallMessageHandler(LogHandler::verboseMessageHandler);
}

void Application::initializeGL() {
    qCDebug(interfaceapp) << "Created Display Window.";

    // initialize glut for shape drawing; Qt apparently initializes it on OS X
    if (_isGLInitialized) {
        return;
    } else {
        _isGLInitialized = true;
    }

    _glWidget->makeCurrent();
    glClearColor(0.2f, 0.2f, 0.2f, 1);
    glClear(GL_COLOR_BUFFER_BIT);
    _glWidget->swapBuffers();

    // Build an offscreen GL context for the main thread.
    _offscreenContext = new OffscreenGLCanvas();
    _offscreenContext->setObjectName("MainThreadContext");
    _offscreenContext->create(_glWidget->qglContext());
    if (!_offscreenContext->makeCurrent()) {
        qFatal("Unable to make offscreen context current");
    }
    _offscreenContext->doneCurrent();
    _offscreenContext->setThreadContext();

    // Move the GL widget context to the render event handler thread
    _renderEventHandler = new RenderEventHandler(_glWidget->qglContext());
    if (!_offscreenContext->makeCurrent()) {
        qFatal("Unable to make offscreen context current");
    }

    // Create the GPU backend

    // Requires the window context, because that's what's used in the actual rendering
    // and the GPU backend will make things like the VAO which cannot be shared across 
    // contexts
    _glWidget->makeCurrent();
    gpu::Context::init<gpu::gl::GLBackend>();
    qApp->setProperty(hifi::properties::gl::MAKE_PROGRAM_CALLBACK,
        QVariant::fromValue((void*)(&gpu::gl::GLBackend::makeProgram)));
    _glWidget->makeCurrent();
    _gpuContext = std::make_shared<gpu::Context>();

    // Restore the default main thread context
    _offscreenContext->makeCurrent();

    updateDisplayMode();
}

void Application::initializeRenderEngine() {
    _offscreenContext->makeCurrent();

    // FIXME: on low end systems os the shaders take up to 1 minute to compile, so we pause the deadlock watchdog thread.
    DeadlockWatchdogThread::withPause([&] {
        // Set up the render engine
        render::CullFunctor cullFunctor = LODManager::shouldRender;
        _renderEngine->addJob<UpdateSceneTask>("UpdateScene");
#ifndef Q_OS_ANDROID
        _renderEngine->addJob<SecondaryCameraRenderTask>("SecondaryCameraJob", cullFunctor, !DISABLE_DEFERRED);
#endif
        _renderEngine->addJob<RenderViewTask>("RenderMainView", cullFunctor, !DISABLE_DEFERRED, render::ItemKey::TAG_BITS_0, render::ItemKey::TAG_BITS_0);
        _renderEngine->load();
        _renderEngine->registerScene(_main3DScene);

        // Now that OpenGL is initialized, we are sure we have a valid context and can create the various pipeline shaders with success.
        DependencyManager::get<GeometryCache>()->initializeShapePipelines();
    });
}

extern void setupPreferences();

void Application::initializeUi() {
    // Build a shared canvas / context for the Chromium processes
#if !defined(DISABLE_QML)
    // Chromium rendering uses some GL functions that prevent nSight from capturing
    // frames, so we only create the shared context if nsight is NOT active.
    if (!nsightActive()) {
        _chromiumShareContext = new OffscreenGLCanvas();
        _chromiumShareContext->setObjectName("ChromiumShareContext");
        _chromiumShareContext->create(_offscreenContext->getContext());
        if (!_chromiumShareContext->makeCurrent()) {
            qCWarning(interfaceapp, "Unable to make chromium shared context current");
        }
        qt_gl_set_global_share_context(_chromiumShareContext->getContext());
        _chromiumShareContext->doneCurrent();
        // Restore the GL widget context
        _offscreenContext->makeCurrent();
    } else {
        qCWarning(interfaceapp) << "nSIGHT detected, disabling chrome rendering";
    }
#endif

    // Build a shared canvas / context for the QML rendering
    _qmlShareContext = new OffscreenGLCanvas();
    _qmlShareContext->setObjectName("QmlShareContext");
    _qmlShareContext->create(_offscreenContext->getContext());
    if (!_qmlShareContext->makeCurrent()) {
        qCWarning(interfaceapp, "Unable to make QML shared context current");
    }
    OffscreenQmlSurface::setSharedContext(_qmlShareContext->getContext());
    _qmlShareContext->doneCurrent();
    // Restore the GL widget context
    _offscreenContext->makeCurrent();
    // Make sure all QML surfaces share the main thread GL context
    OffscreenQmlSurface::setSharedContext(_offscreenContext->getContext());

    AddressBarDialog::registerType();
    ErrorDialog::registerType();
    LoginDialog::registerType();
    Tooltip::registerType();
    UpdateDialog::registerType();
    QmlContextCallback callback = [](QQmlContext* context) {
        context->setContextProperty("Commerce", new QmlCommerce());
    };
    OffscreenQmlSurface::addWhitelistContextHandler({
        QUrl{ "hifi/commerce/checkout/Checkout.qml" },
        QUrl{ "hifi/commerce/common/CommerceLightbox.qml" },
        QUrl{ "hifi/commerce/common/EmulatedMarketplaceHeader.qml" },
        QUrl{ "hifi/commerce/common/FirstUseTutorial.qml" },
        QUrl{ "hifi/commerce/common/SortableListModel.qml" },
        QUrl{ "hifi/commerce/common/sendAsset/SendAsset.qml" },
        QUrl{ "hifi/commerce/inspectionCertificate/InspectionCertificate.qml" },
        QUrl{ "hifi/commerce/purchases/PurchasedItem.qml" },
        QUrl{ "hifi/commerce/purchases/Purchases.qml" },
        QUrl{ "hifi/commerce/wallet/Help.qml" },
        QUrl{ "hifi/commerce/wallet/NeedsLogIn.qml" },
        QUrl{ "hifi/commerce/wallet/PassphraseChange.qml" },
        QUrl{ "hifi/commerce/wallet/PassphraseModal.qml" },
        QUrl{ "hifi/commerce/wallet/PassphraseSelection.qml" },
        QUrl{ "hifi/commerce/wallet/Security.qml" },
        QUrl{ "hifi/commerce/wallet/SecurityImageChange.qml" },
        QUrl{ "hifi/commerce/wallet/SecurityImageModel.qml" },
        QUrl{ "hifi/commerce/wallet/SecurityImageSelection.qml" },
        QUrl{ "hifi/commerce/wallet/Wallet.qml" },
        QUrl{ "hifi/commerce/wallet/WalletHome.qml" },
        QUrl{ "hifi/commerce/wallet/WalletSetup.qml" },
    }, callback);
    qmlRegisterType<ResourceImageItem>("Hifi", 1, 0, "ResourceImageItem");
    qmlRegisterType<Preference>("Hifi", 1, 0, "Preference");
    qmlRegisterType<WebBrowserSuggestionsEngine>("HifiWeb", 1, 0, "WebBrowserSuggestionsEngine");

    {
        auto tabletScriptingInterface = DependencyManager::get<TabletScriptingInterface>();
        tabletScriptingInterface->getTablet(SYSTEM_TABLET);
    }

    auto offscreenUi = DependencyManager::get<OffscreenUi>();
    connect(offscreenUi.data(), &hifi::qml::OffscreenSurface::rootContextCreated,
        this, &Application::onDesktopRootContextCreated);
    connect(offscreenUi.data(), &hifi::qml::OffscreenSurface::rootItemCreated,
        this, &Application::onDesktopRootItemCreated);

    offscreenUi->setProxyWindow(_window->windowHandle());
    // OffscreenUi is a subclass of OffscreenQmlSurface specifically designed to
    // support the window management and scripting proxies for VR use
    DeadlockWatchdogThread::withPause([&] {
        offscreenUi->createDesktop(PathUtils::qmlUrl("hifi/Desktop.qml"));
    });
    // FIXME either expose so that dialogs can set this themselves or
    // do better detection in the offscreen UI of what has focus
    offscreenUi->setNavigationFocused(false);

    setupPreferences();

    _glWidget->installEventFilter(offscreenUi.data());
    offscreenUi->setMouseTranslator([=](const QPointF& pt) {
        QPointF result = pt;
        auto displayPlugin = getActiveDisplayPlugin();
        if (displayPlugin->isHmd()) {
            getApplicationCompositor().handleRealMouseMoveEvent(false);
            auto resultVec = getApplicationCompositor().getReticlePosition();
            result = QPointF(resultVec.x, resultVec.y);
        }
        return result.toPoint();
    });
    offscreenUi->resume();
    connect(_window, &MainWindow::windowGeometryChanged, [this](const QRect& r){
        resizeGL();
    });

    // This will set up the input plugins UI
    _activeInputPlugins.clear();
    foreach(auto inputPlugin, PluginManager::getInstance()->getInputPlugins()) {
        if (KeyboardMouseDevice::NAME == inputPlugin->getName()) {
            _keyboardMouseDevice = std::dynamic_pointer_cast<KeyboardMouseDevice>(inputPlugin);
        }
        if (TouchscreenDevice::NAME == inputPlugin->getName()) {
            _touchscreenDevice = std::dynamic_pointer_cast<TouchscreenDevice>(inputPlugin);
        }
        if (TouchscreenVirtualPadDevice::NAME == inputPlugin->getName()) {
            _touchscreenVirtualPadDevice = std::dynamic_pointer_cast<TouchscreenVirtualPadDevice>(inputPlugin);
        }
    }

    auto compositorHelper = DependencyManager::get<CompositorHelper>();
    connect(compositorHelper.data(), &CompositorHelper::allowMouseCaptureChanged, this, [=] {
        if (isHMDMode()) {
            showCursor(compositorHelper->getAllowMouseCapture() ?
                       Cursor::Manager::lookupIcon(_preferredCursor.get()) :
                       Cursor::Icon::SYSTEM);
        }
    });

    // Pre-create a couple of Web3D overlays to speed up tablet UI
    auto offscreenSurfaceCache = DependencyManager::get<OffscreenQmlSurfaceCache>();
    offscreenSurfaceCache->reserve(TabletScriptingInterface::QML, 1);
    offscreenSurfaceCache->reserve(Web3DOverlay::QML, 2);

    // Now that the menu is instantiated, ensure the display plugin menu is properly updated
    updateDisplayMode();
    flushMenuUpdates();

    // The display plugins are created before the menu now, so we need to do this here to hide the menu bar
    // now that it exists
    if (_window && _window->isFullScreen()) {
        setFullscreen(nullptr, true);
    }
}


void Application::onDesktopRootContextCreated(QQmlContext* surfaceContext) {
    auto engine = surfaceContext->engine();
    // in Qt 5.10.0 there is already an "Audio" object in the QML context
    // though I failed to find it (from QtMultimedia??). So..  let it be "AudioScriptingInterface"
    surfaceContext->setContextProperty("AudioScriptingInterface", DependencyManager::get<AudioScriptingInterface>().data());

    surfaceContext->setContextProperty("AudioStats", DependencyManager::get<AudioClient>()->getStats().data());
    surfaceContext->setContextProperty("AudioScope", DependencyManager::get<AudioScope>().data());

    surfaceContext->setContextProperty("Controller", DependencyManager::get<controller::ScriptingInterface>().data());
    surfaceContext->setContextProperty("Entities", DependencyManager::get<EntityScriptingInterface>().data());
    _fileDownload = new FileScriptingInterface(engine);
    surfaceContext->setContextProperty("File", _fileDownload);
    connect(_fileDownload, &FileScriptingInterface::unzipResult, this, &Application::handleUnzip);
    surfaceContext->setContextProperty("MyAvatar", getMyAvatar().get());
    surfaceContext->setContextProperty("Messages", DependencyManager::get<MessagesClient>().data());
    surfaceContext->setContextProperty("Recording", DependencyManager::get<RecordingScriptingInterface>().data());
    surfaceContext->setContextProperty("Preferences", DependencyManager::get<Preferences>().data());
    surfaceContext->setContextProperty("AddressManager", DependencyManager::get<AddressManager>().data());
    surfaceContext->setContextProperty("FrameTimings", &_frameTimingsScriptingInterface);
    surfaceContext->setContextProperty("Rates", new RatesScriptingInterface(this));

    surfaceContext->setContextProperty("TREE_SCALE", TREE_SCALE);
    // FIXME Quat and Vec3 won't work with QJSEngine used by QML
    surfaceContext->setContextProperty("Quat", new Quat());
    surfaceContext->setContextProperty("Vec3", new Vec3());
    surfaceContext->setContextProperty("Uuid", new ScriptUUID());
    surfaceContext->setContextProperty("Assets", DependencyManager::get<AssetMappingsScriptingInterface>().data());

    surfaceContext->setContextProperty("AvatarList", DependencyManager::get<AvatarManager>().data());
    surfaceContext->setContextProperty("Users", DependencyManager::get<UsersScriptingInterface>().data());

    surfaceContext->setContextProperty("UserActivityLogger", DependencyManager::get<UserActivityLoggerScriptingInterface>().data());

    surfaceContext->setContextProperty("Camera", &_myCamera);

#if defined(Q_OS_MAC) || defined(Q_OS_WIN)
    surfaceContext->setContextProperty("SpeechRecognizer", DependencyManager::get<SpeechRecognizer>().data());
#endif

    surfaceContext->setContextProperty("Overlays", &_overlays);
    surfaceContext->setContextProperty("Window", DependencyManager::get<WindowScriptingInterface>().data());
    surfaceContext->setContextProperty("MenuInterface", MenuScriptingInterface::getInstance());
    surfaceContext->setContextProperty("Settings", SettingsScriptingInterface::getInstance());
    surfaceContext->setContextProperty("ScriptDiscoveryService", DependencyManager::get<ScriptEngines>().data());
    surfaceContext->setContextProperty("AvatarBookmarks", DependencyManager::get<AvatarBookmarks>().data());
    surfaceContext->setContextProperty("LocationBookmarks", DependencyManager::get<LocationBookmarks>().data());

    // Caches
    surfaceContext->setContextProperty("AnimationCache", DependencyManager::get<AnimationCache>().data());
    surfaceContext->setContextProperty("TextureCache", DependencyManager::get<TextureCache>().data());
    surfaceContext->setContextProperty("ModelCache", DependencyManager::get<ModelCache>().data());
    surfaceContext->setContextProperty("SoundCache", DependencyManager::get<SoundCache>().data());
    surfaceContext->setContextProperty("InputConfiguration", DependencyManager::get<InputConfiguration>().data());

    surfaceContext->setContextProperty("Account", AccountServicesScriptingInterface::getInstance()); // DEPRECATED - TO BE REMOVED
    surfaceContext->setContextProperty("GlobalServices", AccountServicesScriptingInterface::getInstance()); // DEPRECATED - TO BE REMOVED
    surfaceContext->setContextProperty("AccountServices", AccountServicesScriptingInterface::getInstance());

    surfaceContext->setContextProperty("DialogsManager", _dialogsManagerScriptingInterface);
    surfaceContext->setContextProperty("FaceTracker", DependencyManager::get<DdeFaceTracker>().data());
    surfaceContext->setContextProperty("AvatarManager", DependencyManager::get<AvatarManager>().data());
    surfaceContext->setContextProperty("UndoStack", &_undoStackScriptingInterface);
    surfaceContext->setContextProperty("LODManager", DependencyManager::get<LODManager>().data());
    surfaceContext->setContextProperty("HMD", DependencyManager::get<HMDScriptingInterface>().data());
    surfaceContext->setContextProperty("Scene", DependencyManager::get<SceneScriptingInterface>().data());
    surfaceContext->setContextProperty("Render", _renderEngine->getConfiguration().get());
    surfaceContext->setContextProperty("Workload", _gameWorkload._engine->getConfiguration().get());
    surfaceContext->setContextProperty("Reticle", getApplicationCompositor().getReticleInterface());
    surfaceContext->setContextProperty("Snapshot", DependencyManager::get<Snapshot>().data());

    surfaceContext->setContextProperty("ApplicationCompositor", &getApplicationCompositor());

    surfaceContext->setContextProperty("AvatarInputs", AvatarInputs::getInstance());
    surfaceContext->setContextProperty("Selection", DependencyManager::get<SelectionScriptingInterface>().data());
    surfaceContext->setContextProperty("ContextOverlay", DependencyManager::get<ContextOverlayInterface>().data());
    surfaceContext->setContextProperty("Wallet", DependencyManager::get<WalletScriptingInterface>().data());

    if (auto steamClient = PluginManager::getInstance()->getSteamClientPlugin()) {
        surfaceContext->setContextProperty("Steam", new SteamScriptingInterface(engine, steamClient.get()));
    }

    _window->setMenuBar(new Menu());
}

void Application::onDesktopRootItemCreated(QQuickItem* rootItem) {
    Stats::show();
    auto surfaceContext = DependencyManager::get<OffscreenUi>()->getSurfaceContext();
    surfaceContext->setContextProperty("Stats", Stats::getInstance());

    auto offscreenUi = DependencyManager::get<OffscreenUi>();
    auto qml = PathUtils::qmlUrl("AvatarInputsBar.qml");
    offscreenUi->show(qml, "AvatarInputsBar");
}

void Application::updateCamera(RenderArgs& renderArgs, float deltaTime) {
    PROFILE_RANGE(render, __FUNCTION__);
    PerformanceTimer perfTimer("updateCamera");

    glm::vec3 boomOffset;
    auto myAvatar = getMyAvatar();
    boomOffset = myAvatar->getModelScale() * myAvatar->getBoomLength() * -IDENTITY_FORWARD;

    // The render mode is default or mirror if the camera is in mirror mode, assigned further below
    renderArgs._renderMode = RenderArgs::DEFAULT_RENDER_MODE;

    // Always use the default eye position, not the actual head eye position.
    // Using the latter will cause the camera to wobble with idle animations,
    // or with changes from the face tracker
    if (_myCamera.getMode() == CAMERA_MODE_FIRST_PERSON) {
        _thirdPersonHMDCameraBoomValid= false;
        if (isHMDMode()) {
            mat4 camMat = myAvatar->getSensorToWorldMatrix() * myAvatar->getHMDSensorMatrix();
            _myCamera.setPosition(extractTranslation(camMat));
            _myCamera.setOrientation(glmExtractRotation(camMat));
        }
        else {
            _myCamera.setPosition(myAvatar->getDefaultEyePosition());
            _myCamera.setOrientation(myAvatar->getMyHead()->getHeadOrientation());
        }
    }
    else if (_myCamera.getMode() == CAMERA_MODE_THIRD_PERSON) {
        if (isHMDMode()) {

            if (!_thirdPersonHMDCameraBoomValid) {
                const glm::vec3 CAMERA_OFFSET = glm::vec3(0.0f, 0.0f, 0.7f);
                _thirdPersonHMDCameraBoom = cancelOutRollAndPitch(myAvatar->getHMDSensorOrientation()) * CAMERA_OFFSET;
                _thirdPersonHMDCameraBoomValid = true;
            }

            glm::mat4 thirdPersonCameraSensorToWorldMatrix = myAvatar->getSensorToWorldMatrix();

            const glm::vec3 cameraPos = myAvatar->getHMDSensorPosition() + _thirdPersonHMDCameraBoom * myAvatar->getBoomLength();
            glm::mat4 sensorCameraMat = createMatFromQuatAndPos(myAvatar->getHMDSensorOrientation(), cameraPos);
            glm::mat4 worldCameraMat = thirdPersonCameraSensorToWorldMatrix * sensorCameraMat;

            _myCamera.setOrientation(glm::normalize(glmExtractRotation(worldCameraMat)));
            _myCamera.setPosition(extractTranslation(worldCameraMat));
        }
        else {
            _thirdPersonHMDCameraBoomValid = false;

            _myCamera.setOrientation(myAvatar->getHead()->getOrientation());
            if (Menu::getInstance()->isOptionChecked(MenuOption::CenterPlayerInView)) {
                _myCamera.setPosition(myAvatar->getDefaultEyePosition()
                    + _myCamera.getOrientation() * boomOffset);
            }
            else {
                _myCamera.setPosition(myAvatar->getDefaultEyePosition()
                    + myAvatar->getWorldOrientation() * boomOffset);
            }
        }
    }
    else if (_myCamera.getMode() == CAMERA_MODE_MIRROR) {
        _thirdPersonHMDCameraBoomValid= false;

        if (isHMDMode()) {
            auto mirrorBodyOrientation = myAvatar->getWorldOrientation() * glm::quat(glm::vec3(0.0f, PI + _mirrorYawOffset, 0.0f));

            glm::quat hmdRotation = extractRotation(myAvatar->getHMDSensorMatrix());
            // Mirror HMD yaw and roll
            glm::vec3 mirrorHmdEulers = glm::eulerAngles(hmdRotation);
            mirrorHmdEulers.y = -mirrorHmdEulers.y;
            mirrorHmdEulers.z = -mirrorHmdEulers.z;
            glm::quat mirrorHmdRotation = glm::quat(mirrorHmdEulers);

            glm::quat worldMirrorRotation = mirrorBodyOrientation * mirrorHmdRotation;

            _myCamera.setOrientation(worldMirrorRotation);

            glm::vec3 hmdOffset = extractTranslation(myAvatar->getHMDSensorMatrix());
            // Mirror HMD lateral offsets
            hmdOffset.x = -hmdOffset.x;

            _myCamera.setPosition(myAvatar->getDefaultEyePosition()
                + glm::vec3(0, _raiseMirror * myAvatar->getModelScale(), 0)
                + mirrorBodyOrientation * glm::vec3(0.0f, 0.0f, 1.0f) * MIRROR_FULLSCREEN_DISTANCE * _scaleMirror
                + mirrorBodyOrientation * hmdOffset);
        }
        else {
            auto userInputMapper = DependencyManager::get<UserInputMapper>();
            const float YAW_SPEED = TWO_PI / 5.0f;
            float deltaYaw = userInputMapper->getActionState(controller::Action::YAW) * YAW_SPEED * deltaTime;
            _mirrorYawOffset += deltaYaw;
            _myCamera.setOrientation(myAvatar->getWorldOrientation() * glm::quat(glm::vec3(0.0f, PI + _mirrorYawOffset, 0.0f)));
            _myCamera.setPosition(myAvatar->getDefaultEyePosition()
                + glm::vec3(0, _raiseMirror * myAvatar->getModelScale(), 0)
                + (myAvatar->getWorldOrientation() * glm::quat(glm::vec3(0.0f, _mirrorYawOffset, 0.0f))) *
                glm::vec3(0.0f, 0.0f, -1.0f) * myAvatar->getBoomLength() * _scaleMirror);
        }
        renderArgs._renderMode = RenderArgs::MIRROR_RENDER_MODE;
    }
    else if (_myCamera.getMode() == CAMERA_MODE_ENTITY) {
        _thirdPersonHMDCameraBoomValid= false;
        EntityItemPointer cameraEntity = _myCamera.getCameraEntityPointer();
        if (cameraEntity != nullptr) {
            if (isHMDMode()) {
                glm::quat hmdRotation = extractRotation(myAvatar->getHMDSensorMatrix());
                _myCamera.setOrientation(cameraEntity->getWorldOrientation() * hmdRotation);
                glm::vec3 hmdOffset = extractTranslation(myAvatar->getHMDSensorMatrix());
                _myCamera.setPosition(cameraEntity->getWorldPosition() + (hmdRotation * hmdOffset));
            }
            else {
                _myCamera.setOrientation(cameraEntity->getWorldOrientation());
                _myCamera.setPosition(cameraEntity->getWorldPosition());
            }
        }
    }
    // Update camera position
    if (!isHMDMode()) {
        _myCamera.update();
    }

    renderArgs._cameraMode = (int8_t)_myCamera.getMode();
}

void Application::runTests() {
    runTimingTests();
    runUnitTests();
}

void Application::faceTrackerMuteToggled() {

    QAction* muteAction = Menu::getInstance()->getActionForOption(MenuOption::MuteFaceTracking);
    Q_CHECK_PTR(muteAction);
    bool isMuted = getSelectedFaceTracker()->isMuted();
    muteAction->setChecked(isMuted);
    getSelectedFaceTracker()->setEnabled(!isMuted);
    Menu::getInstance()->getActionForOption(MenuOption::CalibrateCamera)->setEnabled(!isMuted);
}

void Application::setFieldOfView(float fov) {
    if (fov != _fieldOfView.get()) {
        _fieldOfView.set(fov);
        resizeGL();
    }
}

void Application::setHMDTabletScale(float hmdTabletScale) {
    _hmdTabletScale.set(hmdTabletScale);
}

void Application::setDesktopTabletScale(float desktopTabletScale) {
    _desktopTabletScale.set(desktopTabletScale);
}

void Application::setDesktopTabletBecomesToolbarSetting(bool value) {
    _desktopTabletBecomesToolbarSetting.set(value);
    updateSystemTabletMode();
}

void Application::setHmdTabletBecomesToolbarSetting(bool value) {
    _hmdTabletBecomesToolbarSetting.set(value);
    updateSystemTabletMode();
}

void Application::setPreferStylusOverLaser(bool value) {
    _preferStylusOverLaserSetting.set(value);
}

void Application::setPreferAvatarFingerOverStylus(bool value) {
    _preferAvatarFingerOverStylusSetting.set(value);
}

void Application::setPreferredCursor(const QString& cursorName) {
    qCDebug(interfaceapp) << "setPreferredCursor" << cursorName;
    _preferredCursor.set(cursorName.isEmpty() ? DEFAULT_CURSOR_NAME : cursorName);
    showCursor(Cursor::Manager::lookupIcon(_preferredCursor.get()));
}

void Application::setSettingConstrainToolbarPosition(bool setting) {
    _constrainToolbarPosition.set(setting);
    DependencyManager::get<OffscreenUi>()->setConstrainToolbarToCenterX(setting);
}

void Application::showHelp() {
    static const QString HAND_CONTROLLER_NAME_VIVE = "vive";
    static const QString HAND_CONTROLLER_NAME_OCULUS_TOUCH = "oculus";

    static const QString TAB_KEYBOARD_MOUSE = "kbm";
    static const QString TAB_GAMEPAD = "gamepad";
    static const QString TAB_HAND_CONTROLLERS = "handControllers";

    QString handControllerName = HAND_CONTROLLER_NAME_VIVE;
    QString defaultTab = TAB_KEYBOARD_MOUSE;

    if (PluginUtils::isViveControllerAvailable()) {
        defaultTab = TAB_HAND_CONTROLLERS;
        handControllerName = HAND_CONTROLLER_NAME_VIVE;
    } else if (PluginUtils::isOculusTouchControllerAvailable()) {
        defaultTab = TAB_HAND_CONTROLLERS;
        handControllerName = HAND_CONTROLLER_NAME_OCULUS_TOUCH;
    } else if (PluginUtils::isXboxControllerAvailable()) {
        defaultTab = TAB_GAMEPAD;
    }

    QUrlQuery queryString;
    queryString.addQueryItem("handControllerName", handControllerName);
    queryString.addQueryItem("defaultTab", defaultTab);
    auto tabletScriptingInterface = DependencyManager::get<TabletScriptingInterface>();
    TabletProxy* tablet = dynamic_cast<TabletProxy*>(tabletScriptingInterface->getTablet(SYSTEM_TABLET));
    tablet->gotoWebScreen(PathUtils::resourcesUrl() + INFO_HELP_PATH + "?" + queryString.toString());
    DependencyManager::get<HMDScriptingInterface>()->openTablet();
    //InfoView::show(INFO_HELP_PATH, false, queryString.toString());
}

void Application::resizeEvent(QResizeEvent* event) {
    resizeGL();
}

void Application::resizeGL() {
    PROFILE_RANGE(render, __FUNCTION__);
    if (nullptr == _displayPlugin) {
        return;
    }

    auto displayPlugin = getActiveDisplayPlugin();
    // Set the desired FBO texture size. If it hasn't changed, this does nothing.
    // Otherwise, it must rebuild the FBOs
    uvec2 framebufferSize = displayPlugin->getRecommendedRenderSize();
    uvec2 renderSize = uvec2(vec2(framebufferSize) * getRenderResolutionScale());
    if (_renderResolution != renderSize) {
        _renderResolution = renderSize;
        DependencyManager::get<FramebufferCache>()->setFrameBufferSize(fromGlm(renderSize));
    }

    // FIXME the aspect ratio for stereo displays is incorrect based on this.
    float aspectRatio = displayPlugin->getRecommendedAspectRatio();
    _myCamera.setProjection(glm::perspective(glm::radians(_fieldOfView.get()), aspectRatio,
                                             DEFAULT_NEAR_CLIP, DEFAULT_FAR_CLIP));
    // Possible change in aspect ratio
    {
        QMutexLocker viewLocker(&_viewMutex);
        _myCamera.loadViewFrustum(_viewFrustum);
    }

    DependencyManager::get<OffscreenUi>()->resize(fromGlm(displayPlugin->getRecommendedUiSize()));
}

void Application::handleSandboxStatus(QNetworkReply* reply) {
    PROFILE_RANGE(render, __FUNCTION__);

    bool sandboxIsRunning = SandboxUtils::readStatus(reply->readAll());
    qDebug() << "HandleSandboxStatus" << sandboxIsRunning;

    enum HandControllerType {
        Vive,
        Oculus
    };
    static const std::map<HandControllerType, int> MIN_CONTENT_VERSION = {
        { Vive, 1 },
        { Oculus, 27 }
    };

    // Get sandbox content set version
    auto acDirPath = PathUtils::getAppDataPath() + "../../" + BuildInfo::MODIFIED_ORGANIZATION + "/assignment-client/";
    auto contentVersionPath = acDirPath + "content-version.txt";
    qCDebug(interfaceapp) << "Checking " << contentVersionPath << " for content version";
    int contentVersion = 0;
    QFile contentVersionFile(contentVersionPath);
    if (contentVersionFile.open(QIODevice::ReadOnly | QIODevice::Text)) {
        QString line = contentVersionFile.readAll();
        contentVersion = line.toInt(); // returns 0 if conversion fails
    }

    // Get controller availability
    bool hasHandControllers = false;
    if (PluginUtils::isViveControllerAvailable() || PluginUtils::isOculusTouchControllerAvailable()) {
        hasHandControllers = true;
    }

    // Check HMD use (may be technically available without being in use)
    bool hasHMD = PluginUtils::isHMDAvailable();
    bool isUsingHMD = _displayPlugin->isHmd();
    bool isUsingHMDAndHandControllers = hasHMD && hasHandControllers && isUsingHMD;

    Setting::Handle<bool> firstRun{ Settings::firstRun, true };

    qCDebug(interfaceapp) << "HMD:" << hasHMD << ", Hand Controllers: " << hasHandControllers << ", Using HMD: " << isUsingHMDAndHandControllers;

    // when --url in command line, teleport to location
    const QString HIFI_URL_COMMAND_LINE_KEY = "--url";
    int urlIndex = arguments().indexOf(HIFI_URL_COMMAND_LINE_KEY);
    QString addressLookupString;
    if (urlIndex != -1) {
        addressLookupString = arguments().value(urlIndex + 1);
    }

    static const QString SENT_TO_PREVIOUS_LOCATION = "previous_location";
    static const QString SENT_TO_ENTRY = "entry";

    QString sentTo;

    // If this is a first run we short-circuit the address passed in
    if (firstRun.get()) {
#if !defined(Q_OS_ANDROID)
        showHelp();
#endif
        DependencyManager::get<AddressManager>()->goToEntry();
        sentTo = SENT_TO_ENTRY;
        firstRun.set(false);

    } else {
        qCDebug(interfaceapp) << "Not first run... going to" << qPrintable(addressLookupString.isEmpty() ? QString("previous location") : addressLookupString);
        DependencyManager::get<AddressManager>()->loadSettings(addressLookupString);
        sentTo = SENT_TO_PREVIOUS_LOCATION;
    }

    UserActivityLogger::getInstance().logAction("startup_sent_to", {
        { "sent_to", sentTo },
        { "sandbox_is_running", sandboxIsRunning },
        { "has_hmd", hasHMD },
        { "has_hand_controllers", hasHandControllers },
        { "is_using_hmd", isUsingHMD },
        { "is_using_hmd_and_hand_controllers", isUsingHMDAndHandControllers },
        { "content_version", contentVersion }
    });

    _connectionMonitor.init();
}

bool Application::importJSONFromURL(const QString& urlString) {
    // we only load files that terminate in just .json (not .svo.json and not .ava.json)
    QUrl jsonURL { urlString };

    emit svoImportRequested(urlString);
    return true;
}

bool Application::importSVOFromURL(const QString& urlString) {
    emit svoImportRequested(urlString);
    return true;
}

bool Application::importFromZIP(const QString& filePath) {
    qDebug() << "A zip file has been dropped in: " << filePath;
    QUrl empty;
    // handle Blocks download from Marketplace
    if (filePath.contains("poly.google.com/downloads")) {
        addAssetToWorldFromURL(filePath);
    } else {
        qApp->getFileDownloadInterface()->runUnzip(filePath, empty, true, true, false);
    }
    return true;
}

bool Application::isServerlessMode() const {
    auto tree = getEntities()->getTree();
    if (tree) {
        return tree->isServerlessMode();
    }
    return false;
}

void Application::setIsServerlessMode(bool serverlessDomain) {
    auto tree = getEntities()->getTree();
    if (tree) {
        tree->setIsServerlessMode(serverlessDomain);
    }
}

void Application::loadServerlessDomain(QUrl domainURL) {
    if (QThread::currentThread() != thread()) {
        QMetaObject::invokeMethod(this, "loadServerlessDomain", Q_ARG(QUrl, domainURL));
        return;
    }

    if (domainURL.isEmpty()) {
        return;
    }

    QUuid serverlessSessionID = QUuid::createUuid();
    getMyAvatar()->setSessionUUID(serverlessSessionID);
    auto nodeList = DependencyManager::get<NodeList>();
    nodeList->setSessionUUID(serverlessSessionID);

    // there is no domain-server to tell us our permissions, so enable all
    NodePermissions permissions;
    permissions.setAll(true);
    nodeList->setPermissions(permissions);

    // we can't import directly into the main tree because we would need to lock it, and
    // Octree::readFromURL calls loop.exec which can run code which will also attempt to lock the tree.
    EntityTreePointer tmpTree(new EntityTree());
    tmpTree->setIsServerlessMode(true);
    tmpTree->createRootElement();
    auto myAvatar = getMyAvatar();
    tmpTree->setMyAvatar(myAvatar);
    bool success = tmpTree->readFromURL(domainURL.toString());
    if (success) {
        tmpTree->reaverageOctreeElements();
        tmpTree->sendEntities(&_entityEditSender, getEntities()->getTree(), 0, 0, 0);
    }

    std::map<QString, QString> namedPaths = tmpTree->getNamedPaths();
    nodeList->getDomainHandler().connectedToServerless(namedPaths);


    _fullSceneReceivedCounter++;
}

bool Application::importImage(const QString& urlString) {
    qCDebug(interfaceapp) << "An image file has been dropped in";
    QString filepath(urlString);
    filepath.remove("file:///");
    addAssetToWorld(filepath, "", false, false);
    return true;
}

// thread-safe
void Application::onPresent(quint32 frameCount) {
    bool expected = false;
    if (_pendingIdleEvent.compare_exchange_strong(expected, true)) {
        postEvent(this, new QEvent((QEvent::Type)ApplicationEvent::Idle), Qt::HighEventPriority);
    }
    expected = false;
    if (_renderEventHandler && !isAboutToQuit() && _pendingRenderEvent.compare_exchange_strong(expected, true)) {
        postEvent(_renderEventHandler, new QEvent((QEvent::Type)ApplicationEvent::Render));
    }
}

static inline bool isKeyEvent(QEvent::Type type) {
    return type == QEvent::KeyPress || type == QEvent::KeyRelease;
}

bool Application::handleKeyEventForFocusedEntityOrOverlay(QEvent* event) {
    if (!_keyboardFocusedEntity.get().isInvalidID()) {
        switch (event->type()) {
            case QEvent::KeyPress:
            case QEvent::KeyRelease:
                {
                    auto eventHandler = getEntities()->getEventHandler(_keyboardFocusedEntity.get());
                    if (eventHandler) {
                        event->setAccepted(false);
                        QCoreApplication::sendEvent(eventHandler, event);
                        if (event->isAccepted()) {
                            _lastAcceptedKeyPress = usecTimestampNow();
                            return true;
                        }
                    }
                    break;
                }
            default:
                break;
        }
    }

    if (_keyboardFocusedOverlay.get() != UNKNOWN_OVERLAY_ID) {
        switch (event->type()) {
            case QEvent::KeyPress:
            case QEvent::KeyRelease: {
                    // Only Web overlays can have focus.
                    auto overlay = std::dynamic_pointer_cast<Web3DOverlay>(getOverlays().getOverlay(_keyboardFocusedOverlay.get()));
                    if (overlay && overlay->getEventHandler()) {
                        event->setAccepted(false);
                        QCoreApplication::sendEvent(overlay->getEventHandler(), event);
                        if (event->isAccepted()) {
                            _lastAcceptedKeyPress = usecTimestampNow();
                            return true;
                        }
                    }
                }
                break;

            default:
                break;
        }
    }

    return false;
}

bool Application::handleFileOpenEvent(QFileOpenEvent* fileEvent) {
    QUrl url = fileEvent->url();
    if (!url.isEmpty()) {
        QString urlString = url.toString();
        if (canAcceptURL(urlString)) {
            return acceptURL(urlString);
        }
    }
    return false;
}

#ifdef DEBUG_EVENT_QUEUE
static int getEventQueueSize(QThread* thread) {
    auto threadData = QThreadData::get2(thread);
    QMutexLocker locker(&threadData->postEventList.mutex);
    return threadData->postEventList.size();
}

static void dumpEventQueue(QThread* thread) {
    auto threadData = QThreadData::get2(thread);
    QMutexLocker locker(&threadData->postEventList.mutex);
    qDebug() << "Event list, size =" << threadData->postEventList.size();
    for (auto& postEvent : threadData->postEventList) {
        QEvent::Type type = (postEvent.event ? postEvent.event->type() : QEvent::None);
        qDebug() << "    " << type;
    }
}
#endif // DEBUG_EVENT_QUEUE

bool Application::event(QEvent* event) {

    if (!Menu::getInstance()) {
        return false;
    }

    // Allow focused Entities and Overlays to handle keyboard input
    if (isKeyEvent(event->type()) && handleKeyEventForFocusedEntityOrOverlay(event)) {
        return true;
    }

    int type = event->type();
    switch (type) {
        case ApplicationEvent::Lambda:
            static_cast<LambdaEvent*>(event)->call();
            return true;

        // Explicit idle keeps the idle running at a lower interval, but without any rendering
        // see (windowMinimizedChanged)
        case ApplicationEvent::Idle:
            idle();

#ifdef DEBUG_EVENT_QUEUE
            {
                int count = getEventQueueSize(QThread::currentThread());
                if (count > 400) {
                    dumpEventQueue(QThread::currentThread());
                }
            }
#endif // DEBUG_EVENT_QUEUE

            _pendingIdleEvent.store(false);

            return true;

        case QEvent::MouseMove:
            mouseMoveEvent(static_cast<QMouseEvent*>(event));
            return true;
        case QEvent::MouseButtonPress:
            mousePressEvent(static_cast<QMouseEvent*>(event));
            return true;
        case QEvent::MouseButtonDblClick:
            mouseDoublePressEvent(static_cast<QMouseEvent*>(event));
            return true;
        case QEvent::MouseButtonRelease:
            mouseReleaseEvent(static_cast<QMouseEvent*>(event));
            return true;
        case QEvent::KeyPress:
            keyPressEvent(static_cast<QKeyEvent*>(event));
            return true;
        case QEvent::KeyRelease:
            keyReleaseEvent(static_cast<QKeyEvent*>(event));
            return true;
        case QEvent::FocusOut:
            focusOutEvent(static_cast<QFocusEvent*>(event));
            return true;
        case QEvent::TouchBegin:
            touchBeginEvent(static_cast<QTouchEvent*>(event));
            event->accept();
            return true;
        case QEvent::TouchEnd:
            touchEndEvent(static_cast<QTouchEvent*>(event));
            return true;
        case QEvent::TouchUpdate:
            touchUpdateEvent(static_cast<QTouchEvent*>(event));
            return true;
        case QEvent::Gesture:
            touchGestureEvent((QGestureEvent*)event);
            return true;
        case QEvent::Wheel:
            wheelEvent(static_cast<QWheelEvent*>(event));
            return true;
        case QEvent::Drop:
            dropEvent(static_cast<QDropEvent*>(event));
            return true;

        case QEvent::FileOpen:
            if (handleFileOpenEvent(static_cast<QFileOpenEvent*>(event))) {
                return true;
            }
            break;

        default:
            break;
    }

    return QApplication::event(event);
}

bool Application::eventFilter(QObject* object, QEvent* event) {

    if (event->type() == QEvent::Leave) {
        getApplicationCompositor().handleLeaveEvent();
    }

    if (event->type() == QEvent::ShortcutOverride) {
        if (DependencyManager::get<OffscreenUi>()->shouldSwallowShortcut(event)) {
            event->accept();
            return true;
        }

        // Filter out captured keys before they're used for shortcut actions.
        if (_controllerScriptingInterface->isKeyCaptured(static_cast<QKeyEvent*>(event))) {
            event->accept();
            return true;
        }
    }

    return false;
}

static bool _altPressed{ false };

void Application::keyPressEvent(QKeyEvent* event) {
    _altPressed = event->key() == Qt::Key_Alt;
    _keysPressed.insert(event->key());

    _controllerScriptingInterface->emitKeyPressEvent(event); // send events to any registered scripts

    // if one of our scripts have asked to capture this event, then stop processing it
    if (_controllerScriptingInterface->isKeyCaptured(event)) {
        return;
    }

    if (hasFocus()) {
        if (_keyboardMouseDevice->isActive()) {
            _keyboardMouseDevice->keyPressEvent(event);
        }

        bool isShifted = event->modifiers().testFlag(Qt::ShiftModifier);
        bool isMeta = event->modifiers().testFlag(Qt::ControlModifier);
        bool isOption = event->modifiers().testFlag(Qt::AltModifier);
        switch (event->key()) {
            case Qt::Key_Enter:
            case Qt::Key_Return:
                if (isOption) {
                    if (_window->isFullScreen()) {
                        unsetFullscreen();
                    } else {
                        setFullscreen(nullptr);
                    }
                }
                break;

            case Qt::Key_1:
            case Qt::Key_2:
            case Qt::Key_3:
            case Qt::Key_4:
            case Qt::Key_5:
            case Qt::Key_6:
            case Qt::Key_7:
                if (isMeta || isOption) {
                    unsigned int index = static_cast<unsigned int>(event->key() - Qt::Key_1);
                    auto displayPlugins = PluginManager::getInstance()->getDisplayPlugins();
                    if (index < displayPlugins.size()) {
                        auto targetPlugin = displayPlugins.at(index);
                        QString targetName = targetPlugin->getName();
                        auto menu = Menu::getInstance();
                        QAction* action = menu->getActionForOption(targetName);
                        if (action && !action->isChecked()) {
                            action->trigger();
                        }
                    }
                }
                break;

            case Qt::Key_X:
                if (isShifted && isMeta) {
                    auto offscreenUi = DependencyManager::get<OffscreenUi>();
                    offscreenUi->togglePinned();
                    //offscreenUi->getSurfaceContext()->engine()->clearComponentCache();
                    //OffscreenUi::information("Debugging", "Component cache cleared");
                    // placeholder for dialogs being converted to QML.
                }
                break;

            case Qt::Key_Y:
                if (isShifted && isMeta) {
                    getActiveDisplayPlugin()->cycleDebugOutput();
                }
                break;

            case Qt::Key_B:
                if (isMeta) {
                    auto offscreenUi = DependencyManager::get<OffscreenUi>();
                    offscreenUi->load("Browser.qml");
                } else if (isOption) {
                    controller::InputRecorder* inputRecorder = controller::InputRecorder::getInstance();
                    inputRecorder->stopPlayback();
                }
                break;

            case Qt::Key_L:
                if (isShifted && isMeta) {
                    Menu::getInstance()->triggerOption(MenuOption::Log);
                } else if (isMeta) {
                    Menu::getInstance()->triggerOption(MenuOption::AddressBar);
                } else if (isShifted) {
                    Menu::getInstance()->triggerOption(MenuOption::LodTools);
                }
                break;

            case Qt::Key_Asterisk:
                Menu::getInstance()->triggerOption(MenuOption::DefaultSkybox);
                break;

            case Qt::Key_M:
                if (isMeta) {
                    auto audioClient = DependencyManager::get<AudioClient>();
                    audioClient->setMuted(!audioClient->isMuted());
                }
                break;

            case Qt::Key_N:
                if (!isOption && !isShifted && isMeta) {
                    DependencyManager::get<NodeList>()->toggleIgnoreRadius();
                }
                break;

            case Qt::Key_S:
                if (isShifted && isMeta && !isOption) {
                    Menu::getInstance()->triggerOption(MenuOption::SuppressShortTimings);
                }
                break;

            case Qt::Key_P: {
                AudioInjectorOptions options;
                options.localOnly = true;
                options.stereo = true;

                if (_snapshotSoundInjector) {
                    _snapshotSoundInjector->setOptions(options);
                    _snapshotSoundInjector->restart();
                } else {
                    QByteArray samples = _snapshotSound->getByteArray();
                    _snapshotSoundInjector = AudioInjector::playSound(samples, options);
                }
                takeSnapshot(true);
                break;
            }

            case Qt::Key_Apostrophe: {
                if (isMeta) {
                    auto cursor = Cursor::Manager::instance().getCursor();
                    auto curIcon = cursor->getIcon();
                    if (curIcon == Cursor::Icon::DEFAULT) {
                        showCursor(Cursor::Icon::RETICLE);
                    } else if (curIcon == Cursor::Icon::RETICLE) {
                        showCursor(Cursor::Icon::SYSTEM);
                    } else if (curIcon == Cursor::Icon::SYSTEM) {
                        showCursor(Cursor::Icon::LINK);
                    } else {
                        showCursor(Cursor::Icon::DEFAULT);
                    }
                } else {
                    resetSensors(true);
                }
                break;
            }

            case Qt::Key_Backslash:
                Menu::getInstance()->triggerOption(MenuOption::Chat);
                break;

#if 0
            case Qt::Key_I:
                if (isShifted) {
                    _myCamera.setEyeOffsetOrientation(glm::normalize(
                                                                     glm::quat(glm::vec3(0.002f, 0, 0)) * _myCamera.getEyeOffsetOrientation()));
                } else {
                    _myCamera.setEyeOffsetPosition(_myCamera.getEyeOffsetPosition() + glm::vec3(0, 0.001, 0));
                }
                updateProjectionMatrix();
                break;

            case Qt::Key_K:
                if (isShifted) {
                    _myCamera.setEyeOffsetOrientation(glm::normalize(
                                                                     glm::quat(glm::vec3(-0.002f, 0, 0)) * _myCamera.getEyeOffsetOrientation()));
                } else {
                    _myCamera.setEyeOffsetPosition(_myCamera.getEyeOffsetPosition() + glm::vec3(0, -0.001, 0));
                }
                updateProjectionMatrix();
                break;

            case Qt::Key_J:
                if (isShifted) {
                    QMutexLocker viewLocker(&_viewMutex);
                    _viewFrustum.setFocalLength(_viewFrustum.getFocalLength() - 0.1f);
                } else {
                    _myCamera.setEyeOffsetPosition(_myCamera.getEyeOffsetPosition() + glm::vec3(-0.001, 0, 0));
                }
                updateProjectionMatrix();
                break;

            case Qt::Key_M:
                if (isShifted) {
                    QMutexLocker viewLocker(&_viewMutex);
                    _viewFrustum.setFocalLength(_viewFrustum.getFocalLength() + 0.1f);
                } else {
                    _myCamera.setEyeOffsetPosition(_myCamera.getEyeOffsetPosition() + glm::vec3(0.001, 0, 0));
                }
                updateProjectionMatrix();
                break;

            case Qt::Key_U:
                if (isShifted) {
                    _myCamera.setEyeOffsetOrientation(glm::normalize(
                                                                     glm::quat(glm::vec3(0, 0, -0.002f)) * _myCamera.getEyeOffsetOrientation()));
                } else {
                    _myCamera.setEyeOffsetPosition(_myCamera.getEyeOffsetPosition() + glm::vec3(0, 0, -0.001));
                }
                updateProjectionMatrix();
                break;

            case Qt::Key_Y:
                if (isShifted) {
                    _myCamera.setEyeOffsetOrientation(glm::normalize(
                                                                     glm::quat(glm::vec3(0, 0, 0.002f)) * _myCamera.getEyeOffsetOrientation()));
                } else {
                    _myCamera.setEyeOffsetPosition(_myCamera.getEyeOffsetPosition() + glm::vec3(0, 0, 0.001));
                }
                updateProjectionMatrix();
                break;
#endif

            case Qt::Key_Slash:
                Menu::getInstance()->triggerOption(MenuOption::Stats);
                break;

            case Qt::Key_Plus: {
                if (isMeta && event->modifiers().testFlag(Qt::KeypadModifier)) {
                    auto& cursorManager = Cursor::Manager::instance();
                    cursorManager.setScale(cursorManager.getScale() * 1.1f);
                } else {
                    getMyAvatar()->increaseSize();
                }
                break;
            }

            case Qt::Key_Minus: {
                if (isMeta && event->modifiers().testFlag(Qt::KeypadModifier)) {
                    auto& cursorManager = Cursor::Manager::instance();
                    cursorManager.setScale(cursorManager.getScale() / 1.1f);
                } else {
                    getMyAvatar()->decreaseSize();
                }
                break;
            }

            case Qt::Key_Equal:
                getMyAvatar()->resetSize();
                break;
            case Qt::Key_Escape: {
                getActiveDisplayPlugin()->abandonCalibration();
                break;
            }

            default:
                event->ignore();
                break;
        }
    }
}

void Application::keyReleaseEvent(QKeyEvent* event) {
    _keysPressed.remove(event->key());

    _controllerScriptingInterface->emitKeyReleaseEvent(event); // send events to any registered scripts

    // if one of our scripts have asked to capture this event, then stop processing it
    if (_controllerScriptingInterface->isKeyCaptured(event)) {
        return;
    }

    if (_keyboardMouseDevice->isActive()) {
        _keyboardMouseDevice->keyReleaseEvent(event);
    }
}

void Application::focusOutEvent(QFocusEvent* event) {
    auto inputPlugins = PluginManager::getInstance()->getInputPlugins();
    foreach(auto inputPlugin, inputPlugins) {
        if (inputPlugin->isActive()) {
            inputPlugin->pluginFocusOutEvent();
        }
    }

// FIXME spacemouse code still needs cleanup
#if 0
    //SpacemouseDevice::getInstance().focusOutEvent();
    //SpacemouseManager::getInstance().getDevice()->focusOutEvent();
    SpacemouseManager::getInstance().ManagerFocusOutEvent();
#endif

    // synthesize events for keys currently pressed, since we may not get their release events
    foreach (int key, _keysPressed) {
        QKeyEvent keyEvent(QEvent::KeyRelease, key, Qt::NoModifier);
        keyReleaseEvent(&keyEvent);
    }
    _keysPressed.clear();
}

void Application::maybeToggleMenuVisible(QMouseEvent* event) const {
#ifndef Q_OS_MAC
    // If in full screen, and our main windows menu bar is hidden, and we're close to the top of the QMainWindow
    // then show the menubar.
    if (_window->isFullScreen()) {
        QMenuBar* menuBar = _window->menuBar();
        if (menuBar) {
            static const int MENU_TOGGLE_AREA = 10;
            if (!menuBar->isVisible()) {
                if (event->pos().y() <= MENU_TOGGLE_AREA) {
                    menuBar->setVisible(true);
                }
            }  else {
                if (event->pos().y() > MENU_TOGGLE_AREA) {
                    menuBar->setVisible(false);
                }
            }
        }
    }
#endif
}

void Application::mouseMoveEvent(QMouseEvent* event) {
    PROFILE_RANGE(app_input_mouse, __FUNCTION__);

    if (_aboutToQuit) {
        return;
    }

    maybeToggleMenuVisible(event);

    auto& compositor = getApplicationCompositor();
    // if this is a real mouse event, and we're in HMD mode, then we should use it to move the
    // compositor reticle
    // handleRealMouseMoveEvent() will return true, if we shouldn't process the event further
    if (!compositor.fakeEventActive() && compositor.handleRealMouseMoveEvent()) {
        return; // bail
    }

    auto offscreenUi = DependencyManager::get<OffscreenUi>();
    auto eventPosition = compositor.getMouseEventPosition(event);
    QPointF transformedPos = offscreenUi->mapToVirtualScreen(eventPosition);
    auto button = event->button();
    auto buttons = event->buttons();
    // Determine if the ReticleClick Action is 1 and if so, fake include the LeftMouseButton
    if (_reticleClickPressed) {
        if (button == Qt::NoButton) {
            button = Qt::LeftButton;
        }
        buttons |= Qt::LeftButton;
    }

    QMouseEvent mappedEvent(event->type(),
        transformedPos,
        event->screenPos(), button,
        buttons, event->modifiers());

    if (compositor.getReticleVisible() || !isHMDMode() || !compositor.getReticleOverDesktop() ||
        getOverlays().getOverlayAtPoint(glm::vec2(transformedPos.x(), transformedPos.y())) != UNKNOWN_OVERLAY_ID) {
        getOverlays().mouseMoveEvent(&mappedEvent);
        getEntities()->mouseMoveEvent(&mappedEvent);
    }

    _controllerScriptingInterface->emitMouseMoveEvent(&mappedEvent); // send events to any registered scripts

    // if one of our scripts have asked to capture this event, then stop processing it
    if (_controllerScriptingInterface->isMouseCaptured()) {
        return;
    }

    if (_keyboardMouseDevice->isActive()) {
        _keyboardMouseDevice->mouseMoveEvent(event);
    }
}

void Application::mousePressEvent(QMouseEvent* event) {
    // Inhibit the menu if the user is using alt-mouse dragging
    _altPressed = false;

    auto offscreenUi = DependencyManager::get<OffscreenUi>();
    // If we get a mouse press event it means it wasn't consumed by the offscreen UI,
    // hence, we should defocus all of the offscreen UI windows, in order to allow
    // keyboard shortcuts not to be swallowed by them.  In particular, WebEngineViews
    // will consume all keyboard events.
    offscreenUi->unfocusWindows();

    auto eventPosition = getApplicationCompositor().getMouseEventPosition(event);
    QPointF transformedPos = offscreenUi->mapToVirtualScreen(eventPosition);
    QMouseEvent mappedEvent(event->type(),
        transformedPos,
        event->screenPos(), event->button(),
        event->buttons(), event->modifiers());

    if (!_aboutToQuit) {
        getOverlays().mousePressEvent(&mappedEvent);
        if (!_controllerScriptingInterface->areEntityClicksCaptured()) {
            getEntities()->mousePressEvent(&mappedEvent);
        }
    }

    _controllerScriptingInterface->emitMousePressEvent(&mappedEvent); // send events to any registered scripts

    // if one of our scripts have asked to capture this event, then stop processing it
    if (_controllerScriptingInterface->isMouseCaptured()) {
        return;
    }

    if (hasFocus()) {
        if (_keyboardMouseDevice->isActive()) {
            _keyboardMouseDevice->mousePressEvent(event);
        }
    }
}

void Application::mouseDoublePressEvent(QMouseEvent* event) {
    auto offscreenUi = DependencyManager::get<OffscreenUi>();
    auto eventPosition = getApplicationCompositor().getMouseEventPosition(event);
    QPointF transformedPos = offscreenUi->mapToVirtualScreen(eventPosition);
    QMouseEvent mappedEvent(event->type(),
        transformedPos,
        event->screenPos(), event->button(),
        event->buttons(), event->modifiers());

    if (!_aboutToQuit) {
        getOverlays().mouseDoublePressEvent(&mappedEvent);
        if (!_controllerScriptingInterface->areEntityClicksCaptured()) {
            getEntities()->mouseDoublePressEvent(&mappedEvent);
        }
    }


    // if one of our scripts have asked to capture this event, then stop processing it
    if (_controllerScriptingInterface->isMouseCaptured()) {
        return;
    }

    _controllerScriptingInterface->emitMouseDoublePressEvent(event);
}

void Application::mouseReleaseEvent(QMouseEvent* event) {

    auto offscreenUi = DependencyManager::get<OffscreenUi>();
    auto eventPosition = getApplicationCompositor().getMouseEventPosition(event);
    QPointF transformedPos = offscreenUi->mapToVirtualScreen(eventPosition);
    QMouseEvent mappedEvent(event->type(),
        transformedPos,
        event->screenPos(), event->button(),
        event->buttons(), event->modifiers());

    if (!_aboutToQuit) {
        getOverlays().mouseReleaseEvent(&mappedEvent);
        getEntities()->mouseReleaseEvent(&mappedEvent);
    }

    _controllerScriptingInterface->emitMouseReleaseEvent(&mappedEvent); // send events to any registered scripts

    // if one of our scripts have asked to capture this event, then stop processing it
    if (_controllerScriptingInterface->isMouseCaptured()) {
        return;
    }

    if (hasFocus()) {
        if (_keyboardMouseDevice->isActive()) {
            _keyboardMouseDevice->mouseReleaseEvent(event);
        }
    }
}

void Application::touchUpdateEvent(QTouchEvent* event) {
    _altPressed = false;

    if (event->type() == QEvent::TouchUpdate) {
        TouchEvent thisEvent(*event, _lastTouchEvent);
        _controllerScriptingInterface->emitTouchUpdateEvent(thisEvent); // send events to any registered scripts
        _lastTouchEvent = thisEvent;
    }

    // if one of our scripts have asked to capture this event, then stop processing it
    if (_controllerScriptingInterface->isTouchCaptured()) {
        return;
    }

    if (_keyboardMouseDevice->isActive()) {
        _keyboardMouseDevice->touchUpdateEvent(event);
    }
    if (_touchscreenDevice && _touchscreenDevice->isActive()) {
        _touchscreenDevice->touchUpdateEvent(event);
    }
    if (_touchscreenVirtualPadDevice && _touchscreenVirtualPadDevice->isActive()) {
        _touchscreenVirtualPadDevice->touchUpdateEvent(event);
    }
}

void Application::touchBeginEvent(QTouchEvent* event) {
    _altPressed = false;
    TouchEvent thisEvent(*event); // on touch begin, we don't compare to last event
    _controllerScriptingInterface->emitTouchBeginEvent(thisEvent); // send events to any registered scripts

    _lastTouchEvent = thisEvent; // and we reset our last event to this event before we call our update
    touchUpdateEvent(event);

    // if one of our scripts have asked to capture this event, then stop processing it
    if (_controllerScriptingInterface->isTouchCaptured()) {
        return;
    }

    if (_keyboardMouseDevice->isActive()) {
        _keyboardMouseDevice->touchBeginEvent(event);
    }
    if (_touchscreenDevice && _touchscreenDevice->isActive()) {
        _touchscreenDevice->touchBeginEvent(event);
    }
    if (_touchscreenVirtualPadDevice && _touchscreenVirtualPadDevice->isActive()) {
        _touchscreenVirtualPadDevice->touchBeginEvent(event);
    }

}

void Application::touchEndEvent(QTouchEvent* event) {
    _altPressed = false;
    TouchEvent thisEvent(*event, _lastTouchEvent);
    _controllerScriptingInterface->emitTouchEndEvent(thisEvent); // send events to any registered scripts
    _lastTouchEvent = thisEvent;

    // if one of our scripts have asked to capture this event, then stop processing it
    if (_controllerScriptingInterface->isTouchCaptured()) {
        return;
    }

    if (_keyboardMouseDevice->isActive()) {
        _keyboardMouseDevice->touchEndEvent(event);
    }
    if (_touchscreenDevice && _touchscreenDevice->isActive()) {
        _touchscreenDevice->touchEndEvent(event);
    }
    if (_touchscreenVirtualPadDevice && _touchscreenVirtualPadDevice->isActive()) {
        _touchscreenVirtualPadDevice->touchEndEvent(event);
    }
    // put any application specific touch behavior below here..
}

void Application::touchGestureEvent(QGestureEvent* event) {
    if (_touchscreenDevice && _touchscreenDevice->isActive()) {
        _touchscreenDevice->touchGestureEvent(event);
    }
    if (_touchscreenVirtualPadDevice && _touchscreenVirtualPadDevice->isActive()) {
        _touchscreenVirtualPadDevice->touchGestureEvent(event);
    }
}

void Application::wheelEvent(QWheelEvent* event) const {
    _altPressed = false;
    _controllerScriptingInterface->emitWheelEvent(event); // send events to any registered scripts

    // if one of our scripts have asked to capture this event, then stop processing it
    if (_controllerScriptingInterface->isWheelCaptured()) {
        return;
    }

    if (_keyboardMouseDevice->isActive()) {
        _keyboardMouseDevice->wheelEvent(event);
    }
}

void Application::dropEvent(QDropEvent *event) {
    const QMimeData* mimeData = event->mimeData();
    for (auto& url : mimeData->urls()) {
        QString urlString = url.toString();
        if (acceptURL(urlString, true)) {
            event->acceptProposedAction();
        }
    }
}

void Application::dragEnterEvent(QDragEnterEvent* event) {
    event->acceptProposedAction();
}

// This is currently not used, but could be invoked if the user wants to go to the place embedded in an
// Interface-taken snapshot. (It was developed for drag and drop, before we had asset-server loading or in-world browsers.)
bool Application::acceptSnapshot(const QString& urlString) {
    QUrl url(urlString);
    QString snapshotPath = url.toLocalFile();

    SnapshotMetaData* snapshotData = Snapshot::parseSnapshotData(snapshotPath);
    if (snapshotData) {
        if (!snapshotData->getURL().toString().isEmpty()) {
            DependencyManager::get<AddressManager>()->handleLookupString(snapshotData->getURL().toString());
        }
    } else {
        OffscreenUi::asyncWarning("", "No location details were found in the file\n" +
                             snapshotPath + "\nTry dragging in an authentic Hifi snapshot.");
    }
    return true;
}

static uint32_t _renderedFrameIndex { INVALID_FRAME };

bool Application::shouldPaint() const {
    if (_aboutToQuit) {
        return false;
    }


    auto displayPlugin = getActiveDisplayPlugin();

#ifdef DEBUG_PAINT_DELAY
    static uint64_t paintDelaySamples{ 0 };
    static uint64_t paintDelayUsecs{ 0 };

    paintDelayUsecs += displayPlugin->getPaintDelayUsecs();

    static const int PAINT_DELAY_THROTTLE = 1000;
    if (++paintDelaySamples % PAINT_DELAY_THROTTLE == 0) {
        qCDebug(interfaceapp).nospace() <<
            "Paint delay (" << paintDelaySamples << " samples): " <<
            (float)paintDelaySamples / paintDelayUsecs << "us";
    }
#endif

    // Throttle if requested
    if (displayPlugin->isThrottled() && (_lastTimeRendered.elapsed() < THROTTLED_SIM_FRAME_PERIOD_MS)) {
        return false;
    }

    // Sync up the _renderedFrameIndex
    _renderedFrameIndex = displayPlugin->presentCount();
    return true;
}

#ifdef Q_OS_WIN
#include <Windows.h>
#include <TCHAR.h>
#include <pdh.h>
#pragma comment(lib, "pdh.lib")
#pragma comment(lib, "ntdll.lib")

extern "C" {
    enum SYSTEM_INFORMATION_CLASS {
        SystemBasicInformation = 0,
        SystemProcessorPerformanceInformation = 8,
    };

    struct SYSTEM_PROCESSOR_PERFORMANCE_INFORMATION {
        LARGE_INTEGER IdleTime;
        LARGE_INTEGER KernelTime;
        LARGE_INTEGER UserTime;
        LARGE_INTEGER DpcTime;
        LARGE_INTEGER InterruptTime;
        ULONG InterruptCount;
    };

    struct SYSTEM_BASIC_INFORMATION {
        ULONG Reserved;
        ULONG TimerResolution;
        ULONG PageSize;
        ULONG NumberOfPhysicalPages;
        ULONG LowestPhysicalPageNumber;
        ULONG HighestPhysicalPageNumber;
        ULONG AllocationGranularity;
        ULONG_PTR MinimumUserModeAddress;
        ULONG_PTR MaximumUserModeAddress;
        ULONG_PTR ActiveProcessorsAffinityMask;
        CCHAR NumberOfProcessors;
    };

    NTSYSCALLAPI NTSTATUS NTAPI NtQuerySystemInformation(
        _In_ SYSTEM_INFORMATION_CLASS SystemInformationClass,
        _Out_writes_bytes_opt_(SystemInformationLength) PVOID SystemInformation,
        _In_ ULONG SystemInformationLength,
        _Out_opt_ PULONG ReturnLength
    );

}
template <typename T>
NTSTATUS NtQuerySystemInformation(SYSTEM_INFORMATION_CLASS SystemInformationClass, T& t) {
    return NtQuerySystemInformation(SystemInformationClass, &t, (ULONG)sizeof(T), nullptr);
}

template <typename T>
NTSTATUS NtQuerySystemInformation(SYSTEM_INFORMATION_CLASS SystemInformationClass, std::vector<T>& t) {
    return NtQuerySystemInformation(SystemInformationClass, t.data(), (ULONG)(sizeof(T) * t.size()), nullptr);
}


template <typename T>
void updateValueAndDelta(std::pair<T, T>& pair, T newValue) {
    auto& value = pair.first;
    auto& delta = pair.second;
    delta = (value != 0) ? newValue - value : 0;
    value = newValue;
}

struct MyCpuInfo {
    using ValueAndDelta = std::pair<LONGLONG, LONGLONG>;
    std::string name;
    ValueAndDelta kernel { 0, 0 };
    ValueAndDelta user { 0, 0 };
    ValueAndDelta idle { 0, 0 };
    float kernelUsage { 0.0f };
    float userUsage { 0.0f };

    void update(const SYSTEM_PROCESSOR_PERFORMANCE_INFORMATION& cpuInfo) {
        updateValueAndDelta(kernel, cpuInfo.KernelTime.QuadPart);
        updateValueAndDelta(user, cpuInfo.UserTime.QuadPart);
        updateValueAndDelta(idle, cpuInfo.IdleTime.QuadPart);
        auto totalTime = kernel.second + user.second + idle.second;
        if (totalTime != 0) {
            kernelUsage = (FLOAT)kernel.second / totalTime;
            userUsage = (FLOAT)user.second / totalTime;
        } else {
            kernelUsage = userUsage = 0.0f;
        }
    }
};

void updateCpuInformation() {
    static std::once_flag once;
    static SYSTEM_BASIC_INFORMATION systemInfo {};
    static SYSTEM_PROCESSOR_PERFORMANCE_INFORMATION cpuTotals;
    static std::vector<SYSTEM_PROCESSOR_PERFORMANCE_INFORMATION> cpuInfos;
    static std::vector<MyCpuInfo> myCpuInfos;
    static MyCpuInfo myCpuTotals;
    std::call_once(once, [&] {
        NtQuerySystemInformation( SystemBasicInformation, systemInfo);
        cpuInfos.resize(systemInfo.NumberOfProcessors);
        myCpuInfos.resize(systemInfo.NumberOfProcessors);
        for (size_t i = 0; i < systemInfo.NumberOfProcessors; ++i) {
            myCpuInfos[i].name = "cpu." + std::to_string(i);
        }
        myCpuTotals.name = "cpu.total";
    });
    NtQuerySystemInformation(SystemProcessorPerformanceInformation, cpuInfos);

    // Zero the CPU totals.
    memset(&cpuTotals, 0, sizeof(SYSTEM_PROCESSOR_PERFORMANCE_INFORMATION));
    for (size_t i = 0; i < systemInfo.NumberOfProcessors; ++i) {
        auto& cpuInfo = cpuInfos[i];
        // KernelTime includes IdleTime.
        cpuInfo.KernelTime.QuadPart -= cpuInfo.IdleTime.QuadPart;

        // Update totals
        cpuTotals.IdleTime.QuadPart += cpuInfo.IdleTime.QuadPart;
        cpuTotals.KernelTime.QuadPart += cpuInfo.KernelTime.QuadPart;
        cpuTotals.UserTime.QuadPart += cpuInfo.UserTime.QuadPart;

        // Update friendly structure
        auto& myCpuInfo = myCpuInfos[i];
        myCpuInfo.update(cpuInfo);
        PROFILE_COUNTER(app, myCpuInfo.name.c_str(), {
            { "kernel", myCpuInfo.kernelUsage },
            { "user", myCpuInfo.userUsage }
        });
    }

    myCpuTotals.update(cpuTotals);
    PROFILE_COUNTER(app, myCpuTotals.name.c_str(), {
        { "kernel", myCpuTotals.kernelUsage },
        { "user", myCpuTotals.userUsage }
    });
}


static ULARGE_INTEGER lastCPU, lastSysCPU, lastUserCPU;
static int numProcessors;
static HANDLE self;
static PDH_HQUERY cpuQuery;
static PDH_HCOUNTER cpuTotal;

void initCpuUsage() {
    SYSTEM_INFO sysInfo;
    FILETIME ftime, fsys, fuser;

    GetSystemInfo(&sysInfo);
    numProcessors = sysInfo.dwNumberOfProcessors;

    GetSystemTimeAsFileTime(&ftime);
    memcpy(&lastCPU, &ftime, sizeof(FILETIME));

    self = GetCurrentProcess();
    GetProcessTimes(self, &ftime, &ftime, &fsys, &fuser);
    memcpy(&lastSysCPU, &fsys, sizeof(FILETIME));
    memcpy(&lastUserCPU, &fuser, sizeof(FILETIME));

    PdhOpenQuery(NULL, NULL, &cpuQuery);
    PdhAddCounter(cpuQuery, "\\Processor(_Total)\\% Processor Time", NULL, &cpuTotal);
    PdhCollectQueryData(cpuQuery);
}

void getCpuUsage(vec3& systemAndUser) {
    FILETIME ftime, fsys, fuser;
    ULARGE_INTEGER now, sys, user;

    GetSystemTimeAsFileTime(&ftime);
    memcpy(&now, &ftime, sizeof(FILETIME));

    GetProcessTimes(self, &ftime, &ftime, &fsys, &fuser);
    memcpy(&sys, &fsys, sizeof(FILETIME));
    memcpy(&user, &fuser, sizeof(FILETIME));
    systemAndUser.x = (sys.QuadPart - lastSysCPU.QuadPart);
    systemAndUser.y = (user.QuadPart - lastUserCPU.QuadPart);
    systemAndUser /= (float)(now.QuadPart - lastCPU.QuadPart);
    systemAndUser /= (float)numProcessors;
    systemAndUser *= 100.0f;
    lastCPU = now;
    lastUserCPU = user;
    lastSysCPU = sys;

    PDH_FMT_COUNTERVALUE counterVal;
    PdhCollectQueryData(cpuQuery);
    PdhGetFormattedCounterValue(cpuTotal, PDH_FMT_DOUBLE, NULL, &counterVal);
    systemAndUser.z = (float)counterVal.doubleValue;
}

void setupCpuMonitorThread() {
    initCpuUsage();
    auto cpuMonitorThread = QThread::currentThread();

    QTimer* timer = new QTimer();
    timer->setInterval(50);
    QObject::connect(timer, &QTimer::timeout, [] {
        updateCpuInformation();
        vec3 kernelUserAndSystem;
        getCpuUsage(kernelUserAndSystem);
        PROFILE_COUNTER(app, "cpuProcess", { { "system", kernelUserAndSystem.x }, { "user", kernelUserAndSystem.y } });
        PROFILE_COUNTER(app, "cpuSystem", { { "system", kernelUserAndSystem.z } });
    });
    QObject::connect(cpuMonitorThread, &QThread::finished, [=] {
        timer->deleteLater();
        cpuMonitorThread->deleteLater();
    });
    timer->start();
}

#endif

void Application::idle() {
    PerformanceTimer perfTimer("idle");

    // Update the deadlock watchdog
    updateHeartbeat();

    auto offscreenUi = DependencyManager::get<OffscreenUi>();

    // These tasks need to be done on our first idle, because we don't want the showing of
    // overlay subwindows to do a showDesktop() until after the first time through
    static bool firstIdle = true;
    if (firstIdle) {
        firstIdle = false;
        connect(offscreenUi.data(), &OffscreenUi::showDesktop, this, &Application::showDesktop);
    }

#ifdef Q_OS_WIN
    // If tracing is enabled then monitor the CPU in a separate thread
    static std::once_flag once;
    std::call_once(once, [&] {
        if (trace_app().isDebugEnabled()) {
            QThread* cpuMonitorThread = new QThread(qApp);
            cpuMonitorThread->setObjectName("cpuMonitorThread");
            QObject::connect(cpuMonitorThread, &QThread::started, [this] { setupCpuMonitorThread(); });
            QObject::connect(qApp, &QCoreApplication::aboutToQuit, cpuMonitorThread, &QThread::quit);
            cpuMonitorThread->start();
        }
    });
#endif

    auto displayPlugin = getActiveDisplayPlugin();
    if (displayPlugin) {
        auto uiSize = displayPlugin->getRecommendedUiSize();
        // Bit of a hack since there's no device pixel ratio change event I can find.
        if (offscreenUi->size() != fromGlm(uiSize)) {
            qCDebug(interfaceapp) << "Device pixel ratio changed, triggering resize to " << uiSize;
            offscreenUi->resize(fromGlm(uiSize));
            _offscreenContext->makeCurrent();
        }
    }

    if (displayPlugin) {
        PROFILE_COUNTER_IF_CHANGED(app, "present", float, displayPlugin->presentRate());
    }
    PROFILE_COUNTER_IF_CHANGED(app, "renderLoopRate", float, _renderLoopCounter.rate());
    PROFILE_COUNTER_IF_CHANGED(app, "currentDownloads", int, ResourceCache::getLoadingRequests().length());
    PROFILE_COUNTER_IF_CHANGED(app, "pendingDownloads", int, ResourceCache::getPendingRequestCount());
    PROFILE_COUNTER_IF_CHANGED(app, "currentProcessing", int, DependencyManager::get<StatTracker>()->getStat("Processing").toInt());
    PROFILE_COUNTER_IF_CHANGED(app, "pendingProcessing", int, DependencyManager::get<StatTracker>()->getStat("PendingProcessing").toInt());
    auto renderConfig = _renderEngine->getConfiguration();
    PROFILE_COUNTER_IF_CHANGED(render, "gpuTime", float, (float)_gpuContext->getFrameTimerGPUAverage());
    auto opaqueRangeTimer = renderConfig->getConfig("OpaqueRangeTimer");
    auto linearDepth = renderConfig->getConfig("LinearDepth");
    auto surfaceGeometry = renderConfig->getConfig("SurfaceGeometry");
    auto renderDeferred = renderConfig->getConfig("RenderDeferred");
    auto toneAndPostRangeTimer = renderConfig->getConfig("ToneAndPostRangeTimer");

    PROFILE_COUNTER(render_detail, "gpuTimes", {
        { "OpaqueRangeTimer", opaqueRangeTimer ? opaqueRangeTimer->property("gpuRunTime") : 0 },
        { "LinearDepth", linearDepth ? linearDepth->property("gpuRunTime") : 0 },
        { "SurfaceGeometry", surfaceGeometry ? surfaceGeometry->property("gpuRunTime") : 0 },
        { "RenderDeferred", renderDeferred ? renderDeferred->property("gpuRunTime") : 0 },
        { "ToneAndPostRangeTimer", toneAndPostRangeTimer ? toneAndPostRangeTimer->property("gpuRunTime") : 0 }
    });

    PROFILE_RANGE(app, __FUNCTION__);

    if (auto steamClient = PluginManager::getInstance()->getSteamClientPlugin()) {
        steamClient->runCallbacks();
    }

    float secondsSinceLastUpdate = (float)_lastTimeUpdated.nsecsElapsed() / NSECS_PER_MSEC / MSECS_PER_SECOND;
    _lastTimeUpdated.start();

    // If the offscreen Ui has something active that is NOT the root, then assume it has keyboard focus.
    if (_keyboardDeviceHasFocus && offscreenUi && offscreenUi->getWindow()->activeFocusItem() != offscreenUi->getRootItem()) {
        _keyboardMouseDevice->pluginFocusOutEvent();
        _keyboardDeviceHasFocus = false;
    } else if (offscreenUi && offscreenUi->getWindow()->activeFocusItem() == offscreenUi->getRootItem()) {
        _keyboardDeviceHasFocus = true;
    }

    checkChangeCursor();

    Stats::getInstance()->updateStats();

    // Normally we check PipelineWarnings, but since idle will often take more than 10ms we only show these idle timing
    // details if we're in ExtraDebugging mode. However, the ::update() and its subcomponents will show their timing
    // details normally.
    bool showWarnings = getLogger()->extraDebugging();
    PerformanceWarning warn(showWarnings, "idle()");

    if (!_offscreenContext->makeCurrent()) {
        qFatal("Unable to make main thread context current");
    }

    {
<<<<<<< HEAD
=======
      //  workload::Timings timings(1, PerformanceTimer::getTimerRecord("/idle/update/simulation").getAverage());
     //   _gameWorkload.updateSimulationTimings(timings);
>>>>>>> cbe1b596
        _gameWorkload.updateViews(_viewFrustum, getMyAvatar()->getHeadPosition());
        _gameWorkload._engine->run();
    }
    {
        PerformanceTimer perfTimer("update");
        PerformanceWarning warn(showWarnings, "Application::idle()... update()");
        static const float BIGGEST_DELTA_TIME_SECS = 0.25f;
        update(glm::clamp(secondsSinceLastUpdate, 0.0f, BIGGEST_DELTA_TIME_SECS));
    }


    // Update focus highlight for entity or overlay.
    {
        if (!_keyboardFocusedEntity.get().isInvalidID() || _keyboardFocusedOverlay.get() != UNKNOWN_OVERLAY_ID) {
            const quint64 LOSE_FOCUS_AFTER_ELAPSED_TIME = 30 * USECS_PER_SECOND; // if idle for 30 seconds, drop focus
            quint64 elapsedSinceAcceptedKeyPress = usecTimestampNow() - _lastAcceptedKeyPress;
            if (elapsedSinceAcceptedKeyPress > LOSE_FOCUS_AFTER_ELAPSED_TIME) {
                setKeyboardFocusEntity(UNKNOWN_ENTITY_ID);
                setKeyboardFocusOverlay(UNKNOWN_OVERLAY_ID);
            } else {
                // update position of highlight overlay
                if (!_keyboardFocusedEntity.get().isInvalidID()) {
                    auto entity = getEntities()->getTree()->findEntityByID(_keyboardFocusedEntity.get());
                    if (entity && _keyboardFocusHighlight) {
                        _keyboardFocusHighlight->setWorldOrientation(entity->getWorldOrientation());
                        _keyboardFocusHighlight->setWorldPosition(entity->getWorldPosition());
                    }
                } else {
                    // Only Web overlays can have focus.
                    auto overlay =
                        std::dynamic_pointer_cast<Web3DOverlay>(getOverlays().getOverlay(_keyboardFocusedOverlay.get()));
                    if (overlay && _keyboardFocusHighlight) {
                        _keyboardFocusHighlight->setWorldOrientation(overlay->getWorldOrientation());
                        _keyboardFocusHighlight->setWorldPosition(overlay->getWorldPosition());
                    }
                }
            }
        }
    }

    {
        PerformanceTimer perfTimer("pluginIdle");
        PerformanceWarning warn(showWarnings, "Application::idle()... pluginIdle()");
        getActiveDisplayPlugin()->idle();
        auto inputPlugins = PluginManager::getInstance()->getInputPlugins();
        foreach(auto inputPlugin, inputPlugins) {
            if (inputPlugin->isActive()) {
                inputPlugin->idle();
            }
        }
    }
    {
        PerformanceTimer perfTimer("rest");
        PerformanceWarning warn(showWarnings, "Application::idle()... rest of it");
        _idleLoopStdev.addValue(secondsSinceLastUpdate);

        //  Record standard deviation and reset counter if needed
        const int STDEV_SAMPLES = 500;
        if (_idleLoopStdev.getSamples() > STDEV_SAMPLES) {
            _idleLoopMeasuredJitter = _idleLoopStdev.getStDev();
            _idleLoopStdev.reset();
        }
    }

    _overlayConductor.update(secondsSinceLastUpdate);

    auto myAvatar = getMyAvatar();
    if (_myCamera.getMode() == CAMERA_MODE_FIRST_PERSON || _myCamera.getMode() == CAMERA_MODE_THIRD_PERSON) {
        Menu::getInstance()->setIsOptionChecked(MenuOption::FirstPerson, myAvatar->getBoomLength() <= MyAvatar::ZOOM_MIN);
        Menu::getInstance()->setIsOptionChecked(MenuOption::ThirdPerson, !(myAvatar->getBoomLength() <= MyAvatar::ZOOM_MIN));
        cameraMenuChanged();
    }
    _gameLoopCounter.increment();
}

ivec2 Application::getMouse() const {
    return getApplicationCompositor().getReticlePosition();
}

FaceTracker* Application::getActiveFaceTracker() {
    auto dde = DependencyManager::get<DdeFaceTracker>();

    return dde->isActive() ? static_cast<FaceTracker*>(dde.data()) : nullptr;
}

FaceTracker* Application::getSelectedFaceTracker() {
    FaceTracker* faceTracker = nullptr;
#ifdef HAVE_DDE
    if (Menu::getInstance()->isOptionChecked(MenuOption::UseCamera)) {
        faceTracker = DependencyManager::get<DdeFaceTracker>().data();
    }
#endif
    return faceTracker;
}

void Application::setActiveFaceTracker() const {
#ifdef HAVE_DDE
    bool isMuted = Menu::getInstance()->isOptionChecked(MenuOption::MuteFaceTracking);
    bool isUsingDDE = Menu::getInstance()->isOptionChecked(MenuOption::UseCamera);
    Menu::getInstance()->getActionForOption(MenuOption::BinaryEyelidControl)->setVisible(isUsingDDE);
    Menu::getInstance()->getActionForOption(MenuOption::CoupleEyelids)->setVisible(isUsingDDE);
    Menu::getInstance()->getActionForOption(MenuOption::UseAudioForMouth)->setVisible(isUsingDDE);
    Menu::getInstance()->getActionForOption(MenuOption::VelocityFilter)->setVisible(isUsingDDE);
    Menu::getInstance()->getActionForOption(MenuOption::CalibrateCamera)->setVisible(isUsingDDE);
    auto ddeTracker = DependencyManager::get<DdeFaceTracker>();
    ddeTracker->setIsMuted(isMuted);
    ddeTracker->setEnabled(isUsingDDE && !isMuted);
#endif
}

#ifdef HAVE_IVIEWHMD
void Application::setActiveEyeTracker() {
    auto eyeTracker = DependencyManager::get<EyeTracker>();
    if (!eyeTracker->isInitialized()) {
        return;
    }

    bool isEyeTracking = Menu::getInstance()->isOptionChecked(MenuOption::SMIEyeTracking);
    bool isSimulating = Menu::getInstance()->isOptionChecked(MenuOption::SimulateEyeTracking);
    eyeTracker->setEnabled(isEyeTracking, isSimulating);

    Menu::getInstance()->getActionForOption(MenuOption::OnePointCalibration)->setEnabled(isEyeTracking && !isSimulating);
    Menu::getInstance()->getActionForOption(MenuOption::ThreePointCalibration)->setEnabled(isEyeTracking && !isSimulating);
    Menu::getInstance()->getActionForOption(MenuOption::FivePointCalibration)->setEnabled(isEyeTracking && !isSimulating);
}

void Application::calibrateEyeTracker1Point() {
    DependencyManager::get<EyeTracker>()->calibrate(1);
}

void Application::calibrateEyeTracker3Points() {
    DependencyManager::get<EyeTracker>()->calibrate(3);
}

void Application::calibrateEyeTracker5Points() {
    DependencyManager::get<EyeTracker>()->calibrate(5);
}
#endif

bool Application::exportEntities(const QString& filename,
                                 const QVector<EntityItemID>& entityIDs,
                                 const glm::vec3* givenOffset) {
    QHash<EntityItemID, EntityItemPointer> entities;

    auto nodeList = DependencyManager::get<NodeList>();
    const QUuid myAvatarID = nodeList->getSessionUUID();

    auto entityTree = getEntities()->getTree();
    auto exportTree = std::make_shared<EntityTree>();
    exportTree->setMyAvatar(getMyAvatar());
    exportTree->createRootElement();
    glm::vec3 root(TREE_SCALE, TREE_SCALE, TREE_SCALE);
    bool success = true;
    entityTree->withReadLock([&] {
        for (auto entityID : entityIDs) { // Gather entities and properties.
            auto entityItem = entityTree->findEntityByEntityItemID(entityID);
            if (!entityItem) {
                qCWarning(interfaceapp) << "Skipping export of" << entityID << "that is not in scene.";
                continue;
            }

            if (!givenOffset) {
                EntityItemID parentID = entityItem->getParentID();
                bool parentIsAvatar = (parentID == AVATAR_SELF_ID || parentID == myAvatarID);
                if (!parentIsAvatar && (parentID.isInvalidID() ||
                                        !entityIDs.contains(parentID) ||
                                        !entityTree->findEntityByEntityItemID(parentID))) {
                    // If parent wasn't selected, we want absolute position, which isn't in properties.
                    auto position = entityItem->getWorldPosition();
                    root.x = glm::min(root.x, position.x);
                    root.y = glm::min(root.y, position.y);
                    root.z = glm::min(root.z, position.z);
                }
            }
            entities[entityID] = entityItem;
        }

        if (entities.size() == 0) {
            success = false;
            return;
        }

        if (givenOffset) {
            root = *givenOffset;
        }
        for (EntityItemPointer& entityDatum : entities) {
            auto properties = entityDatum->getProperties();
            EntityItemID parentID = properties.getParentID();
            bool parentIsAvatar = (parentID == AVATAR_SELF_ID || parentID == myAvatarID);
            if (parentIsAvatar) {
                properties.setParentID(AVATAR_SELF_ID);
            } else {
                if (parentID.isInvalidID()) {
                    properties.setPosition(properties.getPosition() - root);
                } else if (!entities.contains(parentID)) {
                    entityDatum->globalizeProperties(properties, "Parent %3 of %2 %1 is not selected for export.", -root);
                } // else valid parent -- don't offset
            }
            exportTree->addEntity(entityDatum->getEntityItemID(), properties);
        }
    });
    if (success) {
        success = exportTree->writeToJSONFile(filename.toLocal8Bit().constData());

        // restore the main window's active state
        _window->activateWindow();
    }
    return success;
}

bool Application::exportEntities(const QString& filename, float x, float y, float z, float scale) {
    glm::vec3 center(x, y, z);
    glm::vec3 minCorner = center - vec3(scale);
    float cubeSize = scale * 2;
    AACube boundingCube(minCorner, cubeSize);
    QVector<EntityItemPointer> entities;
    QVector<EntityItemID> ids;
    auto entityTree = getEntities()->getTree();
    entityTree->withReadLock([&] {
        entityTree->findEntities(boundingCube, entities);
        foreach(EntityItemPointer entity, entities) {
            ids << entity->getEntityItemID();
        }
    });
    return exportEntities(filename, ids, &center);
}

void Application::loadSettings() {

    sessionRunTime.set(0); // Just clean living. We're about to saveSettings, which will update value.
    DependencyManager::get<AudioClient>()->loadSettings();
    DependencyManager::get<LODManager>()->loadSettings();

    // DONT CHECK IN
    //DependencyManager::get<LODManager>()->setAutomaticLODAdjust(false);

    Menu::getInstance()->loadSettings();

    // If there is a preferred plugin, we probably messed it up with the menu settings, so fix it.
    auto pluginManager = PluginManager::getInstance();
    auto plugins = pluginManager->getPreferredDisplayPlugins();
    auto menu = Menu::getInstance();
    if (plugins.size() > 0) {
        for (auto plugin : plugins) {
            if (auto action = menu->getActionForOption(plugin->getName())) {
                action->setChecked(true);
                action->trigger();
                // Find and activated highest priority plugin, bail for the rest
                break;
            }
        }
    }

    Setting::Handle<bool> firstRun { Settings::firstRun, true };
    bool isFirstPerson = false;
    if (firstRun.get()) {
        // If this is our first run, and no preferred devices were set, default to
        // an HMD device if available.
        auto displayPlugins = pluginManager->getDisplayPlugins();
        for (auto& plugin : displayPlugins) {
            if (plugin->isHmd()) {
                if (auto action = menu->getActionForOption(plugin->getName())) {
                    action->setChecked(true);
                    action->trigger();
                    break;
                }
            }
        }

        isFirstPerson = (qApp->isHMDMode());
    } else {
        // if this is not the first run, the camera will be initialized differently depending on user settings

        if (qApp->isHMDMode()) {
            // if the HMD is active, use first-person camera, unless the appropriate setting is checked
            isFirstPerson = menu->isOptionChecked(MenuOption::FirstPersonHMD);
        } else {
            // if HMD is not active, only use first person if the menu option is checked
            isFirstPerson = menu->isOptionChecked(MenuOption::FirstPerson);
        }
    }

    // finish initializing the camera, based on everything we checked above. Third person camera will be used if no settings
    // dictated that we should be in first person
    Menu::getInstance()->setIsOptionChecked(MenuOption::FirstPerson, isFirstPerson);
    Menu::getInstance()->setIsOptionChecked(MenuOption::ThirdPerson, !isFirstPerson);
    _myCamera.setMode((isFirstPerson) ? CAMERA_MODE_FIRST_PERSON : CAMERA_MODE_THIRD_PERSON);
    cameraMenuChanged();

    auto inputs = pluginManager->getInputPlugins();
    for (auto plugin : inputs) {
        if (!plugin->isActive()) {
            plugin->activate();
        }
    }

    getMyAvatar()->loadData();
    _settingsLoaded = true;
}

void Application::saveSettings() const {
    sessionRunTime.set(_sessionRunTimer.elapsed() / MSECS_PER_SECOND);
    DependencyManager::get<AudioClient>()->saveSettings();
    DependencyManager::get<LODManager>()->saveSettings();

    Menu::getInstance()->saveSettings();
    getMyAvatar()->saveData();
    PluginManager::getInstance()->saveSettings();
}

bool Application::importEntities(const QString& urlOrFilename) {
    bool success = false;
    _entityClipboard->withWriteLock([&] {
        _entityClipboard->eraseAllOctreeElements();

        success = _entityClipboard->readFromURL(urlOrFilename);
        if (success) {
            _entityClipboard->reaverageOctreeElements();
        }
    });
    return success;
}

QVector<EntityItemID> Application::pasteEntities(float x, float y, float z) {
    return _entityClipboard->sendEntities(&_entityEditSender, getEntities()->getTree(), x, y, z);
}

void Application::init() {
    _offscreenContext->makeCurrent();
    // Make sure Login state is up to date
    DependencyManager::get<DialogsManager>()->toggleLoginDialog();
    if (!DISABLE_DEFERRED) {
        DependencyManager::get<DeferredLightingEffect>()->init();
    }
    DependencyManager::get<AvatarManager>()->init();

    _timerStart.start();
    _lastTimeUpdated.start();

    if (auto steamClient = PluginManager::getInstance()->getSteamClientPlugin()) {
        // when +connect_lobby in command line, join steam lobby
        const QString STEAM_LOBBY_COMMAND_LINE_KEY = "+connect_lobby";
        int lobbyIndex = arguments().indexOf(STEAM_LOBBY_COMMAND_LINE_KEY);
        if (lobbyIndex != -1) {
            QString lobbyId = arguments().value(lobbyIndex + 1);
            steamClient->joinLobby(lobbyId);
        }
    }


    qCDebug(interfaceapp) << "Loaded settings";

    // fire off an immediate domain-server check in now that settings are loaded
    if (!isServerlessMode()) {
        DependencyManager::get<NodeList>()->sendDomainServerCheckIn();
    }

    // This allows collision to be set up properly for shape entities supported by GeometryCache.
    // This is before entity setup to ensure that it's ready for whenever instance collision is initialized.
    ShapeEntityItem::setShapeInfoCalulator(ShapeEntityItem::ShapeInfoCalculator(&shapeInfoCalculator));

    getEntities()->init();
    getEntities()->setEntityLoadingPriorityFunction([this](const EntityItem& item) {
        auto dims = item.getScaledDimensions();
        auto maxSize = glm::compMax(dims);

        if (maxSize <= 0.0f) {
            return 0.0f;
        }

        auto distance = glm::distance(getMyAvatar()->getWorldPosition(), item.getWorldPosition());
        return atan2(maxSize, distance);
    });

    ObjectMotionState::setShapeManager(&_shapeManager);
    _physicsEngine->init();

    EntityTreePointer tree = getEntities()->getTree();
    _entitySimulation->init(tree, _physicsEngine, &_entityEditSender);
    tree->setSimulation(_entitySimulation);

    auto entityScriptingInterface = DependencyManager::get<EntityScriptingInterface>();

    // connect the _entityCollisionSystem to our EntityTreeRenderer since that's what handles running entity scripts
    connect(_entitySimulation.get(), &PhysicalEntitySimulation::entityCollisionWithEntity,
            getEntities().data(), &EntityTreeRenderer::entityCollisionWithEntity);

    // connect the _entities (EntityTreeRenderer) to our script engine's EntityScriptingInterface for firing
    // of events related clicking, hovering over, and entering entities
    getEntities()->connectSignalsToSlots(entityScriptingInterface.data());

    // Make sure any new sounds are loaded as soon as know about them.
    connect(tree.get(), &EntityTree::newCollisionSoundURL, this, [this](QUrl newURL, EntityItemID id) {
        getEntities()->setCollisionSound(id, DependencyManager::get<SoundCache>()->getSound(newURL));
    }, Qt::QueuedConnection);
    connect(getMyAvatar().get(), &MyAvatar::newCollisionSoundURL, this, [this](QUrl newURL) {
        if (auto avatar = getMyAvatar()) {
            auto sound = DependencyManager::get<SoundCache>()->getSound(newURL);
            avatar->setCollisionSound(sound);
        }
    }, Qt::QueuedConnection);

    _gameWorkload.startup(getEntities()->getWorkloadSpace(), _main3DScene, _entitySimulation);
    _entitySimulation->setWorkloadSpace(getEntities()->getWorkloadSpace());
}

void Application::updateLOD(float deltaTime) const {
    PerformanceTimer perfTimer("LOD");
    // adjust it unless we were asked to disable this feature, or if we're currently in throttleRendering mode
    if (!isThrottleRendering()) {
        float presentTime = getActiveDisplayPlugin()->getAveragePresentTime();
        float engineRunTime = (float)(_renderEngine->getConfiguration().get()->getCPURunTime());
        float gpuTime = getGPUContext()->getFrameTimerGPUAverage();
        auto lodManager = DependencyManager::get<LODManager>();
        lodManager->setRenderTimes(presentTime, engineRunTime, gpuTime);
        lodManager->autoAdjustLOD(deltaTime);
    } else {
        DependencyManager::get<LODManager>()->resetLODAdjust();
    }
}

void Application::pushPostUpdateLambda(void* key, const std::function<void()>& func) {
    std::unique_lock<std::mutex> guard(_postUpdateLambdasLock);
    _postUpdateLambdas[key] = func;
}

// Called during Application::update immediately before AvatarManager::updateMyAvatar, updating my data that is then sent to everyone.
// (Maybe this code should be moved there?)
// The principal result is to call updateLookAtTargetAvatar() and then setLookAtPosition().
// Note that it is called BEFORE we update position or joints based on sensors, etc.
void Application::updateMyAvatarLookAtPosition() {
    PerformanceTimer perfTimer("lookAt");
    bool showWarnings = Menu::getInstance()->isOptionChecked(MenuOption::PipelineWarnings);
    PerformanceWarning warn(showWarnings, "Application::updateMyAvatarLookAtPosition()");

    auto myAvatar = getMyAvatar();
    myAvatar->updateLookAtTargetAvatar();
    FaceTracker* faceTracker = getActiveFaceTracker();
    auto eyeTracker = DependencyManager::get<EyeTracker>();

    bool isLookingAtSomeone = false;
    bool isHMD = qApp->isHMDMode();
    glm::vec3 lookAtSpot;
    if (eyeTracker->isTracking() && (isHMD || eyeTracker->isSimulating())) {
        //  Look at the point that the user is looking at.
        glm::vec3 lookAtPosition = eyeTracker->getLookAtPosition();
        if (_myCamera.getMode() == CAMERA_MODE_MIRROR) {
            lookAtPosition.x = -lookAtPosition.x;
        }
        if (isHMD) {
            // TODO -- this code is probably wrong, getHeadPose() returns something in sensor frame, not avatar
            glm::mat4 headPose = getActiveDisplayPlugin()->getHeadPose();
            glm::quat hmdRotation = glm::quat_cast(headPose);
            lookAtSpot = _myCamera.getPosition() + myAvatar->getWorldOrientation() * (hmdRotation * lookAtPosition);
        } else {
            lookAtSpot = myAvatar->getHead()->getEyePosition()
                + (myAvatar->getHead()->getFinalOrientationInWorldFrame() * lookAtPosition);
        }
    } else {
        AvatarSharedPointer lookingAt = myAvatar->getLookAtTargetAvatar().lock();
        bool haveLookAtCandidate = lookingAt && myAvatar.get() != lookingAt.get();
        auto avatar = static_pointer_cast<Avatar>(lookingAt);
        bool mutualLookAtSnappingEnabled = avatar && avatar->getLookAtSnappingEnabled() && myAvatar->getLookAtSnappingEnabled();
        if (haveLookAtCandidate && mutualLookAtSnappingEnabled) {
            //  If I am looking at someone else, look directly at one of their eyes
            isLookingAtSomeone = true;
            auto lookingAtHead = avatar->getHead();

            const float MAXIMUM_FACE_ANGLE = 65.0f * RADIANS_PER_DEGREE;
            glm::vec3 lookingAtFaceOrientation = lookingAtHead->getFinalOrientationInWorldFrame() * IDENTITY_FORWARD;
            glm::vec3 fromLookingAtToMe = glm::normalize(myAvatar->getHead()->getEyePosition()
                - lookingAtHead->getEyePosition());
            float faceAngle = glm::angle(lookingAtFaceOrientation, fromLookingAtToMe);

            if (faceAngle < MAXIMUM_FACE_ANGLE) {
                // Randomly look back and forth between look targets
                eyeContactTarget target = Menu::getInstance()->isOptionChecked(MenuOption::FixGaze) ?
                    LEFT_EYE : myAvatar->getEyeContactTarget();
                switch (target) {
                    case LEFT_EYE:
                        lookAtSpot = lookingAtHead->getLeftEyePosition();
                        break;
                    case RIGHT_EYE:
                        lookAtSpot = lookingAtHead->getRightEyePosition();
                        break;
                    case MOUTH:
                        lookAtSpot = lookingAtHead->getMouthPosition();
                        break;
                }
            } else {
                // Just look at their head (mid point between eyes)
                lookAtSpot = lookingAtHead->getEyePosition();
            }
        } else {
            //  I am not looking at anyone else, so just look forward
            auto headPose = myAvatar->getControllerPoseInWorldFrame(controller::Action::HEAD);
            if (headPose.isValid()) {
                lookAtSpot = transformPoint(headPose.getMatrix(), glm::vec3(0.0f, 0.0f, TREE_SCALE));
            } else {
                lookAtSpot = myAvatar->getHead()->getEyePosition() +
                    (myAvatar->getHead()->getFinalOrientationInWorldFrame() * glm::vec3(0.0f, 0.0f, -TREE_SCALE));
            }
        }

        // Deflect the eyes a bit to match the detected gaze from the face tracker if active.
        if (faceTracker && !faceTracker->isMuted()) {
            float eyePitch = faceTracker->getEstimatedEyePitch();
            float eyeYaw = faceTracker->getEstimatedEyeYaw();
            const float GAZE_DEFLECTION_REDUCTION_DURING_EYE_CONTACT = 0.1f;
            glm::vec3 origin = myAvatar->getHead()->getEyePosition();
            float deflection = faceTracker->getEyeDeflection();
            if (isLookingAtSomeone) {
                deflection *= GAZE_DEFLECTION_REDUCTION_DURING_EYE_CONTACT;
            }
            lookAtSpot = origin + _myCamera.getOrientation() * glm::quat(glm::radians(glm::vec3(
                eyePitch * deflection, eyeYaw * deflection, 0.0f))) *
                glm::inverse(_myCamera.getOrientation()) * (lookAtSpot - origin);
        }
    }

    myAvatar->getHead()->setLookAtPosition(lookAtSpot);
}

void Application::updateThreads(float deltaTime) {
    PerformanceTimer perfTimer("updateThreads");
    bool showWarnings = Menu::getInstance()->isOptionChecked(MenuOption::PipelineWarnings);
    PerformanceWarning warn(showWarnings, "Application::updateThreads()");

    // parse voxel packets
    if (!_enableProcessOctreeThread) {
        _octreeProcessor.threadRoutine();
        _entityEditSender.threadRoutine();
    }
}

void Application::toggleOverlays() {
    auto menu = Menu::getInstance();
    menu->setIsOptionChecked(MenuOption::Overlays, !menu->isOptionChecked(MenuOption::Overlays));
}

void Application::setOverlaysVisible(bool visible) {
    auto menu = Menu::getInstance();
    menu->setIsOptionChecked(MenuOption::Overlays, true);
}

void Application::centerUI() {
    _overlayConductor.centerUI();
}

void Application::cycleCamera() {
    auto menu = Menu::getInstance();
    if (menu->isOptionChecked(MenuOption::FullscreenMirror)) {

        menu->setIsOptionChecked(MenuOption::FullscreenMirror, false);
        menu->setIsOptionChecked(MenuOption::FirstPerson, true);

    } else if (menu->isOptionChecked(MenuOption::FirstPerson)) {

        menu->setIsOptionChecked(MenuOption::FirstPerson, false);
        menu->setIsOptionChecked(MenuOption::ThirdPerson, true);

    } else if (menu->isOptionChecked(MenuOption::ThirdPerson)) {

        menu->setIsOptionChecked(MenuOption::ThirdPerson, false);
        menu->setIsOptionChecked(MenuOption::FullscreenMirror, true);

    } else if (menu->isOptionChecked(MenuOption::IndependentMode) || menu->isOptionChecked(MenuOption::CameraEntityMode)) {
        // do nothing if in independent or camera entity modes
        return;
    }
    cameraMenuChanged(); // handle the menu change
}

void Application::cameraModeChanged() {
    switch (_myCamera.getMode()) {
        case CAMERA_MODE_FIRST_PERSON:
            Menu::getInstance()->setIsOptionChecked(MenuOption::FirstPerson, true);
            break;
        case CAMERA_MODE_THIRD_PERSON:
            Menu::getInstance()->setIsOptionChecked(MenuOption::ThirdPerson, true);
            break;
        case CAMERA_MODE_MIRROR:
            Menu::getInstance()->setIsOptionChecked(MenuOption::FullscreenMirror, true);
            break;
        case CAMERA_MODE_INDEPENDENT:
            Menu::getInstance()->setIsOptionChecked(MenuOption::IndependentMode, true);
            break;
        case CAMERA_MODE_ENTITY:
            Menu::getInstance()->setIsOptionChecked(MenuOption::CameraEntityMode, true);
            break;
        default:
            break;
    }
    cameraMenuChanged();
}


void Application::cameraMenuChanged() {
    auto menu = Menu::getInstance();
    if (menu->isOptionChecked(MenuOption::FullscreenMirror)) {
        if (!isHMDMode() && _myCamera.getMode() != CAMERA_MODE_MIRROR) {
            _mirrorYawOffset = 0.0f;
            _myCamera.setMode(CAMERA_MODE_MIRROR);
            getMyAvatar()->reset(false, false, false); // to reset any active MyAvatar::FollowHelpers
            getMyAvatar()->setBoomLength(MyAvatar::ZOOM_DEFAULT);
        }
    } else if (menu->isOptionChecked(MenuOption::FirstPerson)) {
        if (_myCamera.getMode() != CAMERA_MODE_FIRST_PERSON) {
            _myCamera.setMode(CAMERA_MODE_FIRST_PERSON);
            getMyAvatar()->setBoomLength(MyAvatar::ZOOM_MIN);
        }
    } else if (menu->isOptionChecked(MenuOption::ThirdPerson)) {
        if (_myCamera.getMode() != CAMERA_MODE_THIRD_PERSON) {
            _myCamera.setMode(CAMERA_MODE_THIRD_PERSON);
            if (getMyAvatar()->getBoomLength() == MyAvatar::ZOOM_MIN) {
                getMyAvatar()->setBoomLength(MyAvatar::ZOOM_DEFAULT);
            }
        }
    } else if (menu->isOptionChecked(MenuOption::IndependentMode)) {
        if (_myCamera.getMode() != CAMERA_MODE_INDEPENDENT) {
            _myCamera.setMode(CAMERA_MODE_INDEPENDENT);
        }
    } else if (menu->isOptionChecked(MenuOption::CameraEntityMode)) {
        if (_myCamera.getMode() != CAMERA_MODE_ENTITY) {
            _myCamera.setMode(CAMERA_MODE_ENTITY);
        }
    }
}

void Application::resetPhysicsReadyInformation() {
    // we've changed domains or cleared out caches or something.  we no longer know enough about the
    // collision information of nearby entities to make running bullet be safe.
    _fullSceneReceivedCounter = 0;
    _fullSceneCounterAtLastPhysicsCheck = 0;
    _nearbyEntitiesCountAtLastPhysicsCheck = 0;
    _nearbyEntitiesStabilityCount = 0;
    _physicsEnabled = false;
}


void Application::reloadResourceCaches() {
    resetPhysicsReadyInformation();

    // Query the octree to refresh everything in view
    _lastQueriedTime = 0;
    _octreeQuery.incrementConnectionID();

    queryOctree(NodeType::EntityServer, PacketType::EntityQuery);

    DependencyManager::get<AssetClient>()->clearCache();

    DependencyManager::get<AnimationCache>()->refreshAll();
    DependencyManager::get<ModelCache>()->refreshAll();
    DependencyManager::get<SoundCache>()->refreshAll();
    DependencyManager::get<TextureCache>()->refreshAll();

    DependencyManager::get<NodeList>()->reset();  // Force redownload of .fst models

    getMyAvatar()->resetFullAvatarURL();
}

void Application::rotationModeChanged() const {
    if (!Menu::getInstance()->isOptionChecked(MenuOption::CenterPlayerInView)) {
        getMyAvatar()->setHeadPitch(0);
    }
}

void Application::setKeyboardFocusHighlight(const glm::vec3& position, const glm::quat& rotation, const glm::vec3& dimensions) {
    // Create focus
    if (_keyboardFocusHighlightID == UNKNOWN_OVERLAY_ID || !getOverlays().isAddedOverlay(_keyboardFocusHighlightID)) {
        _keyboardFocusHighlight = std::make_shared<Cube3DOverlay>();
        _keyboardFocusHighlight->setAlpha(1.0f);
        _keyboardFocusHighlight->setColor({ 0xFF, 0xEF, 0x00 });
        _keyboardFocusHighlight->setIsSolid(false);
        _keyboardFocusHighlight->setPulseMin(0.5);
        _keyboardFocusHighlight->setPulseMax(1.0);
        _keyboardFocusHighlight->setColorPulse(1.0);
        _keyboardFocusHighlight->setIgnoreRayIntersection(true);
        _keyboardFocusHighlight->setDrawInFront(false);
        _keyboardFocusHighlightID = getOverlays().addOverlay(_keyboardFocusHighlight);
    }

    // Position focus
    _keyboardFocusHighlight->setWorldOrientation(rotation);
    _keyboardFocusHighlight->setWorldPosition(position);
    _keyboardFocusHighlight->setDimensions(dimensions);
    _keyboardFocusHighlight->setVisible(true);
}

QUuid Application::getKeyboardFocusEntity() const {
    return _keyboardFocusedEntity.get();
}

static const float FOCUS_HIGHLIGHT_EXPANSION_FACTOR = 1.05f;

void Application::setKeyboardFocusEntity(const EntityItemID& entityItemID) {
    if (_keyboardFocusedEntity.get() != entityItemID) {
        _keyboardFocusedEntity.set(entityItemID);

        if (_keyboardFocusHighlight && _keyboardFocusedOverlay.get() == UNKNOWN_OVERLAY_ID) {
            _keyboardFocusHighlight->setVisible(false);
        }

        if (entityItemID == UNKNOWN_ENTITY_ID) {
            return;
        }

        auto entityScriptingInterface = DependencyManager::get<EntityScriptingInterface>();
        auto properties = entityScriptingInterface->getEntityProperties(entityItemID);
        if (!properties.getLocked() && properties.getVisible()) {

            auto entities = getEntities();
            auto entityId = _keyboardFocusedEntity.get();
            if (entities->wantsKeyboardFocus(entityId)) {
                entities->setProxyWindow(entityId, _window->windowHandle());
                if (_keyboardMouseDevice->isActive()) {
                    _keyboardMouseDevice->pluginFocusOutEvent();
                }
                _lastAcceptedKeyPress = usecTimestampNow();

                auto entity = getEntities()->getEntity(entityId);
                if (entity) {
                    setKeyboardFocusHighlight(entity->getWorldPosition(), entity->getWorldOrientation(),
                        entity->getScaledDimensions() * FOCUS_HIGHLIGHT_EXPANSION_FACTOR);
                }
            }
        }
    }
}

OverlayID Application::getKeyboardFocusOverlay() {
    return _keyboardFocusedOverlay.get();
}

void Application::setKeyboardFocusOverlay(const OverlayID& overlayID) {
    if (overlayID != _keyboardFocusedOverlay.get()) {
        _keyboardFocusedOverlay.set(overlayID);

        if (_keyboardFocusHighlight && _keyboardFocusedEntity.get() == UNKNOWN_ENTITY_ID) {
            _keyboardFocusHighlight->setVisible(false);
        }

        if (overlayID == UNKNOWN_OVERLAY_ID) {
            return;
        }

        auto overlayType = getOverlays().getOverlayType(overlayID);
        auto isVisible = getOverlays().getProperty(overlayID, "visible").value.toBool();
        if (overlayType == Web3DOverlay::TYPE && isVisible) {
            auto overlay = std::dynamic_pointer_cast<Web3DOverlay>(getOverlays().getOverlay(overlayID));
            overlay->setProxyWindow(_window->windowHandle());

            if (_keyboardMouseDevice->isActive()) {
                _keyboardMouseDevice->pluginFocusOutEvent();
            }
            _lastAcceptedKeyPress = usecTimestampNow();

            if (overlay->getProperty("showKeyboardFocusHighlight").toBool()) {
                auto size = overlay->getSize() * FOCUS_HIGHLIGHT_EXPANSION_FACTOR;
                const float OVERLAY_DEPTH = 0.0105f;
                setKeyboardFocusHighlight(overlay->getWorldPosition(), overlay->getWorldOrientation(), glm::vec3(size.x, size.y, OVERLAY_DEPTH));
            } else if (_keyboardFocusHighlight) {
                _keyboardFocusHighlight->setVisible(false);
            }
        }
    }
}

void Application::updateDialogs(float deltaTime) const {
    PerformanceTimer perfTimer("updateDialogs");
    bool showWarnings = Menu::getInstance()->isOptionChecked(MenuOption::PipelineWarnings);
    PerformanceWarning warn(showWarnings, "Application::updateDialogs()");
    auto dialogsManager = DependencyManager::get<DialogsManager>();

    QPointer<OctreeStatsDialog> octreeStatsDialog = dialogsManager->getOctreeStatsDialog();
    if (octreeStatsDialog) {
        octreeStatsDialog->update();
    }
}

static bool domainLoadingInProgress = false;

void Application::update(float deltaTime) {
    PROFILE_RANGE_EX(app, __FUNCTION__, 0xffff0000, (uint64_t)_renderFrameCount + 1);

    if (!_physicsEnabled) {
        if (!domainLoadingInProgress) {
            PROFILE_ASYNC_BEGIN(app, "Scene Loading", "");
            domainLoadingInProgress = true;
        }

        // we haven't yet enabled physics.  we wait until we think we have all the collision information
        // for nearby entities before starting bullet up.
        quint64 now = usecTimestampNow();
        const int PHYSICS_CHECK_TIMEOUT = 2 * USECS_PER_SECOND;

        if (now - _lastPhysicsCheckTime > PHYSICS_CHECK_TIMEOUT || _fullSceneReceivedCounter > _fullSceneCounterAtLastPhysicsCheck) {
            // we've received a new full-scene octree stats packet, or it's been long enough to try again anyway
            _lastPhysicsCheckTime = now;
            _fullSceneCounterAtLastPhysicsCheck = _fullSceneReceivedCounter;

            // process octree stats packets are sent in between full sends of a scene (this isn't currently true).
            // We keep physics disabled until we've received a full scene and everything near the avatar in that
            // scene is ready to compute its collision shape.
            if (nearbyEntitiesAreReadyForPhysics()) {
                _physicsEnabled = true;
                getMyAvatar()->updateMotionBehaviorFromMenu();
            }
        }
    } else if (domainLoadingInProgress) {
        domainLoadingInProgress = false;
        PROFILE_ASYNC_END(app, "Scene Loading", "");
    }

    auto myAvatar = getMyAvatar();
    {
        PerformanceTimer perfTimer("devices");

        FaceTracker* tracker = getSelectedFaceTracker();
        if (tracker && Menu::getInstance()->isOptionChecked(MenuOption::MuteFaceTracking) != tracker->isMuted()) {
            tracker->toggleMute();
        }

        tracker = getActiveFaceTracker();
        if (tracker && !tracker->isMuted()) {
            tracker->update(deltaTime);

            // Auto-mute microphone after losing face tracking?
            if (tracker->isTracking()) {
                _lastFaceTrackerUpdate = usecTimestampNow();
            } else {
                const quint64 MUTE_MICROPHONE_AFTER_USECS = 5000000;  //5 secs
                Menu* menu = Menu::getInstance();
                auto audioClient = DependencyManager::get<AudioClient>();
                if (menu->isOptionChecked(MenuOption::AutoMuteAudio) && !audioClient->isMuted()) {
                    if (_lastFaceTrackerUpdate > 0
                        && ((usecTimestampNow() - _lastFaceTrackerUpdate) > MUTE_MICROPHONE_AFTER_USECS)) {
                        audioClient->setMuted(true);
                        _lastFaceTrackerUpdate = 0;
                    }
                } else {
                    _lastFaceTrackerUpdate = 0;
                }
            }
        } else {
            _lastFaceTrackerUpdate = 0;
        }

        auto userInputMapper = DependencyManager::get<UserInputMapper>();

        controller::InputCalibrationData calibrationData = {
            myAvatar->getSensorToWorldMatrix(),
            createMatFromQuatAndPos(myAvatar->getWorldOrientation(), myAvatar->getWorldPosition()),
            myAvatar->getHMDSensorMatrix(),
            myAvatar->getCenterEyeCalibrationMat(),
            myAvatar->getHeadCalibrationMat(),
            myAvatar->getSpine2CalibrationMat(),
            myAvatar->getHipsCalibrationMat(),
            myAvatar->getLeftFootCalibrationMat(),
            myAvatar->getRightFootCalibrationMat(),
            myAvatar->getRightArmCalibrationMat(),
            myAvatar->getLeftArmCalibrationMat(),
            myAvatar->getRightHandCalibrationMat(),
            myAvatar->getLeftHandCalibrationMat()
        };

        InputPluginPointer keyboardMousePlugin;
        for (auto inputPlugin : PluginManager::getInstance()->getInputPlugins()) {
            if (inputPlugin->getName() == KeyboardMouseDevice::NAME) {
                keyboardMousePlugin = inputPlugin;
            } else if (inputPlugin->isActive()) {
                inputPlugin->pluginUpdate(deltaTime, calibrationData);
            }
        }

        userInputMapper->setInputCalibrationData(calibrationData);
        userInputMapper->update(deltaTime);

        if (keyboardMousePlugin && keyboardMousePlugin->isActive()) {
            keyboardMousePlugin->pluginUpdate(deltaTime, calibrationData);
        }

        // Transfer the user inputs to the driveKeys
        // FIXME can we drop drive keys and just have the avatar read the action states directly?
        myAvatar->clearDriveKeys();
        if (_myCamera.getMode() != CAMERA_MODE_INDEPENDENT) {
            if (!_controllerScriptingInterface->areActionsCaptured() && _myCamera.getMode() != CAMERA_MODE_MIRROR) {
                myAvatar->setDriveKey(MyAvatar::TRANSLATE_Z, -1.0f * userInputMapper->getActionState(controller::Action::TRANSLATE_Z));
                myAvatar->setDriveKey(MyAvatar::TRANSLATE_Y, userInputMapper->getActionState(controller::Action::TRANSLATE_Y));
                myAvatar->setDriveKey(MyAvatar::TRANSLATE_X, userInputMapper->getActionState(controller::Action::TRANSLATE_X));
                if (deltaTime > FLT_EPSILON) {
                    myAvatar->setDriveKey(MyAvatar::PITCH, -1.0f * userInputMapper->getActionState(controller::Action::PITCH));
                    myAvatar->setDriveKey(MyAvatar::YAW, -1.0f * userInputMapper->getActionState(controller::Action::YAW));
                    myAvatar->setDriveKey(MyAvatar::STEP_YAW, -1.0f * userInputMapper->getActionState(controller::Action::STEP_YAW));
                }
            }
            myAvatar->setDriveKey(MyAvatar::ZOOM, userInputMapper->getActionState(controller::Action::TRANSLATE_CAMERA_Z));
        }

        myAvatar->setSprintMode((bool)userInputMapper->getActionState(controller::Action::SPRINT));
        static const std::vector<controller::Action> avatarControllerActions = {
            controller::Action::LEFT_HAND,
            controller::Action::RIGHT_HAND,
            controller::Action::LEFT_FOOT,
            controller::Action::RIGHT_FOOT,
            controller::Action::HIPS,
            controller::Action::SPINE2,
            controller::Action::HEAD,
            controller::Action::LEFT_HAND_THUMB1,
            controller::Action::LEFT_HAND_THUMB2,
            controller::Action::LEFT_HAND_THUMB3,
            controller::Action::LEFT_HAND_THUMB4,
            controller::Action::LEFT_HAND_INDEX1,
            controller::Action::LEFT_HAND_INDEX2,
            controller::Action::LEFT_HAND_INDEX3,
            controller::Action::LEFT_HAND_INDEX4,
            controller::Action::LEFT_HAND_MIDDLE1,
            controller::Action::LEFT_HAND_MIDDLE2,
            controller::Action::LEFT_HAND_MIDDLE3,
            controller::Action::LEFT_HAND_MIDDLE4,
            controller::Action::LEFT_HAND_RING1,
            controller::Action::LEFT_HAND_RING2,
            controller::Action::LEFT_HAND_RING3,
            controller::Action::LEFT_HAND_RING4,
            controller::Action::LEFT_HAND_PINKY1,
            controller::Action::LEFT_HAND_PINKY2,
            controller::Action::LEFT_HAND_PINKY3,
            controller::Action::LEFT_HAND_PINKY4,
            controller::Action::RIGHT_HAND_THUMB1,
            controller::Action::RIGHT_HAND_THUMB2,
            controller::Action::RIGHT_HAND_THUMB3,
            controller::Action::RIGHT_HAND_THUMB4,
            controller::Action::RIGHT_HAND_INDEX1,
            controller::Action::RIGHT_HAND_INDEX2,
            controller::Action::RIGHT_HAND_INDEX3,
            controller::Action::RIGHT_HAND_INDEX4,
            controller::Action::RIGHT_HAND_MIDDLE1,
            controller::Action::RIGHT_HAND_MIDDLE2,
            controller::Action::RIGHT_HAND_MIDDLE3,
            controller::Action::RIGHT_HAND_MIDDLE4,
            controller::Action::RIGHT_HAND_RING1,
            controller::Action::RIGHT_HAND_RING2,
            controller::Action::RIGHT_HAND_RING3,
            controller::Action::RIGHT_HAND_RING4,
            controller::Action::RIGHT_HAND_PINKY1,
            controller::Action::RIGHT_HAND_PINKY2,
            controller::Action::RIGHT_HAND_PINKY3,
            controller::Action::RIGHT_HAND_PINKY4,
            controller::Action::LEFT_ARM,
            controller::Action::RIGHT_ARM,
            controller::Action::LEFT_SHOULDER,
            controller::Action::RIGHT_SHOULDER,
            controller::Action::LEFT_FORE_ARM,
            controller::Action::RIGHT_FORE_ARM,
            controller::Action::LEFT_LEG,
            controller::Action::RIGHT_LEG,
            controller::Action::LEFT_UP_LEG,
            controller::Action::RIGHT_UP_LEG,
            controller::Action::LEFT_TOE_BASE,
            controller::Action::RIGHT_TOE_BASE
        };

        // copy controller poses from userInputMapper to myAvatar.
        glm::mat4 myAvatarMatrix = createMatFromQuatAndPos(myAvatar->getWorldOrientation(), myAvatar->getWorldPosition());
        glm::mat4 worldToSensorMatrix = glm::inverse(myAvatar->getSensorToWorldMatrix());
        glm::mat4 avatarToSensorMatrix = worldToSensorMatrix * myAvatarMatrix;
        for (auto& action : avatarControllerActions) {
            controller::Pose pose = userInputMapper->getPoseState(action);
            myAvatar->setControllerPoseInSensorFrame(action, pose.transform(avatarToSensorMatrix));
        }
    }

    updateThreads(deltaTime); // If running non-threaded, then give the threads some time to process...
    updateDialogs(deltaTime); // update various stats dialogs if present

    QSharedPointer<AvatarManager> avatarManager = DependencyManager::get<AvatarManager>();

    {
        PROFILE_RANGE(simulation_physics, "Simulation");
        PerformanceTimer perfTimer("simulation");

        if (_physicsEnabled) {
            auto t0 = std::chrono::high_resolution_clock::now();
            {
                PROFILE_RANGE(simulation_physics, "PrePhysics");
                PerformanceTimer perfTimer("prePhysics)");
                {
                    const VectorOfMotionStates& motionStates = _entitySimulation->getObjectsToRemoveFromPhysics();
                    _physicsEngine->removeObjects(motionStates);
                    _entitySimulation->deleteObjectsRemovedFromPhysics();
                }

                VectorOfMotionStates motionStates;
                getEntities()->getTree()->withReadLock([&] {
                    _entitySimulation->getObjectsToAddToPhysics(motionStates);
                    _physicsEngine->addObjects(motionStates);

                });
                getEntities()->getTree()->withReadLock([&] {
                    _entitySimulation->getObjectsToChange(motionStates);
                    VectorOfMotionStates stillNeedChange = _physicsEngine->changeObjects(motionStates);
                    _entitySimulation->setObjectsToChange(stillNeedChange);
                });

                _entitySimulation->applyDynamicChanges();

                avatarManager->getObjectsToRemoveFromPhysics(motionStates);
                _physicsEngine->removeObjects(motionStates);
                avatarManager->getObjectsToAddToPhysics(motionStates);
                _physicsEngine->addObjects(motionStates);
                avatarManager->getObjectsToChange(motionStates);
                _physicsEngine->changeObjects(motionStates);

                myAvatar->prepareForPhysicsSimulation();
                _physicsEngine->forEachDynamic([&](EntityDynamicPointer dynamic) {
                    dynamic->prepareForPhysicsSimulation();
                });
            }
            {
                PROFILE_RANGE(simulation_physics, "StepPhysics");
                PerformanceTimer perfTimer("stepPhysics");
                getEntities()->getTree()->withWriteLock([&] {
                    _physicsEngine->stepSimulation();
                });
            }
            {
                if (_physicsEngine->hasOutgoingChanges()) {
                    {
                        PROFILE_RANGE(simulation_physics, "PostPhysics");
                        PerformanceTimer perfTimer("postPhysics");
                        // grab the collision events BEFORE handleChangedMotionStates() because at this point
                        // we have a better idea of which objects we own or should own.
                        auto& collisionEvents = _physicsEngine->getCollisionEvents();

                        getEntities()->getTree()->withWriteLock([&] {
                            PROFILE_RANGE(simulation_physics, "HandleChanges");
                            PerformanceTimer perfTimer("handleChanges");

                            const VectorOfMotionStates& outgoingChanges = _physicsEngine->getChangedMotionStates();
                            _entitySimulation->handleChangedMotionStates(outgoingChanges);
                            avatarManager->handleChangedMotionStates(outgoingChanges);

                            const VectorOfMotionStates& deactivations = _physicsEngine->getDeactivatedMotionStates();
                            _entitySimulation->handleDeactivatedMotionStates(deactivations);
                        });

                        if (!_aboutToQuit) {
                            // handleCollisionEvents() AFTER handleChangedMotionStates()
                            {
                                PROFILE_RANGE(simulation_physics, "CollisionEvents");
                                avatarManager->handleCollisionEvents(collisionEvents);
                                // Collision events (and their scripts) must not be handled when we're locked, above. (That would risk
                                // deadlock.)
                                _entitySimulation->handleCollisionEvents(collisionEvents);
                            }
                        }

                        {
                            PROFILE_RANGE(simulation_physics, "MyAvatar");
                            myAvatar->harvestResultsFromPhysicsSimulation(deltaTime);
                        }

                        if (PerformanceTimer::isActive() &&
                                Menu::getInstance()->isOptionChecked(MenuOption::DisplayDebugTimingDetails) &&
                                Menu::getInstance()->isOptionChecked(MenuOption::ExpandPhysicsTiming)) {
                            _physicsEngine->harvestPerformanceStats();
                        }
                        // NOTE: the PhysicsEngine stats are written to stdout NOT to Qt log framework
                        _physicsEngine->dumpStatsIfNecessary();
                    }
                    auto t1 = std::chrono::high_resolution_clock::now();

                    if (!_aboutToQuit) {
                        // NOTE: the getEntities()->update() call below will wait for lock
                        // and will provide non-physical entity motion
                        getEntities()->update(true); // update the models...
                    }

                    auto t2 = std::chrono::high_resolution_clock::now();

                    workload::Timings timings(2);
                    timings[0] = (t1 - t0);
                    timings[1] = (t2 - t1);
                    _gameWorkload.updateSimulationTimings(timings);

                }
            }
        } else {
            // update the rendering without any simulation
            getEntities()->update(false);
        }
    }

    // AvatarManager update
    {
        {
            PROFILE_RANGE(simulation, "OtherAvatars");
            PerformanceTimer perfTimer("otherAvatars");
            avatarManager->updateOtherAvatars(deltaTime);
        }

        {
            PROFILE_RANGE(simulation, "MyAvatar");
            PerformanceTimer perfTimer("MyAvatar");
            qApp->updateMyAvatarLookAtPosition();
            avatarManager->updateMyAvatar(deltaTime);
        }
    }

    bool showWarnings = Menu::getInstance()->isOptionChecked(MenuOption::PipelineWarnings);
    PerformanceWarning warn(showWarnings, "Application::update()");

#if !defined(Q_OS_ANDROID)
    updateLOD(deltaTime);
#endif

    // TODO: break these out into distinct perfTimers when they prove interesting
    {
        PROFILE_RANGE(app, "PickManager");
        PerformanceTimer perfTimer("pickManager");
        DependencyManager::get<PickManager>()->update();
    }

    {
        PROFILE_RANGE(app, "PointerManager");
        PerformanceTimer perfTimer("pointerManager");
        DependencyManager::get<PointerManager>()->update();
    }

    {
        PROFILE_RANGE_EX(app, "Overlays", 0xffff0000, (uint64_t)getActiveDisplayPlugin()->presentCount());
        PerformanceTimer perfTimer("overlays");
        _overlays.update(deltaTime);
    }

    // Update _viewFrustum with latest camera and view frustum data...
    // NOTE: we get this from the view frustum, to make it simpler, since the
    // loadViewFrumstum() method will get the correct details from the camera
    // We could optimize this to not actually load the viewFrustum, since we don't
    // actually need to calculate the view frustum planes to send these details
    // to the server.
    {
        QMutexLocker viewLocker(&_viewMutex);
        _myCamera.loadViewFrustum(_viewFrustum);
    }

    quint64 now = usecTimestampNow();

    // Update my voxel servers with my current voxel query...
    {
        PROFILE_RANGE_EX(app, "QueryOctree", 0xffff0000, (uint64_t)getActiveDisplayPlugin()->presentCount());
        PerformanceTimer perfTimer("queryOctree");
        QMutexLocker viewLocker(&_viewMutex);
        quint64 sinceLastQuery = now - _lastQueriedTime;
        const quint64 TOO_LONG_SINCE_LAST_QUERY = 3 * USECS_PER_SECOND;
        bool queryIsDue = sinceLastQuery > TOO_LONG_SINCE_LAST_QUERY;
        bool viewIsDifferentEnough = !_lastQueriedViewFrustum.isVerySimilar(_viewFrustum);
        // if it's been a while since our last query or the view has significantly changed then send a query, otherwise suppress it
        if (queryIsDue || viewIsDifferentEnough) {
            _lastQueriedTime = now;
            if (DependencyManager::get<SceneScriptingInterface>()->shouldRenderEntities()) {
                queryOctree(NodeType::EntityServer, PacketType::EntityQuery);
            }
            sendAvatarViewFrustum();
            _lastQueriedViewFrustum = _viewFrustum;
        }
    }

    // sent nack packets containing missing sequence numbers of received packets from nodes
    {
        quint64 sinceLastNack = now - _lastNackTime;
        const quint64 TOO_LONG_SINCE_LAST_NACK = 1 * USECS_PER_SECOND;
        if (sinceLastNack > TOO_LONG_SINCE_LAST_NACK) {
            _lastNackTime = now;
            sendNackPackets();
        }
    }

    // send packet containing downstream audio stats to the AudioMixer
    {
        quint64 sinceLastNack = now - _lastSendDownstreamAudioStats;
        if (sinceLastNack > TOO_LONG_SINCE_LAST_SEND_DOWNSTREAM_AUDIO_STATS) {
            _lastSendDownstreamAudioStats = now;

            QMetaObject::invokeMethod(DependencyManager::get<AudioClient>().data(), "sendDownstreamAudioStatsPacket", Qt::QueuedConnection);
        }
    }

    {
        PerformanceTimer perfTimer("avatarManager/postUpdate");
        avatarManager->postUpdate(deltaTime, getMain3DScene());
    }

    {
        PROFILE_RANGE_EX(app, "PostUpdateLambdas", 0xffff0000, (uint64_t)0);
        PerformanceTimer perfTimer("postUpdateLambdas");
        std::unique_lock<std::mutex> guard(_postUpdateLambdasLock);
        for (auto& iter : _postUpdateLambdas) {
            iter.second();
        }
        _postUpdateLambdas.clear();
    }


    editRenderArgs([this, deltaTime](AppRenderArgs& appRenderArgs) {
        PerformanceTimer perfTimer("editRenderArgs");
        appRenderArgs._headPose = getHMDSensorPose();

        auto myAvatar = getMyAvatar();

        // update the avatar with a fresh HMD pose
        {
            PROFILE_RANGE(render, "/updateAvatar");
            myAvatar->updateFromHMDSensorMatrix(appRenderArgs._headPose);
        }

        auto lodManager = DependencyManager::get<LODManager>();

        float sensorToWorldScale = getMyAvatar()->getSensorToWorldScale();
        appRenderArgs._sensorToWorldScale = sensorToWorldScale;
        appRenderArgs._sensorToWorld = getMyAvatar()->getSensorToWorldMatrix();
        {
            PROFILE_RANGE(render, "/buildFrustrumAndArgs");
            {
                QMutexLocker viewLocker(&_viewMutex);
                // adjust near clip plane to account for sensor scaling.
                auto adjustedProjection = glm::perspective(glm::radians(_fieldOfView.get()),
                                                           getActiveDisplayPlugin()->getRecommendedAspectRatio(),
                                                           DEFAULT_NEAR_CLIP * sensorToWorldScale,
                                                           DEFAULT_FAR_CLIP);
                _viewFrustum.setProjection(adjustedProjection);
                _viewFrustum.calculate();
            }
            appRenderArgs._renderArgs = RenderArgs(_gpuContext, lodManager->getOctreeSizeScale(),
                lodManager->getBoundaryLevelAdjust(), RenderArgs::DEFAULT_RENDER_MODE,
                RenderArgs::MONO, RenderArgs::RENDER_DEBUG_NONE);
            appRenderArgs._renderArgs._scene = getMain3DScene();

            {
                QMutexLocker viewLocker(&_viewMutex);
                appRenderArgs._renderArgs.setViewFrustum(_viewFrustum);
            }
        }
        {
            PROFILE_RANGE(render, "/resizeGL");
            PerformanceWarning::setSuppressShortTimings(Menu::getInstance()->isOptionChecked(MenuOption::SuppressShortTimings));
            bool showWarnings = Menu::getInstance()->isOptionChecked(MenuOption::PipelineWarnings);
            PerformanceWarning warn(showWarnings, "Application::paintGL()");
            resizeGL();
        }

        this->updateCamera(appRenderArgs._renderArgs, deltaTime);
        appRenderArgs._eyeToWorld = _myCamera.getTransform();
        appRenderArgs._isStereo = false;

        {
            auto hmdInterface = DependencyManager::get<HMDScriptingInterface>();
            float ipdScale = hmdInterface->getIPDScale();

            // scale IPD by sensorToWorldScale, to make the world seem larger or smaller accordingly.
            ipdScale *= sensorToWorldScale;

            auto baseProjection = appRenderArgs._renderArgs.getViewFrustum().getProjection();

            if (getActiveDisplayPlugin()->isStereo()) {
                // Stereo modes will typically have a larger projection matrix overall,
                // so we ask for the 'mono' projection matrix, which for stereo and HMD
                // plugins will imply the combined projection for both eyes.
                //
                // This is properly implemented for the Oculus plugins, but for OpenVR
                // and Stereo displays I'm not sure how to get / calculate it, so we're
                // just relying on the left FOV in each case and hoping that the
                // overall culling margin of error doesn't cause popping in the
                // right eye.  There are FIXMEs in the relevant plugins
                _myCamera.setProjection(getActiveDisplayPlugin()->getCullingProjection(baseProjection));
                appRenderArgs._isStereo = true;

                auto& eyeOffsets = appRenderArgs._eyeOffsets;
                auto& eyeProjections = appRenderArgs._eyeProjections;

                // FIXME we probably don't need to set the projection matrix every frame,
                // only when the display plugin changes (or in non-HMD modes when the user
                // changes the FOV manually, which right now I don't think they can.
                for_each_eye([&](Eye eye) {
                    // For providing the stereo eye views, the HMD head pose has already been
                    // applied to the avatar, so we need to get the difference between the head
                    // pose applied to the avatar and the per eye pose, and use THAT as
                    // the per-eye stereo matrix adjustment.
                    mat4 eyeToHead = getActiveDisplayPlugin()->getEyeToHeadTransform(eye);
                    // Grab the translation
                    vec3 eyeOffset = glm::vec3(eyeToHead[3]);
                    // Apply IPD scaling
                    mat4 eyeOffsetTransform = glm::translate(mat4(), eyeOffset * -1.0f * ipdScale);
                    eyeOffsets[eye] = eyeOffsetTransform;
                    eyeProjections[eye] = getActiveDisplayPlugin()->getEyeProjection(eye, baseProjection);
                });

                // Configure the type of display / stereo
                appRenderArgs._renderArgs._displayMode = (isHMDMode() ? RenderArgs::STEREO_HMD : RenderArgs::STEREO_MONITOR);
            }
        }

        // HACK
        // load the view frustum
        // FIXME: This preDisplayRender call is temporary until we create a separate render::scene for the mirror rendering.
        // Then we can move this logic into the Avatar::simulate call.
        myAvatar->preDisplaySide(&appRenderArgs._renderArgs);

        {
            QMutexLocker viewLocker(&_viewMutex);
            _myCamera.loadViewFrustum(_displayViewFrustum);
            appRenderArgs._view = glm::inverse(_displayViewFrustum.getView());
        }

        {
            QMutexLocker viewLocker(&_viewMutex);
            appRenderArgs._renderArgs.setViewFrustum(_displayViewFrustum);
        }
    });

    {
        PerformanceTimer perfTimer("limitless");
        AnimDebugDraw::getInstance().update();
    }

    {
        PerformanceTimer perfTimer("limitless");
        DependencyManager::get<LimitlessVoiceRecognitionScriptingInterface>()->update();
    }

    { // Game loop is done, mark the end of the frame for the scene transactions and the render loop to take over
        PerformanceTimer perfTimer("enqueueFrame");
        getMain3DScene()->enqueueFrame();
    }
}

void Application::sendAvatarViewFrustum() {
    QByteArray viewFrustumByteArray = _viewFrustum.toByteArray();
    auto avatarPacket = NLPacket::create(PacketType::ViewFrustum, viewFrustumByteArray.size());
    avatarPacket->write(viewFrustumByteArray);

    DependencyManager::get<NodeList>()->broadcastToNodes(std::move(avatarPacket), NodeSet() << NodeType::AvatarMixer);
}


int Application::sendNackPackets() {

    // iterates through all nodes in NodeList
    auto nodeList = DependencyManager::get<NodeList>();

    int packetsSent = 0;

    nodeList->eachNode([&](const SharedNodePointer& node){

        if (node->getActiveSocket() && node->getType() == NodeType::EntityServer) {

            auto nackPacketList = NLPacketList::create(PacketType::OctreeDataNack);

            QUuid nodeUUID = node->getUUID();

            // if there are octree packets from this node that are waiting to be processed,
            // don't send a NACK since the missing packets may be among those waiting packets.
            if (_octreeProcessor.hasPacketsToProcessFrom(nodeUUID)) {
                return;
            }

            QSet<OCTREE_PACKET_SEQUENCE> missingSequenceNumbers;
            _octreeServerSceneStats.withReadLock([&] {
                // retrieve octree scene stats of this node
                if (_octreeServerSceneStats.find(nodeUUID) == _octreeServerSceneStats.end()) {
                    return;
                }
                // get sequence number stats of node, prune its missing set, and make a copy of the missing set
                SequenceNumberStats& sequenceNumberStats = _octreeServerSceneStats[nodeUUID].getIncomingOctreeSequenceNumberStats();
                sequenceNumberStats.pruneMissingSet();
                missingSequenceNumbers = sequenceNumberStats.getMissingSet();
            });

            // construct nack packet(s) for this node
            foreach(const OCTREE_PACKET_SEQUENCE& missingNumber, missingSequenceNumbers) {
                nackPacketList->writePrimitive(missingNumber);
            }

            if (nackPacketList->getNumPackets()) {
                packetsSent += (int)nackPacketList->getNumPackets();

                // send the packet list
                nodeList->sendPacketList(std::move(nackPacketList), *node);
            }
        }
    });

    return packetsSent;
}

void Application::queryOctree(NodeType_t serverType, PacketType packetType) {

    if (!_settingsLoaded) {
        return; // bail early if settings are not loaded
    }

    ViewFrustum viewFrustum;
    copyViewFrustum(viewFrustum);
    _octreeQuery.setCameraPosition(viewFrustum.getPosition());
    _octreeQuery.setCameraOrientation(viewFrustum.getOrientation());
    _octreeQuery.setCameraFov(viewFrustum.getFieldOfView());
    _octreeQuery.setCameraAspectRatio(viewFrustum.getAspectRatio());
    _octreeQuery.setCameraNearClip(viewFrustum.getNearClip());
    _octreeQuery.setCameraFarClip(viewFrustum.getFarClip());
    _octreeQuery.setCameraEyeOffsetPosition(glm::vec3());
    _octreeQuery.setCameraCenterRadius(viewFrustum.getCenterRadius());
    auto lodManager = DependencyManager::get<LODManager>();
    _octreeQuery.setOctreeSizeScale(lodManager->getOctreeSizeScale());
    _octreeQuery.setBoundaryLevelAdjust(lodManager->getBoundaryLevelAdjust());

    auto nodeList = DependencyManager::get<NodeList>();

    auto node = nodeList->soloNodeOfType(serverType);
    if (node && node->getActiveSocket()) {
        _octreeQuery.setMaxQueryPacketsPerSecond(getMaxOctreePacketsPerSecond());

        auto queryPacket = NLPacket::create(packetType);

        // encode the query data
        auto packetData = reinterpret_cast<unsigned char*>(queryPacket->getPayload());
        int packetSize = _octreeQuery.getBroadcastData(packetData);
        queryPacket->setPayloadSize(packetSize);

        // make sure we still have an active socket
        nodeList->sendUnreliablePacket(*queryPacket, *node);
    }
}


bool Application::isHMDMode() const {
    return getActiveDisplayPlugin()->isHmd();
}

float Application::getTargetRenderFrameRate() const { return getActiveDisplayPlugin()->getTargetFrameRate(); }

QRect Application::getDesirableApplicationGeometry() const {
    QRect applicationGeometry = getWindow()->geometry();

    // If our parent window is on the HMD, then don't use its geometry, instead use
    // the "main screen" geometry.
    HMDToolsDialog* hmdTools = DependencyManager::get<DialogsManager>()->getHMDToolsDialog();
    if (hmdTools && hmdTools->hasHMDScreen()) {
        QScreen* hmdScreen = hmdTools->getHMDScreen();
        QWindow* appWindow = getWindow()->windowHandle();
        QScreen* appScreen = appWindow->screen();

        // if our app's screen is the hmd screen, we don't want to place the
        // running scripts widget on it. So we need to pick a better screen.
        // we will use the screen for the HMDTools since it's a guaranteed
        // better screen.
        if (appScreen == hmdScreen) {
            QScreen* betterScreen = hmdTools->windowHandle()->screen();
            applicationGeometry = betterScreen->geometry();
        }
    }
    return applicationGeometry;
}

PickRay Application::computePickRay(float x, float y) const {
    vec2 pickPoint { x, y };
    PickRay result;
    if (isHMDMode()) {
        getApplicationCompositor().computeHmdPickRay(pickPoint, result.origin, result.direction);
    } else {
        pickPoint /= getCanvasSize();
        QMutexLocker viewLocker(&_viewMutex);
        _viewFrustum.computePickRay(pickPoint.x, pickPoint.y, result.origin, result.direction);
    }
    return result;
}

std::shared_ptr<MyAvatar> Application::getMyAvatar() const {
    return DependencyManager::get<AvatarManager>()->getMyAvatar();
}

glm::vec3 Application::getAvatarPosition() const {
    return getMyAvatar()->getWorldPosition();
}

void Application::copyViewFrustum(ViewFrustum& viewOut) const {
    QMutexLocker viewLocker(&_viewMutex);
    viewOut = _viewFrustum;
}

void Application::copyDisplayViewFrustum(ViewFrustum& viewOut) const {
    QMutexLocker viewLocker(&_viewMutex);
    viewOut = _displayViewFrustum;
}

void Application::resetSensors(bool andReload) {
    DependencyManager::get<DdeFaceTracker>()->reset();
    DependencyManager::get<EyeTracker>()->reset();
    getActiveDisplayPlugin()->resetSensors();
    _overlayConductor.centerUI();
    getMyAvatar()->reset(true, andReload);
    QMetaObject::invokeMethod(DependencyManager::get<AudioClient>().data(), "reset", Qt::QueuedConnection);
}

void Application::updateWindowTitle() const {

    auto nodeList = DependencyManager::get<NodeList>();
    auto accountManager = DependencyManager::get<AccountManager>();

    QString buildVersion = " (build " + applicationVersion() + ")";

    QString loginStatus = accountManager->isLoggedIn() ? "" : " (NOT LOGGED IN)";

    QString connectionStatus = nodeList->getDomainHandler().isConnected() ? "" : " (NOT CONNECTED)";
    QString username = accountManager->getAccountInfo().getUsername();

    QString currentPlaceName;
    if (isServerlessMode()) {
        currentPlaceName = "serverless: " + DependencyManager::get<AddressManager>()->getDomainURL().toString();
    } else {
        currentPlaceName = DependencyManager::get<AddressManager>()->getDomainURL().host();
        if (currentPlaceName.isEmpty()) {
            currentPlaceName = nodeList->getDomainHandler().getHostname();
        }
    }

    QString title = QString() + (!username.isEmpty() ? username + " @ " : QString())
        + currentPlaceName + connectionStatus + loginStatus + buildVersion;

#ifndef WIN32
    // crashes with vs2013/win32
    qCDebug(interfaceapp, "Application title set to: %s", title.toStdString().c_str());
#endif
    _window->setWindowTitle(title);

    // updateTitleWindow gets called whenever there's a change regarding the domain, so rather
    // than placing this within domainURLChanged, it's placed here to cover the other potential cases.
    DependencyManager::get< MessagesClient >()->sendLocalMessage("Toolbar-DomainChanged", "");
}

void Application::clearDomainOctreeDetails() {

    // if we're about to quit, we really don't need to do any of these things...
    if (_aboutToQuit) {
        return;
    }

    qCDebug(interfaceapp) << "Clearing domain octree details...";

    resetPhysicsReadyInformation();

    _octreeServerSceneStats.withWriteLock([&] {
        _octreeServerSceneStats.clear();
    });

    // reset the model renderer
    getEntities()->clear();

    auto skyStage = DependencyManager::get<SceneScriptingInterface>()->getSkyStage();

    skyStage->setBackgroundMode(graphics::SunSkyStage::SKY_DEFAULT);

    DependencyManager::get<AnimationCache>()->clearUnusedResources();
    DependencyManager::get<ModelCache>()->clearUnusedResources();
    DependencyManager::get<SoundCache>()->clearUnusedResources();
    DependencyManager::get<TextureCache>()->clearUnusedResources();

    getMyAvatar()->setAvatarEntityDataChanged(true);
}

void Application::clearDomainAvatars() {
    getMyAvatar()->setAvatarEntityDataChanged(true); // to recreate worn entities
    DependencyManager::get<AvatarManager>()->clearOtherAvatars();
}

void Application::domainURLChanged(QUrl domainURL) {
    // disable physics until we have enough information about our new location to not cause craziness.
    resetPhysicsReadyInformation();
    setIsServerlessMode(domainURL.scheme() != URL_SCHEME_HIFI);
    if (isServerlessMode()) {
        loadServerlessDomain(domainURL);
    }
    updateWindowTitle();
}


void Application::resettingDomain() {
    _notifiedPacketVersionMismatchThisDomain = false;

    auto nodeList = DependencyManager::get<NodeList>();
    clearDomainOctreeDetails();
}

void Application::nodeAdded(SharedNodePointer node) const {
    // nothing to do here
}

void Application::nodeActivated(SharedNodePointer node) {
    if (node->getType() == NodeType::AssetServer) {
        // asset server just connected - check if we have the asset browser showing

        auto offscreenUi = DependencyManager::get<OffscreenUi>();
        auto assetDialog = offscreenUi->getRootItem()->findChild<QQuickItem*>("AssetServer");

        if (assetDialog) {
            auto nodeList = DependencyManager::get<NodeList>();

            if (nodeList->getThisNodeCanWriteAssets()) {
                // call reload on the shown asset browser dialog to get the mappings (if permissions allow)
                QMetaObject::invokeMethod(assetDialog, "reload");
            } else {
                // we switched to an Asset Server that we can't modify, hide the Asset Browser
                assetDialog->setVisible(false);
            }
        }
    }

    // If we get a new EntityServer activated, reset lastQueried time
    // so we will do a proper query during update
    if (node->getType() == NodeType::EntityServer) {
        _lastQueriedTime = 0;
        _octreeQuery.incrementConnectionID();
    }

    if (node->getType() == NodeType::AudioMixer) {
        DependencyManager::get<AudioClient>()->negotiateAudioFormat();
    }

    if (node->getType() == NodeType::AvatarMixer) {
        // new avatar mixer, send off our identity packet on next update loop
        // Reset skeletonModelUrl if the last server modified our choice.
        // Override the avatar url (but not model name) here too.
        if (_avatarOverrideUrl.isValid()) {
            getMyAvatar()->useFullAvatarURL(_avatarOverrideUrl);
        }
        static const QUrl empty{};
        if (getMyAvatar()->getFullAvatarURLFromPreferences() != getMyAvatar()->cannonicalSkeletonModelURL(empty)) {
            getMyAvatar()->resetFullAvatarURL();
        }
        getMyAvatar()->markIdentityDataChanged();
        getMyAvatar()->resetLastSent();

        // transmit a "sendAll" packet to the AvatarMixer we just connected to.
        getMyAvatar()->sendAvatarDataPacket(true);
    }
}

void Application::nodeKilled(SharedNodePointer node) {
    // These are here because connecting NodeList::nodeKilled to OctreePacketProcessor::nodeKilled doesn't work:
    // OctreePacketProcessor::nodeKilled is not being called when NodeList::nodeKilled is emitted.
    // This may have to do with GenericThread::threadRoutine() blocking the QThread event loop

    _octreeProcessor.nodeKilled(node);

    _entityEditSender.nodeKilled(node);

    if (node->getType() == NodeType::AudioMixer) {
        QMetaObject::invokeMethod(DependencyManager::get<AudioClient>().data(), "audioMixerKilled");
    } else if (node->getType() == NodeType::EntityServer) {
        // we lost an entity server, clear all of the domain octree details
        clearDomainOctreeDetails();
    } else if (node->getType() == NodeType::AvatarMixer) {
        // our avatar mixer has gone away - clear the hash of avatars
        DependencyManager::get<AvatarManager>()->clearOtherAvatars();
    } else if (node->getType() == NodeType::AssetServer) {
        // asset server going away - check if we have the asset browser showing

        auto offscreenUi = DependencyManager::get<OffscreenUi>();
        auto assetDialog = offscreenUi->getRootItem()->findChild<QQuickItem*>("AssetServer");

        if (assetDialog) {
            // call reload on the shown asset browser dialog
            QMetaObject::invokeMethod(assetDialog, "clear");
        }
    }
}

void Application::trackIncomingOctreePacket(ReceivedMessage& message, SharedNodePointer sendingNode, bool wasStatsPacket) {
    // Attempt to identify the sender from its address.
    if (sendingNode) {
        const QUuid& nodeUUID = sendingNode->getUUID();

        // now that we know the node ID, let's add these stats to the stats for that node...
        _octreeServerSceneStats.withWriteLock([&] {
            if (_octreeServerSceneStats.find(nodeUUID) != _octreeServerSceneStats.end()) {
                OctreeSceneStats& stats = _octreeServerSceneStats[nodeUUID];
                stats.trackIncomingOctreePacket(message, wasStatsPacket, sendingNode->getClockSkewUsec());
            }
        });
    }
}

bool Application::nearbyEntitiesAreReadyForPhysics() {
    // this is used to avoid the following scenario:
    // A table has some items sitting on top of it.  The items are at rest, meaning they aren't active in bullet.
    // Someone logs in close to the table.  They receive information about the items on the table before they
    // receive information about the table.  The items are very close to the avatar's capsule, so they become
    // activated in bullet.  This causes them to fall to the floor, because the table's shape isn't yet in bullet.
    EntityTreePointer entityTree = getEntities()->getTree();
    if (!entityTree) {
        return false;
    }

    // We don't want to use EntityTree::findEntities(AABox, ...) method because that scan will snarf parented entities
    // whose bounding boxes cannot be computed (it is too loose for our purposes here).  Instead we manufacture
    // custom filters and use the general-purpose EntityTree::findEntities(filter, ...)
    QVector<EntityItemPointer> entities;
    AABox avatarBox(getMyAvatar()->getWorldPosition() - glm::vec3(PHYSICS_READY_RANGE), glm::vec3(2 * PHYSICS_READY_RANGE));
    // create two functions that use avatarBox (entityScan and elementScan), the second calls the first
    std::function<bool (EntityItemPointer&)> entityScan = [=](EntityItemPointer& entity) {
        if (entity->shouldBePhysical()) {
            bool success = false;
            AABox entityBox = entity->getAABox(success);
            // important: bail for entities that cannot supply a valid AABox
            return success && avatarBox.touches(entityBox);
        }
        return false;
    };
    std::function<bool(const OctreeElementPointer&, void*)> elementScan = [&](const OctreeElementPointer& element, void* unused) {
        if (element->getAACube().touches(avatarBox)) {
            EntityTreeElementPointer entityTreeElement = std::static_pointer_cast<EntityTreeElement>(element);
            entityTreeElement->getEntities(entityScan, entities);
            return true;
        }
        return false;
    };

    entityTree->withReadLock([&] {
        // Pass the second function to the general-purpose EntityTree::findEntities()
        // which will traverse the tree, apply the two filter functions (to element, then to entities)
        // as it traverses.  The end result will be a list of entities that match.
        entityTree->findEntities(elementScan, entities);
    });

    uint32_t nearbyCount = entities.size();
    if (nearbyCount == _nearbyEntitiesCountAtLastPhysicsCheck) {
        _nearbyEntitiesStabilityCount++;
    } else {
        _nearbyEntitiesStabilityCount = 0;
    }
    _nearbyEntitiesCountAtLastPhysicsCheck = nearbyCount;

    const uint32_t MINIMUM_NEARBY_ENTITIES_STABILITY_COUNT = 3;
    if (_nearbyEntitiesStabilityCount >= MINIMUM_NEARBY_ENTITIES_STABILITY_COUNT) {
        // We've seen the same number of nearby entities for several stats packets in a row.  assume we've got all
        // the local entities.
        bool result = true;
        foreach (EntityItemPointer entity, entities) {
            if (entity->shouldBePhysical() && !entity->isReadyToComputeShape()) {
                HIFI_FCDEBUG(interfaceapp(), "Physics disabled until entity loads: " << entity->getID() << entity->getName());
                // don't break here because we want all the relevant entities to start their downloads
                result = false;
            }
        }
        return result;
    }
    return false;
}

int Application::processOctreeStats(ReceivedMessage& message, SharedNodePointer sendingNode) {
    // parse the incoming stats datas stick it in a temporary object for now, while we
    // determine which server it belongs to
    int statsMessageLength = 0;

    const QUuid& nodeUUID = sendingNode->getUUID();

    // now that we know the node ID, let's add these stats to the stats for that node...
    _octreeServerSceneStats.withWriteLock([&] {
        OctreeSceneStats& octreeStats = _octreeServerSceneStats[nodeUUID];
        statsMessageLength = octreeStats.unpackFromPacket(message);

        if (octreeStats.isFullScene()) {
            _fullSceneReceivedCounter++;
        }
    });

    return statsMessageLength;
}

void Application::packetSent(quint64 length) {
}

void Application::addingEntityWithCertificate(const QString& certificateID, const QString& placeName) {
    auto ledger = DependencyManager::get<Ledger>();
    ledger->updateLocation(certificateID, placeName);
}

void Application::registerScriptEngineWithApplicationServices(ScriptEnginePointer scriptEngine) {

    scriptEngine->setEmitScriptUpdatesFunction([this]() {
        SharedNodePointer entityServerNode = DependencyManager::get<NodeList>()->soloNodeOfType(NodeType::EntityServer);
        return !entityServerNode || isPhysicsEnabled();
    });

    // setup the packet sender of the script engine's scripting interfaces so
    // we can use the same ones from the application.
    auto entityScriptingInterface = DependencyManager::get<EntityScriptingInterface>();
    entityScriptingInterface->setPacketSender(&_entityEditSender);
    entityScriptingInterface->setEntityTree(getEntities()->getTree());

    // give the script engine to the RecordingScriptingInterface for its callbacks
    DependencyManager::get<RecordingScriptingInterface>()->setScriptEngine(scriptEngine);

    if (property(hifi::properties::TEST).isValid()) {
        scriptEngine->registerGlobalObject("Test", TestScriptingInterface::getInstance());
    }

    scriptEngine->registerGlobalObject("Rates", new RatesScriptingInterface(this));

    // hook our avatar and avatar hash map object into this script engine
    getMyAvatar()->registerMetaTypes(scriptEngine);

    scriptEngine->registerGlobalObject("AvatarList", DependencyManager::get<AvatarManager>().data());

    scriptEngine->registerGlobalObject("Camera", &_myCamera);

#if defined(Q_OS_MAC) || defined(Q_OS_WIN)
    scriptEngine->registerGlobalObject("SpeechRecognizer", DependencyManager::get<SpeechRecognizer>().data());
#endif

    ClipboardScriptingInterface* clipboardScriptable = new ClipboardScriptingInterface();
    scriptEngine->registerGlobalObject("Clipboard", clipboardScriptable);
    connect(scriptEngine.data(), &ScriptEngine::finished, clipboardScriptable, &ClipboardScriptingInterface::deleteLater);

    scriptEngine->registerGlobalObject("Overlays", &_overlays);
    qScriptRegisterMetaType(scriptEngine.data(), OverlayPropertyResultToScriptValue, OverlayPropertyResultFromScriptValue);
    qScriptRegisterMetaType(scriptEngine.data(), RayToOverlayIntersectionResultToScriptValue,
                            RayToOverlayIntersectionResultFromScriptValue);

    scriptEngine->registerGlobalObject("OffscreenFlags", DependencyManager::get<OffscreenUi>()->getFlags());
    scriptEngine->registerGlobalObject("Desktop", DependencyManager::get<DesktopScriptingInterface>().data());

    qScriptRegisterMetaType(scriptEngine.data(), wrapperToScriptValue<ToolbarProxy>, wrapperFromScriptValue<ToolbarProxy>);
    qScriptRegisterMetaType(scriptEngine.data(),
                            wrapperToScriptValue<ToolbarButtonProxy>, wrapperFromScriptValue<ToolbarButtonProxy>);
    scriptEngine->registerGlobalObject("Toolbars", DependencyManager::get<ToolbarScriptingInterface>().data());

    qScriptRegisterMetaType(scriptEngine.data(), wrapperToScriptValue<TabletProxy>, wrapperFromScriptValue<TabletProxy>);
    qScriptRegisterMetaType(scriptEngine.data(),
                            wrapperToScriptValue<TabletButtonProxy>, wrapperFromScriptValue<TabletButtonProxy>);
    scriptEngine->registerGlobalObject("Tablet", DependencyManager::get<TabletScriptingInterface>().data());
    // FIXME remove these deprecated names for the tablet scripting interface
    scriptEngine->registerGlobalObject("tabletInterface", DependencyManager::get<TabletScriptingInterface>().data());

    auto toolbarScriptingInterface = DependencyManager::get<ToolbarScriptingInterface>().data();
    DependencyManager::get<TabletScriptingInterface>().data()->setToolbarScriptingInterface(toolbarScriptingInterface);

    scriptEngine->registerGlobalObject("Window", DependencyManager::get<WindowScriptingInterface>().data());
    scriptEngine->registerGetterSetter("location", LocationScriptingInterface::locationGetter,
                        LocationScriptingInterface::locationSetter, "Window");
    // register `location` on the global object.
    scriptEngine->registerGetterSetter("location", LocationScriptingInterface::locationGetter,
                                       LocationScriptingInterface::locationSetter);

#if !defined(Q_OS_ANDROID)
    scriptEngine->registerFunction("OverlayWebWindow", QmlWebWindowClass::constructor);
#endif
    scriptEngine->registerFunction("OverlayWindow", QmlWindowClass::constructor);
    scriptEngine->registerFunction("QmlFragment", QmlFragmentClass::constructor);

    scriptEngine->registerGlobalObject("Menu", MenuScriptingInterface::getInstance());
    scriptEngine->registerGlobalObject("DesktopPreviewProvider", DependencyManager::get<DesktopPreviewProvider>().data());
    scriptEngine->registerGlobalObject("Stats", Stats::getInstance());
    scriptEngine->registerGlobalObject("Settings", SettingsScriptingInterface::getInstance());
    scriptEngine->registerGlobalObject("Snapshot", DependencyManager::get<Snapshot>().data());
    scriptEngine->registerGlobalObject("AudioStats", DependencyManager::get<AudioClient>()->getStats().data());
    scriptEngine->registerGlobalObject("AudioScope", DependencyManager::get<AudioScope>().data());
    scriptEngine->registerGlobalObject("AvatarBookmarks", DependencyManager::get<AvatarBookmarks>().data());
    scriptEngine->registerGlobalObject("LocationBookmarks", DependencyManager::get<LocationBookmarks>().data());

    scriptEngine->registerGlobalObject("RayPick", DependencyManager::get<RayPickScriptingInterface>().data());
    scriptEngine->registerGlobalObject("LaserPointers", DependencyManager::get<LaserPointerScriptingInterface>().data());
    scriptEngine->registerGlobalObject("Picks", DependencyManager::get<PickScriptingInterface>().data());
    scriptEngine->registerGlobalObject("Pointers", DependencyManager::get<PointerScriptingInterface>().data());

    // Caches
    scriptEngine->registerGlobalObject("AnimationCache", DependencyManager::get<AnimationCache>().data());
    scriptEngine->registerGlobalObject("TextureCache", DependencyManager::get<TextureCache>().data());
    scriptEngine->registerGlobalObject("ModelCache", DependencyManager::get<ModelCache>().data());
    scriptEngine->registerGlobalObject("SoundCache", DependencyManager::get<SoundCache>().data());

    scriptEngine->registerGlobalObject("DialogsManager", _dialogsManagerScriptingInterface);

    scriptEngine->registerGlobalObject("Account", AccountServicesScriptingInterface::getInstance()); // DEPRECATED - TO BE REMOVED
    scriptEngine->registerGlobalObject("GlobalServices", AccountServicesScriptingInterface::getInstance()); // DEPRECATED - TO BE REMOVED
    scriptEngine->registerGlobalObject("AccountServices", AccountServicesScriptingInterface::getInstance());
    qScriptRegisterMetaType(scriptEngine.data(), DownloadInfoResultToScriptValue, DownloadInfoResultFromScriptValue);

    scriptEngine->registerGlobalObject("FaceTracker", DependencyManager::get<DdeFaceTracker>().data());

    scriptEngine->registerGlobalObject("AvatarManager", DependencyManager::get<AvatarManager>().data());

    scriptEngine->registerGlobalObject("UndoStack", &_undoStackScriptingInterface);

    scriptEngine->registerGlobalObject("LODManager", DependencyManager::get<LODManager>().data());

    scriptEngine->registerGlobalObject("Paths", DependencyManager::get<PathUtils>().data());

    scriptEngine->registerGlobalObject("HMD", DependencyManager::get<HMDScriptingInterface>().data());
    scriptEngine->registerFunction("HMD", "getHUDLookAtPosition2D", HMDScriptingInterface::getHUDLookAtPosition2D, 0);
    scriptEngine->registerFunction("HMD", "getHUDLookAtPosition3D", HMDScriptingInterface::getHUDLookAtPosition3D, 0);

    scriptEngine->registerGlobalObject("Scene", DependencyManager::get<SceneScriptingInterface>().data());
    scriptEngine->registerGlobalObject("Render", _renderEngine->getConfiguration().get());
    scriptEngine->registerGlobalObject("Workload", _gameWorkload._engine->getConfiguration().get());

    GraphicsScriptingInterface::registerMetaTypes(scriptEngine.data());
    scriptEngine->registerGlobalObject("Graphics", DependencyManager::get<GraphicsScriptingInterface>().data());

    scriptEngine->registerGlobalObject("ScriptDiscoveryService", DependencyManager::get<ScriptEngines>().data());
    scriptEngine->registerGlobalObject("Reticle", getApplicationCompositor().getReticleInterface());

    scriptEngine->registerGlobalObject("UserActivityLogger", DependencyManager::get<UserActivityLoggerScriptingInterface>().data());
    scriptEngine->registerGlobalObject("Users", DependencyManager::get<UsersScriptingInterface>().data());

    scriptEngine->registerGlobalObject("LimitlessSpeechRecognition", DependencyManager::get<LimitlessVoiceRecognitionScriptingInterface>().data());
    scriptEngine->registerGlobalObject("GooglePoly", DependencyManager::get<GooglePolyScriptingInterface>().data());

    if (auto steamClient = PluginManager::getInstance()->getSteamClientPlugin()) {
        scriptEngine->registerGlobalObject("Steam", new SteamScriptingInterface(scriptEngine.data(), steamClient.get()));
    }
    auto scriptingInterface = DependencyManager::get<controller::ScriptingInterface>();
    scriptEngine->registerGlobalObject("Controller", scriptingInterface.data());
    UserInputMapper::registerControllerTypes(scriptEngine.data());

    auto recordingInterface = DependencyManager::get<RecordingScriptingInterface>();
    scriptEngine->registerGlobalObject("Recording", recordingInterface.data());

    auto entityScriptServerLog = DependencyManager::get<EntityScriptServerLogClient>();
    scriptEngine->registerGlobalObject("EntityScriptServerLog", entityScriptServerLog.data());
    scriptEngine->registerGlobalObject("AvatarInputs", AvatarInputs::getInstance());
    scriptEngine->registerGlobalObject("Selection", DependencyManager::get<SelectionScriptingInterface>().data());
    scriptEngine->registerGlobalObject("ContextOverlay", DependencyManager::get<ContextOverlayInterface>().data());
    scriptEngine->registerGlobalObject("Wallet", DependencyManager::get<WalletScriptingInterface>().data());
    scriptEngine->registerGlobalObject("AddressManager", DependencyManager::get<AddressManager>().data());

    scriptEngine->registerGlobalObject("App", this);

    qScriptRegisterMetaType(scriptEngine.data(), OverlayIDtoScriptValue, OverlayIDfromScriptValue);

    DependencyManager::get<PickScriptingInterface>()->registerMetaTypes(scriptEngine.data());

    // connect this script engines printedMessage signal to the global ScriptEngines these various messages
    connect(scriptEngine.data(), &ScriptEngine::printedMessage,
            DependencyManager::get<ScriptEngines>().data(), &ScriptEngines::onPrintedMessage);
    connect(scriptEngine.data(), &ScriptEngine::errorMessage,
            DependencyManager::get<ScriptEngines>().data(), &ScriptEngines::onErrorMessage);
    connect(scriptEngine.data(), &ScriptEngine::warningMessage,
            DependencyManager::get<ScriptEngines>().data(), &ScriptEngines::onWarningMessage);
    connect(scriptEngine.data(), &ScriptEngine::infoMessage,
            DependencyManager::get<ScriptEngines>().data(), &ScriptEngines::onInfoMessage);
    connect(scriptEngine.data(), &ScriptEngine::clearDebugWindow,
            DependencyManager::get<ScriptEngines>().data(), &ScriptEngines::onClearDebugWindow);

}

bool Application::canAcceptURL(const QString& urlString) const {
    QUrl url(urlString);
    if (url.query().contains(WEB_VIEW_TAG)) {
        return false;
    } else if (urlString.startsWith(URL_SCHEME_HIFI)) {
        return true;
    }
    QString lowerPath = url.path().toLower();
    for (auto& pair : _acceptedExtensions) {
        if (lowerPath.endsWith(pair.first, Qt::CaseInsensitive)) {
            return true;
        }
    }
    return false;
}

bool Application::acceptURL(const QString& urlString, bool defaultUpload) {
    QUrl url(urlString);

    if (url.scheme() == URL_SCHEME_HIFI) {
        // this is a hifi URL - have the AddressManager handle it
        QMetaObject::invokeMethod(DependencyManager::get<AddressManager>().data(), "handleLookupString",
                                  Qt::AutoConnection, Q_ARG(const QString&, urlString));
        return true;
    }

    QString lowerPath = url.path().toLower();
    for (auto& pair : _acceptedExtensions) {
        if (lowerPath.endsWith(pair.first, Qt::CaseInsensitive)) {
            AcceptURLMethod method = pair.second;
            return (this->*method)(urlString);
        }
    }

    if (defaultUpload && !url.fileName().isEmpty() && url.isLocalFile()) {
        showAssetServerWidget(urlString);
    }
    return defaultUpload;
}

void Application::setSessionUUID(const QUuid& sessionUUID) const {
    Physics::setSessionUUID(sessionUUID);
}

bool Application::askToSetAvatarUrl(const QString& url) {
    QUrl realUrl(url);
    if (realUrl.isLocalFile()) {
        OffscreenUi::asyncWarning("", "You can not use local files for avatar components.");
        return false;
    }

    // Download the FST file, to attempt to determine its model type
    QVariantHash fstMapping = FSTReader::downloadMapping(url);

    FSTReader::ModelType modelType = FSTReader::predictModelType(fstMapping);

    QString modelName = fstMapping["name"].toString();
    QString modelLicense = fstMapping["license"].toString();

    bool agreeToLicense = true; // assume true
    //create set avatar callback
    auto setAvatar = [=] (QString url, QString modelName) {
        ModalDialogListener* dlg = OffscreenUi::asyncQuestion("Set Avatar",
                                                              "Would you like to use '" + modelName + "' for your avatar?",
                                                              QMessageBox::Ok | QMessageBox::Cancel, QMessageBox::Ok);
        QObject::connect(dlg, &ModalDialogListener::response, this, [=] (QVariant answer) {
            QObject::disconnect(dlg, &ModalDialogListener::response, this, nullptr);

            bool ok = (QMessageBox::Ok == static_cast<QMessageBox::StandardButton>(answer.toInt()));
            if (ok) {
                getMyAvatar()->useFullAvatarURL(url, modelName);
                emit fullAvatarURLChanged(url, modelName);
            } else {
                qCDebug(interfaceapp) << "Declined to use the avatar: " << url;
            }
        });
    };

    if (!modelLicense.isEmpty()) {
        // word wrap the license text to fit in a reasonable shaped message box.
        const int MAX_CHARACTERS_PER_LINE = 90;
        modelLicense = simpleWordWrap(modelLicense, MAX_CHARACTERS_PER_LINE);

        ModalDialogListener* dlg = OffscreenUi::asyncQuestion("Avatar Usage License",
                                                              modelLicense + "\nDo you agree to these terms?",
                                                              QMessageBox::Yes | QMessageBox::No, QMessageBox::Yes);
        QObject::connect(dlg, &ModalDialogListener::response, this, [=, &agreeToLicense] (QVariant answer) {
            QObject::disconnect(dlg, &ModalDialogListener::response, this, nullptr);

            agreeToLicense = (static_cast<QMessageBox::StandardButton>(answer.toInt()) == QMessageBox::Yes);
            if (agreeToLicense) {
                switch (modelType) {
                    case FSTReader::HEAD_AND_BODY_MODEL: {
                    setAvatar(url, modelName);
                    break;
                }
                default:
                    OffscreenUi::asyncWarning("", modelName + "Does not support a head and body as required.");
                    break;
                }
            } else {
                qCDebug(interfaceapp) << "Declined to agree to avatar license: " << url;
            }

            //auto offscreenUi = DependencyManager::get<OffscreenUi>();
        });
    } else {
        setAvatar(url, modelName);
    }

    return true;
}


bool Application::askToLoadScript(const QString& scriptFilenameOrURL) {
    QString shortName = scriptFilenameOrURL;

    QUrl scriptURL { scriptFilenameOrURL };

    if (scriptURL.host().endsWith(MARKETPLACE_CDN_HOSTNAME)) {
        int startIndex = shortName.lastIndexOf('/') + 1;
        int endIndex = shortName.lastIndexOf('?');
        shortName = shortName.mid(startIndex, endIndex - startIndex);
    }

    QString message = "Would you like to run this script:\n" + shortName;
    ModalDialogListener* dlg = OffscreenUi::asyncQuestion(getWindow(), "Run Script", message,
                                                           QMessageBox::Yes | QMessageBox::No);

    QObject::connect(dlg, &ModalDialogListener::response, this, [=] (QVariant answer) {
        const QString& fileName = scriptFilenameOrURL;
        if (static_cast<QMessageBox::StandardButton>(answer.toInt()) == QMessageBox::Yes) {
            qCDebug(interfaceapp) << "Chose to run the script: " << fileName;
            DependencyManager::get<ScriptEngines>()->loadScript(fileName);
        } else {
            qCDebug(interfaceapp) << "Declined to run the script: " << scriptFilenameOrURL;
        }
        QObject::disconnect(dlg, &ModalDialogListener::response, this, nullptr);
    });

    return true;
}

bool Application::askToWearAvatarAttachmentUrl(const QString& url) {
    QNetworkAccessManager& networkAccessManager = NetworkAccessManager::getInstance();
    QNetworkRequest networkRequest = QNetworkRequest(url);
    networkRequest.setAttribute(QNetworkRequest::FollowRedirectsAttribute, true);
    networkRequest.setHeader(QNetworkRequest::UserAgentHeader, HIGH_FIDELITY_USER_AGENT);
    QNetworkReply* reply = networkAccessManager.get(networkRequest);
    int requestNumber = ++_avatarAttachmentRequest;
    connect(reply, &QNetworkReply::finished, [this, reply, url, requestNumber]() {

        if (requestNumber != _avatarAttachmentRequest) {
            // this request has been superseded by another more recent request
            reply->deleteLater();
            return;
        }

        QNetworkReply::NetworkError networkError = reply->error();
        if (networkError == QNetworkReply::NoError) {
            // download success
            QByteArray contents = reply->readAll();

            QJsonParseError jsonError;
            auto doc = QJsonDocument::fromJson(contents, &jsonError);
            if (jsonError.error == QJsonParseError::NoError) {

                auto jsonObject = doc.object();

                // retrieve optional name field from JSON
                QString name = tr("Unnamed Attachment");
                auto nameValue = jsonObject.value("name");
                if (nameValue.isString()) {
                    name = nameValue.toString();
                }

                auto avatarAttachmentConfirmationTitle = tr("Avatar Attachment Confirmation");
                auto avatarAttachmentConfirmationMessage = tr("Would you like to wear '%1' on your avatar?").arg(name);
                ModalDialogListener* dlg = OffscreenUi::asyncQuestion(avatarAttachmentConfirmationTitle,
                                           avatarAttachmentConfirmationMessage,
                                           QMessageBox::Ok | QMessageBox::Cancel);
                QObject::connect(dlg, &ModalDialogListener::response, this, [=] (QVariant answer) {
                    QObject::disconnect(dlg, &ModalDialogListener::response, this, nullptr);
                    if (static_cast<QMessageBox::StandardButton>(answer.toInt()) == QMessageBox::Yes) {
                        // add attachment to avatar
                        auto myAvatar = getMyAvatar();
                        assert(myAvatar);
                        auto attachmentDataVec = myAvatar->getAttachmentData();
                        AttachmentData attachmentData;
                        attachmentData.fromJson(jsonObject);
                        attachmentDataVec.push_back(attachmentData);
                        myAvatar->setAttachmentData(attachmentDataVec);
                    } else {
                        qCDebug(interfaceapp) << "User declined to wear the avatar attachment: " << url;
                    }
                });
            } else {
                // json parse error
                auto avatarAttachmentParseErrorString = tr("Error parsing attachment JSON from url: \"%1\"");
                displayAvatarAttachmentWarning(avatarAttachmentParseErrorString.arg(url));
            }
        } else {
            // download failure
            auto avatarAttachmentDownloadErrorString = tr("Error downloading attachment JSON from url: \"%1\"");
            displayAvatarAttachmentWarning(avatarAttachmentDownloadErrorString.arg(url));
        }
        reply->deleteLater();
    });
    return true;
}

void Application::replaceDomainContent(const QString& url) {
    qCDebug(interfaceapp) << "Attempting to replace domain content: " << url;
    QByteArray urlData(url.toUtf8());
    auto limitedNodeList = DependencyManager::get<NodeList>();
    const auto& domainHandler = limitedNodeList->getDomainHandler();

    auto octreeFilePacket = NLPacket::create(PacketType::DomainContentReplacementFromUrl, urlData.size(), true);
    octreeFilePacket->write(urlData);
    limitedNodeList->sendPacket(std::move(octreeFilePacket), domainHandler.getSockAddr());

    auto addressManager = DependencyManager::get<AddressManager>();
    addressManager->handleLookupString(DOMAIN_SPAWNING_POINT);
    QString newHomeAddress = addressManager->getHost() + DOMAIN_SPAWNING_POINT;
    qCDebug(interfaceapp) << "Setting new home bookmark to: " << newHomeAddress;
    DependencyManager::get<LocationBookmarks>()->setHomeLocationToAddress(newHomeAddress);
}

bool Application::askToReplaceDomainContent(const QString& url) {
    QString methodDetails;
    const int MAX_CHARACTERS_PER_LINE = 90;
    if (DependencyManager::get<NodeList>()->getThisNodeCanReplaceContent()) {
        QUrl originURL { url };
        if (originURL.host().endsWith(MARKETPLACE_CDN_HOSTNAME)) {
            // Create a confirmation dialog when this call is made
            static const QString infoText = simpleWordWrap("Your domain's content will be replaced with a new content set. "
                "If you want to save what you have now, create a backup before proceeding. For more information about backing up "
                "and restoring content, visit the documentation page at: ", MAX_CHARACTERS_PER_LINE) +
                "\nhttps://docs.highfidelity.com/create-and-explore/start-working-in-your-sandbox/restoring-sandbox-content";

            ModalDialogListener* dig = OffscreenUi::asyncQuestion("Are you sure you want to replace this domain's content set?",
                                                                  infoText, QMessageBox::Yes | QMessageBox::No, QMessageBox::No);

            QObject::connect(dig, &ModalDialogListener::response, this, [=] (QVariant answer) {
                QString details;
                if (static_cast<QMessageBox::StandardButton>(answer.toInt()) == QMessageBox::Yes) {
                    // Given confirmation, send request to domain server to replace content
                    replaceDomainContent(url);
                    details = "SuccessfulRequestToReplaceContent";
                } else {
                    details = "UserDeclinedToReplaceContent";
                }
                QJsonObject messageProperties = {
                    { "status", details },
                    { "content_set_url", url }
                };
                UserActivityLogger::getInstance().logAction("replace_domain_content", messageProperties);
                QObject::disconnect(dig, &ModalDialogListener::response, this, nullptr);
            });
        } else {
            methodDetails = "ContentSetDidNotOriginateFromMarketplace";
            QJsonObject messageProperties = {
                { "status", methodDetails },
                { "content_set_url", url }
            };
            UserActivityLogger::getInstance().logAction("replace_domain_content", messageProperties);
        }
    } else {
            methodDetails = "UserDoesNotHavePermissionToReplaceContent";
            static const QString warningMessage = simpleWordWrap("The domain owner must enable 'Replace Content' "
                "permissions for you in this domain's server settings before you can continue.", MAX_CHARACTERS_PER_LINE);
            OffscreenUi::asyncWarning("You do not have permissions to replace domain content", warningMessage,
                                 QMessageBox::Ok, QMessageBox::Ok);

            QJsonObject messageProperties = {
                { "status", methodDetails },
                { "content_set_url", url }
            };
            UserActivityLogger::getInstance().logAction("replace_domain_content", messageProperties);
    }
    return true;
}

void Application::displayAvatarAttachmentWarning(const QString& message) const {
    auto avatarAttachmentWarningTitle = tr("Avatar Attachment Failure");
    OffscreenUi::asyncWarning(avatarAttachmentWarningTitle, message);
}

void Application::showDialog(const QUrl& widgetUrl, const QUrl& tabletUrl, const QString& name) const {
    auto tablet = DependencyManager::get<TabletScriptingInterface>()->getTablet(SYSTEM_TABLET);
    auto hmd = DependencyManager::get<HMDScriptingInterface>();
    bool onTablet = false;

    if (!tablet->getToolbarMode()) {
        onTablet = tablet->pushOntoStack(tabletUrl);
        if (onTablet) {
            toggleTabletUI(true);
        }
    }

    if (!onTablet) {
        DependencyManager::get<OffscreenUi>()->show(widgetUrl, name);
    }
    if (tablet->getToolbarMode()) {
        DependencyManager::get<OffscreenUi>()->show(widgetUrl, name);
    }
}

void Application::showScriptLogs() {
    auto scriptEngines = DependencyManager::get<ScriptEngines>();
    QUrl defaultScriptsLoc = PathUtils::defaultScriptsLocation();
    defaultScriptsLoc.setPath(defaultScriptsLoc.path() + "developer/debugging/debugWindow.js");
    scriptEngines->loadScript(defaultScriptsLoc.toString());
}

void Application::showAssetServerWidget(QString filePath) {
    if (!DependencyManager::get<NodeList>()->getThisNodeCanWriteAssets()) {
        return;
    }
    static const QUrl url { "hifi/AssetServer.qml" };

    auto startUpload = [=](QQmlContext* context, QObject* newObject){
        if (!filePath.isEmpty()) {
            emit uploadRequest(filePath);
        }
    };
    auto tabletScriptingInterface = DependencyManager::get<TabletScriptingInterface>();
    auto tablet = dynamic_cast<TabletProxy*>(tabletScriptingInterface->getTablet(SYSTEM_TABLET));
    auto hmd = DependencyManager::get<HMDScriptingInterface>();
    if (tablet->getToolbarMode()) {
        DependencyManager::get<OffscreenUi>()->show(url, "AssetServer", startUpload);
    } else {
        if (!hmd->getShouldShowTablet() && !isHMDMode()) {
            DependencyManager::get<OffscreenUi>()->show(url, "AssetServer", startUpload);
        } else {
            static const QUrl url("hifi/dialogs/TabletAssetServer.qml");
            tablet->pushOntoStack(url);
        }
    }

    startUpload(nullptr, nullptr);
}

void Application::addAssetToWorldFromURL(QString url) {
    qInfo(interfaceapp) << "Download model and add to world from" << url;

    QString filename;
    if (url.contains("filename")) {
        filename = url.section("filename=", 1, 1);  // Filename is in "?filename=" parameter at end of URL.
    }
    if (url.contains("poly.google.com/downloads")) {
        filename = url.section('/', -1);
        if (url.contains("noDownload")) {
            filename.remove(".zip?noDownload=false");
        } else {
            filename.remove(".zip");
        }

    }

    if (!DependencyManager::get<NodeList>()->getThisNodeCanWriteAssets()) {
        QString errorInfo = "You do not have permissions to write to the Asset Server.";
        qWarning(interfaceapp) << "Error downloading model: " + errorInfo;
        addAssetToWorldError(filename, errorInfo);
        return;
    }

    addAssetToWorldInfo(filename, "Downloading model file " + filename + ".");

    auto request = DependencyManager::get<ResourceManager>()->createResourceRequest(nullptr, QUrl(url));
    connect(request, &ResourceRequest::finished, this, &Application::addAssetToWorldFromURLRequestFinished);
    request->send();
}

void Application::addAssetToWorldFromURLRequestFinished() {
    auto request = qobject_cast<ResourceRequest*>(sender());
    auto url = request->getUrl().toString();
    auto result = request->getResult();

    QString filename;
    bool isBlocks = false;

    if (url.contains("filename")) {
        filename = url.section("filename=", 1, 1);  // Filename is in "?filename=" parameter at end of URL.
    }
    if (url.contains("poly.google.com/downloads")) {
        filename = url.section('/', -1);
        if (url.contains("noDownload")) {
            filename.remove(".zip?noDownload=false");
        } else {
            filename.remove(".zip");
        }
        isBlocks = true;
    }

    if (result == ResourceRequest::Success) {
        qInfo(interfaceapp) << "Downloaded model from" << url;
        QTemporaryDir temporaryDir;
        temporaryDir.setAutoRemove(false);
        if (temporaryDir.isValid()) {
            QString temporaryDirPath = temporaryDir.path();
            QString downloadPath = temporaryDirPath + "/" + filename;
            qInfo(interfaceapp) << "Download path:" << downloadPath;

            QFile tempFile(downloadPath);
            if (tempFile.open(QIODevice::WriteOnly)) {
                tempFile.write(request->getData());
                addAssetToWorldInfoClear(filename);  // Remove message from list; next one added will have a different key.
                tempFile.close();
                qApp->getFileDownloadInterface()->runUnzip(downloadPath, url, true, false, isBlocks);
            } else {
                QString errorInfo = "Couldn't open temporary file for download";
                qWarning(interfaceapp) << errorInfo;
                addAssetToWorldError(filename, errorInfo);
            }
        } else {
            QString errorInfo = "Couldn't create temporary directory for download";
            qWarning(interfaceapp) << errorInfo;
            addAssetToWorldError(filename, errorInfo);
        }
    } else {
        qWarning(interfaceapp) << "Error downloading" << url << ":" << request->getResultString();
        addAssetToWorldError(filename, "Error downloading " + filename + " : " + request->getResultString());
    }

    request->deleteLater();
}


QString filenameFromPath(QString filePath) {
    return filePath.right(filePath.length() - filePath.lastIndexOf("/") - 1);
}

void Application::addAssetToWorldUnzipFailure(QString filePath) {
    QString filename = filenameFromPath(QUrl(filePath).toLocalFile());
    qWarning(interfaceapp) << "Couldn't unzip file" << filePath;
    addAssetToWorldError(filename, "Couldn't unzip file " + filename + ".");
}

void Application::addAssetToWorld(QString path, QString zipFile, bool isZip, bool isBlocks) {
    // Automatically upload and add asset to world as an alternative manual process initiated by showAssetServerWidget().
    QString mapping;
    QString filename = filenameFromPath(path);
    if (isZip || isBlocks) {
        QString assetName = zipFile.section("/", -1).remove(QRegExp("[.]zip(.*)$"));
        QString assetFolder = path.section("model_repo/", -1);
        mapping = "/" + assetName + "/" + assetFolder;
    } else {
        mapping = "/" + filename;
    }

    // Test repeated because possibly different code paths.
    if (!DependencyManager::get<NodeList>()->getThisNodeCanWriteAssets()) {
        QString errorInfo = "You do not have permissions to write to the Asset Server.";
        qWarning(interfaceapp) << "Error downloading model: " + errorInfo;
        addAssetToWorldError(filename, errorInfo);
        return;
    }

    addAssetToWorldInfo(filename, "Adding " + mapping.mid(1) + " to the Asset Server.");

    addAssetToWorldWithNewMapping(path, mapping, 0, isZip, isBlocks);
}

void Application::addAssetToWorldWithNewMapping(QString filePath, QString mapping, int copy, bool isZip, bool isBlocks) {
    auto request = DependencyManager::get<AssetClient>()->createGetMappingRequest(mapping);

    QObject::connect(request, &GetMappingRequest::finished, this, [=](GetMappingRequest* request) mutable {
        const int MAX_COPY_COUNT = 100;  // Limit number of duplicate assets; recursion guard.
        auto result = request->getError();
        if (result == GetMappingRequest::NotFound) {
            addAssetToWorldUpload(filePath, mapping, isZip, isBlocks);
        } else if (result != GetMappingRequest::NoError) {
            QString errorInfo = "Could not map asset name: "
                + mapping.left(mapping.length() - QString::number(copy).length() - 1);
            qWarning(interfaceapp) << "Error downloading model: " + errorInfo;
            addAssetToWorldError(filenameFromPath(filePath), errorInfo);
        } else if (copy < MAX_COPY_COUNT - 1) {
            if (copy > 0) {
                mapping = mapping.remove(mapping.lastIndexOf("-"), QString::number(copy).length() + 1);
            }
            copy++;
            mapping = mapping.insert(mapping.lastIndexOf("."), "-" + QString::number(copy));
            addAssetToWorldWithNewMapping(filePath, mapping, copy, isZip, isBlocks);
        } else {
            QString errorInfo = "Too many copies of asset name: "
                + mapping.left(mapping.length() - QString::number(copy).length() - 1);
            qWarning(interfaceapp) << "Error downloading model: " + errorInfo;
            addAssetToWorldError(filenameFromPath(filePath), errorInfo);
        }
        request->deleteLater();
    });

    request->start();
}

void Application::addAssetToWorldUpload(QString filePath, QString mapping, bool isZip, bool isBlocks) {
    qInfo(interfaceapp) << "Uploading" << filePath << "to Asset Server as" << mapping;
    auto upload = DependencyManager::get<AssetClient>()->createUpload(filePath);
    QObject::connect(upload, &AssetUpload::finished, this, [=](AssetUpload* upload, const QString& hash) mutable {
        if (upload->getError() != AssetUpload::NoError) {
            QString errorInfo = "Could not upload model to the Asset Server.";
            qWarning(interfaceapp) << "Error downloading model: " + errorInfo;
            addAssetToWorldError(filenameFromPath(filePath), errorInfo);
        } else {
            addAssetToWorldSetMapping(filePath, mapping, hash, isZip, isBlocks);
        }

        // Remove temporary directory created by Clara.io market place download.
        int index = filePath.lastIndexOf("/model_repo/");
        if (index > 0) {
            QString tempDir = filePath.left(index);
            qCDebug(interfaceapp) << "Removing temporary directory at: " + tempDir;
            QDir(tempDir).removeRecursively();
        }

        upload->deleteLater();
    });

    upload->start();
}

void Application::addAssetToWorldSetMapping(QString filePath, QString mapping, QString hash, bool isZip, bool isBlocks) {
    auto request = DependencyManager::get<AssetClient>()->createSetMappingRequest(mapping, hash);
    connect(request, &SetMappingRequest::finished, this, [=](SetMappingRequest* request) mutable {
        if (request->getError() != SetMappingRequest::NoError) {
            QString errorInfo = "Could not set asset mapping.";
            qWarning(interfaceapp) << "Error downloading model: " + errorInfo;
            addAssetToWorldError(filenameFromPath(filePath), errorInfo);
        } else {
            // to prevent files that aren't models or texture files from being loaded into world automatically
            if ((filePath.toLower().endsWith(OBJ_EXTENSION) || filePath.toLower().endsWith(FBX_EXTENSION)) ||
                ((filePath.toLower().endsWith(JPG_EXTENSION) || filePath.toLower().endsWith(PNG_EXTENSION)) &&
                ((!isBlocks) && (!isZip)))) {
                addAssetToWorldAddEntity(filePath, mapping);
            } else {
                qCDebug(interfaceapp) << "Zipped contents are not supported entity files";
                addAssetToWorldInfoDone(filenameFromPath(filePath));
            }
        }
        request->deleteLater();
    });

    request->start();
}

void Application::addAssetToWorldAddEntity(QString filePath, QString mapping) {
    EntityItemProperties properties;
    properties.setType(EntityTypes::Model);
    properties.setName(mapping.right(mapping.length() - 1));
    if (filePath.toLower().endsWith(PNG_EXTENSION) || filePath.toLower().endsWith(JPG_EXTENSION)) {
        QJsonObject textures {
            {"tex.picture", QString("atp:" + mapping) }
        };
        properties.setModelURL("https://hifi-content.s3.amazonaws.com/DomainContent/production/default-image-model.fbx");
        properties.setTextures(QJsonDocument(textures).toJson(QJsonDocument::Compact));
        properties.setShapeType(SHAPE_TYPE_BOX);
    } else {
        properties.setModelURL("atp:" + mapping);
        properties.setShapeType(SHAPE_TYPE_SIMPLE_COMPOUND);
    }
    properties.setCollisionless(true);  // Temporarily set so that doesn't collide with avatar.
    properties.setVisible(false);  // Temporarily set so that don't see at large unresized dimensions.
    glm::vec3 positionOffset = getMyAvatar()->getWorldOrientation() * (getMyAvatar()->getSensorToWorldScale() * glm::vec3(0.0f, 0.0f, -2.0f));
    properties.setPosition(getMyAvatar()->getWorldPosition() + positionOffset);
    properties.setRotation(getMyAvatar()->getWorldOrientation());
    properties.setGravity(glm::vec3(0.0f, 0.0f, 0.0f));
    auto entityID = DependencyManager::get<EntityScriptingInterface>()->addEntity(properties);

    // Note: Model dimensions are not available here; model is scaled per FBX mesh in RenderableModelEntityItem::update() later
    // on. But FBX dimensions may be in cm, so we monitor for the dimension change and rescale again if warranted.

    if (entityID == QUuid()) {
        QString errorInfo = "Could not add model " + mapping + " to world.";
        qWarning(interfaceapp) << "Could not add model to world: " + errorInfo;
        addAssetToWorldError(filenameFromPath(filePath), errorInfo);
    } else {
        // Monitor when asset is rendered in world so that can resize if necessary.
        _addAssetToWorldResizeList.insert(entityID, 0);  // List value is count of checks performed.
        if (!_addAssetToWorldResizeTimer.isActive()) {
            _addAssetToWorldResizeTimer.start();
        }

        // Close progress message box.
        addAssetToWorldInfoDone(filenameFromPath(filePath));
    }
}

void Application::addAssetToWorldCheckModelSize() {
    if (_addAssetToWorldResizeList.size() == 0) {
        return;
    }

    auto item = _addAssetToWorldResizeList.begin();
    while (item != _addAssetToWorldResizeList.end()) {
        auto entityID = item.key();

        EntityPropertyFlags propertyFlags;
        propertyFlags += PROP_NAME;
        propertyFlags += PROP_DIMENSIONS;
        auto entityScriptingInterface = DependencyManager::get<EntityScriptingInterface>();
        auto properties = entityScriptingInterface->getEntityProperties(entityID, propertyFlags);
        auto name = properties.getName();
        auto dimensions = properties.getDimensions();

        const QString GRABBABLE_USER_DATA = "{\"grabbableKey\":{\"grabbable\":true}}";
        bool doResize = false;

        const glm::vec3 DEFAULT_DIMENSIONS = glm::vec3(0.1f, 0.1f, 0.1f);
        if (dimensions != DEFAULT_DIMENSIONS) {

            // Scale model so that its maximum is exactly specific size.
            const float MAXIMUM_DIMENSION = getMyAvatar()->getSensorToWorldScale();
            auto previousDimensions = dimensions;
            auto scale = std::min(MAXIMUM_DIMENSION / dimensions.x, std::min(MAXIMUM_DIMENSION / dimensions.y,
                MAXIMUM_DIMENSION / dimensions.z));
            dimensions *= scale;
            qInfo(interfaceapp) << "Model" << name << "auto-resized from" << previousDimensions << " to " << dimensions;
            doResize = true;

            item = _addAssetToWorldResizeList.erase(item);  // Finished with this entity; advance to next.
        } else {
            // Increment count of checks done.
            _addAssetToWorldResizeList[entityID]++;

            const int CHECK_MODEL_SIZE_MAX_CHECKS = 300;
            if (_addAssetToWorldResizeList[entityID] > CHECK_MODEL_SIZE_MAX_CHECKS) {
                // Have done enough checks; model was either the default size or something's gone wrong.

                // Rescale all dimensions.
                const glm::vec3 UNIT_DIMENSIONS = glm::vec3(1.0f, 1.0f, 1.0f);
                dimensions = UNIT_DIMENSIONS;
                qInfo(interfaceapp) << "Model" << name << "auto-resize timed out; resized to " << dimensions;
                doResize = true;

                item = _addAssetToWorldResizeList.erase(item);  // Finished with this entity; advance to next.
            } else {
                // No action on this entity; advance to next.
                ++item;
            }
        }

        if (doResize) {
            EntityItemProperties properties;
            properties.setDimensions(dimensions);
            properties.setVisible(true);
            if (!name.toLower().endsWith(PNG_EXTENSION) && !name.toLower().endsWith(JPG_EXTENSION)) {
                properties.setCollisionless(false);
            }
            properties.setUserData(GRABBABLE_USER_DATA);
            properties.setLastEdited(usecTimestampNow());
            entityScriptingInterface->editEntity(entityID, properties);
        }
    }

    // Stop timer if nothing in list to check.
    if (_addAssetToWorldResizeList.size() == 0) {
        _addAssetToWorldResizeTimer.stop();
    }
}


void Application::addAssetToWorldInfo(QString modelName, QString infoText) {
    // Displays the most recent info message, subject to being overridden by error messages.

    if (_aboutToQuit) {
        return;
    }

    /*
    Cancel info timer if running.
    If list has an entry for modelName, delete it (just one).
    Append modelName, infoText to list.
    Display infoText in message box unless an error is being displayed (i.e., error timer is running).
    Show message box if not already visible.
    */

    _addAssetToWorldInfoTimer.stop();

    addAssetToWorldInfoClear(modelName);

    _addAssetToWorldInfoKeys.append(modelName);
    _addAssetToWorldInfoMessages.append(infoText);

    if (!_addAssetToWorldErrorTimer.isActive()) {
        if (!_addAssetToWorldMessageBox) {
            _addAssetToWorldMessageBox = DependencyManager::get<OffscreenUi>()->createMessageBox(OffscreenUi::ICON_INFORMATION,
                "Downloading Model", "", QMessageBox::NoButton, QMessageBox::NoButton);
            connect(_addAssetToWorldMessageBox, SIGNAL(destroyed()), this, SLOT(onAssetToWorldMessageBoxClosed()));
        }

        _addAssetToWorldMessageBox->setProperty("text", "\n" + infoText);
        _addAssetToWorldMessageBox->setVisible(true);
    }
}

void Application::addAssetToWorldInfoClear(QString modelName) {
    // Clears modelName entry from message list without affecting message currently displayed.

    if (_aboutToQuit) {
        return;
    }

    /*
    Delete entry for modelName from list.
    */

    auto index = _addAssetToWorldInfoKeys.indexOf(modelName);
    if (index > -1) {
        _addAssetToWorldInfoKeys.removeAt(index);
        _addAssetToWorldInfoMessages.removeAt(index);
    }
}

void Application::addAssetToWorldInfoDone(QString modelName) {
    // Continues to display this message if the latest for a few seconds, then deletes it and displays the next latest.

    if (_aboutToQuit) {
        return;
    }

    /*
    Delete entry for modelName from list.
    (Re)start the info timer to update message box. ... onAddAssetToWorldInfoTimeout()
    */

    addAssetToWorldInfoClear(modelName);
    _addAssetToWorldInfoTimer.start();
}

void Application::addAssetToWorldInfoTimeout() {
    if (_aboutToQuit) {
        return;
    }

    /*
    If list not empty, display last message in list (may already be displayed ) unless an error is being displayed.
    If list empty, close the message box unless an error is being displayed.
    */

    if (!_addAssetToWorldErrorTimer.isActive() && _addAssetToWorldMessageBox) {
        if (_addAssetToWorldInfoKeys.length() > 0) {
            _addAssetToWorldMessageBox->setProperty("text", "\n" + _addAssetToWorldInfoMessages.last());
        } else {
            disconnect(_addAssetToWorldMessageBox);
            _addAssetToWorldMessageBox->setVisible(false);
            _addAssetToWorldMessageBox->deleteLater();
            _addAssetToWorldMessageBox = nullptr;
        }
    }
}

void Application::addAssetToWorldError(QString modelName, QString errorText) {
    // Displays the most recent error message for a few seconds.

    if (_aboutToQuit) {
        return;
    }

    /*
    If list has an entry for modelName, delete it.
    Display errorText in message box.
    Show message box if not already visible.
    (Re)start error timer. ... onAddAssetToWorldErrorTimeout()
    */

    addAssetToWorldInfoClear(modelName);

    if (!_addAssetToWorldMessageBox) {
        _addAssetToWorldMessageBox = DependencyManager::get<OffscreenUi>()->createMessageBox(OffscreenUi::ICON_INFORMATION,
            "Downloading Model", "", QMessageBox::NoButton, QMessageBox::NoButton);
        connect(_addAssetToWorldMessageBox, SIGNAL(destroyed()), this, SLOT(onAssetToWorldMessageBoxClosed()));
    }

    _addAssetToWorldMessageBox->setProperty("text", "\n" + errorText);
    _addAssetToWorldMessageBox->setVisible(true);

    _addAssetToWorldErrorTimer.start();
}

void Application::addAssetToWorldErrorTimeout() {
    if (_aboutToQuit) {
        return;
    }

    /*
    If list is not empty, display message from last entry.
    If list is empty, close the message box.
    */

    if (_addAssetToWorldMessageBox) {
        if (_addAssetToWorldInfoKeys.length() > 0) {
            _addAssetToWorldMessageBox->setProperty("text", "\n" + _addAssetToWorldInfoMessages.last());
        } else {
            disconnect(_addAssetToWorldMessageBox);
            _addAssetToWorldMessageBox->setVisible(false);
            _addAssetToWorldMessageBox->deleteLater();
            _addAssetToWorldMessageBox = nullptr;
        }
    }
}


void Application::addAssetToWorldMessageClose() {
    // Clear messages, e.g., if Interface is being closed or domain changes.

    /*
    Call if user manually closes message box.
    Call if domain changes.
    Call if application is shutting down.

    Stop timers.
    Close the message box if open.
    Clear lists.
    */

    _addAssetToWorldInfoTimer.stop();
    _addAssetToWorldErrorTimer.stop();

    if (_addAssetToWorldMessageBox) {
        disconnect(_addAssetToWorldMessageBox);
        _addAssetToWorldMessageBox->setVisible(false);
        _addAssetToWorldMessageBox->deleteLater();
        _addAssetToWorldMessageBox = nullptr;
    }

    _addAssetToWorldInfoKeys.clear();
    _addAssetToWorldInfoMessages.clear();
}

void Application::onAssetToWorldMessageBoxClosed() {
    if (_addAssetToWorldMessageBox) {
        // User manually closed message box; perhaps because it has become stuck, so reset all messages.
        qInfo(interfaceapp) << "User manually closed download status message box";
        disconnect(_addAssetToWorldMessageBox);
        _addAssetToWorldMessageBox = nullptr;
        addAssetToWorldMessageClose();
    }
}


void Application::handleUnzip(QString zipFile, QStringList unzipFile, bool autoAdd, bool isZip, bool isBlocks) {
    if (autoAdd) {
        if (!unzipFile.isEmpty()) {
            for (int i = 0; i < unzipFile.length(); i++) {
                if (QFileInfo(unzipFile.at(i)).isFile()) {
                    qCDebug(interfaceapp) << "Preparing file for asset server: " << unzipFile.at(i);
                    addAssetToWorld(unzipFile.at(i), zipFile, isZip, isBlocks);
                }
            }
        } else {
            addAssetToWorldUnzipFailure(zipFile);
        }
    } else {
        showAssetServerWidget(unzipFile.first());
    }
}

void Application::packageModel() {
    ModelPackager::package();
}

void Application::openUrl(const QUrl& url) const {
    if (!url.isEmpty()) {
        if (url.scheme() == URL_SCHEME_HIFI) {
            DependencyManager::get<AddressManager>()->handleLookupString(url.toString());
        } else {
            // address manager did not handle - ask QDesktopServices to handle
            QDesktopServices::openUrl(url);
        }
    }
}

void Application::loadDialog() {
    auto scriptEngines = DependencyManager::get<ScriptEngines>();
    ModalDialogListener* dlg = OffscreenUi::getOpenFileNameAsync(_glWidget, tr("Open Script"),
                                                                 getPreviousScriptLocation(),
                                                                 tr("JavaScript Files (*.js)"));
    connect(dlg, &ModalDialogListener::response, this, [=] (QVariant answer) {
        disconnect(dlg, &ModalDialogListener::response, this, nullptr);
        const QString& response = answer.toString();
        if (!response.isEmpty() && QFile(response).exists()) {
            setPreviousScriptLocation(QFileInfo(response).absolutePath());
            DependencyManager::get<ScriptEngines>()->loadScript(response, true, false, false, true);  // Don't load from cache
        }
    });
}

QString Application::getPreviousScriptLocation() {
    QString result = _previousScriptLocation.get();
    return result;
}

void Application::setPreviousScriptLocation(const QString& location) {
    _previousScriptLocation.set(location);
}

void Application::loadScriptURLDialog() const {
    ModalDialogListener* dlg = OffscreenUi::getTextAsync(OffscreenUi::ICON_NONE, "Open and Run Script", "Script URL");
    connect(dlg, &ModalDialogListener::response, this, [=] (QVariant response) {
        disconnect(dlg, &ModalDialogListener::response, this, nullptr);
        const QString& newScript = response.toString();
        if (QUrl(newScript).scheme() == "atp") {
            OffscreenUi::asyncWarning("Error Loading Script", "Cannot load client script over ATP");
        } else if (!newScript.isEmpty()) {
            DependencyManager::get<ScriptEngines>()->loadScript(newScript.trimmed());
        }
    });
}

SharedSoundPointer Application::getSampleSound() const {
    return _sampleSound;
}

void Application::loadLODToolsDialog() {
    auto tabletScriptingInterface = DependencyManager::get<TabletScriptingInterface>();
    auto tablet = dynamic_cast<TabletProxy*>(tabletScriptingInterface->getTablet(SYSTEM_TABLET));
    if (tablet->getToolbarMode() || (!tablet->getTabletRoot() && !isHMDMode())) {
        auto dialogsManager = DependencyManager::get<DialogsManager>();
        dialogsManager->lodTools();
    } else {
        tablet->pushOntoStack("hifi/dialogs/TabletLODTools.qml");
    }
}


void Application::loadEntityStatisticsDialog() {
    auto tabletScriptingInterface = DependencyManager::get<TabletScriptingInterface>();
    auto tablet = dynamic_cast<TabletProxy*>(tabletScriptingInterface->getTablet(SYSTEM_TABLET));
    if (tablet->getToolbarMode() || (!tablet->getTabletRoot() && !isHMDMode())) {
        auto dialogsManager = DependencyManager::get<DialogsManager>();
        dialogsManager->octreeStatsDetails();
    } else {
        tablet->pushOntoStack("hifi/dialogs/TabletEntityStatistics.qml");
    }
}

void Application::loadDomainConnectionDialog() {
    auto tabletScriptingInterface = DependencyManager::get<TabletScriptingInterface>();
    auto tablet = dynamic_cast<TabletProxy*>(tabletScriptingInterface->getTablet(SYSTEM_TABLET));
    if (tablet->getToolbarMode() || (!tablet->getTabletRoot() && !isHMDMode())) {
        auto dialogsManager = DependencyManager::get<DialogsManager>();
        dialogsManager->showDomainConnectionDialog();
    } else {
        tablet->pushOntoStack("hifi/dialogs/TabletDCDialog.qml");
    }
}

void Application::toggleLogDialog() {
    if (! _logDialog) {
        _logDialog = new LogDialog(nullptr, getLogger());
    }

    if (_logDialog->isVisible()) {
        _logDialog->hide();
    } else {
        _logDialog->show();
    }
}

void Application::toggleEntityScriptServerLogDialog() {
    if (! _entityScriptServerLogDialog) {
        _entityScriptServerLogDialog = new EntityScriptServerLogDialog(nullptr);
    }

    if (_entityScriptServerLogDialog->isVisible()) {
        _entityScriptServerLogDialog->hide();
    } else {
        _entityScriptServerLogDialog->show();
    }
}

void Application::loadAddAvatarBookmarkDialog() const {
    auto avatarBookmarks = DependencyManager::get<AvatarBookmarks>();
    avatarBookmarks->addBookmark();
}

void Application::loadAvatarBrowser() const {
    auto tablet = dynamic_cast<TabletProxy*>(DependencyManager::get<TabletScriptingInterface>()->getTablet("com.highfidelity.interface.tablet.system"));
    // construct the url to the marketplace item
    QString url = NetworkingConstants::METAVERSE_SERVER_URL().toString() + "/marketplace?category=avatars";
    QString MARKETPLACES_INJECT_SCRIPT_PATH = "file:///" + qApp->applicationDirPath() + "/scripts/system/html/js/marketplacesInject.js";
    tablet->gotoWebScreen(url, MARKETPLACES_INJECT_SCRIPT_PATH);
    DependencyManager::get<HMDScriptingInterface>()->openTablet();
}

void Application::takeSnapshot(bool notify, bool includeAnimated, float aspectRatio, const QString& filename) {
    postLambdaEvent([notify, includeAnimated, aspectRatio, filename, this] {
        // Get a screenshot and save it
        QString path = Snapshot::saveSnapshot(getActiveDisplayPlugin()->getScreenshot(aspectRatio), filename);
        // If we're not doing an animated snapshot as well...
        if (!includeAnimated) {
            // Tell the dependency manager that the capture of the still snapshot has taken place.
            emit DependencyManager::get<WindowScriptingInterface>()->stillSnapshotTaken(path, notify);
        } else if (!SnapshotAnimated::isAlreadyTakingSnapshotAnimated()) {
            // Get an animated GIF snapshot and save it
            SnapshotAnimated::saveSnapshotAnimated(path, aspectRatio, qApp, DependencyManager::get<WindowScriptingInterface>());
        }
    });
}

void Application::takeSecondaryCameraSnapshot(const QString& filename) {
    postLambdaEvent([filename, this] {
        QString snapshotPath = Snapshot::saveSnapshot(getActiveDisplayPlugin()->getSecondaryCameraScreenshot(), filename);
        emit DependencyManager::get<WindowScriptingInterface>()->stillSnapshotTaken(snapshotPath, true);
    });
}

void Application::shareSnapshot(const QString& path, const QUrl& href) {
    postLambdaEvent([path, href] {
        // not much to do here, everything is done in snapshot code...
        Snapshot::uploadSnapshot(path, href);
    });
}

float Application::getRenderResolutionScale() const {
    if (Menu::getInstance()->isOptionChecked(MenuOption::RenderResolutionOne)) {
        return 1.0f;
    } else if (Menu::getInstance()->isOptionChecked(MenuOption::RenderResolutionTwoThird)) {
        return 0.666f;
    } else if (Menu::getInstance()->isOptionChecked(MenuOption::RenderResolutionHalf)) {
        return 0.5f;
    } else if (Menu::getInstance()->isOptionChecked(MenuOption::RenderResolutionThird)) {
        return 0.333f;
    } else if (Menu::getInstance()->isOptionChecked(MenuOption::RenderResolutionQuarter)) {
        return 0.25f;
    } else {
        return 1.0f;
    }
}

void Application::notifyPacketVersionMismatch() {
    if (!_notifiedPacketVersionMismatchThisDomain) {
        _notifiedPacketVersionMismatchThisDomain = true;

        QString message = "The location you are visiting is running an incompatible server version.\n";
        message += "Content may not display properly.";

        OffscreenUi::asyncWarning("", message);
    }
}

void Application::checkSkeleton() const {
    if (getMyAvatar()->getSkeletonModel()->isActive() && !getMyAvatar()->getSkeletonModel()->hasSkeleton()) {
        qCDebug(interfaceapp) << "MyAvatar model has no skeleton";

        QString message = "Your selected avatar body has no skeleton.\n\nThe default body will be loaded...";
        OffscreenUi::asyncWarning("", message);

        getMyAvatar()->useFullAvatarURL(AvatarData::defaultFullAvatarModelUrl(), DEFAULT_FULL_AVATAR_MODEL_NAME);
    } else {
        _physicsEngine->setCharacterController(getMyAvatar()->getCharacterController());
    }
}

void Application::activeChanged(Qt::ApplicationState state) {
    switch (state) {
        case Qt::ApplicationActive:
            _isForeground = true;
            break;

        case Qt::ApplicationSuspended:
        case Qt::ApplicationHidden:
        case Qt::ApplicationInactive:
        default:
            _isForeground = false;
            break;
    }
}

void Application::windowMinimizedChanged(bool minimized) {
    // initialize the _minimizedWindowTimer
    static std::once_flag once;
    std::call_once(once, [&] {
        connect(&_minimizedWindowTimer, &QTimer::timeout, this, [] {
            QCoreApplication::postEvent(QCoreApplication::instance(), new QEvent(static_cast<QEvent::Type>(Idle)), Qt::HighEventPriority);
        });
    });

    // avoid rendering to the display plugin but continue posting Idle events,
    // so that physics continues to simulate and the deadlock watchdog knows we're alive
    if (!minimized && !getActiveDisplayPlugin()->isActive()) {
        _minimizedWindowTimer.stop();
        getActiveDisplayPlugin()->activate();
    } else if (minimized && getActiveDisplayPlugin()->isActive()) {
        getActiveDisplayPlugin()->deactivate();
        _minimizedWindowTimer.start(THROTTLED_SIM_FRAME_PERIOD_MS);
    }
}

void Application::postLambdaEvent(const std::function<void()>& f) {
    if (this->thread() == QThread::currentThread()) {
        f();
    } else {
        QCoreApplication::postEvent(this, new LambdaEvent(f));
    }
}

void Application::sendLambdaEvent(const std::function<void()>& f) {
    if (this->thread() == QThread::currentThread()) {
        f();
    } else {
        LambdaEvent event(f);
        QCoreApplication::sendEvent(this, &event);
    } 
}

void Application::initPlugins(const QStringList& arguments) {
    QCommandLineOption display("display", "Preferred displays", "displays");
    QCommandLineOption disableDisplays("disable-displays", "Displays to disable", "displays");
    QCommandLineOption disableInputs("disable-inputs", "Inputs to disable", "inputs");

    QCommandLineParser parser;
    parser.addOption(display);
    parser.addOption(disableDisplays);
    parser.addOption(disableInputs);
    parser.parse(arguments);

    if (parser.isSet(display)) {
        auto preferredDisplays = parser.value(display).split(',', QString::SkipEmptyParts);
        qInfo() << "Setting prefered display plugins:" << preferredDisplays;
        PluginManager::getInstance()->setPreferredDisplayPlugins(preferredDisplays);
    }

    if (parser.isSet(disableDisplays)) {
        auto disabledDisplays = parser.value(disableDisplays).split(',', QString::SkipEmptyParts);
        qInfo() << "Disabling following display plugins:"  << disabledDisplays;
        PluginManager::getInstance()->disableDisplays(disabledDisplays);
    }

    if (parser.isSet(disableInputs)) {
        auto disabledInputs = parser.value(disableInputs).split(',', QString::SkipEmptyParts);
        qInfo() << "Disabling following input plugins:" << disabledInputs;
        PluginManager::getInstance()->disableInputs(disabledInputs);
    }
}

void Application::shutdownPlugins() {
}

glm::uvec2 Application::getCanvasSize() const {
    return glm::uvec2(_glWidget->width(), _glWidget->height());
}

QRect Application::getRenderingGeometry() const {
    auto geometry = _glWidget->geometry();
    auto topLeft = geometry.topLeft();
    auto topLeftScreen = _glWidget->mapToGlobal(topLeft);
    geometry.moveTopLeft(topLeftScreen);
    return geometry;
}

glm::uvec2 Application::getUiSize() const {
    static const uint MIN_SIZE = 1;
    glm::uvec2 result(MIN_SIZE);
    if (_displayPlugin) {
        result = getActiveDisplayPlugin()->getRecommendedUiSize();
    }
    return result;
}

QRect Application::getRecommendedHUDRect() const {
    auto uiSize = getUiSize();
    QRect result(0, 0, uiSize.x, uiSize.y);
    if (_displayPlugin) {
        result = getActiveDisplayPlugin()->getRecommendedHUDRect();
    }
    return result;
}

glm::vec2 Application::getDeviceSize() const {
    static const int MIN_SIZE = 1;
    glm::vec2 result(MIN_SIZE);
    if (_displayPlugin) {
        result = getActiveDisplayPlugin()->getRecommendedRenderSize();
    }
    return result;
}

bool Application::isThrottleRendering() const {
    if (_displayPlugin) {
        return getActiveDisplayPlugin()->isThrottled();
    }
    return false;
}

bool Application::hasFocus() const {
    bool result = (QApplication::activeWindow() != nullptr);
#if defined(Q_OS_WIN)
    // On Windows, QWidget::activateWindow() - as called in setFocus() - makes the application's taskbar icon flash but doesn't
    // take user focus away from their current window. So also check whether the application is the user's current foreground
    // window.
    result = result && (HWND)QApplication::activeWindow()->winId() == GetForegroundWindow();
#endif
    return result;
}

void Application::setFocus() {
    // Note: Windows doesn't allow a user focus to be taken away from another application. Instead, it changes the color of and
    // flashes the taskbar icon.
    auto window = qApp->getWindow();
    window->activateWindow();
}

void Application::raise() {
    auto windowState = qApp->getWindow()->windowState();
    if (windowState & Qt::WindowMinimized) {
        if (windowState & Qt::WindowMaximized) {
            qApp->getWindow()->showMaximized();
        } else if (windowState & Qt::WindowFullScreen) {
            qApp->getWindow()->showFullScreen();
        } else {
            qApp->getWindow()->showNormal();
        }
    }
    qApp->getWindow()->raise();
}

void Application::setMaxOctreePacketsPerSecond(int maxOctreePPS) {
    if (maxOctreePPS != _maxOctreePPS) {
        _maxOctreePPS = maxOctreePPS;
        maxOctreePacketsPerSecond.set(_maxOctreePPS);
    }
}

int Application::getMaxOctreePacketsPerSecond() const {
    return _maxOctreePPS;
}

qreal Application::getDevicePixelRatio() {
    return (_window && _window->windowHandle()) ? _window->windowHandle()->devicePixelRatio() : 1.0;
}

DisplayPluginPointer Application::getActiveDisplayPlugin() const {
    if (QThread::currentThread() != thread()) {
        std::unique_lock<std::mutex> lock(_displayPluginLock);
        return _displayPlugin;
    }

    if (!_aboutToQuit && !_displayPlugin) {
        const_cast<Application*>(this)->updateDisplayMode();
        Q_ASSERT(_displayPlugin);
    }
    return _displayPlugin;
}

static const char* EXCLUSION_GROUP_KEY = "exclusionGroup";

static void addDisplayPluginToMenu(DisplayPluginPointer displayPlugin, bool active = false) {
    auto menu = Menu::getInstance();
    QString name = displayPlugin->getName();
    auto grouping = displayPlugin->getGrouping();
    QString groupingMenu { "" };
    Q_ASSERT(!menu->menuItemExists(MenuOption::OutputMenu, name));

    // assign the meny grouping based on plugin grouping
    switch (grouping) {
        case Plugin::ADVANCED:
            groupingMenu = "Advanced";
            break;
        case Plugin::DEVELOPER:
            groupingMenu = "Developer";
            break;
        default:
            groupingMenu = "Standard";
            break;
    }

    static QActionGroup* displayPluginGroup = nullptr;
    if (!displayPluginGroup) {
        displayPluginGroup = new QActionGroup(menu);
        displayPluginGroup->setExclusive(true);
    }
    auto parent = menu->getMenu(MenuOption::OutputMenu);
    auto action = menu->addActionToQMenuAndActionHash(parent,
        name, 0, qApp,
        SLOT(updateDisplayMode()),
        QAction::NoRole, Menu::UNSPECIFIED_POSITION, groupingMenu);

    action->setCheckable(true);
    action->setChecked(active);
    displayPluginGroup->addAction(action);

    action->setProperty(EXCLUSION_GROUP_KEY, QVariant::fromValue(displayPluginGroup));
    Q_ASSERT(menu->menuItemExists(MenuOption::OutputMenu, name));
}

void Application::updateDisplayMode() {
    // Unsafe to call this method from anything but the main thread
    if (QThread::currentThread() != thread()) {
        qFatal("Attempted to switch display plugins from a non-main thread");
    }

    auto displayPlugins = PluginManager::getInstance()->getDisplayPlugins();

    // Once time initialization code 
    static std::once_flag once;
    std::call_once(once, [&] {
        foreach(auto displayPlugin, displayPlugins) {
            displayPlugin->setContext(_gpuContext);
            QObject::connect(displayPlugin.get(), &DisplayPlugin::recommendedFramebufferSizeChanged,
                [this](const QSize& size) { resizeGL(); });
            QObject::connect(displayPlugin.get(), &DisplayPlugin::resetSensorsRequested, this, &Application::requestReset);
        }
    });

    // Once time initialization code that depends on the UI being available
    auto menu = Menu::getInstance();
    if (menu) {
        static std::once_flag onceUi;
        std::call_once(onceUi, [&] {
            bool first = true;

            // first sort the plugins into groupings: standard, advanced, developer
            DisplayPluginList standard;
            DisplayPluginList advanced;
            DisplayPluginList developer;
            foreach(auto displayPlugin, displayPlugins) {
                displayPlugin->setContext(_gpuContext);
                auto grouping = displayPlugin->getGrouping();
                switch (grouping) {
                case Plugin::ADVANCED:
                    advanced.push_back(displayPlugin);
                    break;
                case Plugin::DEVELOPER:
                    developer.push_back(displayPlugin);
                    break;
                default:
                    standard.push_back(displayPlugin);
                    break;
                }
            }

            // concatenate the groupings into a single list in the order: standard, advanced, developer
            standard.insert(std::end(standard), std::begin(advanced), std::end(advanced));
            standard.insert(std::end(standard), std::begin(developer), std::end(developer));

            foreach(auto displayPlugin, standard) {
                addDisplayPluginToMenu(displayPlugin, first);
                first = false;
            }

            // after all plugins have been added to the menu, add a separator to the menu
            auto parent = menu->getMenu(MenuOption::OutputMenu);
            parent->addSeparator();
        });

    }


    // Default to the first item on the list, in case none of the menu items match
    DisplayPluginPointer newDisplayPlugin = displayPlugins.at(0);
    if (menu) {
        foreach(DisplayPluginPointer displayPlugin, PluginManager::getInstance()->getDisplayPlugins()) {
            QString name = displayPlugin->getName();
            QAction* action = menu->getActionForOption(name);
            // Menu might have been removed if the display plugin lost
            if (!action) {
                continue;
            }
            if (action->isChecked()) {
                newDisplayPlugin = displayPlugin;
                break;
            }
        }
    }

    if (newDisplayPlugin == _displayPlugin) {
        return;
    }

    setDisplayPlugin(newDisplayPlugin);
}

void Application::setDisplayPlugin(DisplayPluginPointer newDisplayPlugin) {
    auto offscreenUi = DependencyManager::get<OffscreenUi>();
    auto desktop = offscreenUi->getDesktop();
    auto menu = Menu::getInstance();

    // Make the switch atomic from the perspective of other threads
    {
        std::unique_lock<std::mutex> lock(_displayPluginLock);
        bool wasRepositionLocked = false;
        if (desktop) {
            // Tell the desktop to no reposition (which requires plugin info), until we have set the new plugin, below.
            wasRepositionLocked = offscreenUi->getDesktop()->property("repositionLocked").toBool();
            offscreenUi->getDesktop()->setProperty("repositionLocked", true);
        }

        if (_displayPlugin) {
            disconnect(_displayPlugin.get(), &DisplayPlugin::presented, this, &Application::onPresent);
            _displayPlugin->deactivate();
        }

        auto oldDisplayPlugin = _displayPlugin;
        bool active = newDisplayPlugin->activate();

        if (!active) {
            auto displayPlugins = PluginManager::getInstance()->getDisplayPlugins();

            // If the new plugin fails to activate, fallback to last display
            qWarning() << "Failed to activate display: " << newDisplayPlugin->getName();
            newDisplayPlugin = oldDisplayPlugin;

            if (newDisplayPlugin) {
                qWarning() << "Falling back to last display: " << newDisplayPlugin->getName();
                active = newDisplayPlugin->activate();
            }

            // If there is no last display, or
            // If the last display fails to activate, fallback to desktop
            if (!active) {
                newDisplayPlugin = displayPlugins.at(0);
                qWarning() << "Falling back to display: " << newDisplayPlugin->getName();
                active = newDisplayPlugin->activate();
            }

            if (!active) {
                qFatal("Failed to activate fallback plugin");
            }
        }

        offscreenUi->resize(fromGlm(newDisplayPlugin->getRecommendedUiSize()));
        getApplicationCompositor().setDisplayPlugin(newDisplayPlugin);
        _displayPlugin = newDisplayPlugin;
        connect(_displayPlugin.get(), &DisplayPlugin::presented, this, &Application::onPresent, Qt::DirectConnection);
        if (desktop) {
            desktop->setProperty("repositionLocked", wasRepositionLocked);
        }
    }

    bool isHmd = _displayPlugin->isHmd();
    qCDebug(interfaceapp) << "Entering into" << (isHmd ? "HMD" : "Desktop") << "Mode";

    // Only log/emit after a successful change
    UserActivityLogger::getInstance().logAction("changed_display_mode", {
        { "previous_display_mode", _displayPlugin ? _displayPlugin->getName() : "" },
        { "display_mode", newDisplayPlugin ? newDisplayPlugin->getName() : "" },
        { "hmd", isHmd }
    });
    emit activeDisplayPluginChanged();

    // reset the avatar, to set head and hand palms back to a reasonable default pose.
    getMyAvatar()->reset(false);

    // switch to first person if entering hmd and setting is checked
    if (menu) {
        QAction* action = menu->getActionForOption(newDisplayPlugin->getName());
        if (action) {
            action->setChecked(true);
        }

        if (isHmd && menu->isOptionChecked(MenuOption::FirstPersonHMD)) {
            menu->setIsOptionChecked(MenuOption::FirstPerson, true);
            cameraMenuChanged();
        }

        // Remove the mirror camera option from menu if in HMD mode
        auto mirrorAction = menu->getActionForOption(MenuOption::FullscreenMirror);
        mirrorAction->setVisible(!isHmd);
    }

    Q_ASSERT_X(_displayPlugin, "Application::updateDisplayMode", "could not find an activated display plugin");
}

void Application::switchDisplayMode() {
    if (!_autoSwitchDisplayModeSupportedHMDPlugin) {
        return;
    }
    bool currentHMDWornStatus = _autoSwitchDisplayModeSupportedHMDPlugin->isDisplayVisible();
    if (currentHMDWornStatus != _previousHMDWornStatus) {
        // Switch to respective mode as soon as currentHMDWornStatus changes
        if (currentHMDWornStatus) {
            qCDebug(interfaceapp) << "Switching from Desktop to HMD mode";
            endHMDSession();
            setActiveDisplayPlugin(_autoSwitchDisplayModeSupportedHMDPluginName);
        } else {
            qCDebug(interfaceapp) << "Switching from HMD to desktop mode";
            setActiveDisplayPlugin(DESKTOP_DISPLAY_PLUGIN_NAME);
            startHMDStandBySession();
        }
        emit activeDisplayPluginChanged();
    }
    _previousHMDWornStatus = currentHMDWornStatus;
}

void Application::startHMDStandBySession() {
    _autoSwitchDisplayModeSupportedHMDPlugin->startStandBySession();
}

void Application::endHMDSession() {
    _autoSwitchDisplayModeSupportedHMDPlugin->endSession();
}

mat4 Application::getEyeProjection(int eye) const {
    QMutexLocker viewLocker(&_viewMutex);
    if (isHMDMode()) {
        return getActiveDisplayPlugin()->getEyeProjection((Eye)eye, _viewFrustum.getProjection());
    }
    return _viewFrustum.getProjection();
}

mat4 Application::getEyeOffset(int eye) const {
    // FIXME invert?
    return getActiveDisplayPlugin()->getEyeToHeadTransform((Eye)eye);
}

mat4 Application::getHMDSensorPose() const {
    if (isHMDMode()) {
        return getActiveDisplayPlugin()->getHeadPose();
    }
    return mat4();
}

void Application::deadlockApplication() {
    qCDebug(interfaceapp) << "Intentionally deadlocked Interface";
    // Using a loop that will *technically* eventually exit (in ~600 billion years)
    // to avoid compiler warnings about a loop that will never exit
    for (uint64_t i = 1; i != 0; ++i) {
        QThread::sleep(1);
    }
}

// cause main thread to be unresponsive for 35 seconds
void Application::unresponsiveApplication() {
    // to avoid compiler warnings about a loop that will never exit
    uint64_t start = usecTimestampNow();
    uint64_t UNRESPONSIVE_FOR_SECONDS = 35;
    uint64_t UNRESPONSIVE_FOR_USECS = UNRESPONSIVE_FOR_SECONDS * USECS_PER_SECOND;
    qCDebug(interfaceapp) << "Intentionally cause Interface to be unresponsive for " << UNRESPONSIVE_FOR_SECONDS << " seconds";
    while (usecTimestampNow() - start < UNRESPONSIVE_FOR_USECS) {
        QThread::sleep(1);
    }
}

void Application::setActiveDisplayPlugin(const QString& pluginName) {
    DisplayPluginPointer newDisplayPlugin;
    for (DisplayPluginPointer displayPlugin : PluginManager::getInstance()->getDisplayPlugins()) {
        QString name = displayPlugin->getName();
        if (pluginName == name) {
            newDisplayPlugin = displayPlugin;
            break;
        }
    }

    if (newDisplayPlugin) {
        setDisplayPlugin(newDisplayPlugin);
    }
}

void Application::handleLocalServerConnection() const {
    auto server = qobject_cast<QLocalServer*>(sender());

    qCDebug(interfaceapp) << "Got connection on local server from additional instance - waiting for parameters";

    auto socket = server->nextPendingConnection();

    connect(socket, &QLocalSocket::readyRead, this, &Application::readArgumentsFromLocalSocket);

    qApp->getWindow()->raise();
    qApp->getWindow()->activateWindow();
}

void Application::readArgumentsFromLocalSocket() const {
    auto socket = qobject_cast<QLocalSocket*>(sender());

    auto message = socket->readAll();
    socket->deleteLater();

    qCDebug(interfaceapp) << "Read from connection: " << message;

    // If we received a message, try to open it as a URL
    if (message.length() > 0) {
        qApp->openUrl(QString::fromUtf8(message));
    }
}

void Application::showDesktop() {
    Menu::getInstance()->setIsOptionChecked(MenuOption::Overlays, true);
}

CompositorHelper& Application::getApplicationCompositor() const {
    return *DependencyManager::get<CompositorHelper>();
}


// virtual functions required for PluginContainer
ui::Menu* Application::getPrimaryMenu() {
    auto appMenu = _window->menuBar();
    auto uiMenu = dynamic_cast<ui::Menu*>(appMenu);
    return uiMenu;
}

void Application::showDisplayPluginsTools(bool show) {
    DependencyManager::get<DialogsManager>()->hmdTools(show);
}

GLWidget* Application::getPrimaryWidget() {
    return _glWidget;
}

MainWindow* Application::getPrimaryWindow() {
    return getWindow();
}

QOpenGLContext* Application::getPrimaryContext() {
    return _glWidget->qglContext();
}

bool Application::makeRenderingContextCurrent() {
    return _offscreenContext->makeCurrent();
}

bool Application::isForeground() const {
    return _isForeground && !_window->isMinimized();
}

// FIXME?  perhaps two, one for the main thread and one for the offscreen UI rendering thread?
static const int UI_RESERVED_THREADS = 1;
// Windows won't let you have all the cores
static const int OS_RESERVED_THREADS = 1;

void Application::updateThreadPoolCount() const {
    auto reservedThreads = UI_RESERVED_THREADS + OS_RESERVED_THREADS + _displayPlugin->getRequiredThreadCount();
    auto availableThreads = QThread::idealThreadCount() - reservedThreads;
    auto threadPoolSize = std::max(MIN_PROCESSING_THREAD_POOL_SIZE, availableThreads);
    qCDebug(interfaceapp) << "Ideal Thread Count " << QThread::idealThreadCount();
    qCDebug(interfaceapp) << "Reserved threads " << reservedThreads;
    qCDebug(interfaceapp) << "Setting thread pool size to " << threadPoolSize;
    QThreadPool::globalInstance()->setMaxThreadCount(threadPoolSize);
}

void Application::updateSystemTabletMode() {
    if (_settingsLoaded) {
        qApp->setProperty(hifi::properties::HMD, isHMDMode());
        if (isHMDMode()) {
            DependencyManager::get<TabletScriptingInterface>()->setToolbarMode(getHmdTabletBecomesToolbarSetting());
        } else {
            DependencyManager::get<TabletScriptingInterface>()->setToolbarMode(getDesktopTabletBecomesToolbarSetting());
        }
    }
}

OverlayID Application::getTabletScreenID() const {
    auto HMD = DependencyManager::get<HMDScriptingInterface>();
    return HMD->getCurrentTabletScreenID();
}

OverlayID Application::getTabletHomeButtonID() const {
    auto HMD = DependencyManager::get<HMDScriptingInterface>();
    return HMD->getCurrentHomeButtonID();
}

QUuid Application::getTabletFrameID() const {
    auto HMD = DependencyManager::get<HMDScriptingInterface>();
    return HMD->getCurrentTabletFrameID();
}

void Application::setAvatarOverrideUrl(const QUrl& url, bool save) {
    _avatarOverrideUrl = url;
    _saveAvatarOverrideUrl = save;
}

void Application::saveNextPhysicsStats(QString filename) {
    _physicsEngine->saveNextPhysicsStats(filename);
}

#include "Application.moc"<|MERGE_RESOLUTION|>--- conflicted
+++ resolved
@@ -4330,11 +4330,8 @@
     }
 
     {
-<<<<<<< HEAD
-=======
       //  workload::Timings timings(1, PerformanceTimer::getTimerRecord("/idle/update/simulation").getAverage());
      //   _gameWorkload.updateSimulationTimings(timings);
->>>>>>> cbe1b596
         _gameWorkload.updateViews(_viewFrustum, getMyAvatar()->getHeadPosition());
         _gameWorkload._engine->run();
     }
