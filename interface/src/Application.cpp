//
//  Application.cpp
//  interface/src
//
//  Created by Andrzej Kapolka on 5/10/13.
//  Copyright 2013 High Fidelity, Inc.
//
//  Distributed under the Apache License, Version 2.0.
//  See the accompanying file LICENSE or http://www.apache.org/licenses/LICENSE-2.0.html
//

#include <sstream>

#include <stdlib.h>
#include <cmath>
#include <math.h>

#include <glm/glm.hpp>
#include <glm/gtx/component_wise.hpp>
#include <glm/gtx/quaternion.hpp>
#include <glm/gtx/vector_angle.hpp>

// include this before QGLWidget, which includes an earlier version of OpenGL
#include "InterfaceConfig.h"

#include <QActionGroup>
#include <QColorDialog>
#include <QDesktopWidget>
#include <QCheckBox>
#include <QImage>
#include <QInputDialog>
#include <QKeyEvent>
#include <QMenuBar>
#include <QMouseEvent>
#include <QNetworkReply>
#include <QNetworkDiskCache>
#include <QOpenGLFramebufferObject>
#include <QObject>
#include <QWheelEvent>
#include <QScreen>
#include <QSettings>
#include <QShortcut>
#include <QTimer>
#include <QUrl>
#include <QWindow>
#include <QtDebug>
#include <QFileDialog>
#include <QDesktopServices>
#include <QXmlStreamReader>
#include <QXmlStreamAttributes>
#include <QMediaPlayer>
#include <QMimeData>
#include <QMessageBox>

#include <AddressManager.h>
#include <AccountManager.h>
#include <AmbientOcclusionEffect.h>
#include <AudioInjector.h>
#include <DeferredLightingEffect.h>
#include <DependencyManager.h>
#include <EntityScriptingInterface.h>
#include <GlowEffect.h>
#include <HFActionEvent.h>
#include <HFBackEvent.h>
#include <LogHandler.h>
#include <MainWindow.h>
#include <NetworkAccessManager.h>
#include <OctalCode.h>
#include <OctreeSceneStats.h>
#include <PacketHeaders.h>
#include <PathUtils.h>
#include <PerfStat.h>
#include <PhysicsEngine.h>
#include <ProgramObject.h>
#include <ResourceCache.h>
#include <SoundCache.h>
#include <TextRenderer.h>
#include <UserActivityLogger.h>
#include <UUID.h>

#include "Application.h"
#include "InterfaceVersion.h"
#include "Menu.h"
#include "ModelUploader.h"
#include "Util.h"

#include "audio/AudioToolBox.h"

#include "devices/DdeFaceTracker.h"
#include "devices/Faceshift.h"
#include "devices/Leapmotion.h"
#include "devices/MIDIManager.h"
#include "devices/OculusManager.h"
#include "devices/TV3DManager.h"
#include "devices/Visage.h"

#include "gpu/Batch.h"
#include "gpu/GLBackend.h"


#include "scripting/AccountScriptingInterface.h"
#include "scripting/AudioDeviceScriptingInterface.h"
#include "scripting/ClipboardScriptingInterface.h"
#include "scripting/JoystickScriptingInterface.h"
#include "scripting/GlobalServicesScriptingInterface.h"
#include "scripting/LocationScriptingInterface.h"
#include "scripting/MenuScriptingInterface.h"
#include "scripting/SettingsScriptingInterface.h"
#include "scripting/WindowScriptingInterface.h"
#include "scripting/WebWindowClass.h"

#include "ui/DataWebDialog.h"
#include "ui/InfoView.h"
#include "ui/Snapshot.h"
#include "ui/Stats.h"



using namespace std;

//  Starfield information
static unsigned STARFIELD_NUM_STARS = 50000;
static unsigned STARFIELD_SEED = 1;

static const int BANDWIDTH_METER_CLICK_MAX_DRAG_LENGTH = 6; // farther dragged clicks are ignored


const qint64 MAXIMUM_CACHE_SIZE = 10737418240;  // 10GB

static QTimer* idleTimer = NULL;

const QString CHECK_VERSION_URL = "https://highfidelity.io/latestVersion.xml";
const QString SKIP_FILENAME = QStandardPaths::writableLocation(QStandardPaths::DataLocation) + "/hifi.skipversion";

const QString DEFAULT_SCRIPTS_JS_URL = "http://s3.amazonaws.com/hifi-public/scripts/defaultScripts.js";

void messageHandler(QtMsgType type, const QMessageLogContext& context, const QString& message) {
    QString logMessage = LogHandler::getInstance().printMessage((LogMsgType) type, context, message);
    
    if (!logMessage.isEmpty()) {
        Application::getInstance()->getLogger()->addMessage(qPrintable(logMessage + "\n"));
    }
}

Application::Application(int& argc, char** argv, QElapsedTimer &startup_time) :
        QApplication(argc, argv),
        _window(new MainWindow(desktop())),
        _toolWindow(NULL),
        _nodeThread(new QThread(this)),
        _datagramProcessor(),
        _undoStack(),
        _undoStackScriptingInterface(&_undoStack),
        _frameCount(0),
        _fps(60.0f),
        _justStarted(true),
#ifdef USE_BULLET_PHYSICS
        _physicsEngine(glm::vec3(0.0f)),
#endif // USE_BULLET_PHYSICS
        _entities(true, this, this),
        _entityCollisionSystem(),
        _entityClipboardRenderer(false, this, this),
        _entityClipboard(),
        _viewFrustum(),
        _lastQueriedViewFrustum(),
        _lastQueriedTime(usecTimestampNow()),
        _mirrorViewRect(QRect(MIRROR_VIEW_LEFT_PADDING, MIRROR_VIEW_TOP_PADDING, MIRROR_VIEW_WIDTH, MIRROR_VIEW_HEIGHT)),
        _viewTransform(),
        _scaleMirror(1.0f),
        _rotateMirror(0.0f),
        _raiseMirror(0.0f),
        _lastMouseMove(usecTimestampNow()),
        _lastMouseMoveWasSimulated(false),
        _touchAvgX(0.0f),
        _touchAvgY(0.0f),
        _isTouchPressed(false),
        _mousePressed(false),
        _enableProcessOctreeThread(true),
        _octreeProcessor(),
        _packetsPerSecond(0),
        _bytesPerSecond(0),
        _nodeBoundsDisplay(this),
        _previousScriptLocation(),
        _applicationOverlay(),
        _runningScriptsWidget(NULL),
        _runningScriptsWidgetWasVisible(false),
        _trayIcon(new QSystemTrayIcon(_window)),
        _lastNackTime(usecTimestampNow()),
        _lastSendDownstreamAudioStats(usecTimestampNow()),
        _isVSyncOn(true),
        _aboutToQuit(false)
{
    auto glCanvas = DependencyManager::set<GLCanvas>();
    Model::setAbstractViewStateInterface(this); // The model class will sometimes need to know view state details from us
    
    
    // read the ApplicationInfo.ini file for Name/Version/Domain information
    QSettings applicationInfo(PathUtils::resourcesPath() + "info/ApplicationInfo.ini", QSettings::IniFormat);

    // set the associated application properties
    applicationInfo.beginGroup("INFO");

    setApplicationName(applicationInfo.value("name").toString());
    setApplicationVersion(BUILD_VERSION);
    setOrganizationName(applicationInfo.value("organizationName").toString());
    setOrganizationDomain(applicationInfo.value("organizationDomain").toString());

    _logger = new FileLogger(this);  // After setting organization name in order to get correct directory

    QSettings::setDefaultFormat(QSettings::IniFormat);

    _myAvatar = _avatarManager.getMyAvatar();

    _applicationStartupTime = startup_time;

    QFontDatabase::addApplicationFont(PathUtils::resourcesPath() + "styles/Inconsolata.otf");
    _window->setWindowTitle("Interface");

    qInstallMessageHandler(messageHandler);

    qDebug() << "[VERSION] Build sequence: " << qPrintable(applicationVersion());

    // call Menu getInstance static method to set up the menu
    _window->setMenuBar(Menu::getInstance());

    _runningScriptsWidget = new RunningScriptsWidget(_window);

    unsigned int listenPort = 0; // bind to an ephemeral port by default
    const char** constArgv = const_cast<const char**>(argv);
    const char* portStr = getCmdOption(argc, constArgv, "--listenPort");
    if (portStr) {
        listenPort = atoi(portStr);
    }
    
    // start the nodeThread so its event loop is running
    _nodeThread->start();

    // make sure the node thread is given highest priority
    _nodeThread->setPriority(QThread::TimeCriticalPriority);

    // put the NodeList and datagram processing on the node thread
    auto nodeList = DependencyManager::set<NodeList>(NodeType::Agent, listenPort);
    
    nodeList->moveToThread(_nodeThread);
    _datagramProcessor.moveToThread(_nodeThread);

    // connect the DataProcessor processDatagrams slot to the QUDPSocket readyRead() signal
    connect(&nodeList->getNodeSocket(), SIGNAL(readyRead()), &_datagramProcessor, SLOT(processDatagrams()));

    // put the audio processing on a separate thread
    QThread* audioThread = new QThread(this);
    
    Audio::SharedPointer audioIO = DependencyManager::get<Audio>();
    audioIO->moveToThread(audioThread);
    connect(audioThread, &QThread::started, audioIO.data(), &Audio::start);

    audioThread->start();
    
    const DomainHandler& domainHandler = nodeList->getDomainHandler();

    connect(&domainHandler, SIGNAL(hostnameChanged(const QString&)), SLOT(domainChanged(const QString&)));
    connect(&domainHandler, SIGNAL(connectedToDomain(const QString&)), SLOT(connectedToDomain(const QString&)));
    connect(&domainHandler, SIGNAL(connectedToDomain(const QString&)), SLOT(updateWindowTitle()));
    connect(&domainHandler, SIGNAL(disconnectedFromDomain()), SLOT(updateWindowTitle()));
    connect(&domainHandler, SIGNAL(disconnectedFromDomain()), SLOT(clearDomainOctreeDetails()));
    connect(&domainHandler, &DomainHandler::settingsReceived, this, &Application::domainSettingsReceived);
    connect(&domainHandler, &DomainHandler::hostnameChanged, Menu::getInstance(), &Menu::clearLoginDialogDisplayedFlag);

    // update our location every 5 seconds in the data-server, assuming that we are authenticated with one
    const qint64 DATA_SERVER_LOCATION_CHANGE_UPDATE_MSECS = 5 * 1000;

    QTimer* locationUpdateTimer = new QTimer(this);
    connect(locationUpdateTimer, &QTimer::timeout, this, &Application::updateLocationInServer);
    locationUpdateTimer->start(DATA_SERVER_LOCATION_CHANGE_UPDATE_MSECS);

<<<<<<< HEAD
    connect(nodeList.data(), &NodeList::nodeAdded, this, &Application::nodeAdded);
    connect(nodeList.data(), &NodeList::nodeKilled, this, &Application::nodeKilled);
    connect(nodeList.data(), SIGNAL(nodeKilled(SharedNodePointer)), SLOT(nodeKilled(SharedNodePointer)));
    connect(nodeList.data(), SIGNAL(nodeAdded(SharedNodePointer)), &_voxels, SLOT(nodeAdded(SharedNodePointer)));
    connect(nodeList.data(), SIGNAL(nodeKilled(SharedNodePointer)), &_voxels, SLOT(nodeKilled(SharedNodePointer)));
    connect(nodeList.data(), &NodeList::uuidChanged, _myAvatar, &MyAvatar::setSessionUUID);
    connect(nodeList.data(), &NodeList::limitOfSilentDomainCheckInsReached, nodeList.data(), &NodeList::reset);
=======
    connect(nodeList, &NodeList::nodeAdded, this, &Application::nodeAdded);
    connect(nodeList, &NodeList::nodeKilled, this, &Application::nodeKilled);
    connect(nodeList, SIGNAL(nodeKilled(SharedNodePointer)), SLOT(nodeKilled(SharedNodePointer)));
    connect(nodeList, &NodeList::uuidChanged, _myAvatar, &MyAvatar::setSessionUUID);
    connect(nodeList, &NodeList::limitOfSilentDomainCheckInsReached, nodeList, &NodeList::reset);
>>>>>>> 1b1fd2bc

    // connect to appropriate slots on AccountManager
    AccountManager& accountManager = AccountManager::getInstance();

    const qint64 BALANCE_UPDATE_INTERVAL_MSECS = 5 * 1000;

    QTimer* balanceUpdateTimer = new QTimer(this);
    connect(balanceUpdateTimer, &QTimer::timeout, &accountManager, &AccountManager::updateBalance);
    balanceUpdateTimer->start(BALANCE_UPDATE_INTERVAL_MSECS);

    connect(&accountManager, &AccountManager::balanceChanged, this, &Application::updateWindowTitle);

    connect(&accountManager, &AccountManager::authRequired, Menu::getInstance(), &Menu::loginForCurrentDomain);
    connect(&accountManager, &AccountManager::usernameChanged, this, &Application::updateWindowTitle);
    
    // once we have a profile in account manager make sure we generate a new keypair
    connect(&accountManager, &AccountManager::profileChanged, &accountManager, &AccountManager::generateNewKeypair);

    // set the account manager's root URL and trigger a login request if we don't have the access token
    accountManager.setAuthURL(DEFAULT_NODE_AUTH_URL);
    UserActivityLogger::getInstance().launch(applicationVersion());

    // once the event loop has started, check and signal for an access token
    QMetaObject::invokeMethod(&accountManager, "checkAndSignalForAccessToken", Qt::QueuedConnection);
    
    AddressManager::SharedPointer addressManager = DependencyManager::get<AddressManager>();
    
    // use our MyAvatar position and quat for address manager path
    addressManager->setPositionGetter(getPositionForPath);
    addressManager->setOrientationGetter(getOrientationForPath);

    _settings = new QSettings(this);
    _numChangedSettings = 0;

    #ifdef _WIN32
    WSADATA WsaData;
    int wsaresult = WSAStartup(MAKEWORD(2,2), &WsaData);
    #endif

    // tell the NodeList instance who to tell the domain server we care about
    nodeList->addSetOfNodeTypesToNodeInterestSet(NodeSet() << NodeType::AudioMixer << NodeType::AvatarMixer
                                                 << NodeType::EntityServer
                                                 << NodeType::MetavoxelServer);

    // connect to the packet sent signal of the _entityEditSender
    connect(&_entityEditSender, &EntityEditPacketSender::packetSent, this, &Application::packetSent);

    // move the silentNodeTimer to the _nodeThread
    QTimer* silentNodeTimer = new QTimer();
    connect(silentNodeTimer, SIGNAL(timeout()), nodeList.data(), SLOT(removeSilentNodes()));
    silentNodeTimer->start(NODE_SILENCE_THRESHOLD_MSECS);
    silentNodeTimer->moveToThread(_nodeThread);

    // send the identity packet for our avatar each second to our avatar mixer
    QTimer* identityPacketTimer = new QTimer();
    connect(identityPacketTimer, &QTimer::timeout, _myAvatar, &MyAvatar::sendIdentityPacket);
    identityPacketTimer->start(AVATAR_IDENTITY_PACKET_SEND_INTERVAL_MSECS);

    // send the billboard packet for our avatar every few seconds
    QTimer* billboardPacketTimer = new QTimer();
    connect(billboardPacketTimer, &QTimer::timeout, _myAvatar, &MyAvatar::sendBillboardPacket);
    billboardPacketTimer->start(AVATAR_BILLBOARD_PACKET_SEND_INTERVAL_MSECS);

    QString cachePath = QStandardPaths::writableLocation(QStandardPaths::DataLocation);
    QNetworkAccessManager& networkAccessManager = NetworkAccessManager::getInstance();
    QNetworkDiskCache* cache = new QNetworkDiskCache();
    cache->setMaximumCacheSize(MAXIMUM_CACHE_SIZE);
    cache->setCacheDirectory(!cachePath.isEmpty() ? cachePath : "interfaceCache");
    networkAccessManager.setCache(cache);

    ResourceCache::setRequestLimit(3);

    _window->setCentralWidget(glCanvas.data());

    restoreSizeAndPosition();

    _window->setVisible(true);
    glCanvas->setFocusPolicy(Qt::StrongFocus);
    glCanvas->setFocus();

    // enable mouse tracking; otherwise, we only get drag events
    glCanvas->setMouseTracking(true);

    _toolWindow = new ToolWindow();
    _toolWindow->setWindowFlags(_toolWindow->windowFlags() | Qt::WindowStaysOnTopHint);
    _toolWindow->setWindowTitle("Tools");

    // initialization continues in initializeGL when OpenGL context is ready

    // Tell our entity edit sender about our known jurisdictions
    _entityEditSender.setServerJurisdictions(&_entityServerJurisdictions);

    // For now we're going to set the PPS for outbound packets to be super high, this is
    // probably not the right long term solution. But for now, we're going to do this to
    // allow you to move an entity around in your hand
    _entityEditSender.setPacketsPerSecond(3000); // super high!!

    checkVersion();

    _overlays.init(glCanvas.data()); // do this before scripts load

    _runningScriptsWidget->setRunningScripts(getRunningScripts());
    connect(_runningScriptsWidget, &RunningScriptsWidget::stopScriptName, this, &Application::stopScript);

    connect(this, SIGNAL(aboutToQuit()), this, SLOT(saveScripts()));
    connect(this, SIGNAL(aboutToQuit()), this, SLOT(aboutToQuit()));

    // check first run...
    QVariant firstRunValue = _settings->value("firstRun",QVariant(true));
    if (firstRunValue.isValid() && firstRunValue.toBool()) {
        qDebug() << "This is a first run...";
        // clear the scripts, and set out script to our default scripts
        clearScriptsBeforeRunning();
        loadScript(DEFAULT_SCRIPTS_JS_URL);

        QMutexLocker locker(&_settingsMutex);
        _settings->setValue("firstRun",QVariant(false));
    } else {
        // do this as late as possible so that all required subsystems are initialized
        loadScripts();

        QMutexLocker locker(&_settingsMutex);
        _previousScriptLocation = _settings->value("LastScriptLocation", QVariant("")).toString();
    }

    _trayIcon->show();
    
    // set the local loopback interface for local sounds from audio scripts
    AudioScriptingInterface::getInstance().setLocalAudioInterface(audioIO.data());
    
#ifdef HAVE_RTMIDI
    // setup the MIDIManager
    MIDIManager& midiManagerInstance = MIDIManager::getInstance();
    midiManagerInstance.openDefaultPort();
#endif

    this->installEventFilter(this);
}

void Application::aboutToQuit() {
    _aboutToQuit = true;
    setFullscreen(false); // if you exit while in full screen, you'll get bad behavior when you restart.
}

Application::~Application() {
    
    _entities.getTree()->setSimulation(NULL);
    qInstallMessageHandler(NULL);
    
    saveSettings();
    storeSizeAndPosition();
    
    int DELAY_TIME = 1000;
    UserActivityLogger::getInstance().close(DELAY_TIME);
    
    // make sure we don't call the idle timer any more
    delete idleTimer;
    
    // let the avatar mixer know we're out
    MyAvatar::sendKillAvatar();

    // ask the datagram processing thread to quit and wait until it is done
    _nodeThread->quit();
    _nodeThread->wait();
    
    // kill any audio injectors that are still around
    AudioScriptingInterface::getInstance().stopAllInjectors();
    
    Audio::SharedPointer audioIO = DependencyManager::get<Audio>();

    // stop the audio process
    QMetaObject::invokeMethod(audioIO.data(), "stop", Qt::BlockingQueuedConnection);
    
    // ask the audio thread to quit and wait until it is done
    audioIO->thread()->quit();
    audioIO->thread()->wait();
    
    _octreeProcessor.terminate();
    _entityEditSender.terminate();

    Menu::getInstance()->deleteLater();

    _myAvatar = NULL;
}

void Application::saveSettings() {
    Menu::getInstance()->saveSettings();
    _rearMirrorTools->saveSettings(_settings);

    _settings->sync();
    _numChangedSettings = 0;
}


void Application::restoreSizeAndPosition() {
    QRect available = desktop()->availableGeometry();

    QMutexLocker locker(&_settingsMutex);
    _settings->beginGroup("Window");

    int x = (int)loadSetting(_settings, "x", 0);
    int y = (int)loadSetting(_settings, "y", 0);
    _window->move(x, y);

    int width = (int)loadSetting(_settings, "width", available.width());
    int height = (int)loadSetting(_settings, "height", available.height());
    _window->resize(width, height);

    _settings->endGroup();
}

void Application::storeSizeAndPosition() {
    QMutexLocker locker(&_settingsMutex);
    _settings->beginGroup("Window");

    _settings->setValue("width", _window->rect().width());
    _settings->setValue("height", _window->rect().height());

    _settings->setValue("x", _window->pos().x());
    _settings->setValue("y", _window->pos().y());

    _settings->endGroup();
}

void Application::initializeGL() {
    qDebug( "Created Display Window.");

    // initialize glut for shape drawing; Qt apparently initializes it on OS X
    #ifndef __APPLE__
    static bool isInitialized = false;
    if (isInitialized) {
        return;
    } else {
        isInitialized = true;
    }
    #endif

    #ifdef WIN32
    GLenum err = glewInit();
    if (GLEW_OK != err) {
      /* Problem: glewInit failed, something is seriously wrong. */
      qDebug("Error: %s\n", glewGetErrorString(err));
    }
    qDebug("Status: Using GLEW %s\n", glewGetString(GLEW_VERSION));

    if (wglewGetExtension("WGL_EXT_swap_control")) {
        int swapInterval = wglGetSwapIntervalEXT();
        qDebug("V-Sync is %s\n", (swapInterval > 0 ? "ON" : "OFF"));
    }
    #endif

#if defined(Q_OS_LINUX)
    // TODO: Write the correct  code for Linux...
    /* if (wglewGetExtension("WGL_EXT_swap_control")) {
        int swapInterval = wglGetSwapIntervalEXT();
        qDebug("V-Sync is %s\n", (swapInterval > 0 ? "ON" : "OFF"));
    }*/
#endif

    initDisplay();
    qDebug( "Initialized Display.");

    init();
    qDebug( "init() complete.");

    // create thread for parsing of octee data independent of the main network and rendering threads
    _octreeProcessor.initialize(_enableProcessOctreeThread);
    _entityEditSender.initialize(_enableProcessOctreeThread);

    // call our timer function every second
    QTimer* timer = new QTimer(this);
    connect(timer, SIGNAL(timeout()), SLOT(timer()));
    timer->start(1000);

    // call our idle function whenever we can
    idleTimer = new QTimer(this);
    connect(idleTimer, SIGNAL(timeout()), SLOT(idle()));
    idleTimer->start(0);
    _idleLoopStdev.reset();

    if (_justStarted) {
        float startupTime = (float)_applicationStartupTime.elapsed() / 1000.0;
        _justStarted = false;
        qDebug("Startup time: %4.2f seconds.", startupTime);
    }

    // update before the first render
    update(1.0f / _fps);

    InfoView::showFirstTime(INFO_HELP_PATH);
}

void Application::paintGL() {
    PROFILE_RANGE(__FUNCTION__);
    PerformanceTimer perfTimer("paintGL");

    PerformanceWarning::setSuppressShortTimings(Menu::getInstance()->isOptionChecked(MenuOption::SuppressShortTimings));
    bool showWarnings = Menu::getInstance()->isOptionChecked(MenuOption::PipelineWarnings);
    PerformanceWarning warn(showWarnings, "Application::paintGL()");

    // Set the desired FBO texture size. If it hasn't changed, this does nothing.
    // Otherwise, it must rebuild the FBOs
    if (OculusManager::isConnected()) {
        DependencyManager::get<TextureCache>()->setFrameBufferSize(OculusManager::getRenderTargetSize());
    } else {
        QSize fbSize = DependencyManager::get<GLCanvas>()->getDeviceSize() * getRenderResolutionScale();
        DependencyManager::get<TextureCache>()->setFrameBufferSize(fbSize);
    }

    glEnable(GL_LINE_SMOOTH);

    if (_myCamera.getMode() == CAMERA_MODE_FIRST_PERSON) {
        if (!OculusManager::isConnected()) {
            //  If there isn't an HMD, match exactly to avatar's head
            _myCamera.setPosition(_myAvatar->getHead()->getEyePosition());
            _myCamera.setRotation(_myAvatar->getHead()->getCameraOrientation());
        } else {
            //  For an HMD, set the base position and orientation to that of the avatar body
            _myCamera.setPosition(_myAvatar->getDefaultEyePosition());
            _myCamera.setRotation(_myAvatar->getWorldAlignedOrientation());
        }

    } else if (_myCamera.getMode() == CAMERA_MODE_THIRD_PERSON) {
        static const float THIRD_PERSON_CAMERA_DISTANCE = 1.5f;
        _myCamera.setPosition(_myAvatar->getDefaultEyePosition() +
            _myAvatar->getOrientation() * glm::vec3(0.0f, 0.0f, 1.0f) * THIRD_PERSON_CAMERA_DISTANCE * _myAvatar->getScale());
        if (OculusManager::isConnected()) {
            _myCamera.setRotation(_myAvatar->getWorldAlignedOrientation());
        } else {
            _myCamera.setRotation(_myAvatar->getHead()->getOrientation());
        }

    } else if (_myCamera.getMode() == CAMERA_MODE_MIRROR) {
        _myCamera.setRotation(_myAvatar->getWorldAlignedOrientation() * glm::quat(glm::vec3(0.0f, PI + _rotateMirror, 0.0f)));
        _myCamera.setPosition(_myAvatar->getDefaultEyePosition() +
                              glm::vec3(0, _raiseMirror * _myAvatar->getScale(), 0) +
                              (_myAvatar->getOrientation() * glm::quat(glm::vec3(0.0f, _rotateMirror, 0.0f))) *
                               glm::vec3(0.0f, 0.0f, -1.0f) * MIRROR_FULLSCREEN_DISTANCE * _scaleMirror);
    }

    // Update camera position
    if (!OculusManager::isConnected()) {
        _myCamera.update(1.0f / _fps);
    }

    if (Menu::getInstance()->getShadowsEnabled()) {
        updateShadowMap();
    }

    if (OculusManager::isConnected()) {
        //Clear the color buffer to ensure that there isnt any residual color
        //Left over from when OR was not connected.
        glClear(GL_COLOR_BUFFER_BIT);
        
        //When in mirror mode, use camera rotation. Otherwise, use body rotation
        if (_myCamera.getMode() == CAMERA_MODE_MIRROR) {
            OculusManager::display(_myCamera.getRotation(), _myCamera.getPosition(), _myCamera);
        } else {
            OculusManager::display(_myAvatar->getWorldAlignedOrientation(), _myAvatar->getDefaultEyePosition(), _myCamera);
        }
        _myCamera.update(1.0f / _fps);

    } else if (TV3DManager::isConnected()) {
       
        TV3DManager::display(_myCamera);

    } else {
        DependencyManager::get<GlowEffect>()->prepare();

        // Viewport is assigned to the size of the framebuffer
        QSize size = DependencyManager::get<TextureCache>()->getPrimaryFramebufferObject()->size();
        glViewport(0, 0, size.width(), size.height());

        glMatrixMode(GL_MODELVIEW);
        glPushMatrix();
        glLoadIdentity();
        displaySide(_myCamera);
        glPopMatrix();

        if (Menu::getInstance()->isOptionChecked(MenuOption::FullscreenMirror)) {
            _rearMirrorTools->render(true);
        
        } else if (Menu::getInstance()->isOptionChecked(MenuOption::Mirror)) {
            renderRearViewMirror(_mirrorViewRect);       
        }

        DependencyManager::get<GlowEffect>()->render();

        {
            PerformanceTimer perfTimer("renderOverlay");
            // PrioVR will only work if renderOverlay is called, calibration is connected to Application::renderingOverlay() 
            _applicationOverlay.renderOverlay(true);
            if (Menu::getInstance()->isOptionChecked(MenuOption::UserInterface)) {
                _applicationOverlay.displayOverlayTexture();
            }
        }
    }

    _frameCount++;
}

void Application::resetCamerasOnResizeGL(Camera& camera, int width, int height) {
    if (OculusManager::isConnected()) {
        OculusManager::configureCamera(camera, width, height);
    } else if (TV3DManager::isConnected()) {
        TV3DManager::configureCamera(camera, width, height);
    } else {
        camera.setAspectRatio((float)width / height);
        camera.setFieldOfView(Menu::getInstance()->getFieldOfView());
    }
}

void Application::resizeGL(int width, int height) {
    resetCamerasOnResizeGL(_myCamera, width, height);

    glViewport(0, 0, width, height); // shouldn't this account for the menu???

    updateProjectionMatrix();
    glLoadIdentity();

    // update Stats width
    // let's set horizontal offset to give stats some margin to mirror
    int horizontalOffset = MIRROR_VIEW_WIDTH + MIRROR_VIEW_LEFT_PADDING * 2;
    Stats::getInstance()->resetWidth(width, horizontalOffset);
}

void Application::updateProjectionMatrix() {
    updateProjectionMatrix(_myCamera);
}

void Application::updateProjectionMatrix(Camera& camera, bool updateViewFrustum) {
    glMatrixMode(GL_PROJECTION);
    glLoadIdentity();

    float left, right, bottom, top, nearVal, farVal;
    glm::vec4 nearClipPlane, farClipPlane;

    // Tell our viewFrustum about this change, using the application camera
    if (updateViewFrustum) {
        loadViewFrustum(camera, _viewFrustum);
        _viewFrustum.computeOffAxisFrustum(left, right, bottom, top, nearVal, farVal, nearClipPlane, farClipPlane);
    } else {
        ViewFrustum tempViewFrustum;
        loadViewFrustum(camera, tempViewFrustum);
        tempViewFrustum.computeOffAxisFrustum(left, right, bottom, top, nearVal, farVal, nearClipPlane, farClipPlane);
    }
    glFrustum(left, right, bottom, top, nearVal, farVal);

    // save matrix
    glGetFloatv(GL_PROJECTION_MATRIX, (GLfloat*)&_projectionMatrix);

    glMatrixMode(GL_MODELVIEW);
}

void Application::controlledBroadcastToNodes(const QByteArray& packet, const NodeSet& destinationNodeTypes) {
    foreach(NodeType_t type, destinationNodeTypes) {

        // Perform the broadcast for one type
        int nReceivingNodes = DependencyManager::get<NodeList>()->broadcastToNodes(packet, NodeSet() << type);

        // Feed number of bytes to corresponding channel of the bandwidth meter, if any (done otherwise)
        BandwidthMeter::ChannelIndex channel;
        switch (type) {
            case NodeType::Agent:
            case NodeType::AvatarMixer:
                channel = BandwidthMeter::AVATARS;
                break;
            case NodeType::EntityServer:
                channel = BandwidthMeter::OCTREE;
                break;
            default:
                continue;
        }
        _bandwidthMeter.outputStream(channel).updateValue(nReceivingNodes * packet.size());
    }
}

bool Application::event(QEvent* event) {

    // handle custom URL
    if (event->type() == QEvent::FileOpen) {
        
        QFileOpenEvent* fileEvent = static_cast<QFileOpenEvent*>(event);
        
        if (!fileEvent->url().isEmpty()) {
            DependencyManager::get<AddressManager>()->handleLookupString(fileEvent->url().toString());
        }
        
        return false;
    }
    
    if (HFActionEvent::types().contains(event->type())) {
        _controllerScriptingInterface.handleMetaEvent(static_cast<HFMetaEvent*>(event));
    }
     
    return QApplication::event(event);
}

bool Application::eventFilter(QObject* object, QEvent* event) {

    if (event->type() == QEvent::ShortcutOverride) {
        // Filter out captured keys before they're used for shortcut actions.
        if (_controllerScriptingInterface.isKeyCaptured(static_cast<QKeyEvent*>(event))) {
            event->accept();
            return true;
        }
    }

    return false;
}

void Application::keyPressEvent(QKeyEvent* event) {

    _keysPressed.insert(event->key());

    _controllerScriptingInterface.emitKeyPressEvent(event); // send events to any registered scripts

    // if one of our scripts have asked to capture this event, then stop processing it
    if (_controllerScriptingInterface.isKeyCaptured(event)) {
        return;
    }

    if (activeWindow() == _window) {
        bool isShifted = event->modifiers().testFlag(Qt::ShiftModifier);
        bool isMeta = event->modifiers().testFlag(Qt::ControlModifier);
        bool isOption = event->modifiers().testFlag(Qt::AltModifier);
        switch (event->key()) {
                break;
            case Qt::Key_L:
                if (isShifted) {
                    Menu::getInstance()->triggerOption(MenuOption::LodTools);
                } else if (isMeta) {
                    Menu::getInstance()->triggerOption(MenuOption::Log);
                }
                break;

            case Qt::Key_E:
            case Qt::Key_PageUp:
               if (!_myAvatar->getDriveKeys(UP)) {
                    _myAvatar->jump();
                }
                _myAvatar->setDriveKeys(UP, 1.0f);
                break;

            case Qt::Key_Asterisk:
                Menu::getInstance()->triggerOption(MenuOption::Stars);
                break;

            case Qt::Key_C:
            case Qt::Key_PageDown:
                _myAvatar->setDriveKeys(DOWN, 1.0f);
                break;

            case Qt::Key_W:
                if (isOption && !isShifted && !isMeta) {
                    Menu::getInstance()->triggerOption(MenuOption::Wireframe);
                } else {
                    _myAvatar->setDriveKeys(FWD, 1.0f);
                }
                break;

            case Qt::Key_S:
                if (isShifted && isMeta && !isOption) {
                    Menu::getInstance()->triggerOption(MenuOption::SuppressShortTimings);
                } else if (isOption && !isShifted && !isMeta) {
                    Menu::getInstance()->triggerOption(MenuOption::ScriptEditor);
                } else if (!isOption && !isShifted && isMeta) {
                    takeSnapshot();
                } else {
                    _myAvatar->setDriveKeys(BACK, 1.0f);
                }
                break;

            case Qt::Key_Apostrophe:
                resetSensors();
                break;

            case Qt::Key_G:
                if (isShifted) {
                    Menu::getInstance()->triggerOption(MenuOption::ObeyEnvironmentalGravity);
                }
                break;

            case Qt::Key_A:
                if (isShifted) {
                    Menu::getInstance()->triggerOption(MenuOption::Atmosphere);
                } else {
                    _myAvatar->setDriveKeys(ROT_LEFT, 1.0f);
                }
                break;

            case Qt::Key_D:
                if (!isMeta) {
                    _myAvatar->setDriveKeys(ROT_RIGHT, 1.0f);
                }
                break;

            case Qt::Key_Return:
            case Qt::Key_Enter:
                Menu::getInstance()->triggerOption(MenuOption::AddressBar);
                break;
                
            case Qt::Key_Backslash:
                Menu::getInstance()->triggerOption(MenuOption::Chat);
                break;
                
            case Qt::Key_N:
                if (isMeta) {
                    Menu::getInstance()->triggerOption(MenuOption::NameLocation);
                }
                
                break;

            case Qt::Key_Up:
                if (_myCamera.getMode() == CAMERA_MODE_MIRROR) {
                    if (!isShifted) {
                        _scaleMirror *= 0.95f;
                    } else {
                        _raiseMirror += 0.05f;
                    }
                } else {
                    _myAvatar->setDriveKeys(isShifted ? UP : FWD, 1.0f);
                }
                break;

            case Qt::Key_Down:
                if (_myCamera.getMode() == CAMERA_MODE_MIRROR) {
                    if (!isShifted) {
                        _scaleMirror *= 1.05f;
                    } else {
                        _raiseMirror -= 0.05f;
                    }
                } else {
                    _myAvatar->setDriveKeys(isShifted ? DOWN : BACK, 1.0f);
                }
                break;

            case Qt::Key_Left:
                if (_myCamera.getMode() == CAMERA_MODE_MIRROR) {
                    _rotateMirror += PI / 20.0f;
                } else {
                    _myAvatar->setDriveKeys(isShifted ? LEFT : ROT_LEFT, 1.0f);
                }
                break;

            case Qt::Key_Right:
                if (_myCamera.getMode() == CAMERA_MODE_MIRROR) {
                    _rotateMirror -= PI / 20.0f;
                } else {
                    _myAvatar->setDriveKeys(isShifted ? RIGHT : ROT_RIGHT, 1.0f);
                }
                break;

            case Qt::Key_I:
                if (isShifted) {
                    _myCamera.setEyeOffsetOrientation(glm::normalize(
                                                                     glm::quat(glm::vec3(0.002f, 0, 0)) * _myCamera.getEyeOffsetOrientation()));
                } else {
                    _myCamera.setEyeOffsetPosition(_myCamera.getEyeOffsetPosition() + glm::vec3(0, 0.001, 0));
                }
                updateProjectionMatrix();
                break;

            case Qt::Key_K:
                if (isShifted) {
                    _myCamera.setEyeOffsetOrientation(glm::normalize(
                                                                     glm::quat(glm::vec3(-0.002f, 0, 0)) * _myCamera.getEyeOffsetOrientation()));
                } else {
                    _myCamera.setEyeOffsetPosition(_myCamera.getEyeOffsetPosition() + glm::vec3(0, -0.001, 0));
                }
                updateProjectionMatrix();
                break;

            case Qt::Key_J:
                if (isShifted) {
                    _viewFrustum.setFocalLength(_viewFrustum.getFocalLength() - 0.1f);
                    if (TV3DManager::isConnected()) {
                        auto glCanvas = DependencyManager::get<GLCanvas>();
                        TV3DManager::configureCamera(_myCamera, glCanvas->getDeviceWidth(), glCanvas->getDeviceHeight());
                    }
                } else {
                    _myCamera.setEyeOffsetPosition(_myCamera.getEyeOffsetPosition() + glm::vec3(-0.001, 0, 0));
                }
                updateProjectionMatrix();
                break;

            case Qt::Key_M:
                if (isShifted) {
                    _viewFrustum.setFocalLength(_viewFrustum.getFocalLength() + 0.1f);
                    if (TV3DManager::isConnected()) {
                        auto glCanvas = DependencyManager::get<GLCanvas>();
                        TV3DManager::configureCamera(_myCamera, glCanvas->getDeviceWidth(), glCanvas->getDeviceHeight());
                    }

                } else {
                    _myCamera.setEyeOffsetPosition(_myCamera.getEyeOffsetPosition() + glm::vec3(0.001, 0, 0));
                }
                updateProjectionMatrix();
                break;

            case Qt::Key_U:
                if (isShifted) {
                    _myCamera.setEyeOffsetOrientation(glm::normalize(
                                                                     glm::quat(glm::vec3(0, 0, -0.002f)) * _myCamera.getEyeOffsetOrientation()));
                } else {
                    _myCamera.setEyeOffsetPosition(_myCamera.getEyeOffsetPosition() + glm::vec3(0, 0, -0.001));
                }
                updateProjectionMatrix();
                break;

            case Qt::Key_Y:
                if (isShifted) {
                    _myCamera.setEyeOffsetOrientation(glm::normalize(
                                                                     glm::quat(glm::vec3(0, 0, 0.002f)) * _myCamera.getEyeOffsetOrientation()));
                } else {
                    _myCamera.setEyeOffsetPosition(_myCamera.getEyeOffsetPosition() + glm::vec3(0, 0, 0.001));
                }
                updateProjectionMatrix();
                break;
            case Qt::Key_H:
                if (isShifted) {
                    Menu::getInstance()->triggerOption(MenuOption::Mirror);
                } else {
                    Menu::getInstance()->triggerOption(MenuOption::FullscreenMirror);
                }
                break;
            case Qt::Key_Slash:
                Menu::getInstance()->triggerOption(MenuOption::UserInterface);
                break;
            case Qt::Key_P:
                 Menu::getInstance()->triggerOption(MenuOption::FirstPerson);
                 break;
            case Qt::Key_Percent:
                Menu::getInstance()->triggerOption(MenuOption::Stats);
                break;
            case Qt::Key_Plus:
                _myAvatar->increaseSize();
                break;
            case Qt::Key_Minus:
                _myAvatar->decreaseSize();
                break;
            case Qt::Key_Equal:
                _myAvatar->resetSize();
                break;
            case Qt::Key_Space: {
                if (!event->isAutoRepeat()) {
                    // this starts an HFActionEvent
                    HFActionEvent startActionEvent(HFActionEvent::startType(),
                                                   _myCamera.computePickRay(getTrueMouseX(),
                                                                            getTrueMouseY()));
                    sendEvent(this, &startActionEvent);
                }
                
                break;
            }
            case Qt::Key_Escape: {
                OculusManager::abandonCalibration();
                
                if (!event->isAutoRepeat()) {
                    // this starts the HFCancelEvent
                    HFBackEvent startBackEvent(HFBackEvent::startType());
                    sendEvent(this, &startBackEvent);
                }
                
                break;
            }
            
            default:
                event->ignore();
                break;
        }
    }
}

void Application::keyReleaseEvent(QKeyEvent* event) {

    _keysPressed.remove(event->key());

    _controllerScriptingInterface.emitKeyReleaseEvent(event); // send events to any registered scripts
    
    // if one of our scripts have asked to capture this event, then stop processing it
    if (_controllerScriptingInterface.isKeyCaptured(event)) {
        return;
    }

    switch (event->key()) {
        case Qt::Key_E:
        case Qt::Key_PageUp:
            _myAvatar->setDriveKeys(UP, 0.0f);
            break;

        case Qt::Key_C:
        case Qt::Key_PageDown:
            _myAvatar->setDriveKeys(DOWN, 0.0f);
            break;

        case Qt::Key_W:
            _myAvatar->setDriveKeys(FWD, 0.0f);
            break;

        case Qt::Key_S:
            _myAvatar->setDriveKeys(BACK, 0.0f);
            break;

        case Qt::Key_A:
            _myAvatar->setDriveKeys(ROT_LEFT, 0.0f);
            break;

        case Qt::Key_D:
            _myAvatar->setDriveKeys(ROT_RIGHT, 0.0f);
            break;

        case Qt::Key_Up:
            _myAvatar->setDriveKeys(FWD, 0.0f);
            _myAvatar->setDriveKeys(UP, 0.0f);
            break;

        case Qt::Key_Down:
            _myAvatar->setDriveKeys(BACK, 0.0f);
            _myAvatar->setDriveKeys(DOWN, 0.0f);
            break;

        case Qt::Key_Left:
            _myAvatar->setDriveKeys(LEFT, 0.0f);
            _myAvatar->setDriveKeys(ROT_LEFT, 0.0f);
            break;

        case Qt::Key_Right:
            _myAvatar->setDriveKeys(RIGHT, 0.0f);
            _myAvatar->setDriveKeys(ROT_RIGHT, 0.0f);
            break;
        case Qt::Key_Control:
        case Qt::Key_Shift:
        case Qt::Key_Meta:
        case Qt::Key_Alt:
            _myAvatar->clearDriveKeys();
            break;
        case Qt::Key_Space: {
            if (!event->isAutoRepeat()) {
                // this ends the HFActionEvent
                HFActionEvent endActionEvent(HFActionEvent::endType(),
                                             _myCamera.computePickRay(getTrueMouseX(),
                                                                      getTrueMouseY()));
                sendEvent(this, &endActionEvent);
            }
            break;
        }
        case Qt::Key_Escape: {
            if (!event->isAutoRepeat()) {
                // this ends the HFCancelEvent
                HFBackEvent endBackEvent(HFBackEvent::endType());
                sendEvent(this, &endBackEvent);
            }
            break;
        }
        default:
            event->ignore();
            break;
    }
}

void Application::focusOutEvent(QFocusEvent* event) {
    // synthesize events for keys currently pressed, since we may not get their release events
    foreach (int key, _keysPressed) {
        QKeyEvent event(QEvent::KeyRelease, key, Qt::NoModifier);
        keyReleaseEvent(&event);
    }
    _keysPressed.clear();
}

void Application::mouseMoveEvent(QMouseEvent* event, unsigned int deviceID) {
    // Used by application overlay to determine how to draw cursor(s)
    _lastMouseMoveWasSimulated = deviceID > 0;
    if (!_lastMouseMoveWasSimulated) {
        _lastMouseMove = usecTimestampNow();
    }
    
    if (_aboutToQuit) {
        return;
    }
    
    _entities.mouseMoveEvent(event, deviceID);
    
    _controllerScriptingInterface.emitMouseMoveEvent(event, deviceID); // send events to any registered scripts
    // if one of our scripts have asked to capture this event, then stop processing it
    if (_controllerScriptingInterface.isMouseCaptured()) {
        return;
    }
    
}

void Application::mousePressEvent(QMouseEvent* event, unsigned int deviceID) {
    if (!_aboutToQuit) {
        _entities.mousePressEvent(event, deviceID);
    }

    _controllerScriptingInterface.emitMousePressEvent(event); // send events to any registered scripts

    // if one of our scripts have asked to capture this event, then stop processing it
    if (_controllerScriptingInterface.isMouseCaptured()) {
        return;
    }


    if (activeWindow() == _window) {
        if (event->button() == Qt::LeftButton) {
            _mouseDragStartedX = getTrueMouseX();
            _mouseDragStartedY = getTrueMouseY();
            _mousePressed = true;
            
            if (mouseOnScreen()) {
                if (DependencyManager::get<AudioToolBox>()->mousePressEvent(getMouseX(), getMouseY())) {
                    // stop propagation
                    return;
                }
                
                if (_rearMirrorTools->mousePressEvent(getMouseX(), getMouseY())) {
                    // stop propagation
                    return;
                }
            }
            
            // nobody handled this - make it an action event on the _window object
            HFActionEvent actionEvent(HFActionEvent::startType(),
                                      _myCamera.computePickRay(event->x(), event->y()));
            sendEvent(this, &actionEvent);

        } else if (event->button() == Qt::RightButton) {
            // right click items here
        }
    }
}

void Application::mouseReleaseEvent(QMouseEvent* event, unsigned int deviceID) {

    if (!_aboutToQuit) {
        _entities.mouseReleaseEvent(event, deviceID);
    }

    _controllerScriptingInterface.emitMouseReleaseEvent(event); // send events to any registered scripts

    // if one of our scripts have asked to capture this event, then stop processing it
    if (_controllerScriptingInterface.isMouseCaptured()) {
        return;
    }

    if (activeWindow() == _window) {
        if (event->button() == Qt::LeftButton) {
            _mousePressed = false;
            
            if (Menu::getInstance()->isOptionChecked(MenuOption::Stats) && mouseOnScreen()) {
                // let's set horizontal offset to give stats some margin to mirror
                int horizontalOffset = MIRROR_VIEW_WIDTH;
                Stats::getInstance()->checkClick(getMouseX(), getMouseY(),
                                                 getMouseDragStartedX(), getMouseDragStartedY(), horizontalOffset);
                checkBandwidthMeterClick();
            }
            
            // fire an action end event
            HFActionEvent actionEvent(HFActionEvent::endType(),
                                      _myCamera.computePickRay(event->x(), event->y()));
            sendEvent(this, &actionEvent);
        }
    }
}

void Application::touchUpdateEvent(QTouchEvent* event) {
    TouchEvent thisEvent(*event, _lastTouchEvent);
    _controllerScriptingInterface.emitTouchUpdateEvent(thisEvent); // send events to any registered scripts
    _lastTouchEvent = thisEvent;

    // if one of our scripts have asked to capture this event, then stop processing it
    if (_controllerScriptingInterface.isTouchCaptured()) {
        return;
    }

    bool validTouch = false;
    if (activeWindow() == _window) {
        const QList<QTouchEvent::TouchPoint>& tPoints = event->touchPoints();
        _touchAvgX = 0.0f;
        _touchAvgY = 0.0f;
        int numTouches = tPoints.count();
        if (numTouches > 1) {
            for (int i = 0; i < numTouches; ++i) {
                _touchAvgX += tPoints[i].pos().x();
                _touchAvgY += tPoints[i].pos().y();
            }
            _touchAvgX /= (float)(numTouches);
            _touchAvgY /= (float)(numTouches);
            validTouch = true;
        }
    }
    if (!_isTouchPressed) {
        _touchDragStartedAvgX = _touchAvgX;
        _touchDragStartedAvgY = _touchAvgY;
    }
    _isTouchPressed = validTouch;
}

void Application::touchBeginEvent(QTouchEvent* event) {
    TouchEvent thisEvent(*event); // on touch begin, we don't compare to last event
    _controllerScriptingInterface.emitTouchBeginEvent(thisEvent); // send events to any registered scripts

    _lastTouchEvent = thisEvent; // and we reset our last event to this event before we call our update
    touchUpdateEvent(event);

    // if one of our scripts have asked to capture this event, then stop processing it
    if (_controllerScriptingInterface.isTouchCaptured()) {
        return;
    }

}

void Application::touchEndEvent(QTouchEvent* event) {
    TouchEvent thisEvent(*event, _lastTouchEvent);
    _controllerScriptingInterface.emitTouchEndEvent(thisEvent); // send events to any registered scripts
    _lastTouchEvent = thisEvent;

    // if one of our scripts have asked to capture this event, then stop processing it
    if (_controllerScriptingInterface.isTouchCaptured()) {
        return;
    }
    // put any application specific touch behavior below here..
    _touchDragStartedAvgX = _touchAvgX;
    _touchDragStartedAvgY = _touchAvgY;
    _isTouchPressed = false;

}

void Application::wheelEvent(QWheelEvent* event) {

    _controllerScriptingInterface.emitWheelEvent(event); // send events to any registered scripts

    // if one of our scripts have asked to capture this event, then stop processing it
    if (_controllerScriptingInterface.isWheelCaptured()) {
        return;
    }
}

void Application::dropEvent(QDropEvent *event) {
    QString snapshotPath;
    const QMimeData *mimeData = event->mimeData();
    foreach (QUrl url, mimeData->urls()) {
        if (url.url().toLower().endsWith(SNAPSHOT_EXTENSION)) {
            snapshotPath = url.toLocalFile();
            break;
        }
    }

    SnapshotMetaData* snapshotData = Snapshot::parseSnapshotData(snapshotPath);
    if (snapshotData) {
        if (!snapshotData->getDomain().isEmpty()) {
            DependencyManager::get<NodeList>()->getDomainHandler().setHostnameAndPort(snapshotData->getDomain());
        }

        _myAvatar->setPosition(snapshotData->getLocation());
        _myAvatar->setOrientation(snapshotData->getOrientation());
    } else {
        QMessageBox msgBox;
        msgBox.setText("No location details were found in this JPG, try dragging in an authentic Hifi snapshot.");
        msgBox.setStandardButtons(QMessageBox::Ok);
        msgBox.exec();
    }
}

void Application::sendPingPackets() {
    QByteArray pingPacket = DependencyManager::get<NodeList>()->constructPingPacket();
    controlledBroadcastToNodes(pingPacket, NodeSet()
                               << NodeType::EntityServer
                               << NodeType::AudioMixer << NodeType::AvatarMixer
                               << NodeType::MetavoxelServer);
}

//  Every second, check the frame rates and other stuff
void Application::timer() {
    if (Menu::getInstance()->isOptionChecked(MenuOption::TestPing)) {
        sendPingPackets();
    }

    float diffTime = (float)_timerStart.nsecsElapsed() / 1000000000.0f;

    _fps = (float)_frameCount / diffTime;

    _packetsPerSecond = (float) _datagramProcessor.getPacketCount() / diffTime;
    _bytesPerSecond = (float) _datagramProcessor.getByteCount() / diffTime;
    _frameCount = 0;

    _datagramProcessor.resetCounters();

    _timerStart.start();

    // ask the node list to check in with the domain server
    DependencyManager::get<NodeList>()->sendDomainServerCheckIn();
}

void Application::idle() {
    PerformanceTimer perfTimer("idle");

    // Normally we check PipelineWarnings, but since idle will often take more than 10ms we only show these idle timing
    // details if we're in ExtraDebugging mode. However, the ::update() and it's subcomponents will show their timing
    // details normally.
    bool showWarnings = getLogger()->extraDebugging();
    PerformanceWarning warn(showWarnings, "idle()");

    //  Only run simulation code if more than the targetFramePeriod have passed since last time we ran
    double targetFramePeriod = 0.0;
    unsigned int targetFramerate = getRenderTargetFramerate();
    if (targetFramerate > 0) {
        targetFramePeriod = 1000.0 / targetFramerate;
    }
    double timeSinceLastUpdate = (double)_lastTimeUpdated.nsecsElapsed() / 1000000.0;
    if (timeSinceLastUpdate > targetFramePeriod) {
        _lastTimeUpdated.start();
        {
            PerformanceTimer perfTimer("update");
            PerformanceWarning warn(showWarnings, "Application::idle()... update()");
            const float BIGGEST_DELTA_TIME_SECS = 0.25f;
            update(glm::clamp((float)timeSinceLastUpdate / 1000.0f, 0.0f, BIGGEST_DELTA_TIME_SECS));
        }
        {
            PerformanceTimer perfTimer("updateGL");
            PerformanceWarning warn(showWarnings, "Application::idle()... updateGL()");
            DependencyManager::get<GLCanvas>()->updateGL();
        }
        {
            PerformanceTimer perfTimer("rest");
            PerformanceWarning warn(showWarnings, "Application::idle()... rest of it");
            _idleLoopStdev.addValue(timeSinceLastUpdate);

            //  Record standard deviation and reset counter if needed
            const int STDEV_SAMPLES = 500;
            if (_idleLoopStdev.getSamples() > STDEV_SAMPLES) {
                _idleLoopMeasuredJitter = _idleLoopStdev.getStDev();
                _idleLoopStdev.reset();
            }

            // After finishing all of the above work, restart the idle timer, allowing 2ms to process events.
            idleTimer->start(2);
            
            if (_numChangedSettings > 0) {
                saveSettings();
            }
        }
    }
}

void Application::checkBandwidthMeterClick() {
    // ... to be called upon button release
    auto glCanvas = DependencyManager::get<GLCanvas>();
    if (Menu::getInstance()->isOptionChecked(MenuOption::Bandwidth) &&
        Menu::getInstance()->isOptionChecked(MenuOption::Stats) &&
        Menu::getInstance()->isOptionChecked(MenuOption::UserInterface) &&
        glm::compMax(glm::abs(glm::ivec2(getMouseX() - getMouseDragStartedX(),
                                         getMouseY() - getMouseDragStartedY())))
        <= BANDWIDTH_METER_CLICK_MAX_DRAG_LENGTH
        && _bandwidthMeter.isWithinArea(getMouseX(), getMouseY(), glCanvas->width(), glCanvas->height())) {

        // The bandwidth meter is visible, the click didn't get dragged too far and
        // we actually hit the bandwidth meter
        Menu::getInstance()->bandwidthDetails();
    }
}

void Application::setFullscreen(bool fullscreen) {
    if (Menu::getInstance()->isOptionChecked(MenuOption::Fullscreen) != fullscreen) {
        Menu::getInstance()->getActionForOption(MenuOption::Fullscreen)->setChecked(fullscreen);
    }

    if (Menu::getInstance()->isOptionChecked(MenuOption::EnableVRMode)) {
        if (fullscreen) {
            // Menu show() after hide() doesn't work with Rift VR display so set height instead.
            _window->menuBar()->setMaximumHeight(0);
        } else {
            _window->menuBar()->setMaximumHeight(QWIDGETSIZE_MAX);
        }
    }
    _window->setWindowState(fullscreen ? (_window->windowState() | Qt::WindowFullScreen) :
        (_window->windowState() & ~Qt::WindowFullScreen));
    if (!_aboutToQuit) {
        _window->show();
    }
}

void Application::setEnable3DTVMode(bool enable3DTVMode) {
    auto glCanvas = DependencyManager::get<GLCanvas>();
    resizeGL(glCanvas->getDeviceWidth(), glCanvas->getDeviceHeight());
}

void Application::setEnableVRMode(bool enableVRMode) {
    if (Menu::getInstance()->isOptionChecked(MenuOption::EnableVRMode) != enableVRMode) {
        Menu::getInstance()->getActionForOption(MenuOption::EnableVRMode)->setChecked(enableVRMode);
    }

    if (enableVRMode) {
        if (!OculusManager::isConnected()) {
            // attempt to reconnect the Oculus manager - it's possible this was a workaround
            // for the sixense crash
            OculusManager::disconnect();
            OculusManager::connect();
        }
        OculusManager::recalibrate();
    } else {
        OculusManager::abandonCalibration();
        
        _mirrorCamera.setHmdPosition(glm::vec3());
        _mirrorCamera.setHmdRotation(glm::quat());
        _myCamera.setHmdPosition(glm::vec3());
        _myCamera.setHmdRotation(glm::quat());
    }
    
    auto glCanvas = DependencyManager::get<GLCanvas>();
    resizeGL(glCanvas->getDeviceWidth(), glCanvas->getDeviceHeight());
}

void Application::setLowVelocityFilter(bool lowVelocityFilter) {
    SixenseManager::getInstance().setLowVelocityFilter(lowVelocityFilter);
}

bool Application::mouseOnScreen() const {
    if (OculusManager::isConnected()) {
        auto glCanvas = DependencyManager::get<GLCanvas>();
        return getMouseX() >= 0 && getMouseX() <= glCanvas->getDeviceWidth() &&
               getMouseY() >= 0 && getMouseY() <= glCanvas->getDeviceHeight();
    }
    return true;
}

int Application::getMouseX() const {
    if (OculusManager::isConnected()) {
        glm::vec2 pos = _applicationOverlay.screenToOverlay(glm::vec2(getTrueMouseX(), getTrueMouseY()));
        return pos.x;
    }
    return getTrueMouseX();
}

int Application::getMouseY() const {
    if (OculusManager::isConnected()) {
        glm::vec2 pos = _applicationOverlay.screenToOverlay(glm::vec2(getTrueMouseX(), getTrueMouseY()));
        return pos.y;
    }
    return getTrueMouseY();
}

int Application::getMouseDragStartedX() const {
    if (OculusManager::isConnected()) {
        glm::vec2 pos = _applicationOverlay.screenToOverlay(glm::vec2(getTrueMouseDragStartedX(),
                                                                      getTrueMouseDragStartedY()));
        return pos.x;
    }
    return getTrueMouseDragStartedX();
}

int Application::getMouseDragStartedY() const {
    if (OculusManager::isConnected()) {
        glm::vec2 pos = _applicationOverlay.screenToOverlay(glm::vec2(getTrueMouseDragStartedX(),
                                                                      getTrueMouseDragStartedY()));
        return pos.y;
    }
    return getTrueMouseDragStartedY();
}

FaceTracker* Application::getActiveFaceTracker() {
    auto faceshift = DependencyManager::get<Faceshift>();
    auto visage = DependencyManager::get<Visage>();
    auto dde = DependencyManager::get<DdeFaceTracker>();
    
    return (dde->isActive() ? static_cast<FaceTracker*>(dde.data()) :
            (faceshift->isActive() ? static_cast<FaceTracker*>(faceshift.data()) :
             (visage->isActive() ? static_cast<FaceTracker*>(visage.data()) : NULL)));
}

bool Application::exportEntities(const QString& filename, float x, float y, float z, float scale) {
    QVector<EntityItem*> entities;
    _entities.getTree()->findEntities(AACube(glm::vec3(x / (float)TREE_SCALE, 
                                y / (float)TREE_SCALE, z / (float)TREE_SCALE), scale / (float)TREE_SCALE), entities);

    if (entities.size() > 0) {
        glm::vec3 root(x, y, z);
        EntityTree exportTree;

        for (int i = 0; i < entities.size(); i++) {
            EntityItemProperties properties = entities.at(i)->getProperties();
            EntityItemID id = entities.at(i)->getEntityItemID();
            properties.setPosition(properties.getPosition() - root);
            exportTree.addEntity(id, properties);
        }
        exportTree.writeToSVOFile(filename.toLocal8Bit().constData());
    } else {
        qDebug() << "No models were selected";
        return false;
    }

    // restore the main window's active state
    _window->activateWindow();
    return true;
}

bool Application::importEntities(const QString& filename) {
    _entityClipboard.eraseAllOctreeElements();
    bool success = _entityClipboard.readFromSVOFile(filename.toLocal8Bit().constData());
    if (success) {
        _entityClipboard.reaverageOctreeElements();
    }
    return success;
}

void Application::pasteEntities(float x, float y, float z) {
    _entityClipboard.sendEntities(&_entityEditSender, _entities.getTree(), x, y, z);
}

void Application::initDisplay() {
    glEnable(GL_BLEND);
    glBlendFuncSeparate(GL_SRC_ALPHA, GL_ONE_MINUS_SRC_ALPHA, GL_CONSTANT_ALPHA, GL_ONE);
    glShadeModel(GL_SMOOTH);
    glEnable(GL_LIGHTING);
    glEnable(GL_LIGHT0);
    glEnable(GL_DEPTH_TEST);
}

void Application::init() {
    _environment.init();

    DependencyManager::get<DeferredLightingEffect>()->init(this);
    DependencyManager::get<AmbientOcclusionEffect>()->init(this);

    // TODO: move _myAvatar out of Application. Move relevant code to MyAvataar or AvatarManager
    _avatarManager.init();
    _myCamera.setMode(CAMERA_MODE_FIRST_PERSON);

    _mirrorCamera.setMode(CAMERA_MODE_MIRROR);

    OculusManager::connect();
    if (OculusManager::isConnected()) {
        QMetaObject::invokeMethod(Menu::getInstance()->getActionForOption(MenuOption::Fullscreen),
                                  "trigger",
                                  Qt::QueuedConnection);
    }

    TV3DManager::connect();
    if (TV3DManager::isConnected()) {
        QMetaObject::invokeMethod(Menu::getInstance()->getActionForOption(MenuOption::Fullscreen),
                                  "trigger",
                                  Qt::QueuedConnection);
    }

    _timerStart.start();
    _lastTimeUpdated.start();

    Menu::getInstance()->loadSettings();
    
    // when --url in command line, teleport to location
    const QString HIFI_URL_COMMAND_LINE_KEY = "--url";
    int urlIndex = arguments().indexOf(HIFI_URL_COMMAND_LINE_KEY);
    QString addressLookupString;
    if (urlIndex != -1) {
        addressLookupString = arguments().value(urlIndex + 1);
    }
    
    DependencyManager::get<AddressManager>()->loadSettings(addressLookupString);
    
    qDebug() << "Loaded settings";
    
#ifdef __APPLE__
    if (Menu::getInstance()->isOptionChecked(MenuOption::SixenseEnabled)) {
        // on OS X we only setup sixense if the user wants it on - this allows running without the hid_init crash
        // if hydra support is temporarily not required
        Menu::getInstance()->toggleSixense(true);
    }
#else
    // setup sixense
    Menu::getInstance()->toggleSixense(true);
#endif

    // initialize our face trackers after loading the menu settings
    DependencyManager::get<Faceshift>()->init();
    DependencyManager::get<Visage>()->init();

    Leapmotion::init();

    // fire off an immediate domain-server check in now that settings are loaded
    DependencyManager::get<NodeList>()->sendDomainServerCheckIn();

    _entities.init();
    _entities.setViewFrustum(getViewFrustum());

    EntityTree* entityTree = _entities.getTree();
    
    _entityCollisionSystem.init(&_entityEditSender, entityTree, &_avatarManager);
    
    entityTree->setSimulation(&_entityCollisionSystem);

    connect(&_entityCollisionSystem, &EntityCollisionSystem::entityCollisionWithEntity,
            ScriptEngine::getEntityScriptingInterface(), &EntityScriptingInterface::entityCollisionWithEntity);

    // connect the _entityCollisionSystem to our EntityTreeRenderer since that's what handles running entity scripts
    connect(&_entityCollisionSystem, &EntityCollisionSystem::entityCollisionWithEntity,
            &_entities, &EntityTreeRenderer::entityCollisionWithEntity);

    // connect the _entities (EntityTreeRenderer) to our script engine's EntityScriptingInterface for firing
    // of events related clicking, hovering over, and entering entities
    _entities.connectSignalsToSlots(ScriptEngine::getEntityScriptingInterface());

    _entityClipboardRenderer.init();
    _entityClipboardRenderer.setViewFrustum(getViewFrustum());
    _entityClipboardRenderer.setTree(&_entityClipboard);

    _metavoxels.init();

<<<<<<< HEAD
    auto glCanvas = DependencyManager::get<GLCanvas>();
    _audio.init(glCanvas.data());
=======
    GLCanvas::SharedPointer glCanvas = DependencyManager::get<GLCanvas>();
>>>>>>> 1b1fd2bc
    _rearMirrorTools = new RearMirrorTools(glCanvas.data(), _mirrorViewRect, _settings);

    connect(_rearMirrorTools, SIGNAL(closeView()), SLOT(closeMirrorView()));
    connect(_rearMirrorTools, SIGNAL(restoreView()), SLOT(restoreMirrorView()));
    connect(_rearMirrorTools, SIGNAL(shrinkView()), SLOT(shrinkMirrorView()));
    connect(_rearMirrorTools, SIGNAL(resetView()), SLOT(resetSensors()));

    // save settings when avatar changes
    connect(_myAvatar, &MyAvatar::transformChanged, this, &Application::bumpSettings);

#ifdef USE_BULLET_PHYSICS
    EntityTree* tree = _entities.getTree();
    _physicsEngine.setEntityTree(tree);
    tree->setSimulation(&_physicsEngine);
    _physicsEngine.init(&_entityEditSender);
#endif // USE_BULLET_PHYSICS
    // make sure our texture cache knows about window size changes
    DependencyManager::get<TextureCache>()->associateWithWidget(glCanvas.data());

    // initialize the GlowEffect with our widget
    DependencyManager::get<GlowEffect>()->init(glCanvas.data(),
                                               Menu::getInstance()->isOptionChecked(MenuOption::EnableGlowEffect));
}

void Application::closeMirrorView() {
    if (Menu::getInstance()->isOptionChecked(MenuOption::Mirror)) {
        Menu::getInstance()->triggerOption(MenuOption::Mirror);
    }
}

void Application::restoreMirrorView() {
    if (!Menu::getInstance()->isOptionChecked(MenuOption::FullscreenMirror)) {
        Menu::getInstance()->triggerOption(MenuOption::FullscreenMirror);
    }
}

void Application::shrinkMirrorView() {
    if (Menu::getInstance()->isOptionChecked(MenuOption::FullscreenMirror)) {
        Menu::getInstance()->triggerOption(MenuOption::FullscreenMirror);
    }
}

const float HEAD_SPHERE_RADIUS = 0.1f;

bool Application::isLookingAtMyAvatar(Avatar* avatar) {
    glm::vec3 theirLookAt = avatar->getHead()->getLookAtPosition();
    glm::vec3 myEyePosition = _myAvatar->getHead()->getEyePosition();
    if (pointInSphere(theirLookAt, myEyePosition, HEAD_SPHERE_RADIUS * _myAvatar->getScale())) {
        return true;
    }
    return false;
}

void Application::updateLOD() {
    PerformanceTimer perfTimer("LOD");
    // adjust it unless we were asked to disable this feature, or if we're currently in throttleRendering mode
    if (!Menu::getInstance()->isOptionChecked(MenuOption::DisableAutoAdjustLOD) && !isThrottleRendering()) {
        Menu::getInstance()->autoAdjustLOD(_fps);
    } else {
        Menu::getInstance()->resetLODAdjust();
    }
}

void Application::updateMouseRay() {
    PerformanceTimer perfTimer("mouseRay");

    bool showWarnings = Menu::getInstance()->isOptionChecked(MenuOption::PipelineWarnings);
    PerformanceWarning warn(showWarnings, "Application::updateMouseRay()");

    // make sure the frustum is up-to-date
    loadViewFrustum(_myCamera, _viewFrustum);

    PickRay pickRay = _myCamera.computePickRay(getTrueMouseX(), getTrueMouseY());
    _mouseRayOrigin = pickRay.origin;
    _mouseRayDirection = pickRay.direction;
    
    // adjust for mirroring
    if (_myCamera.getMode() == CAMERA_MODE_MIRROR) {
        glm::vec3 mouseRayOffset = _mouseRayOrigin - _viewFrustum.getPosition();
        _mouseRayOrigin -= 2.0f * (_viewFrustum.getDirection() * glm::dot(_viewFrustum.getDirection(), mouseRayOffset) +
            _viewFrustum.getRight() * glm::dot(_viewFrustum.getRight(), mouseRayOffset));
        _mouseRayDirection -= 2.0f * (_viewFrustum.getDirection() * glm::dot(_viewFrustum.getDirection(), _mouseRayDirection) +
            _viewFrustum.getRight() * glm::dot(_viewFrustum.getRight(), _mouseRayDirection));
    }
}

void Application::updateFaceshift() {
    bool showWarnings = Menu::getInstance()->isOptionChecked(MenuOption::PipelineWarnings);
    PerformanceWarning warn(showWarnings, "Application::updateFaceshift()");
    auto faceshift = DependencyManager::get<Faceshift>();
    //  Update faceshift
    faceshift->update();

    //  Copy angular velocity if measured by faceshift, to the head
    if (faceshift->isActive()) {
        _myAvatar->getHead()->setAngularVelocity(faceshift->getHeadAngularVelocity());
    }
}

void Application::updateVisage() {
    bool showWarnings = Menu::getInstance()->isOptionChecked(MenuOption::PipelineWarnings);
    PerformanceWarning warn(showWarnings, "Application::updateVisage()");

    //  Update Visage
    DependencyManager::get<Visage>()->update();
}

void Application::updateDDE() {
    bool showWarnings = Menu::getInstance()->isOptionChecked(MenuOption::PipelineWarnings);
    PerformanceWarning warn(showWarnings, "Application::updateDDE()");
    
    //  Update Cara
    DependencyManager::get<DdeFaceTracker>()->update();
}

void Application::updateMyAvatarLookAtPosition() {
    PerformanceTimer perfTimer("lookAt");
    bool showWarnings = Menu::getInstance()->isOptionChecked(MenuOption::PipelineWarnings);
    PerformanceWarning warn(showWarnings, "Application::updateMyAvatarLookAtPosition()");

    _myAvatar->updateLookAtTargetAvatar();
    FaceTracker* tracker = getActiveFaceTracker();

    bool isLookingAtSomeone = false;
    glm::vec3 lookAtSpot;
    if (_myCamera.getMode() == CAMERA_MODE_MIRROR) {
        //  When I am in mirror mode, just look right at the camera (myself)
        if (!OculusManager::isConnected()) {
            lookAtSpot = _myCamera.getPosition();
        } else {
            if (_myAvatar->isLookingAtLeftEye()) {
                lookAtSpot = OculusManager::getLeftEyePosition();
            } else {
                lookAtSpot = OculusManager::getRightEyePosition();
            }
        }
 
    } else {
        AvatarSharedPointer lookingAt = _myAvatar->getLookAtTargetAvatar().toStrongRef();
        if (lookingAt && _myAvatar != lookingAt.data()) {
            
            isLookingAtSomeone = true;
            //  If I am looking at someone else, look directly at one of their eyes
            if (tracker) {
                //  If a face tracker is active, look at the eye for the side my gaze is biased toward
                if (tracker->getEstimatedEyeYaw() > _myAvatar->getHead()->getFinalYaw()) {
                    // Look at their right eye
                    lookAtSpot = static_cast<Avatar*>(lookingAt.data())->getHead()->getRightEyePosition();
                } else {
                    // Look at their left eye
                    lookAtSpot = static_cast<Avatar*>(lookingAt.data())->getHead()->getLeftEyePosition();
                }
            } else {
                //  Need to add randomly looking back and forth between left and right eye for case with no tracker
                if (_myAvatar->isLookingAtLeftEye()) {
                    lookAtSpot = static_cast<Avatar*>(lookingAt.data())->getHead()->getLeftEyePosition();
                } else {
                    lookAtSpot = static_cast<Avatar*>(lookingAt.data())->getHead()->getRightEyePosition();
                }
            }
        } else {
            //  I am not looking at anyone else, so just look forward
            lookAtSpot = _myAvatar->getHead()->getEyePosition() +
                (_myAvatar->getHead()->getFinalOrientationInWorldFrame() * glm::vec3(0.0f, 0.0f, -TREE_SCALE));
        }
    }
    //
    //  Deflect the eyes a bit to match the detected Gaze from 3D camera if active
    //
    if (tracker) {
        float eyePitch = tracker->getEstimatedEyePitch();
        float eyeYaw = tracker->getEstimatedEyeYaw();
        const float GAZE_DEFLECTION_REDUCTION_DURING_EYE_CONTACT = 0.1f;
        // deflect using Faceshift gaze data
        glm::vec3 origin = _myAvatar->getHead()->getEyePosition();
        float pitchSign = (_myCamera.getMode() == CAMERA_MODE_MIRROR) ? -1.0f : 1.0f;
        float deflection = Menu::getInstance()->getFaceshiftEyeDeflection();
        if (isLookingAtSomeone) {
            deflection *= GAZE_DEFLECTION_REDUCTION_DURING_EYE_CONTACT;
        }
        lookAtSpot = origin + _myCamera.getRotation() * glm::quat(glm::radians(glm::vec3(
            eyePitch * pitchSign * deflection, eyeYaw * deflection, 0.0f))) *
                glm::inverse(_myCamera.getRotation()) * (lookAtSpot - origin);
    }

    _myAvatar->getHead()->setLookAtPosition(lookAtSpot);
}

void Application::updateThreads(float deltaTime) {
    PerformanceTimer perfTimer("updateThreads");
    bool showWarnings = Menu::getInstance()->isOptionChecked(MenuOption::PipelineWarnings);
    PerformanceWarning warn(showWarnings, "Application::updateThreads()");

    // parse voxel packets
    if (!_enableProcessOctreeThread) {
        _octreeProcessor.threadRoutine();
        _entityEditSender.threadRoutine();
    }
}

void Application::updateMetavoxels(float deltaTime) {
    PerformanceTimer perfTimer("updateMetavoxels");
    bool showWarnings = Menu::getInstance()->isOptionChecked(MenuOption::PipelineWarnings);
    PerformanceWarning warn(showWarnings, "Application::updateMetavoxels()");

    if (Menu::getInstance()->isOptionChecked(MenuOption::Metavoxels)) {
        _metavoxels.simulate(deltaTime);
    }
}

void Application::cameraMenuChanged() {
    if (Menu::getInstance()->isOptionChecked(MenuOption::FullscreenMirror)) {
        if (_myCamera.getMode() != CAMERA_MODE_MIRROR) {
            _myCamera.setMode(CAMERA_MODE_MIRROR);
        }
    } else if (Menu::getInstance()->isOptionChecked(MenuOption::FirstPerson)) {
        if (_myCamera.getMode() != CAMERA_MODE_FIRST_PERSON) {
            _myCamera.setMode(CAMERA_MODE_FIRST_PERSON);
        }
    } else {
        if (_myCamera.getMode() != CAMERA_MODE_THIRD_PERSON) {
            _myCamera.setMode(CAMERA_MODE_THIRD_PERSON);
        }
    }
}

void Application::updateCamera(float deltaTime) {
    PerformanceTimer perfTimer("updateCamera");
    bool showWarnings = Menu::getInstance()->isOptionChecked(MenuOption::PipelineWarnings);
    PerformanceWarning warn(showWarnings, "Application::updateCamera()");

    if (!OculusManager::isConnected() && !TV3DManager::isConnected() &&
            Menu::getInstance()->isOptionChecked(MenuOption::OffAxisProjection)) {
        FaceTracker* tracker = getActiveFaceTracker();
        if (tracker) {
            const float EYE_OFFSET_SCALE = 0.025f;
            glm::vec3 position = tracker->getHeadTranslation() * EYE_OFFSET_SCALE;
            float xSign = (_myCamera.getMode() == CAMERA_MODE_MIRROR) ? 1.0f : -1.0f;
            _myCamera.setEyeOffsetPosition(glm::vec3(position.x * xSign, position.y, -position.z));
            updateProjectionMatrix();
        }
    }
}

void Application::updateDialogs(float deltaTime) {
    PerformanceTimer perfTimer("updateDialogs");
    bool showWarnings = Menu::getInstance()->isOptionChecked(MenuOption::PipelineWarnings);
    PerformanceWarning warn(showWarnings, "Application::updateDialogs()");

    // Update bandwidth dialog, if any
    BandwidthDialog* bandwidthDialog = Menu::getInstance()->getBandwidthDialog();
    if (bandwidthDialog) {
        bandwidthDialog->update();
    }

    OctreeStatsDialog* octreeStatsDialog = Menu::getInstance()->getOctreeStatsDialog();
    if (octreeStatsDialog) {
        octreeStatsDialog->update();
    }
}

void Application::updateCursor(float deltaTime) {
    PerformanceTimer perfTimer("updateCursor");
    bool showWarnings = Menu::getInstance()->isOptionChecked(MenuOption::PipelineWarnings);
    PerformanceWarning warn(showWarnings, "Application::updateCursor()");

    static QPoint lastMousePos = QPoint();
    _lastMouseMove = (lastMousePos == QCursor::pos()) ? _lastMouseMove : usecTimestampNow();
    bool hideMouse = false;
    bool underMouse = QGuiApplication::topLevelAt(QCursor::pos()) ==
                      Application::getInstance()->getWindow()->windowHandle();
    
    static const int HIDE_CURSOR_TIMEOUT = 3 * USECS_PER_SECOND; // 3 second
    int elapsed = usecTimestampNow() - _lastMouseMove;
    if ((elapsed > HIDE_CURSOR_TIMEOUT)  ||
        (OculusManager::isConnected() && Menu::getInstance()->isOptionChecked(MenuOption::EnableVRMode))) {
        hideMouse = underMouse;
    }
    
    setCursorVisible(!hideMouse);
    lastMousePos = QCursor::pos();
}

void Application::setCursorVisible(bool visible) {
    if (visible) {
        if (overrideCursor() != NULL) {
            restoreOverrideCursor();
        }
    } else {
        if (overrideCursor() != NULL) {
            changeOverrideCursor(Qt::BlankCursor);
        } else {
            setOverrideCursor(Qt::BlankCursor);
        }
    }
}

void Application::update(float deltaTime) {
    bool showWarnings = Menu::getInstance()->isOptionChecked(MenuOption::PipelineWarnings);
    PerformanceWarning warn(showWarnings, "Application::update()");

    updateLOD();
    updateMouseRay(); // check what's under the mouse and update the mouse voxel
    {
        PerformanceTimer perfTimer("devices");
        DeviceTracker::updateAll();
        updateFaceshift();
        updateVisage();
        SixenseManager::getInstance().update(deltaTime);
        JoystickScriptingInterface::getInstance().update();
        _prioVR.update(deltaTime);

    }
    
    // Dispatch input events
    _controllerScriptingInterface.updateInputControllers();

    updateThreads(deltaTime); // If running non-threaded, then give the threads some time to process...
    
    _avatarManager.updateOtherAvatars(deltaTime); //loop through all the other avatars and simulate them...

    updateMetavoxels(deltaTime); // update metavoxels
    updateCamera(deltaTime); // handle various camera tweaks like off axis projection
    updateDialogs(deltaTime); // update various stats dialogs if present
    updateCursor(deltaTime); // Handle cursor updates

#ifdef USE_BULLET_PHYSICS
    {
        PerformanceTimer perfTimer("physics");
        _physicsEngine.stepSimulation();
    }
#endif // USE_BULLET_PHYSICS

    if (!_aboutToQuit) {
        PerformanceTimer perfTimer("entities");
        // NOTE: the _entities.update() call below will wait for lock 
        // and will simulate entity motion (the EntityTree has been given an EntitySimulation).  
        _entities.update(); // update the models...
        // The _entityCollisionSystem.updateCollisions() call below merely tries for lock,
        // and on failure it skips collision detection.
        _entityCollisionSystem.updateCollisions(); // collide the entities...
    }

    {
        PerformanceTimer perfTimer("overlays");
        _overlays.update(deltaTime);
    }
    
    {
        PerformanceTimer perfTimer("myAvatar");
        updateMyAvatarLookAtPosition();
        updateMyAvatar(deltaTime); // Sample hardware, update view frustum if needed, and send avatar data to mixer/nodes
    }

    {
        PerformanceTimer perfTimer("emitSimulating");
        // let external parties know we're updating
        emit simulating(deltaTime);
    }

    // Update _viewFrustum with latest camera and view frustum data...
    // NOTE: we get this from the view frustum, to make it simpler, since the
    // loadViewFrumstum() method will get the correct details from the camera
    // We could optimize this to not actually load the viewFrustum, since we don't
    // actually need to calculate the view frustum planes to send these details
    // to the server.
    {
        PerformanceTimer perfTimer("loadViewFrustum");
        loadViewFrustum(_myCamera, _viewFrustum);
    }

    quint64 now = usecTimestampNow();

    // Update my voxel servers with my current voxel query...
    {
        PerformanceTimer perfTimer("queryOctree");
        quint64 sinceLastQuery = now - _lastQueriedTime;
        const quint64 TOO_LONG_SINCE_LAST_QUERY = 3 * USECS_PER_SECOND;
        bool queryIsDue = sinceLastQuery > TOO_LONG_SINCE_LAST_QUERY;
        bool viewIsDifferentEnough = !_lastQueriedViewFrustum.isVerySimilar(_viewFrustum);

        // if it's been a while since our last query or the view has significantly changed then send a query, otherwise suppress it
        if (queryIsDue || viewIsDifferentEnough) {
            _lastQueriedTime = now;

            if (Menu::getInstance()->isOptionChecked(MenuOption::Entities)) {
                queryOctree(NodeType::EntityServer, PacketTypeEntityQuery, _entityServerJurisdictions);
            }
            _lastQueriedViewFrustum = _viewFrustum;
        }
    }

    // sent nack packets containing missing sequence numbers of received packets from nodes
    {
        quint64 sinceLastNack = now - _lastNackTime;
        const quint64 TOO_LONG_SINCE_LAST_NACK = 1 * USECS_PER_SECOND;
        if (sinceLastNack > TOO_LONG_SINCE_LAST_NACK) {
            _lastNackTime = now;
            sendNackPackets();
        }
    }

    // send packet containing downstream audio stats to the AudioMixer 
    {
        quint64 sinceLastNack = now - _lastSendDownstreamAudioStats;
        if (sinceLastNack > TOO_LONG_SINCE_LAST_SEND_DOWNSTREAM_AUDIO_STATS) {
            _lastSendDownstreamAudioStats = now;

            QMetaObject::invokeMethod(DependencyManager::get<Audio>().data(), "sendDownstreamAudioStatsPacket", Qt::QueuedConnection);
        }
    }
}

void Application::updateMyAvatar(float deltaTime) {
    bool showWarnings = Menu::getInstance()->isOptionChecked(MenuOption::PipelineWarnings);
    PerformanceWarning warn(showWarnings, "Application::updateMyAvatar()");

    _myAvatar->update(deltaTime);

    {
        // send head/hand data to the avatar mixer and voxel server
        PerformanceTimer perfTimer("send");
        QByteArray packet = byteArrayWithPopulatedHeader(PacketTypeAvatarData);
        packet.append(_myAvatar->toByteArray());
        controlledBroadcastToNodes(packet, NodeSet() << NodeType::AvatarMixer);
    }
}

int Application::sendNackPackets() {

    if (Menu::getInstance()->isOptionChecked(MenuOption::DisableNackPackets)) {
        return 0;
    }

    int packetsSent = 0;
    char packet[MAX_PACKET_SIZE];

    // iterates thru all nodes in NodeList
    auto nodeList = DependencyManager::get<NodeList>();
    
    nodeList->eachNode([&](const SharedNodePointer& node){
        
        if (node->getActiveSocket() && node->getType() == NodeType::EntityServer) {
            
            QUuid nodeUUID = node->getUUID();
            
            // if there are octree packets from this node that are waiting to be processed,
            // don't send a NACK since the missing packets may be among those waiting packets.
            if (_octreeProcessor.hasPacketsToProcessFrom(nodeUUID)) {
                return;
            }
            
            _octreeSceneStatsLock.lockForRead();
            
            // retreive octree scene stats of this node
            if (_octreeServerSceneStats.find(nodeUUID) == _octreeServerSceneStats.end()) {
                _octreeSceneStatsLock.unlock();
                return;
            }
            
            // get sequence number stats of node, prune its missing set, and make a copy of the missing set
            SequenceNumberStats& sequenceNumberStats = _octreeServerSceneStats[nodeUUID].getIncomingOctreeSequenceNumberStats();
            sequenceNumberStats.pruneMissingSet();
            const QSet<OCTREE_PACKET_SEQUENCE> missingSequenceNumbers = sequenceNumberStats.getMissingSet();
            
            _octreeSceneStatsLock.unlock();
            
            // construct nack packet(s) for this node
            int numSequenceNumbersAvailable = missingSequenceNumbers.size();
            QSet<OCTREE_PACKET_SEQUENCE>::const_iterator missingSequenceNumbersIterator = missingSequenceNumbers.constBegin();
            while (numSequenceNumbersAvailable > 0) {
                
                char* dataAt = packet;
                int bytesRemaining = MAX_PACKET_SIZE;
                
                // pack header
                int numBytesPacketHeader = populatePacketHeader(packet, PacketTypeOctreeDataNack);
                dataAt += numBytesPacketHeader;
                bytesRemaining -= numBytesPacketHeader;
                
                // calculate and pack the number of sequence numbers
                int numSequenceNumbersRoomFor = (bytesRemaining - sizeof(uint16_t)) / sizeof(OCTREE_PACKET_SEQUENCE);
                uint16_t numSequenceNumbers = min(numSequenceNumbersAvailable, numSequenceNumbersRoomFor);
                uint16_t* numSequenceNumbersAt = (uint16_t*)dataAt;
                *numSequenceNumbersAt = numSequenceNumbers;
                dataAt += sizeof(uint16_t);
                
                // pack sequence numbers
                for (int i = 0; i < numSequenceNumbers; i++) {
                    OCTREE_PACKET_SEQUENCE* sequenceNumberAt = (OCTREE_PACKET_SEQUENCE*)dataAt;
                    *sequenceNumberAt = *missingSequenceNumbersIterator;
                    dataAt += sizeof(OCTREE_PACKET_SEQUENCE);
                    
                    missingSequenceNumbersIterator++;
                }
                numSequenceNumbersAvailable -= numSequenceNumbers;
                
                // send it
                nodeList->writeUnverifiedDatagram(packet, dataAt - packet, node);
                packetsSent++;
            }
        }
    });

    return packetsSent;
}

void Application::queryOctree(NodeType_t serverType, PacketType packetType, NodeToJurisdictionMap& jurisdictions) {

    //qDebug() << ">>> inside... queryOctree()... _viewFrustum.getFieldOfView()=" << _viewFrustum.getFieldOfView();
    bool wantExtraDebugging = getLogger()->extraDebugging();

    // These will be the same for all servers, so we can set them up once and then reuse for each server we send to.
    _octreeQuery.setWantLowResMoving(true);
    _octreeQuery.setWantColor(true);
    _octreeQuery.setWantDelta(true);
    _octreeQuery.setWantOcclusionCulling(false);
    _octreeQuery.setWantCompression(true);

    _octreeQuery.setCameraPosition(_viewFrustum.getPosition());
    _octreeQuery.setCameraOrientation(_viewFrustum.getOrientation());
    _octreeQuery.setCameraFov(_viewFrustum.getFieldOfView());
    _octreeQuery.setCameraAspectRatio(_viewFrustum.getAspectRatio());
    _octreeQuery.setCameraNearClip(_viewFrustum.getNearClip());
    _octreeQuery.setCameraFarClip(_viewFrustum.getFarClip());
    _octreeQuery.setCameraEyeOffsetPosition(_viewFrustum.getEyeOffsetPosition());
    _octreeQuery.setOctreeSizeScale(Menu::getInstance()->getOctreeSizeScale());
    _octreeQuery.setBoundaryLevelAdjust(Menu::getInstance()->getBoundaryLevelAdjust());

    unsigned char queryPacket[MAX_PACKET_SIZE];

    // Iterate all of the nodes, and get a count of how many voxel servers we have...
    int totalServers = 0;
    int inViewServers = 0;
    int unknownJurisdictionServers = 0;

    auto nodeList = DependencyManager::get<NodeList>();
    
    nodeList->eachNode([&](const SharedNodePointer& node) {
        // only send to the NodeTypes that are serverType
        if (node->getActiveSocket() && node->getType() == serverType) {
            totalServers++;

            // get the server bounds for this server
            QUuid nodeUUID = node->getUUID();

            // if we haven't heard from this voxel server, go ahead and send it a query, so we
            // can get the jurisdiction...
            if (jurisdictions.find(nodeUUID) == jurisdictions.end()) {
                unknownJurisdictionServers++;
            } else {
                const JurisdictionMap& map = (jurisdictions)[nodeUUID];

                unsigned char* rootCode = map.getRootOctalCode();

                if (rootCode) {
                    VoxelPositionSize rootDetails;
                    voxelDetailsForCode(rootCode, rootDetails);
                    AACube serverBounds(glm::vec3(rootDetails.x, rootDetails.y, rootDetails.z), rootDetails.s);
                    serverBounds.scale(TREE_SCALE);

                    ViewFrustum::location serverFrustumLocation = _viewFrustum.cubeInFrustum(serverBounds);

                    if (serverFrustumLocation != ViewFrustum::OUTSIDE) {
                        inViewServers++;
                    }
                }
            }
        }
    });

    if (wantExtraDebugging) {
        qDebug("Servers: total %d, in view %d, unknown jurisdiction %d",
            totalServers, inViewServers, unknownJurisdictionServers);
    }

    int perServerPPS = 0;
    const int SMALL_BUDGET = 10;
    int perUnknownServer = SMALL_BUDGET;
    int totalPPS = Menu::getInstance()->getMaxOctreePacketsPerSecond();

    // determine PPS based on number of servers
    if (inViewServers >= 1) {
        // set our preferred PPS to be exactly evenly divided among all of the voxel servers... and allocate 1 PPS
        // for each unknown jurisdiction server
        perServerPPS = (totalPPS / inViewServers) - (unknownJurisdictionServers * perUnknownServer);
    } else {
        if (unknownJurisdictionServers > 0) {
            perUnknownServer = (totalPPS / unknownJurisdictionServers);
        }
    }

    if (wantExtraDebugging) {
        qDebug("perServerPPS: %d perUnknownServer: %d", perServerPPS, perUnknownServer);
    }
    
    nodeList->eachNode([&](const SharedNodePointer& node){
        // only send to the NodeTypes that are serverType
        if (node->getActiveSocket() && node->getType() == serverType) {
            
            
            // get the server bounds for this server
            QUuid nodeUUID = node->getUUID();
            
            bool inView = false;
            bool unknownView = false;
            
            // if we haven't heard from this voxel server, go ahead and send it a query, so we
            // can get the jurisdiction...
            if (jurisdictions.find(nodeUUID) == jurisdictions.end()) {
                unknownView = true; // assume it's in view
                if (wantExtraDebugging) {
                    qDebug() << "no known jurisdiction for node " << *node << ", assume it's visible.";
                }
            } else {
                const JurisdictionMap& map = (jurisdictions)[nodeUUID];
                
                unsigned char* rootCode = map.getRootOctalCode();
                
                if (rootCode) {
                    VoxelPositionSize rootDetails;
                    voxelDetailsForCode(rootCode, rootDetails);
                    AACube serverBounds(glm::vec3(rootDetails.x, rootDetails.y, rootDetails.z), rootDetails.s);
                    serverBounds.scale(TREE_SCALE);
                    
                    ViewFrustum::location serverFrustumLocation = _viewFrustum.cubeInFrustum(serverBounds);
                    if (serverFrustumLocation != ViewFrustum::OUTSIDE) {
                        inView = true;
                    } else {
                        inView = false;
                    }
                } else {
                    if (wantExtraDebugging) {
                        qDebug() << "Jurisdiction without RootCode for node " << *node << ". That's unusual!";
                    }
                }
            }
            
            if (inView) {
                _octreeQuery.setMaxOctreePacketsPerSecond(perServerPPS);
            } else if (unknownView) {
                if (wantExtraDebugging) {
                    qDebug() << "no known jurisdiction for node " << *node << ", give it budget of "
                    << perUnknownServer << " to send us jurisdiction.";
                }
                
                // set the query's position/orientation to be degenerate in a manner that will get the scene quickly
                // If there's only one server, then don't do this, and just let the normal voxel query pass through
                // as expected... this way, we will actually get a valid scene if there is one to be seen
                if (totalServers > 1) {
                    _octreeQuery.setCameraPosition(glm::vec3(-0.1,-0.1,-0.1));
                    const glm::quat OFF_IN_NEGATIVE_SPACE = glm::quat(-0.5, 0, -0.5, 1.0);
                    _octreeQuery.setCameraOrientation(OFF_IN_NEGATIVE_SPACE);
                    _octreeQuery.setCameraNearClip(0.1f);
                    _octreeQuery.setCameraFarClip(0.1f);
                    if (wantExtraDebugging) {
                        qDebug() << "Using 'minimal' camera position for node" << *node;
                    }
                } else {
                    if (wantExtraDebugging) {
                        qDebug() << "Using regular camera position for node" << *node;
                    }
                }
                _octreeQuery.setMaxOctreePacketsPerSecond(perUnknownServer);
            } else {
                _octreeQuery.setMaxOctreePacketsPerSecond(0);
            }
            // set up the packet for sending...
            unsigned char* endOfQueryPacket = queryPacket;
            
            // insert packet type/version and node UUID
            endOfQueryPacket += populatePacketHeader(reinterpret_cast<char*>(endOfQueryPacket), packetType);
            
            // encode the query data...
            endOfQueryPacket += _octreeQuery.getBroadcastData(endOfQueryPacket);
            
            int packetLength = endOfQueryPacket - queryPacket;
            
            // make sure we still have an active socket
            nodeList->writeUnverifiedDatagram(reinterpret_cast<const char*>(queryPacket), packetLength, node);
            
            // Feed number of bytes to corresponding channel of the bandwidth meter
            _bandwidthMeter.outputStream(BandwidthMeter::OCTREE).updateValue(packetLength);
        }
    });
}

bool Application::isHMDMode() const {
    if (OculusManager::isConnected()) {
        return true;
    } else {
        return false;
    }
}

QRect Application::getDesirableApplicationGeometry() {
    QRect applicationGeometry = getWindow()->geometry();
    
    // If our parent window is on the HMD, then don't use it's geometry, instead use
    // the "main screen" geometry.
    HMDToolsDialog* hmdTools = Menu::getInstance()->getHMDToolsDialog();
    if (hmdTools && hmdTools->hasHMDScreen()) {
        QScreen* hmdScreen = hmdTools->getHMDScreen();
        QWindow* appWindow = getWindow()->windowHandle();
        QScreen* appScreen = appWindow->screen();

        // if our app's screen is the hmd screen, we don't want to place the
        // running scripts widget on it. So we need to pick a better screen.
        // we will use the screen for the HMDTools since it's a guarenteed
        // better screen.
        if (appScreen == hmdScreen) {
            QScreen* betterScreen = hmdTools->windowHandle()->screen();
            applicationGeometry = betterScreen->geometry();
        }
    }
    return applicationGeometry;
}

/////////////////////////////////////////////////////////////////////////////////////
// loadViewFrustum()
//
// Description: this will load the view frustum bounds for EITHER the head
//                 or the "myCamera".
//
void Application::loadViewFrustum(Camera& camera, ViewFrustum& viewFrustum) {
    // We will use these below, from either the camera or head vectors calculated above
    glm::vec3 position(camera.getPosition());
    float fov         = camera.getFieldOfView();    // degrees
    float nearClip    = camera.getNearClip();
    float farClip     = camera.getFarClip();
    float aspectRatio = camera.getAspectRatio();

    glm::quat rotation = camera.getRotation();

    // Set the viewFrustum up with the correct position and orientation of the camera
    viewFrustum.setPosition(position);
    viewFrustum.setOrientation(rotation);

    // Also make sure it's got the correct lens details from the camera
    viewFrustum.setAspectRatio(aspectRatio);
    viewFrustum.setFieldOfView(fov);    // degrees
    viewFrustum.setNearClip(nearClip);
    viewFrustum.setFarClip(farClip);
    viewFrustum.setEyeOffsetPosition(camera.getEyeOffsetPosition());
    viewFrustum.setEyeOffsetOrientation(camera.getEyeOffsetOrientation());

    // Ask the ViewFrustum class to calculate our corners
    viewFrustum.calculate();
}

glm::vec3 Application::getSunDirection() {
    // Sun direction is in fact just the location of the sun relative to the origin
    return glm::normalize(_environment.getClosestData(_myCamera.getPosition()).getSunLocation(_myCamera.getPosition()));
}

void Application::updateShadowMap() {
    PerformanceTimer perfTimer("shadowMap");
    QOpenGLFramebufferObject* fbo = DependencyManager::get<TextureCache>()->getShadowFramebufferObject();
    fbo->bind();
    glEnable(GL_DEPTH_TEST);
    glClear(GL_DEPTH_BUFFER_BIT);

    glm::vec3 lightDirection = -getSunDirection();
    glm::quat rotation = rotationBetween(IDENTITY_FRONT, lightDirection);
    glm::quat inverseRotation = glm::inverse(rotation);
    
    const float SHADOW_MATRIX_DISTANCES[] = { 0.0f, 2.0f, 6.0f, 14.0f, 30.0f };
    const glm::vec2 MAP_COORDS[] = { glm::vec2(0.0f, 0.0f), glm::vec2(0.5f, 0.0f),
        glm::vec2(0.0f, 0.5f), glm::vec2(0.5f, 0.5f) };
    
    float frustumScale = 1.0f / (_viewFrustum.getFarClip() - _viewFrustum.getNearClip());
    loadViewFrustum(_myCamera, _viewFrustum);
    
    int matrixCount = 1;
    int targetSize = fbo->width();
    float targetScale = 1.0f;
    if (Menu::getInstance()->isOptionChecked(MenuOption::CascadedShadows)) {
        matrixCount = CASCADED_SHADOW_MATRIX_COUNT;
        targetSize = fbo->width() / 2;
        targetScale = 0.5f;
    }
    for (int i = 0; i < matrixCount; i++) {
        const glm::vec2& coord = MAP_COORDS[i];
        glViewport(coord.s * fbo->width(), coord.t * fbo->height(), targetSize, targetSize);

        // if simple shadow then since the resolution is twice as much as with cascaded, cover 2 regions with the map, not just one
        int regionIncrement = (matrixCount == 1 ? 2 : 1);
        float nearScale = SHADOW_MATRIX_DISTANCES[i] * frustumScale;
        float farScale = SHADOW_MATRIX_DISTANCES[i + regionIncrement] * frustumScale;
        glm::vec3 points[] = {
            glm::mix(_viewFrustum.getNearTopLeft(), _viewFrustum.getFarTopLeft(), nearScale),
            glm::mix(_viewFrustum.getNearTopRight(), _viewFrustum.getFarTopRight(), nearScale),
            glm::mix(_viewFrustum.getNearBottomLeft(), _viewFrustum.getFarBottomLeft(), nearScale),
            glm::mix(_viewFrustum.getNearBottomRight(), _viewFrustum.getFarBottomRight(), nearScale),
            glm::mix(_viewFrustum.getNearTopLeft(), _viewFrustum.getFarTopLeft(), farScale),
            glm::mix(_viewFrustum.getNearTopRight(), _viewFrustum.getFarTopRight(), farScale),
            glm::mix(_viewFrustum.getNearBottomLeft(), _viewFrustum.getFarBottomLeft(), farScale),
            glm::mix(_viewFrustum.getNearBottomRight(), _viewFrustum.getFarBottomRight(), farScale) };
        glm::vec3 center;
        for (size_t j = 0; j < sizeof(points) / sizeof(points[0]); j++) {
            center += points[j];
        }
        center /= (float)(sizeof(points) / sizeof(points[0]));
        float radius = 0.0f;
        for (size_t j = 0; j < sizeof(points) / sizeof(points[0]); j++) {
            radius = qMax(radius, glm::distance(points[j], center));
        }
        if (i < 3) {
            const float RADIUS_SCALE = 0.5f;
            _shadowDistances[i] = -glm::distance(_viewFrustum.getPosition(), center) - radius * RADIUS_SCALE;
        }
        center = inverseRotation * center;
        
        // to reduce texture "shimmer," move in texel increments
        float texelSize = (2.0f * radius) / targetSize;
        center = glm::vec3(roundf(center.x / texelSize) * texelSize, roundf(center.y / texelSize) * texelSize,
            roundf(center.z / texelSize) * texelSize);
        
        glm::vec3 minima(center.x - radius, center.y - radius, center.z - radius);
        glm::vec3 maxima(center.x + radius, center.y + radius, center.z + radius);

        // stretch out our extents in z so that we get all of the avatars
        minima.z -= _viewFrustum.getFarClip() * 0.5f;
        maxima.z += _viewFrustum.getFarClip() * 0.5f;

        // save the combined matrix for rendering
        _shadowMatrices[i] = glm::transpose(glm::translate(glm::vec3(coord, 0.0f)) *
            glm::scale(glm::vec3(targetScale, targetScale, 1.0f)) *
            glm::translate(glm::vec3(0.5f, 0.5f, 0.5f)) * glm::scale(glm::vec3(0.5f, 0.5f, 0.5f)) *
            glm::ortho(minima.x, maxima.x, minima.y, maxima.y, -maxima.z, -minima.z) * glm::mat4_cast(inverseRotation));

        // update the shadow view frustum
        _shadowViewFrustum.setPosition(rotation * ((minima + maxima) * 0.5f));
        _shadowViewFrustum.setOrientation(rotation);
        _shadowViewFrustum.setOrthographic(true);
        _shadowViewFrustum.setWidth(maxima.x - minima.x);
        _shadowViewFrustum.setHeight(maxima.y - minima.y);
        _shadowViewFrustum.setNearClip(minima.z);
        _shadowViewFrustum.setFarClip(maxima.z);
        _shadowViewFrustum.setEyeOffsetPosition(glm::vec3());
        _shadowViewFrustum.setEyeOffsetOrientation(glm::quat());
        _shadowViewFrustum.calculate();

        glMatrixMode(GL_PROJECTION);
        glPushMatrix();
        glLoadIdentity();
        glOrtho(minima.x, maxima.x, minima.y, maxima.y, -maxima.z, -minima.z);

        glMatrixMode(GL_MODELVIEW);
        glPushMatrix();
        glLoadIdentity();
        glm::vec3 axis = glm::axis(inverseRotation);
        glRotatef(glm::degrees(glm::angle(inverseRotation)), axis.x, axis.y, axis.z);

        // store view matrix without translation, which we'll use for precision-sensitive objects
        updateUntranslatedViewMatrix();
 
        // Equivalent to what is happening with _untranslatedViewMatrix and the _viewMatrixTranslation
        // the viewTransofmr object is updatded with the correct values and saved,
        // this is what is used for rendering the Entities and avatars
        Transform viewTransform;
        viewTransform.setRotation(rotation);
        setViewTransform(viewTransform);

        glEnable(GL_POLYGON_OFFSET_FILL);
        glPolygonOffset(1.1f, 4.0f); // magic numbers courtesy http://www.eecs.berkeley.edu/~ravir/6160/papers/shadowmaps.ppt

        {
            PerformanceTimer perfTimer("avatarManager");
            _avatarManager.renderAvatars(Avatar::SHADOW_RENDER_MODE);
        }

        {
            PerformanceTimer perfTimer("entities");
            _entities.render(RenderArgs::SHADOW_RENDER_MODE);
        }

        // render JS/scriptable overlays
        {
            PerformanceTimer perfTimer("3dOverlays");
            _overlays.renderWorld(false, RenderArgs::SHADOW_RENDER_MODE);
        }

        {
            PerformanceTimer perfTimer("3dOverlaysFront");
            _overlays.renderWorld(true, RenderArgs::SHADOW_RENDER_MODE);
        }

        glDisable(GL_POLYGON_OFFSET_FILL);

        glPopMatrix();

        glMatrixMode(GL_PROJECTION);
        glPopMatrix();

        glMatrixMode(GL_MODELVIEW);
    }
    
    fbo->release();
    
    auto glCanvas = DependencyManager::get<GLCanvas>();
    glViewport(0, 0, glCanvas->getDeviceWidth(), glCanvas->getDeviceHeight());
}

const GLfloat WORLD_AMBIENT_COLOR[] = { 0.525f, 0.525f, 0.6f };
const GLfloat WORLD_DIFFUSE_COLOR[] = { 0.6f, 0.525f, 0.525f };
const GLfloat WORLD_SPECULAR_COLOR[] = { 0.94f, 0.94f, 0.737f, 1.0f };

void Application::setupWorldLight() {

    //  Setup 3D lights (after the camera transform, so that they are positioned in world space)
    glEnable(GL_COLOR_MATERIAL);
    glColorMaterial(GL_FRONT_AND_BACK, GL_AMBIENT_AND_DIFFUSE);

    glm::vec3 sunDirection = getSunDirection();
    GLfloat light_position0[] = { sunDirection.x, sunDirection.y, sunDirection.z, 0.0 };
    glLightfv(GL_LIGHT0, GL_POSITION, light_position0);
    glLightfv(GL_LIGHT0, GL_AMBIENT, WORLD_AMBIENT_COLOR);
    glLightfv(GL_LIGHT0, GL_DIFFUSE, WORLD_DIFFUSE_COLOR);
    glLightfv(GL_LIGHT0, GL_SPECULAR, WORLD_SPECULAR_COLOR);
    glMaterialfv(GL_FRONT, GL_SPECULAR, WORLD_SPECULAR_COLOR);
    glMateriali(GL_FRONT, GL_SHININESS, 96);
}

bool Application::shouldRenderMesh(float largestDimension, float distanceToCamera) {
    return Menu::getInstance()->shouldRenderMesh(largestDimension, distanceToCamera);
}

float Application::getSizeScale() const { 
    return Menu::getInstance()->getOctreeSizeScale();
}

int Application::getBoundaryLevelAdjust() const { 
    return Menu::getInstance()->getBoundaryLevelAdjust();
}

PickRay Application::computePickRay(float x, float y) {
    return getCamera()->computePickRay(x, y);
}

QImage Application::renderAvatarBillboard() {
    DependencyManager::get<TextureCache>()->getPrimaryFramebufferObject()->bind();

    // the "glow" here causes an alpha of one
    Glower glower;

    const int BILLBOARD_SIZE = 64;
    renderRearViewMirror(QRect(0, DependencyManager::get<GLCanvas>()->getDeviceHeight() - BILLBOARD_SIZE,
                               BILLBOARD_SIZE, BILLBOARD_SIZE),
                         true);

    QImage image(BILLBOARD_SIZE, BILLBOARD_SIZE, QImage::Format_ARGB32);
    glReadPixels(0, 0, BILLBOARD_SIZE, BILLBOARD_SIZE, GL_BGRA, GL_UNSIGNED_BYTE, image.bits());

    DependencyManager::get<TextureCache>()->getPrimaryFramebufferObject()->release();

    return image;
}

void Application::displaySide(Camera& theCamera, bool selfAvatarOnly, RenderArgs::RenderSide renderSide) {
    PROFILE_RANGE(__FUNCTION__);
    PerformanceTimer perfTimer("display");
    PerformanceWarning warn(Menu::getInstance()->isOptionChecked(MenuOption::PipelineWarnings), "Application::displaySide()");
    // transform by eye offset

    // load the view frustum
    loadViewFrustum(theCamera, _displayViewFrustum);

    // flip x if in mirror mode (also requires reversing winding order for backface culling)
    if (theCamera.getMode() == CAMERA_MODE_MIRROR) {
        glScalef(-1.0f, 1.0f, 1.0f);
        glFrontFace(GL_CW);

    } else {
        glFrontFace(GL_CCW);
    }

    glm::vec3 eyeOffsetPos = theCamera.getEyeOffsetPosition();
    glm::quat eyeOffsetOrient = theCamera.getEyeOffsetOrientation();
    glm::vec3 eyeOffsetAxis = glm::axis(eyeOffsetOrient);
    glRotatef(-glm::degrees(glm::angle(eyeOffsetOrient)), eyeOffsetAxis.x, eyeOffsetAxis.y, eyeOffsetAxis.z);
    glTranslatef(-eyeOffsetPos.x, -eyeOffsetPos.y, -eyeOffsetPos.z);

    // transform view according to theCamera
    // could be myCamera (if in normal mode)
    // or could be viewFrustumOffsetCamera if in offset mode

    glm::quat rotation = theCamera.getRotation();
    glm::vec3 axis = glm::axis(rotation);
    glRotatef(-glm::degrees(glm::angle(rotation)), axis.x, axis.y, axis.z);

    // store view matrix without translation, which we'll use for precision-sensitive objects
    updateUntranslatedViewMatrix(-theCamera.getPosition());

    // Equivalent to what is happening with _untranslatedViewMatrix and the _viewMatrixTranslation
    // the viewTransofmr object is updatded with the correct values and saved,
    // this is what is used for rendering the Entities and avatars
    Transform viewTransform;
    viewTransform.setTranslation(theCamera.getPosition());
    viewTransform.setRotation(rotation);
    viewTransform.postTranslate(eyeOffsetPos);
    viewTransform.postRotate(eyeOffsetOrient);
    if (theCamera.getMode() == CAMERA_MODE_MIRROR) {
         viewTransform.setScale(Transform::Vec3(-1.0f, 1.0f, 1.0f));
    }
    if (renderSide != RenderArgs::MONO) {
        glm::mat4 invView = glm::inverse(_untranslatedViewMatrix);
        
        viewTransform.evalFromRawMatrix(invView);
        viewTransform.preTranslate(_viewMatrixTranslation);
    }
    
    setViewTransform(viewTransform);

    glTranslatef(_viewMatrixTranslation.x, _viewMatrixTranslation.y, _viewMatrixTranslation.z);

    //  Setup 3D lights (after the camera transform, so that they are positioned in world space)
    {
        PerformanceTimer perfTimer("lights");
        setupWorldLight();
    }

    // setup shadow matrices (again, after the camera transform)
    int shadowMatrixCount = 0;
    if (Menu::getInstance()->isOptionChecked(MenuOption::SimpleShadows)) {
        shadowMatrixCount = 1;
    } else if (Menu::getInstance()->isOptionChecked(MenuOption::CascadedShadows)) {
        shadowMatrixCount = CASCADED_SHADOW_MATRIX_COUNT;
    }
    for (int i = shadowMatrixCount - 1; i >= 0; i--) {
        glActiveTexture(GL_TEXTURE0 + i);
        glTexGenfv(GL_S, GL_EYE_PLANE, (const GLfloat*)&_shadowMatrices[i][0]);
        glTexGenfv(GL_T, GL_EYE_PLANE, (const GLfloat*)&_shadowMatrices[i][1]);
        glTexGenfv(GL_R, GL_EYE_PLANE, (const GLfloat*)&_shadowMatrices[i][2]);
    }

    if (!selfAvatarOnly && Menu::getInstance()->isOptionChecked(MenuOption::Stars)) {
        PerformanceTimer perfTimer("stars");
        PerformanceWarning warn(Menu::getInstance()->isOptionChecked(MenuOption::PipelineWarnings),
            "Application::displaySide() ... stars...");
        if (!_stars.isStarsLoaded()) {
            _stars.generate(STARFIELD_NUM_STARS, STARFIELD_SEED);
        }
        // should be the first rendering pass - w/o depth buffer / lighting

        // compute starfield alpha based on distance from atmosphere
        float alpha = 1.0f;
        if (Menu::getInstance()->isOptionChecked(MenuOption::Atmosphere)) {
            const EnvironmentData& closestData = _environment.getClosestData(theCamera.getPosition());
            float height = glm::distance(theCamera.getPosition(),
                closestData.getAtmosphereCenter(theCamera.getPosition()));
            if (height < closestData.getAtmosphereInnerRadius()) {
                alpha = 0.0f;

            } else if (height < closestData.getAtmosphereOuterRadius()) {
                alpha = (height - closestData.getAtmosphereInnerRadius()) /
                    (closestData.getAtmosphereOuterRadius() - closestData.getAtmosphereInnerRadius());
            }
        }

        // finally render the starfield
        _stars.render(theCamera.getFieldOfView(), theCamera.getAspectRatio(), theCamera.getNearClip(), alpha);
    }

    if (Menu::getInstance()->isOptionChecked(MenuOption::Wireframe)) {
        glPolygonMode(GL_FRONT_AND_BACK, GL_LINE);
    }

    // draw the sky dome
    if (!selfAvatarOnly && Menu::getInstance()->isOptionChecked(MenuOption::Atmosphere)) {
        PerformanceTimer perfTimer("atmosphere");
        PerformanceWarning warn(Menu::getInstance()->isOptionChecked(MenuOption::PipelineWarnings),
            "Application::displaySide() ... atmosphere...");
        _environment.renderAtmospheres(theCamera);
    }
    glEnable(GL_LIGHTING);
    glEnable(GL_DEPTH_TEST);

    DependencyManager::get<DeferredLightingEffect>()->prepare();

    if (!selfAvatarOnly) {
        // draw a red sphere
        float originSphereRadius = 0.05f;
        glColor3f(1,0,0);
        DependencyManager::get<GeometryCache>()->renderSphere(originSphereRadius, 15, 15);
        
        // also, metavoxels
        if (Menu::getInstance()->isOptionChecked(MenuOption::Metavoxels)) {
            PerformanceTimer perfTimer("metavoxels");
            PerformanceWarning warn(Menu::getInstance()->isOptionChecked(MenuOption::PipelineWarnings),
                "Application::displaySide() ... metavoxels...");
            _metavoxels.render();
        }

        // render models...
        if (Menu::getInstance()->isOptionChecked(MenuOption::Entities)) {
            PerformanceTimer perfTimer("entities");
            PerformanceWarning warn(Menu::getInstance()->isOptionChecked(MenuOption::PipelineWarnings),
                "Application::displaySide() ... entities...");
            _entities.render(RenderArgs::DEFAULT_RENDER_MODE, renderSide);
        }

        // render JS/scriptable overlays
        {
            PerformanceTimer perfTimer("3dOverlays");
            _overlays.renderWorld(false);
        }

        // render the ambient occlusion effect if enabled
        if (Menu::getInstance()->isOptionChecked(MenuOption::AmbientOcclusion)) {
            PerformanceTimer perfTimer("ambientOcclusion");
            PerformanceWarning warn(Menu::getInstance()->isOptionChecked(MenuOption::PipelineWarnings),
                "Application::displaySide() ... AmbientOcclusion...");
            DependencyManager::get<AmbientOcclusionEffect>()->render();
        }
    }



    bool mirrorMode = (theCamera.getMode() == CAMERA_MODE_MIRROR);
    {
        PerformanceTimer perfTimer("avatars");
        _avatarManager.renderAvatars(mirrorMode ? Avatar::MIRROR_RENDER_MODE : Avatar::NORMAL_RENDER_MODE,
            false, selfAvatarOnly);   
    }


    {
        PROFILE_RANGE("DeferredLighting"); 
        PerformanceTimer perfTimer("lighting");
        DependencyManager::get<DeferredLightingEffect>()->render();
    }

    {
        PerformanceTimer perfTimer("avatarsPostLighting");
        _avatarManager.renderAvatars(mirrorMode ? Avatar::MIRROR_RENDER_MODE : Avatar::NORMAL_RENDER_MODE,
            true, selfAvatarOnly);   
    }
    
    //Render the sixense lasers
    if (Menu::getInstance()->isOptionChecked(MenuOption::SixenseLasers)) {
        _myAvatar->renderLaserPointers();
    }

    if (!selfAvatarOnly) {
        _nodeBoundsDisplay.draw();
    
        //  Render the world box
        if (theCamera.getMode() != CAMERA_MODE_MIRROR && Menu::getInstance()->isOptionChecked(MenuOption::Stats) && 
                Menu::getInstance()->isOptionChecked(MenuOption::UserInterface)) {
            PerformanceTimer perfTimer("worldBox");
            renderWorldBox();
        }

        // render octree fades if they exist
        if (_octreeFades.size() > 0) {
            PerformanceTimer perfTimer("octreeFades");
            PerformanceWarning warn(Menu::getInstance()->isOptionChecked(MenuOption::PipelineWarnings),
                "Application::displaySide() ... octree fades...");
            _octreeFadesLock.lockForWrite();
            for(std::vector<OctreeFade>::iterator fade = _octreeFades.begin(); fade != _octreeFades.end();) {
                fade->render();
                if(fade->isDone()) {
                    fade = _octreeFades.erase(fade);
                } else {
                    ++fade;
                }
            }
            _octreeFadesLock.unlock();
        }

        // give external parties a change to hook in
        {
            PerformanceTimer perfTimer("inWorldInterface");
            emit renderingInWorldInterface();
        }
    }

    if (Menu::getInstance()->isOptionChecked(MenuOption::Wireframe)) {
        glPolygonMode(GL_FRONT_AND_BACK, GL_FILL);
    }

    // Render 3D overlays that should be drawn in front
    {
        PerformanceTimer perfTimer("3dOverlaysFront");
        glClear(GL_DEPTH_BUFFER_BIT);
        _overlays.renderWorld(true);
    }
}

void Application::updateUntranslatedViewMatrix(const glm::vec3& viewMatrixTranslation) {
    glGetFloatv(GL_MODELVIEW_MATRIX, (GLfloat*)&_untranslatedViewMatrix);
    _viewMatrixTranslation = viewMatrixTranslation;
}

void Application::setViewTransform(const Transform& view) {
    _viewTransform = view;
}

void Application::loadTranslatedViewMatrix(const glm::vec3& translation) {
    glLoadMatrixf((const GLfloat*)&_untranslatedViewMatrix);
    glTranslatef(translation.x + _viewMatrixTranslation.x, translation.y + _viewMatrixTranslation.y,
        translation.z + _viewMatrixTranslation.z);
}

void Application::getModelViewMatrix(glm::dmat4* modelViewMatrix) {
    (*modelViewMatrix) =_untranslatedViewMatrix;
    (*modelViewMatrix)[3] = _untranslatedViewMatrix * glm::vec4(_viewMatrixTranslation, 1);
}

void Application::getProjectionMatrix(glm::dmat4* projectionMatrix) {
    *projectionMatrix = _projectionMatrix;
}

void Application::computeOffAxisFrustum(float& left, float& right, float& bottom, float& top, float& nearVal,
    float& farVal, glm::vec4& nearClipPlane, glm::vec4& farClipPlane) const {

    // allow 3DTV/Oculus to override parameters from camera
    _displayViewFrustum.computeOffAxisFrustum(left, right, bottom, top, nearVal, farVal, nearClipPlane, farClipPlane);
    if (OculusManager::isConnected()) {
        OculusManager::overrideOffAxisFrustum(left, right, bottom, top, nearVal, farVal, nearClipPlane, farClipPlane);
    
    } else if (TV3DManager::isConnected()) {
        TV3DManager::overrideOffAxisFrustum(left, right, bottom, top, nearVal, farVal, nearClipPlane, farClipPlane);    
    }
}

bool Application::getShadowsEnabled() { 
    return Menu::getInstance()->getShadowsEnabled(); 
}

bool Application::getCascadeShadowsEnabled() { 
    return Menu::getInstance()->isOptionChecked(MenuOption::CascadedShadows); 
}

glm::vec2 Application::getScaledScreenPoint(glm::vec2 projectedPoint) {
    auto glCanvas = DependencyManager::get<GLCanvas>();
    float horizontalScale = glCanvas->getDeviceWidth() / 2.0f;
    float verticalScale   = glCanvas->getDeviceHeight() / 2.0f;

    // -1,-1 is 0,windowHeight
    // 1,1 is windowWidth,0

    // -1,1                    1,1
    // +-----------------------+
    // |           |           |
    // |           |           |
    // | -1,0      |           |
    // |-----------+-----------|
    // |          0,0          |
    // |           |           |
    // |           |           |
    // |           |           |
    // +-----------------------+
    // -1,-1                   1,-1

    glm::vec2 screenPoint((projectedPoint.x + 1.0) * horizontalScale,
        ((projectedPoint.y + 1.0) * -verticalScale) + glCanvas->getDeviceHeight());

    return screenPoint;
}

void Application::renderRearViewMirror(const QRect& region, bool billboard) {
    // Grab current viewport to reset it at the end
    int viewport[4];
    glGetIntegerv(GL_VIEWPORT, viewport);

    bool eyeRelativeCamera = false;
    if (billboard) {
        _mirrorCamera.setFieldOfView(BILLBOARD_FIELD_OF_VIEW);  // degees
        _mirrorCamera.setPosition(_myAvatar->getPosition() +
                                  _myAvatar->getOrientation() * glm::vec3(0.0f, 0.0f, -1.0f) * BILLBOARD_DISTANCE * _myAvatar->getScale());

    } else if (_rearMirrorTools->getZoomLevel() == BODY) {
        _mirrorCamera.setFieldOfView(MIRROR_FIELD_OF_VIEW);     // degrees
        _mirrorCamera.setPosition(_myAvatar->getChestPosition() +
                                  _myAvatar->getOrientation() * glm::vec3(0.0f, 0.0f, -1.0f) * MIRROR_REARVIEW_BODY_DISTANCE * _myAvatar->getScale());

    } else { // HEAD zoom level
        _mirrorCamera.setFieldOfView(MIRROR_FIELD_OF_VIEW);     // degrees
        if (_myAvatar->getSkeletonModel().isActive() && _myAvatar->getHead()->getFaceModel().isActive()) {
            // as a hack until we have a better way of dealing with coordinate precision issues, reposition the
            // face/body so that the average eye position lies at the origin
            eyeRelativeCamera = true;
            _mirrorCamera.setPosition(_myAvatar->getOrientation() * glm::vec3(0.0f, 0.0f, -1.0f) * MIRROR_REARVIEW_DISTANCE * _myAvatar->getScale());

        } else {
            _mirrorCamera.setPosition(_myAvatar->getHead()->getEyePosition() +
                                      _myAvatar->getOrientation() * glm::vec3(0.0f, 0.0f, -1.0f) * MIRROR_REARVIEW_DISTANCE * _myAvatar->getScale());
        }
    }
    _mirrorCamera.setAspectRatio((float)region.width() / region.height());

    _mirrorCamera.setRotation(_myAvatar->getWorldAlignedOrientation() * glm::quat(glm::vec3(0.0f, PI, 0.0f)));
    _mirrorCamera.update(1.0f/_fps);

    // set the bounds of rear mirror view
    if (billboard) {
        QSize size = DependencyManager::get<TextureCache>()->getFrameBufferSize();
        glViewport(region.x(), size.height() - region.y() - region.height(), region.width(), region.height());
        glScissor(region.x(), size.height() - region.y() - region.height(), region.width(), region.height());    
    } else {
        // if not rendering the billboard, the region is in device independent coordinates; must convert to device
        QSize size = DependencyManager::get<TextureCache>()->getFrameBufferSize();
        float ratio = QApplication::desktop()->windowHandle()->devicePixelRatio() * getRenderResolutionScale();
        int x = region.x() * ratio, y = region.y() * ratio, width = region.width() * ratio, height = region.height() * ratio;
        glViewport(x, size.height() - y - height, width, height);
        glScissor(x, size.height() - y - height, width, height);
    }
    bool updateViewFrustum = false;
    updateProjectionMatrix(_mirrorCamera, updateViewFrustum);
    glEnable(GL_SCISSOR_TEST);
    glClear(GL_COLOR_BUFFER_BIT | GL_DEPTH_BUFFER_BIT);

    // render rear mirror view
    glPushMatrix();
    if (eyeRelativeCamera) {
        // save absolute translations
        glm::vec3 absoluteSkeletonTranslation = _myAvatar->getSkeletonModel().getTranslation();
        glm::vec3 absoluteFaceTranslation = _myAvatar->getHead()->getFaceModel().getTranslation();

        // get the neck position so we can translate the face relative to it
        glm::vec3 neckPosition;
        _myAvatar->getSkeletonModel().setTranslation(glm::vec3());
        _myAvatar->getSkeletonModel().getNeckPosition(neckPosition);

        // get the eye position relative to the body
        glm::vec3 eyePosition = _myAvatar->getHead()->getEyePosition();
        float eyeHeight = eyePosition.y - _myAvatar->getPosition().y;

        // set the translation of the face relative to the neck position
        _myAvatar->getHead()->getFaceModel().setTranslation(neckPosition - glm::vec3(0, eyeHeight, 0));

        // translate the neck relative to the face
        _myAvatar->getSkeletonModel().setTranslation(_myAvatar->getHead()->getFaceModel().getTranslation() -
            neckPosition);

        // update the attachments to match
        QVector<glm::vec3> absoluteAttachmentTranslations;
        glm::vec3 delta = _myAvatar->getSkeletonModel().getTranslation() - absoluteSkeletonTranslation;
        foreach (Model* attachment, _myAvatar->getAttachmentModels()) {
            absoluteAttachmentTranslations.append(attachment->getTranslation());
            attachment->setTranslation(attachment->getTranslation() + delta);
        }

        // and lo, even the shadow matrices
        glm::mat4 savedShadowMatrices[CASCADED_SHADOW_MATRIX_COUNT];
        for (int i = 0; i < CASCADED_SHADOW_MATRIX_COUNT; i++) {
            savedShadowMatrices[i] = _shadowMatrices[i];
            _shadowMatrices[i] = glm::transpose(glm::transpose(_shadowMatrices[i]) * glm::translate(-delta));
        }

        displaySide(_mirrorCamera, true);

        // restore absolute translations
        _myAvatar->getSkeletonModel().setTranslation(absoluteSkeletonTranslation);
        _myAvatar->getHead()->getFaceModel().setTranslation(absoluteFaceTranslation);
        for (int i = 0; i < absoluteAttachmentTranslations.size(); i++) {
            _myAvatar->getAttachmentModels().at(i)->setTranslation(absoluteAttachmentTranslations.at(i));
        }
        
        // restore the shadow matrices
        for (int i = 0; i < CASCADED_SHADOW_MATRIX_COUNT; i++) {
            _shadowMatrices[i] = savedShadowMatrices[i];
        }
    } else {
        displaySide(_mirrorCamera, true);
    }
    glPopMatrix();

    if (!billboard) {
        _rearMirrorTools->render(false);
    }

    // reset Viewport and projection matrix
    glViewport(viewport[0], viewport[1], viewport[2], viewport[3]);
    glDisable(GL_SCISSOR_TEST);
    updateProjectionMatrix(_myCamera, updateViewFrustum);
}

void Application::resetSensors() {
    DependencyManager::get<Faceshift>()->reset();
    DependencyManager::get<Visage>()->reset();
    DependencyManager::get<DdeFaceTracker>()->reset();

    OculusManager::reset();

    _prioVR.reset();
    //_leapmotion.reset();

    QScreen* currentScreen = _window->windowHandle()->screen();
    QWindow* mainWindow = _window->windowHandle();
    QPoint windowCenter = mainWindow->geometry().center();
    DependencyManager::get<GLCanvas>()->cursor().setPos(currentScreen, windowCenter);
    
    _myAvatar->reset();

    QMetaObject::invokeMethod(DependencyManager::get<Audio>().data(), "reset", Qt::QueuedConnection);
}

static void setShortcutsEnabled(QWidget* widget, bool enabled) {
    foreach (QAction* action, widget->actions()) {
        QKeySequence shortcut = action->shortcut();
        if (!shortcut.isEmpty() && (shortcut[0] & (Qt::CTRL | Qt::ALT | Qt::META)) == 0) {
            // it's a shortcut that may coincide with a "regular" key, so switch its context
            action->setShortcutContext(enabled ? Qt::WindowShortcut : Qt::WidgetShortcut);
        }
    }
    foreach (QObject* child, widget->children()) {
        if (child->isWidgetType()) {
            setShortcutsEnabled(static_cast<QWidget*>(child), enabled);
        }
    }
}

void Application::setMenuShortcutsEnabled(bool enabled) {
    setShortcutsEnabled(_window->menuBar(), enabled);
}

void Application::updateWindowTitle(){

    QString buildVersion = " (build " + applicationVersion() + ")";
    auto nodeList = DependencyManager::get<NodeList>();

    QString connectionStatus = nodeList->getDomainHandler().isConnected() ? "" : " (NOT CONNECTED) ";
    QString username = AccountManager::getInstance().getAccountInfo().getUsername();
    QString title = QString() + (!username.isEmpty() ? username + " @ " : QString())
        + DependencyManager::get<AddressManager>()->getCurrentDomain() + connectionStatus + buildVersion;

#ifndef WIN32
    // crashes with vs2013/win32
    qDebug("Application title set to: %s", title.toStdString().c_str());
#endif
    _window->setWindowTitle(title);
}

void Application::updateLocationInServer() {

    AccountManager& accountManager = AccountManager::getInstance();
    DomainHandler& domainHandler = DependencyManager::get<NodeList>()->getDomainHandler();
    
    if (accountManager.isLoggedIn() && domainHandler.isConnected() && !domainHandler.getUUID().isNull()) {

        // construct a QJsonObject given the user's current address information
        QJsonObject rootObject;

        QJsonObject locationObject;
        
        QString pathString = DependencyManager::get<AddressManager>()->currentPath();
       
        const QString LOCATION_KEY_IN_ROOT = "location";
        const QString PATH_KEY_IN_LOCATION = "path";
        const QString DOMAIN_ID_KEY_IN_LOCATION = "domain_id";
        
        locationObject.insert(PATH_KEY_IN_LOCATION, pathString);
        locationObject.insert(DOMAIN_ID_KEY_IN_LOCATION, domainHandler.getUUID().toString());

        rootObject.insert(LOCATION_KEY_IN_ROOT, locationObject);

        accountManager.authenticatedRequest("/api/v1/user/location", QNetworkAccessManager::PutOperation,
                                            JSONCallbackParameters(), QJsonDocument(rootObject).toJson());
     }
}

void Application::clearDomainOctreeDetails() {
    qDebug() << "Clearing domain octree details...";
    // reset the environment so that we don't erroneously end up with multiple
    _environment.resetToDefault();

    // reset our node to stats and node to jurisdiction maps... since these must be changing...
    _entityServerJurisdictions.lockForWrite();
    _entityServerJurisdictions.clear();
    _entityServerJurisdictions.unlock();

    _octreeSceneStatsLock.lockForWrite();
    _octreeServerSceneStats.clear();
    _octreeSceneStatsLock.unlock();

    // reset the model renderer
    _entities.clear();

}

void Application::domainChanged(const QString& domainHostname) {
    updateWindowTitle();
    clearDomainOctreeDetails();
}

void Application::connectedToDomain(const QString& hostname) {
    AccountManager& accountManager = AccountManager::getInstance();
    const QUuid& domainID = DependencyManager::get<NodeList>()->getDomainHandler().getUUID();
    
    if (accountManager.isLoggedIn() && !domainID.isNull()) {
        // update our data-server with the domain-server we're logged in with

        QString domainPutJsonString = "{\"location\":{\"domain_id\":\"" + uuidStringWithoutCurlyBraces(domainID) + "\"}}";

        accountManager.authenticatedRequest("/api/v1/user/location", QNetworkAccessManager::PutOperation,
                                            JSONCallbackParameters(), domainPutJsonString.toUtf8());
    }
}

void Application::nodeAdded(SharedNodePointer node) {
    if (node->getType() == NodeType::AvatarMixer) {
        // new avatar mixer, send off our identity packet right away
        _myAvatar->sendIdentityPacket();
    }
}

void Application::nodeKilled(SharedNodePointer node) {

    // These are here because connecting NodeList::nodeKilled to OctreePacketProcessor::nodeKilled doesn't work:
    // OctreePacketProcessor::nodeKilled is not being called when NodeList::nodeKilled is emitted.
    // This may have to do with GenericThread::threadRoutine() blocking the QThread event loop

    _octreeProcessor.nodeKilled(node);

    _entityEditSender.nodeKilled(node);

    if (node->getType() == NodeType::AudioMixer) {
        QMetaObject::invokeMethod(DependencyManager::get<Audio>().data(), "audioMixerKilled");
    }

    if (node->getType() == NodeType::EntityServer) {

        QUuid nodeUUID = node->getUUID();
        // see if this is the first we've heard of this node...
        _entityServerJurisdictions.lockForRead();
        if (_entityServerJurisdictions.find(nodeUUID) != _entityServerJurisdictions.end()) {
            unsigned char* rootCode = _entityServerJurisdictions[nodeUUID].getRootOctalCode();
            VoxelPositionSize rootDetails;
            voxelDetailsForCode(rootCode, rootDetails);
            _entityServerJurisdictions.unlock();

            qDebug("model server going away...... v[%f, %f, %f, %f]",
                rootDetails.x, rootDetails.y, rootDetails.z, rootDetails.s);

            // Add the jurisditionDetails object to the list of "fade outs"
            if (!Menu::getInstance()->isOptionChecked(MenuOption::DontFadeOnOctreeServerChanges)) {
                OctreeFade fade(OctreeFade::FADE_OUT, NODE_KILLED_RED, NODE_KILLED_GREEN, NODE_KILLED_BLUE);
                fade.voxelDetails = rootDetails;
                const float slightly_smaller = 0.99f;
                fade.voxelDetails.s = fade.voxelDetails.s * slightly_smaller;
                _octreeFadesLock.lockForWrite();
                _octreeFades.push_back(fade);
                _octreeFadesLock.unlock();
            }

            // If the model server is going away, remove it from our jurisdiction map so we don't send voxels to a dead server
            _entityServerJurisdictions.lockForWrite();
            _entityServerJurisdictions.erase(_entityServerJurisdictions.find(nodeUUID));
        }
        _entityServerJurisdictions.unlock();

        // also clean up scene stats for that server
        _octreeSceneStatsLock.lockForWrite();
        if (_octreeServerSceneStats.find(nodeUUID) != _octreeServerSceneStats.end()) {
            _octreeServerSceneStats.erase(nodeUUID);
        }
        _octreeSceneStatsLock.unlock();

    } else if (node->getType() == NodeType::AvatarMixer) {
        // our avatar mixer has gone away - clear the hash of avatars
        _avatarManager.clearOtherAvatars();
    }
}

void Application::trackIncomingOctreePacket(const QByteArray& packet, const SharedNodePointer& sendingNode, bool wasStatsPacket) {

    // Attempt to identify the sender from it's address.
    if (sendingNode) {
        QUuid nodeUUID = sendingNode->getUUID();

        // now that we know the node ID, let's add these stats to the stats for that node...
        _octreeSceneStatsLock.lockForWrite();
        if (_octreeServerSceneStats.find(nodeUUID) != _octreeServerSceneStats.end()) {
            OctreeSceneStats& stats = _octreeServerSceneStats[nodeUUID];
            stats.trackIncomingOctreePacket(packet, wasStatsPacket, sendingNode->getClockSkewUsec());
        }
        _octreeSceneStatsLock.unlock();
    }
}

int Application::parseOctreeStats(const QByteArray& packet, const SharedNodePointer& sendingNode) {
    // But, also identify the sender, and keep track of the contained jurisdiction root for this server

    // parse the incoming stats datas stick it in a temporary object for now, while we
    // determine which server it belongs to
    OctreeSceneStats temp;
    int statsMessageLength = temp.unpackFromMessage(reinterpret_cast<const unsigned char*>(packet.data()), packet.size());

    // quick fix for crash... why would voxelServer be NULL?
    if (sendingNode) {
        QUuid nodeUUID = sendingNode->getUUID();

        // now that we know the node ID, let's add these stats to the stats for that node...
        _octreeSceneStatsLock.lockForWrite();
        if (_octreeServerSceneStats.find(nodeUUID) != _octreeServerSceneStats.end()) {
            _octreeServerSceneStats[nodeUUID].unpackFromMessage(reinterpret_cast<const unsigned char*>(packet.data()),
                                                                packet.size());
        } else {
            _octreeServerSceneStats[nodeUUID] = temp;
        }
        _octreeSceneStatsLock.unlock();

        VoxelPositionSize rootDetails;
        voxelDetailsForCode(temp.getJurisdictionRoot(), rootDetails);

        // see if this is the first we've heard of this node...
        NodeToJurisdictionMap* jurisdiction = NULL;
        QString serverType;
        if (sendingNode->getType() == NodeType::EntityServer) {
            jurisdiction = &_entityServerJurisdictions;
            serverType = "Entity";
        }

        jurisdiction->lockForRead();
        if (jurisdiction->find(nodeUUID) == jurisdiction->end()) {
            jurisdiction->unlock();

            qDebug("stats from new %s server... [%f, %f, %f, %f]",
                qPrintable(serverType), rootDetails.x, rootDetails.y, rootDetails.z, rootDetails.s);

            // Add the jurisditionDetails object to the list of "fade outs"
            if (!Menu::getInstance()->isOptionChecked(MenuOption::DontFadeOnOctreeServerChanges)) {
                OctreeFade fade(OctreeFade::FADE_OUT, NODE_ADDED_RED, NODE_ADDED_GREEN, NODE_ADDED_BLUE);
                fade.voxelDetails = rootDetails;
                const float slightly_smaller = 0.99f;
                fade.voxelDetails.s = fade.voxelDetails.s * slightly_smaller;
                _octreeFadesLock.lockForWrite();
                _octreeFades.push_back(fade);
                _octreeFadesLock.unlock();
            }
        } else {
            jurisdiction->unlock();
        }
        // store jurisdiction details for later use
        // This is bit of fiddling is because JurisdictionMap assumes it is the owner of the values used to construct it
        // but OctreeSceneStats thinks it's just returning a reference to it's contents. So we need to make a copy of the
        // details from the OctreeSceneStats to construct the JurisdictionMap
        JurisdictionMap jurisdictionMap;
        jurisdictionMap.copyContents(temp.getJurisdictionRoot(), temp.getJurisdictionEndNodes());
        jurisdiction->lockForWrite();
        (*jurisdiction)[nodeUUID] = jurisdictionMap;
        jurisdiction->unlock();
    }
    return statsMessageLength;
}

void Application::packetSent(quint64 length) {
    _bandwidthMeter.outputStream(BandwidthMeter::OCTREE).updateValue(length);
}

void Application::loadScripts() {
    // loads all saved scripts
    int size = lockSettings()->beginReadArray("Settings");
    unlockSettings();
    for (int i = 0; i < size; ++i){
        lockSettings()->setArrayIndex(i);
        QString string = _settings->value("script").toString();
        unlockSettings();
        if (!string.isEmpty()) {
            loadScript(string);
        }
    }

    QMutexLocker locker(&_settingsMutex);
    _settings->endArray();
}

void Application::clearScriptsBeforeRunning() {
    // clears all scripts from the settings
    QMutexLocker locker(&_settingsMutex);
    _settings->remove("Settings");
}

void Application::saveScripts() {
    // Saves all currently running user-loaded scripts
    QMutexLocker locker(&_settingsMutex);
    _settings->beginWriteArray("Settings");

    QStringList runningScripts = getRunningScripts();
    int i = 0;
    for (QStringList::const_iterator it = runningScripts.begin(); it != runningScripts.end(); it += 1) {
        if (getScriptEngine(*it)->isUserLoaded()) {
            _settings->setArrayIndex(i);
            _settings->setValue("script", *it);
            i += 1;
        }
    }

    _settings->endArray();
}

QScriptValue joystickToScriptValue(QScriptEngine *engine, Joystick* const &in) {
    return engine->newQObject(in);
}

void joystickFromScriptValue(const QScriptValue &object, Joystick* &out) {
    out = qobject_cast<Joystick*>(object.toQObject());
}

void Application::registerScriptEngineWithApplicationServices(ScriptEngine* scriptEngine) {
    // setup the packet senders and jurisdiction listeners of the script engine's scripting interfaces so
    // we can use the same ones from the application.
    scriptEngine->getEntityScriptingInterface()->setPacketSender(&_entityEditSender);
    scriptEngine->getEntityScriptingInterface()->setEntityTree(_entities.getTree());

    // AvatarManager has some custom types
    AvatarManager::registerMetaTypes(scriptEngine);

    // hook our avatar and avatar hash map object into this script engine
    scriptEngine->setAvatarData(_myAvatar, "MyAvatar"); // leave it as a MyAvatar class to expose thrust features
    scriptEngine->setAvatarHashMap(&_avatarManager, "AvatarList");

    scriptEngine->registerGlobalObject("Camera", &_myCamera);

#if defined(Q_OS_MAC) || defined(Q_OS_WIN)
    scriptEngine->registerGlobalObject("SpeechRecognizer", Menu::getInstance()->getSpeechRecognizer());
#endif

    ClipboardScriptingInterface* clipboardScriptable = new ClipboardScriptingInterface();
    scriptEngine->registerGlobalObject("Clipboard", clipboardScriptable);
    connect(scriptEngine, SIGNAL(finished(const QString&)), clipboardScriptable, SLOT(deleteLater()));

    connect(scriptEngine, SIGNAL(finished(const QString&)), this, SLOT(scriptFinished(const QString&)));

    connect(scriptEngine, SIGNAL(loadScript(const QString&, bool)), this, SLOT(loadScript(const QString&, bool)));

    scriptEngine->registerGlobalObject("Overlays", &_overlays);
    qScriptRegisterMetaType(scriptEngine, OverlayPropertyResultToScriptValue, OverlayPropertyResultFromScriptValue);
    qScriptRegisterMetaType(scriptEngine, RayToOverlayIntersectionResultToScriptValue, 
                            RayToOverlayIntersectionResultFromScriptValue);

    QScriptValue windowValue = scriptEngine->registerGlobalObject("Window", WindowScriptingInterface::getInstance());
    scriptEngine->registerGetterSetter("location", LocationScriptingInterface::locationGetter,
                                       LocationScriptingInterface::locationSetter, windowValue);
    // register `location` on the global object.
    scriptEngine->registerGetterSetter("location", LocationScriptingInterface::locationGetter,
                                       LocationScriptingInterface::locationSetter);

    scriptEngine->registerFunction("WebWindow", WebWindowClass::constructor, 1);
    
    scriptEngine->registerGlobalObject("Menu", MenuScriptingInterface::getInstance());
    scriptEngine->registerGlobalObject("Settings", SettingsScriptingInterface::getInstance());
    scriptEngine->registerGlobalObject("AudioDevice", AudioDeviceScriptingInterface::getInstance());
    scriptEngine->registerGlobalObject("AnimationCache", DependencyManager::get<AnimationCache>().data());
    scriptEngine->registerGlobalObject("SoundCache", &SoundCache::getInstance());
    scriptEngine->registerGlobalObject("Account", AccountScriptingInterface::getInstance());
    scriptEngine->registerGlobalObject("Metavoxels", &_metavoxels);

    scriptEngine->registerGlobalObject("GlobalServices", GlobalServicesScriptingInterface::getInstance());

    scriptEngine->registerGlobalObject("AvatarManager", &_avatarManager);
    
    scriptEngine->registerGlobalObject("Joysticks", &JoystickScriptingInterface::getInstance());
    qScriptRegisterMetaType(scriptEngine, joystickToScriptValue, joystickFromScriptValue);

    scriptEngine->registerGlobalObject("UndoStack", &_undoStackScriptingInterface);

#ifdef HAVE_RTMIDI
    scriptEngine->registerGlobalObject("MIDI", &MIDIManager::getInstance());
#endif

    QThread* workerThread = new QThread(this);

    // when the worker thread is started, call our engine's run..
    connect(workerThread, &QThread::started, scriptEngine, &ScriptEngine::run);

    // when the thread is terminated, add both scriptEngine and thread to the deleteLater queue
    connect(scriptEngine, SIGNAL(finished(const QString&)), scriptEngine, SLOT(deleteLater()));
    connect(workerThread, SIGNAL(finished()), workerThread, SLOT(deleteLater()));

    // when the application is about to quit, stop our script engine so it unwinds properly
    connect(this, SIGNAL(aboutToQuit()), scriptEngine, SLOT(stop()));

    auto nodeList = DependencyManager::get<NodeList>();
    connect(nodeList.data(), &NodeList::nodeKilled, scriptEngine, &ScriptEngine::nodeKilled);

    scriptEngine->moveToThread(workerThread);

    // Starts an event loop, and emits workerThread->started()
    workerThread->start();
}

ScriptEngine* Application::loadScript(const QString& scriptFilename, bool isUserLoaded,
    bool loadScriptFromEditor, bool activateMainWindow) {
    QUrl scriptUrl(scriptFilename);
    const QString& scriptURLString = scriptUrl.toString();
    if (_scriptEnginesHash.contains(scriptURLString) && loadScriptFromEditor
        && !_scriptEnginesHash[scriptURLString]->isFinished()) {

        return _scriptEnginesHash[scriptURLString];
    }

    ScriptEngine* scriptEngine = new ScriptEngine(NO_SCRIPT, "", &_controllerScriptingInterface);
    scriptEngine->setUserLoaded(isUserLoaded);
    
    if (scriptFilename.isNull()) {
        // this had better be the script editor (we should de-couple so somebody who thinks they are loading a script
        // doesn't just get an empty script engine)
        
        // we can complete setup now since there isn't a script we have to load
        registerScriptEngineWithApplicationServices(scriptEngine);
    } else {
        // connect to the appropriate signals of this script engine
        connect(scriptEngine, &ScriptEngine::scriptLoaded, this, &Application::handleScriptEngineLoaded);
        connect(scriptEngine, &ScriptEngine::errorLoadingScript, this, &Application::handleScriptLoadError);
        
        // get the script engine object to load the script at the designated script URL
        scriptEngine->loadURL(scriptUrl);
    }

    // restore the main window's active state
    if (activateMainWindow && !loadScriptFromEditor) {
        _window->activateWindow();
    }
    bumpSettings();

    return scriptEngine;
}

void Application::handleScriptEngineLoaded(const QString& scriptFilename) {
    ScriptEngine* scriptEngine = qobject_cast<ScriptEngine*>(sender());
    
    _scriptEnginesHash.insertMulti(scriptFilename, scriptEngine);
    _runningScriptsWidget->setRunningScripts(getRunningScripts());
    UserActivityLogger::getInstance().loadedScript(scriptFilename);
    
    // register our application services and set it off on its own thread
    registerScriptEngineWithApplicationServices(scriptEngine);
}

void Application::handleScriptLoadError(const QString& scriptFilename) {
    qDebug() << "Application::loadScript(), script failed to load...";
    QMessageBox::warning(getWindow(), "Error Loading Script", scriptFilename + " failed to load.");
}

void Application::scriptFinished(const QString& scriptName) {
    const QString& scriptURLString = QUrl(scriptName).toString();
    QHash<QString, ScriptEngine*>::iterator it = _scriptEnginesHash.find(scriptURLString);
    if (it != _scriptEnginesHash.end()) {
        _scriptEnginesHash.erase(it);
        _runningScriptsWidget->scriptStopped(scriptName);
        _runningScriptsWidget->setRunningScripts(getRunningScripts());
        bumpSettings();
    }
}

void Application::stopAllScripts(bool restart) {
    // stops all current running scripts
    for (QHash<QString, ScriptEngine*>::const_iterator it = _scriptEnginesHash.constBegin();
            it != _scriptEnginesHash.constEnd(); it++) {
        if (restart && it.value()->isUserLoaded()) {
            connect(it.value(), SIGNAL(finished(const QString&)), SLOT(loadScript(const QString&)));
        }
        it.value()->stop();
        qDebug() << "stopping script..." << it.key();
    }
    // HACK: ATM scripts cannot set/get their animation priorities, so we clear priorities
    // whenever a script stops in case it happened to have been setting joint rotations.
    // TODO: expose animation priorities and provide a layered animation control system.
    _myAvatar->clearScriptableSettings();
}

void Application::stopScript(const QString &scriptName) {
    const QString& scriptURLString = QUrl(scriptName).toString();
    if (_scriptEnginesHash.contains(scriptURLString)) {
        _scriptEnginesHash.value(scriptURLString)->stop();
        qDebug() << "stopping script..." << scriptName;
        // HACK: ATM scripts cannot set/get their animation priorities, so we clear priorities
        // whenever a script stops in case it happened to have been setting joint rotations.
        // TODO: expose animation priorities and provide a layered animation control system.
        _myAvatar->clearJointAnimationPriorities();
    }
    if (_scriptEnginesHash.empty()) {
        _myAvatar->clearScriptableSettings();
    }
}

void Application::reloadAllScripts() {
    stopAllScripts(true);
}

void Application::loadDefaultScripts() {
    if (!_scriptEnginesHash.contains(DEFAULT_SCRIPTS_JS_URL)) {
        loadScript(DEFAULT_SCRIPTS_JS_URL);
    }
}

void Application::manageRunningScriptsWidgetVisibility(bool shown) {
    if (_runningScriptsWidgetWasVisible && shown) {
        _runningScriptsWidget->show();
    } else if (_runningScriptsWidgetWasVisible && !shown) {
        _runningScriptsWidget->hide();
    }
}

void Application::toggleRunningScriptsWidget() {
    if (_runningScriptsWidget->isVisible()) {
        if (_runningScriptsWidget->hasFocus()) {
            _runningScriptsWidget->hide();
        } else {
            _runningScriptsWidget->raise();
            setActiveWindow(_runningScriptsWidget);
            _runningScriptsWidget->setFocus();
        }
    } else {
        _runningScriptsWidget->show();
        _runningScriptsWidget->setFocus();
    }
}

void Application::uploadHead() {
    ModelUploader::uploadHead();
}

void Application::uploadSkeleton() {
    ModelUploader::uploadSkeleton();
}

void Application::uploadAttachment() {
    ModelUploader::uploadAttachment();
}

void Application::uploadEntity() {
    ModelUploader::uploadEntity();
}

void Application::openUrl(const QUrl& url) {
    if (!url.isEmpty()) {
        if (url.scheme() == HIFI_URL_SCHEME) {
            DependencyManager::get<AddressManager>()->handleLookupString(url.toString());
        } else {
            // address manager did not handle - ask QDesktopServices to handle
            QDesktopServices::openUrl(url);
        }
    }
}

void Application::updateMyAvatarTransform() {
    bumpSettings();
#ifdef USE_BULLET_PHYSICS
    const float SIMULATION_OFFSET_QUANTIZATION = 16.0f; // meters
    glm::vec3 avatarPosition = _myAvatar->getPosition();
    glm::vec3 physicsWorldOffset = _physicsEngine.getOriginOffset();
    if (glm::distance(avatarPosition, physicsWorldOffset) > SIMULATION_OFFSET_QUANTIZATION) {
        glm::vec3 newOriginOffset = avatarPosition;
        int halfExtent = (int)HALF_SIMULATION_EXTENT;
        for (int i = 0; i < 3; ++i) {
            newOriginOffset[i] = (float)(glm::max(halfExtent, 
                    ((int)(avatarPosition[i] / SIMULATION_OFFSET_QUANTIZATION)) * (int)SIMULATION_OFFSET_QUANTIZATION));
        }
        // TODO: Andrew to replace this with method that actually moves existing object positions in PhysicsEngine
        _physicsEngine.setOriginOffset(newOriginOffset);
    }
#endif // USE_BULLET_PHYSICS
}

void Application::domainSettingsReceived(const QJsonObject& domainSettingsObject) {
    
    // from the domain-handler, figure out the satoshi cost per voxel and per meter cubed
    const QString VOXEL_SETTINGS_KEY = "voxels";
    const QString PER_VOXEL_COST_KEY = "per-voxel-credits";
    const QString PER_METER_CUBED_COST_KEY = "per-meter-cubed-credits";
    const QString VOXEL_WALLET_UUID = "voxel-wallet";
    
    const QJsonObject& voxelObject = domainSettingsObject[VOXEL_SETTINGS_KEY].toObject();
    
    qint64 satoshisPerVoxel = 0;
    qint64 satoshisPerMeterCubed = 0;
    QUuid voxelWalletUUID;
    
    if (!domainSettingsObject.isEmpty()) {
        float perVoxelCredits = (float) voxelObject[PER_VOXEL_COST_KEY].toDouble();
        float perMeterCubedCredits = (float) voxelObject[PER_METER_CUBED_COST_KEY].toDouble();
        
        satoshisPerVoxel = (qint64) floorf(perVoxelCredits * SATOSHIS_PER_CREDIT);
        satoshisPerMeterCubed = (qint64) floorf(perMeterCubedCredits * SATOSHIS_PER_CREDIT);
        
        voxelWalletUUID = QUuid(voxelObject[VOXEL_WALLET_UUID].toString());
    }
    
    qDebug() << "Voxel costs are" << satoshisPerVoxel << "per voxel and" << satoshisPerMeterCubed << "per meter cubed";
    qDebug() << "Destination wallet UUID for voxel payments is" << voxelWalletUUID;
}

QString Application::getPreviousScriptLocation() {
    QString suggestedName;
    if (_previousScriptLocation.isEmpty()) {
        QString desktopLocation = QStandardPaths::writableLocation(QStandardPaths::DesktopLocation);
// Temporary fix to Qt bug: http://stackoverflow.com/questions/16194475
#ifdef __APPLE__
        suggestedName = desktopLocation.append("/script.js");
#endif
    } else {
        suggestedName = _previousScriptLocation;
    }
    return suggestedName;
}

void Application::setPreviousScriptLocation(const QString& previousScriptLocation) {
    _previousScriptLocation = previousScriptLocation;
    QMutexLocker locker(&_settingsMutex);
    _settings->setValue("LastScriptLocation", _previousScriptLocation);
    bumpSettings();
}

void Application::loadDialog() {

    QString fileNameString = QFileDialog::getOpenFileName(DependencyManager::get<GLCanvas>().data(),
                                                          tr("Open Script"),
                                                          getPreviousScriptLocation(),
                                                          tr("JavaScript Files (*.js)"));
    if (!fileNameString.isEmpty()) {
        setPreviousScriptLocation(fileNameString);
        loadScript(fileNameString);
    }
}

void Application::loadScriptURLDialog() {

    QInputDialog scriptURLDialog(Application::getInstance()->getWindow());
    scriptURLDialog.setWindowTitle("Open and Run Script URL");
    scriptURLDialog.setLabelText("Script:");
    scriptURLDialog.setWindowFlags(Qt::Sheet);
    const float DIALOG_RATIO_OF_WINDOW = 0.30f;
    scriptURLDialog.resize(scriptURLDialog.parentWidget()->size().width() * DIALOG_RATIO_OF_WINDOW,
                        scriptURLDialog.size().height());

    int dialogReturn = scriptURLDialog.exec();
    QString newScript;
    if (dialogReturn == QDialog::Accepted) {
        if (scriptURLDialog.textValue().size() > 0) {
            // the user input a new hostname, use that
            newScript = scriptURLDialog.textValue();
        }
        loadScript(newScript);
    }

    sendFakeEnterEvent();
}



void Application::toggleLogDialog() {
    if (! _logDialog) {
        _logDialog = new LogDialog(DependencyManager::get<GLCanvas>().data(), getLogger());
    }

    if (_logDialog->isVisible()) {
        _logDialog->hide();
    } else {
        _logDialog->show();
    }
}

void Application::initAvatarAndViewFrustum() {
    updateMyAvatar(0.0f);
}

void Application::checkVersion() {
    QNetworkRequest latestVersionRequest((QUrl(CHECK_VERSION_URL)));
    latestVersionRequest.setAttribute(QNetworkRequest::CacheLoadControlAttribute, QNetworkRequest::PreferCache);
    QNetworkReply* reply = NetworkAccessManager::getInstance().get(latestVersionRequest);
    connect(reply, SIGNAL(finished()), SLOT(parseVersionXml()));
}

void Application::parseVersionXml() {

    #ifdef Q_OS_WIN32
    QString operatingSystem("win");
    #endif

    #ifdef Q_OS_MAC
    QString operatingSystem("mac");
    #endif

    #ifdef Q_OS_LINUX
    QString operatingSystem("ubuntu");
    #endif

    QString latestVersion;
    QUrl downloadUrl;
    QString releaseNotes("Unavailable");
    QNetworkReply* sender = qobject_cast<QNetworkReply*>(QObject::sender());

    QXmlStreamReader xml(sender);

    while (!xml.atEnd() && !xml.hasError()) {
        if (xml.tokenType() == QXmlStreamReader::StartElement && xml.name() == operatingSystem) {
            while (!(xml.tokenType() == QXmlStreamReader::EndElement && xml.name() == operatingSystem)) {
                if (xml.tokenType() == QXmlStreamReader::StartElement && xml.name().toString() == "version") {
                    xml.readNext();
                    latestVersion = xml.text().toString();
                }
                if (xml.tokenType() == QXmlStreamReader::StartElement && xml.name().toString() == "url") {
                    xml.readNext();
                    downloadUrl = QUrl(xml.text().toString());
                }
                xml.readNext();
            }
        }
        xml.readNext();
    }

    if (!shouldSkipVersion(latestVersion) && applicationVersion() != latestVersion) {
        new UpdateDialog(DependencyManager::get<GLCanvas>().data(), releaseNotes, latestVersion, downloadUrl);
    }
    sender->deleteLater();
}

bool Application::shouldSkipVersion(QString latestVersion) {
    QFile skipFile(SKIP_FILENAME);
    skipFile.open(QIODevice::ReadWrite);
    QString skipVersion(skipFile.readAll());
    return (skipVersion == latestVersion || applicationVersion() == "dev");
}

void Application::skipVersion(QString latestVersion) {
    QFile skipFile(SKIP_FILENAME);
    skipFile.open(QIODevice::WriteOnly | QIODevice::Truncate);
    skipFile.seek(0);
    skipFile.write(latestVersion.toStdString().c_str());
}

void Application::takeSnapshot() {
    QMediaPlayer* player = new QMediaPlayer();
    QFileInfo inf = QFileInfo(PathUtils::resourcesPath() + "sounds/snap.wav");
    player->setMedia(QUrl::fromLocalFile(inf.absoluteFilePath()));
    player->play();

    QString fileName = Snapshot::saveSnapshot();

    AccountManager& accountManager = AccountManager::getInstance();
    if (!accountManager.isLoggedIn()) {
        return;
    }

    if (!_snapshotShareDialog) {
        _snapshotShareDialog = new SnapshotShareDialog(fileName, DependencyManager::get<GLCanvas>().data());
    }
    _snapshotShareDialog->show();
}

void Application::setVSyncEnabled(bool vsyncOn) {
#if defined(Q_OS_WIN)
    if (wglewGetExtension("WGL_EXT_swap_control")) {
        wglSwapIntervalEXT(vsyncOn);
        int swapInterval = wglGetSwapIntervalEXT();
        qDebug("V-Sync is %s\n", (swapInterval > 0 ? "ON" : "OFF"));
    } else {
        qDebug("V-Sync is FORCED ON on this system\n");
    }
#elif defined(Q_OS_LINUX)
    // TODO: write the poper code for linux
    /*
    if (glQueryExtension.... ("GLX_EXT_swap_control")) {
        glxSwapIntervalEXT(vsyncOn);
        int swapInterval = xglGetSwapIntervalEXT();
        _isVSyncOn = swapInterval;
        qDebug("V-Sync is %s\n", (swapInterval > 0 ? "ON" : "OFF"));
    } else {
    qDebug("V-Sync is FORCED ON on this system\n");
    }
    */
#else
    qDebug("V-Sync is FORCED ON on this system\n");
#endif
}

bool Application::isVSyncOn() const {
#if defined(Q_OS_WIN)
    if (wglewGetExtension("WGL_EXT_swap_control")) {
        int swapInterval = wglGetSwapIntervalEXT();
        return (swapInterval > 0);
    }
#elif defined(Q_OS_LINUX)
    // TODO: write the poper code for linux
    /*
    if (glQueryExtension.... ("GLX_EXT_swap_control")) {
        int swapInterval = xglGetSwapIntervalEXT();
        return (swapInterval > 0);
    } else {
        return true;
    }
    */    
#endif
    return true;
}

bool Application::isVSyncEditable() const {
#if defined(Q_OS_WIN)
    if (wglewGetExtension("WGL_EXT_swap_control")) {
        return true;
    }
#elif defined(Q_OS_LINUX)
    // TODO: write the poper code for linux
    /*
    if (glQueryExtension.... ("GLX_EXT_swap_control")) {
        return true;
    }
    */
#endif
    return false;
}

unsigned int Application::getRenderTargetFramerate() const {
    if (Menu::getInstance()->isOptionChecked(MenuOption::RenderTargetFramerateUnlimited)) {
        return 0;
    } else if (Menu::getInstance()->isOptionChecked(MenuOption::RenderTargetFramerate60)) {
        return 60;
    } else if (Menu::getInstance()->isOptionChecked(MenuOption::RenderTargetFramerate50)) {
        return 50;
    } else if (Menu::getInstance()->isOptionChecked(MenuOption::RenderTargetFramerate40)) {
        return 40;
    } else if (Menu::getInstance()->isOptionChecked(MenuOption::RenderTargetFramerate30)) {
        return 30;
    }
    return 0;
}

float Application::getRenderResolutionScale() const {
    if (Menu::getInstance()->isOptionChecked(MenuOption::RenderResolutionOne)) {
        return 1.0f;
    } else if (Menu::getInstance()->isOptionChecked(MenuOption::RenderResolutionTwoThird)) {
        return 0.666f;
    } else if (Menu::getInstance()->isOptionChecked(MenuOption::RenderResolutionHalf)) {
        return 0.5f;
    } else if (Menu::getInstance()->isOptionChecked(MenuOption::RenderResolutionThird)) {
        return 0.333f;
    } else if (Menu::getInstance()->isOptionChecked(MenuOption::RenderResolutionQuarter)) {
        return 0.25f;
    } else {
        return 1.0f;
    }
}<|MERGE_RESOLUTION|>--- conflicted
+++ resolved
@@ -249,7 +249,7 @@
     // put the audio processing on a separate thread
     QThread* audioThread = new QThread(this);
     
-    Audio::SharedPointer audioIO = DependencyManager::get<Audio>();
+    auto audioIO = DependencyManager::get<Audio>();
     audioIO->moveToThread(audioThread);
     connect(audioThread, &QThread::started, audioIO.data(), &Audio::start);
 
@@ -272,21 +272,11 @@
     connect(locationUpdateTimer, &QTimer::timeout, this, &Application::updateLocationInServer);
     locationUpdateTimer->start(DATA_SERVER_LOCATION_CHANGE_UPDATE_MSECS);
 
-<<<<<<< HEAD
     connect(nodeList.data(), &NodeList::nodeAdded, this, &Application::nodeAdded);
     connect(nodeList.data(), &NodeList::nodeKilled, this, &Application::nodeKilled);
     connect(nodeList.data(), SIGNAL(nodeKilled(SharedNodePointer)), SLOT(nodeKilled(SharedNodePointer)));
-    connect(nodeList.data(), SIGNAL(nodeAdded(SharedNodePointer)), &_voxels, SLOT(nodeAdded(SharedNodePointer)));
-    connect(nodeList.data(), SIGNAL(nodeKilled(SharedNodePointer)), &_voxels, SLOT(nodeKilled(SharedNodePointer)));
     connect(nodeList.data(), &NodeList::uuidChanged, _myAvatar, &MyAvatar::setSessionUUID);
     connect(nodeList.data(), &NodeList::limitOfSilentDomainCheckInsReached, nodeList.data(), &NodeList::reset);
-=======
-    connect(nodeList, &NodeList::nodeAdded, this, &Application::nodeAdded);
-    connect(nodeList, &NodeList::nodeKilled, this, &Application::nodeKilled);
-    connect(nodeList, SIGNAL(nodeKilled(SharedNodePointer)), SLOT(nodeKilled(SharedNodePointer)));
-    connect(nodeList, &NodeList::uuidChanged, _myAvatar, &MyAvatar::setSessionUUID);
-    connect(nodeList, &NodeList::limitOfSilentDomainCheckInsReached, nodeList, &NodeList::reset);
->>>>>>> 1b1fd2bc
 
     // connect to appropriate slots on AccountManager
     AccountManager& accountManager = AccountManager::getInstance();
@@ -312,7 +302,7 @@
     // once the event loop has started, check and signal for an access token
     QMetaObject::invokeMethod(&accountManager, "checkAndSignalForAccessToken", Qt::QueuedConnection);
     
-    AddressManager::SharedPointer addressManager = DependencyManager::get<AddressManager>();
+    auto addressManager = DependencyManager::get<AddressManager>();
     
     // use our MyAvatar position and quat for address manager path
     addressManager->setPositionGetter(getPositionForPath);
@@ -455,7 +445,7 @@
     // kill any audio injectors that are still around
     AudioScriptingInterface::getInstance().stopAllInjectors();
     
-    Audio::SharedPointer audioIO = DependencyManager::get<Audio>();
+    auto audioIO = DependencyManager::get<Audio>();
 
     // stop the audio process
     QMetaObject::invokeMethod(audioIO.data(), "stop", Qt::BlockingQueuedConnection);
@@ -1695,12 +1685,7 @@
 
     _metavoxels.init();
 
-<<<<<<< HEAD
     auto glCanvas = DependencyManager::get<GLCanvas>();
-    _audio.init(glCanvas.data());
-=======
-    GLCanvas::SharedPointer glCanvas = DependencyManager::get<GLCanvas>();
->>>>>>> 1b1fd2bc
     _rearMirrorTools = new RearMirrorTools(glCanvas.data(), _mirrorViewRect, _settings);
 
     connect(_rearMirrorTools, SIGNAL(closeView()), SLOT(closeMirrorView()));
