//
//  Application.cpp
//  interface/src
//
//  Created by Andrzej Kapolka on 5/10/13.
//  Copyright 2013 High Fidelity, Inc.
//
//  Distributed under the Apache License, Version 2.0.
//  See the accompanying file LICENSE or http://www.apache.org/licenses/LICENSE-2.0.html
//

#include "Application.h"

#include <gl/Config.h>

#include <glm/glm.hpp>
#include <glm/gtx/component_wise.hpp>
#include <glm/gtx/quaternion.hpp>
#include <glm/gtx/vector_angle.hpp>
#include <glm/gtc/type_ptr.hpp>

#include <QtCore/QDebug>
#include <QtCore/QJsonDocument>
#include <QtCore/QJsonObject>
#include <QtCore/QObject>
#include <QtCore/QUrl>
#include <QtCore/QTimer>
#include <QtCore/QAbstractNativeEventFilter>
#include <QtCore/QMimeData>

#include <QtGui/QScreen>
#include <QtGui/QImage>
#include <QtGui/QWheelEvent>
#include <QtGui/QWindow>
#include <QtGui/QKeyEvent>
#include <QtGui/QMouseEvent>
#include <QtGui/QDesktopServices>

#include <QtQml/QQmlContext>
#include <QtQml/QQmlEngine>
#include <QtQuick/QQuickWindow>

#include <QtWidgets/QActionGroup>
#include <QtWidgets/QDesktopWidget>
#include <QtWidgets/QFileDialog>
#include <QtWidgets/QInputDialog>
#include <QtWidgets/QMenuBar>
#include <QtWidgets/QMessageBox>

#include <QtMultimedia/QMediaPlayer>

#include <QtNetwork/QNetworkDiskCache>

#include <gl/Config.h>
#include <gl/QOpenGLContextWrapper.h>

#include <ResourceScriptingInterface.h>
#include <AccountManager.h>
#include <AddressManager.h>
#include <ApplicationVersion.h>
#include <AssetClient.h>
#include <AssetUpload.h>
#include <AutoUpdater.h>
#include <AudioInjectorManager.h>
#include <CursorManager.h>
#include <DeferredLightingEffect.h>
#include <display-plugins/DisplayPlugin.h>
#include <EntityScriptingInterface.h>
#include <ErrorDialog.h>
#include <Finally.h>
#include <FramebufferCache.h>
#include <gpu/Batch.h>
#include <gpu/Context.h>
#include <gpu/GLBackend.h>
#include <HFActionEvent.h>
#include <HFBackEvent.h>
#include <InfoView.h>
#include <input-plugins/InputPlugin.h>
#include <controllers/UserInputMapper.h>
#include <controllers/StateController.h>
#include <LogHandler.h>
#include <MainWindow.h>
#include <MessageDialog.h>
#include <MessagesClient.h>
#include <ModelEntityItem.h>
#include <NetworkAccessManager.h>
#include <NetworkingConstants.h>
#include <ObjectMotionState.h>
#include <OctalCode.h>
#include <OctreeSceneStats.h>
#include <OffscreenUi.h>
#include <gl/OffscreenGLCanvas.h>
#include <PathUtils.h>
#include <PerfStat.h>
#include <PhysicsEngine.h>
#include <plugins/PluginContainer.h>
#include <plugins/PluginManager.h>
#include <RenderableWebEntityItem.h>
#include <RenderDeferredTask.h>
#include <ResourceCache.h>
#include <RenderScriptingInterface.h>
#include <SceneScriptingInterface.h>
#include <RecordingScriptingInterface.h>
#include <ScriptCache.h>
#include <SoundCache.h>
#include <ScriptEngines.h>
#include <TextureCache.h>
#include <Tooltip.h>
#include <udt/PacketHeaders.h>
#include <UserActivityLogger.h>
#include <UUID.h>
#include <VrMenu.h>
#include <recording/Deck.h>
#include <recording/Recorder.h>
#include <QmlWebWindowClass.h>

#include "AnimDebugDraw.h"
#include "AudioClient.h"
#include "audio/AudioScope.h"
#include "avatar/AvatarManager.h"
#include "CrashHandler.h"
#include "input-plugins/SpacemouseManager.h"
#include "devices/DdeFaceTracker.h"
#include "devices/EyeTracker.h"
#include "devices/Faceshift.h"
#include "devices/Leapmotion.h"
#include "DiscoverabilityManager.h"
#include "GLCanvas.h"
#include "InterfaceActionFactory.h"
#include "InterfaceLogging.h"
#include "LODManager.h"
#include "Menu.h"
#include "ModelPackager.h"
#include "PluginContainerProxy.h"
#include "scripting/AccountScriptingInterface.h"
#include "scripting/AudioDeviceScriptingInterface.h"
#include "scripting/ClipboardScriptingInterface.h"
#include "scripting/DesktopScriptingInterface.h"
#include "scripting/GlobalServicesScriptingInterface.h"
#include "scripting/HMDScriptingInterface.h"
#include "scripting/LocationScriptingInterface.h"
#include "scripting/MenuScriptingInterface.h"
#include "scripting/SettingsScriptingInterface.h"
#include "scripting/WebWindowClass.h"
#include "scripting/WindowScriptingInterface.h"
#include "scripting/ControllerScriptingInterface.h"
#if defined(Q_OS_MAC) || defined(Q_OS_WIN)
#include "SpeechRecognizer.h"
#endif
#include "Stars.h"
#include "ui/AddressBarDialog.h"
#include "ui/RecorderDialog.h"
#include "ui/AvatarInputs.h"
#include "ui/AssetUploadDialogFactory.h"
#include "ui/DataWebDialog.h"
#include "ui/DialogsManager.h"
#include "ui/LoginDialog.h"
#include "ui/overlays/Cube3DOverlay.h"
#include "ui/Snapshot.h"
#include "ui/StandAloneJSConsole.h"
#include "ui/Stats.h"
#include "ui/UpdateDialog.h"
#include "Util.h"
#include "InterfaceParentFinder.h"



// ON WIndows PC, NVidia Optimus laptop, we want to enable NVIDIA GPU
// FIXME seems to be broken.
#if defined(Q_OS_WIN)
extern "C" {
 _declspec(dllexport) DWORD NvOptimusEnablement = 0x00000001;
}
#endif

using namespace std;

static QTimer locationUpdateTimer;
static QTimer balanceUpdateTimer;
static QTimer identityPacketTimer;
static QTimer billboardPacketTimer;
static QTimer pingTimer;

static const QString SNAPSHOT_EXTENSION  = ".jpg";
static const QString SVO_EXTENSION  = ".svo";
static const QString SVO_JSON_EXTENSION  = ".svo.json";
static const QString JS_EXTENSION  = ".js";
static const QString FST_EXTENSION  = ".fst";
static const QString FBX_EXTENSION  = ".fbx";
static const QString OBJ_EXTENSION  = ".obj";
static const QString AVA_JSON_EXTENSION = ".ava.json";

static const int MIRROR_VIEW_TOP_PADDING = 5;
static const int MIRROR_VIEW_LEFT_PADDING = 10;
static const int MIRROR_VIEW_WIDTH = 265;
static const int MIRROR_VIEW_HEIGHT = 215;
static const float MIRROR_FULLSCREEN_DISTANCE = 0.389f;
static const float MIRROR_REARVIEW_DISTANCE = 0.722f;
static const float MIRROR_REARVIEW_BODY_DISTANCE = 2.56f;
static const float MIRROR_FIELD_OF_VIEW = 30.0f;

static const quint64 TOO_LONG_SINCE_LAST_SEND_DOWNSTREAM_AUDIO_STATS = 1 * USECS_PER_SECOND;

static const QString INFO_HELP_PATH = "html/interface-welcome.html";
static const QString INFO_EDIT_ENTITIES_PATH = "html/edit-commands.html";

static const unsigned int THROTTLED_SIM_FRAMERATE = 15;
static const int THROTTLED_SIM_FRAME_PERIOD_MS = MSECS_PER_SECOND / THROTTLED_SIM_FRAMERATE;

static const float PHYSICS_READY_RANGE = 3.0f; // how far from avatar to check for entities that aren't ready for simulation

#ifndef __APPLE__
static const QString DESKTOP_LOCATION = QStandardPaths::writableLocation(QStandardPaths::DesktopLocation);
#else
// Temporary fix to Qt bug: http://stackoverflow.com/questions/16194475
static const QString DESKTOP_LOCATION = QStandardPaths::writableLocation(QStandardPaths::DesktopLocation).append("/script.js");
#endif

const QString DEFAULT_SCRIPTS_JS_URL = "http://s3.amazonaws.com/hifi-public/scripts/defaultScripts.js";
Setting::Handle<int> maxOctreePacketsPerSecond("maxOctreePPS", DEFAULT_MAX_OCTREE_PPS);

const QHash<QString, Application::AcceptURLMethod> Application::_acceptedExtensions {
    { SNAPSHOT_EXTENSION, &Application::acceptSnapshot },
    { SVO_EXTENSION, &Application::importSVOFromURL },
    { SVO_JSON_EXTENSION, &Application::importSVOFromURL },
    { JS_EXTENSION, &Application::askToLoadScript },
    { FST_EXTENSION, &Application::askToSetAvatarUrl },
    { AVA_JSON_EXTENSION, &Application::askToWearAvatarAttachmentUrl }
};

#ifdef Q_OS_WIN
class MyNativeEventFilter : public QAbstractNativeEventFilter {
public:
    static MyNativeEventFilter& getInstance() {
        static MyNativeEventFilter staticInstance;
        return staticInstance;
    }

    bool nativeEventFilter(const QByteArray &eventType, void* msg, long* result) Q_DECL_OVERRIDE {
        if (eventType == "windows_generic_MSG") {
            MSG* message = (MSG*)msg;

            if (message->message == UWM_IDENTIFY_INSTANCES) {
                *result = UWM_IDENTIFY_INSTANCES;
                return true;
            }

            if (message->message == UWM_SHOW_APPLICATION) {
                MainWindow* applicationWindow = qApp->getWindow();
                if (applicationWindow->isMinimized()) {
                    applicationWindow->showNormal();  // Restores to windowed or maximized state appropriately.
                }
                qApp->setActiveWindow(applicationWindow);  // Flashes the taskbar icon if not focus.
                return true;
            }

            if (message->message == WM_COPYDATA) {
                COPYDATASTRUCT* pcds = (COPYDATASTRUCT*)(message->lParam);
                QUrl url = QUrl((const char*)(pcds->lpData));
                if (url.isValid() && url.scheme() == HIFI_URL_SCHEME) {
                    DependencyManager::get<AddressManager>()->handleLookupString(url.toString());
                    return true;
                }
            }
        }
        return false;
    }
};
#endif

enum CustomEventTypes {
    Lambda = QEvent::User + 1
};

class LambdaEvent : public QEvent {
    std::function<void()> _fun;
public:
    LambdaEvent(const std::function<void()> & fun) :
    QEvent(static_cast<QEvent::Type>(Lambda)), _fun(fun) {
    }
    LambdaEvent(std::function<void()> && fun) :
    QEvent(static_cast<QEvent::Type>(Lambda)), _fun(fun) {
    }
    void call() { _fun(); }
};

void messageHandler(QtMsgType type, const QMessageLogContext& context, const QString& message) {
    QString logMessage = LogHandler::getInstance().printMessage((LogMsgType) type, context, message);

    if (!logMessage.isEmpty()) {
#ifdef Q_OS_WIN
        OutputDebugStringA(logMessage.toLocal8Bit().constData());
        OutputDebugStringA("\n");
#endif
        qApp->getLogger()->addMessage(qPrintable(logMessage + "\n"));
    }
}

bool setupEssentials(int& argc, char** argv) {
    unsigned int listenPort = 0; // bind to an ephemeral port by default
    const char** constArgv = const_cast<const char**>(argv);
    const char* portStr = getCmdOption(argc, constArgv, "--listenPort");
    if (portStr) {
        listenPort = atoi(portStr);
    }
    // Set build version
    QCoreApplication::setApplicationVersion(BUILD_VERSION);

    Setting::preInit();

    CrashHandler::checkForAndHandleCrash();
    CrashHandler::writeRunningMarkerFiler();
    qAddPostRoutine(CrashHandler::deleteRunningMarkerFile);

    DependencyManager::registerInheritance<LimitedNodeList, NodeList>();
    DependencyManager::registerInheritance<AvatarHashMap, AvatarManager>();
    DependencyManager::registerInheritance<EntityActionFactoryInterface, InterfaceActionFactory>();
    DependencyManager::registerInheritance<SpatialParentFinder, InterfaceParentFinder>();

    Setting::init();

    // Set dependencies
    DependencyManager::set<ScriptEngines>();
    DependencyManager::set<recording::Deck>();
    DependencyManager::set<recording::Recorder>();
    DependencyManager::set<AddressManager>();
    DependencyManager::set<NodeList>(NodeType::Agent, listenPort);
    DependencyManager::set<GeometryCache>();
    DependencyManager::set<ModelCache>();
    DependencyManager::set<ScriptCache>();
    DependencyManager::set<SoundCache>();
    DependencyManager::set<Faceshift>();
    DependencyManager::set<DdeFaceTracker>();
    DependencyManager::set<EyeTracker>();
    DependencyManager::set<AudioClient>();
    DependencyManager::set<AudioScope>();
    DependencyManager::set<DeferredLightingEffect>();
    DependencyManager::set<TextureCache>();
    DependencyManager::set<FramebufferCache>();
    DependencyManager::set<AnimationCache>();
    DependencyManager::set<ModelBlender>();
    DependencyManager::set<AvatarManager>();
    DependencyManager::set<LODManager>();
    DependencyManager::set<StandAloneJSConsole>();
    DependencyManager::set<DialogsManager>();
    DependencyManager::set<BandwidthRecorder>();
    DependencyManager::set<ResourceCacheSharedItems>();
    DependencyManager::set<DesktopScriptingInterface>();
    DependencyManager::set<EntityScriptingInterface>();
    DependencyManager::set<RecordingScriptingInterface>();
    DependencyManager::set<WindowScriptingInterface>();
    DependencyManager::set<HMDScriptingInterface>();
    DependencyManager::set<ResourceScriptingInterface>();


#if defined(Q_OS_MAC) || defined(Q_OS_WIN)
    DependencyManager::set<SpeechRecognizer>();
#endif
    DependencyManager::set<DiscoverabilityManager>();
    DependencyManager::set<SceneScriptingInterface>();
    DependencyManager::set<RenderScriptingInterface>();
    DependencyManager::set<OffscreenUi>();
    DependencyManager::set<AutoUpdater>();
    DependencyManager::set<PathUtils>();
    DependencyManager::set<InterfaceActionFactory>();
    DependencyManager::set<AssetClient>();
    DependencyManager::set<AudioInjectorManager>();
    DependencyManager::set<MessagesClient>();
    DependencyManager::set<UserInputMapper>();
    DependencyManager::set<controller::ScriptingInterface, ControllerScriptingInterface>();
    DependencyManager::set<InterfaceParentFinder>();
    DependencyManager::set<EntityTreeRenderer>(true, qApp, qApp);
    return true;
}

// FIXME move to header, or better yet, design some kind of UI manager
// to take care of highlighting keyboard focused items, rather than
// continuing to overburden Application.cpp
Cube3DOverlay* _keyboardFocusHighlight{ nullptr };
int _keyboardFocusHighlightID{ -1 };
PluginContainer* _pluginContainer;


// FIXME hack access to the internal share context for the Chromium helper
// Normally we'd want to use QWebEngine::initialize(), but we can't because
// our primary context is a QGLWidget, which can't easily be initialized to share
// from a QOpenGLContext.
//
// So instead we create a new offscreen context to share with the QGLWidget,
// and manually set THAT to be the shared context for the Chromium helper
OffscreenGLCanvas* _chromiumShareContext { nullptr };
Q_GUI_EXPORT void qt_gl_set_global_share_context(QOpenGLContext *context);

Application::Application(int& argc, char** argv, QElapsedTimer& startupTimer) :
    QApplication(argc, argv),
    _dependencyManagerIsSetup(setupEssentials(argc, argv)),
    _window(new MainWindow(desktop())),
    _toolWindow(NULL),
    _undoStackScriptingInterface(&_undoStack),
    _frameCount(0),
    _fps(60.0f),
    _physicsEngine(new PhysicsEngine(Vectors::ZERO)),
    _entityClipboardRenderer(false, this, this),
    _entityClipboard(new EntityTree()),
    _lastQueriedTime(usecTimestampNow()),
    _mirrorViewRect(QRect(MIRROR_VIEW_LEFT_PADDING, MIRROR_VIEW_TOP_PADDING, MIRROR_VIEW_WIDTH, MIRROR_VIEW_HEIGHT)),
    _fieldOfView("fieldOfView", DEFAULT_FIELD_OF_VIEW_DEGREES),
    _scaleMirror(1.0f),
    _rotateMirror(0.0f),
    _raiseMirror(0.0f),
    _enableProcessOctreeThread(true),
    _lastNackTime(usecTimestampNow()),
    _lastSendDownstreamAudioStats(usecTimestampNow()),
    _aboutToQuit(false),
    _notifiedPacketVersionMismatchThisDomain(false),
    _maxOctreePPS(maxOctreePacketsPerSecond.get()),
    _lastFaceTrackerUpdate(0)
{
    thread()->setObjectName("Main Thread");

    setInstance(this);

    auto controllerScriptingInterface = DependencyManager::get<controller::ScriptingInterface>().data();
    _controllerScriptingInterface = dynamic_cast<ControllerScriptingInterface*>(controllerScriptingInterface);
    // to work around the Qt constant wireless scanning, set the env for polling interval very high
    const QByteArray EXTREME_BEARER_POLL_TIMEOUT = QString::number(INT_MAX).toLocal8Bit();
    qputenv("QT_BEARER_POLL_TIMEOUT", EXTREME_BEARER_POLL_TIMEOUT);

    _entityClipboard->createRootElement();

    _pluginContainer = new PluginContainerProxy();
#ifdef Q_OS_WIN
    installNativeEventFilter(&MyNativeEventFilter::getInstance());
#endif

    _logger = new FileLogger(this);  // After setting organization name in order to get correct directory

    qInstallMessageHandler(messageHandler);

    QFontDatabase::addApplicationFont(PathUtils::resourcesPath() + "styles/Inconsolata.otf");
    _window->setWindowTitle("Interface");

    Model::setAbstractViewStateInterface(this); // The model class will sometimes need to know view state details from us

    auto nodeList = DependencyManager::get<NodeList>();

    qCDebug(interfaceapp) << "[VERSION] Build sequence:" << qPrintable(applicationVersion());

    _bookmarks = new Bookmarks();  // Before setting up the menu

<<<<<<< HEAD
    _runningScriptsWidget = new RunningScriptsWidget(_window);
=======
    _renderEngine->addTask(make_shared<RenderDeferredTask>());
    _renderEngine->registerScene(_main3DScene);
>>>>>>> 511ad760

    // start the nodeThread so its event loop is running
    QThread* nodeThread = new QThread(this);
    nodeThread->setObjectName("NodeList Thread");
    nodeThread->start();

    // make sure the node thread is given highest priority
    nodeThread->setPriority(QThread::TimeCriticalPriority);

    // setup a timer for domain-server check ins
    QTimer* domainCheckInTimer = new QTimer(nodeList.data());
    connect(domainCheckInTimer, &QTimer::timeout, nodeList.data(), &NodeList::sendDomainServerCheckIn);
    domainCheckInTimer->start(DOMAIN_SERVER_CHECK_IN_MSECS);

    // put the NodeList and datagram processing on the node thread
    nodeList->moveToThread(nodeThread);

    // Model background downloads need to happen on the Datagram Processor Thread.  The idle loop will
    // emit checkBackgroundDownloads to cause the ModelCache to check it's queue for requested background
    // downloads.
    QSharedPointer<ModelCache> modelCacheP = DependencyManager::get<ModelCache>();
    ResourceCache* modelCache = modelCacheP.data();
    connect(this, &Application::checkBackgroundDownloads, modelCache, &ResourceCache::checkAsynchronousGets);

    // put the audio processing on a separate thread
    QThread* audioThread = new QThread();
    audioThread->setObjectName("Audio Thread");

    auto audioIO = DependencyManager::get<AudioClient>();

    audioIO->setPositionGetter([this]{ return getMyAvatar()->getPositionForAudio(); });
    audioIO->setOrientationGetter([this]{ return getMyAvatar()->getOrientationForAudio(); });

    audioIO->moveToThread(audioThread);
    recording::Frame::registerFrameHandler(AudioConstants::getAudioFrameName(), [=](recording::Frame::ConstPointer frame) {
        audioIO->handleRecordedAudioInput(frame->data);
    });

    connect(audioIO.data(), &AudioClient::inputReceived, [](const QByteArray& audio){
        static auto recorder = DependencyManager::get<recording::Recorder>();
        if (recorder->isRecording()) {
            static const recording::FrameType AUDIO_FRAME_TYPE = recording::Frame::registerFrameType(AudioConstants::getAudioFrameName());
            recorder->recordFrame(AUDIO_FRAME_TYPE, audio);
        }
    });

    auto& audioScriptingInterface = AudioScriptingInterface::getInstance();

    connect(audioThread, &QThread::started, audioIO.data(), &AudioClient::start);
    connect(audioIO.data(), &AudioClient::destroyed, audioThread, &QThread::quit);
    connect(audioThread, &QThread::finished, audioThread, &QThread::deleteLater);
    connect(audioIO.data(), &AudioClient::muteToggled, this, &Application::audioMuteToggled);
    connect(audioIO.data(), &AudioClient::mutedByMixer, &audioScriptingInterface, &AudioScriptingInterface::mutedByMixer);
    connect(audioIO.data(), &AudioClient::receivedFirstPacket, &audioScriptingInterface, &AudioScriptingInterface::receivedFirstPacket);
    connect(audioIO.data(), &AudioClient::disconnected, &audioScriptingInterface, &AudioScriptingInterface::disconnected);
    connect(audioIO.data(), &AudioClient::muteEnvironmentRequested, [](glm::vec3 position, float radius) {
        auto audioClient = DependencyManager::get<AudioClient>();
        auto myAvatarPosition = DependencyManager::get<AvatarManager>()->getMyAvatar()->getPosition();
        float distance = glm::distance(myAvatarPosition, position);
        bool shouldMute = !audioClient->isMuted() && (distance < radius);

        if (shouldMute) {
            audioClient->toggleMute();
            AudioScriptingInterface::getInstance().environmentMuted();
        }
    });

    audioThread->start();

    // Setup AssetClient
    auto assetClient = DependencyManager::get<AssetClient>();
    QThread* assetThread = new QThread;
    assetThread->setObjectName("Asset Thread");
    assetClient->moveToThread(assetThread);
    connect(assetThread, &QThread::started, assetClient.data(), &AssetClient::init);
    assetThread->start();

    // Setup MessagesClient
    auto messagesClient = DependencyManager::get<MessagesClient>();
    QThread* messagesThread = new QThread;
    messagesThread->setObjectName("Messages Client Thread");
    messagesClient->moveToThread(messagesThread);
    connect(messagesThread, &QThread::started, messagesClient.data(), &MessagesClient::init);
    messagesThread->start();

    const DomainHandler& domainHandler = nodeList->getDomainHandler();

    connect(&domainHandler, SIGNAL(hostnameChanged(const QString&)), SLOT(domainChanged(const QString&)));
    connect(&domainHandler, SIGNAL(connectedToDomain(const QString&)), SLOT(connectedToDomain(const QString&)));
    connect(&domainHandler, SIGNAL(connectedToDomain(const QString&)), SLOT(updateWindowTitle()));
    connect(&domainHandler, SIGNAL(disconnectedFromDomain()), SLOT(updateWindowTitle()));
    connect(&domainHandler, SIGNAL(disconnectedFromDomain()), SLOT(clearDomainOctreeDetails()));
    connect(&domainHandler, &DomainHandler::settingsReceived, this, &Application::domainSettingsReceived);
    connect(&domainHandler, &DomainHandler::hostnameChanged,
        DependencyManager::get<AddressManager>().data(), &AddressManager::storeCurrentAddress);

    // update our location every 5 seconds in the metaverse server, assuming that we are authenticated with one
    const qint64 DATA_SERVER_LOCATION_CHANGE_UPDATE_MSECS = 5 * 1000;

    auto discoverabilityManager = DependencyManager::get<DiscoverabilityManager>();
    connect(&locationUpdateTimer, &QTimer::timeout, discoverabilityManager.data(), &DiscoverabilityManager::updateLocation);
    locationUpdateTimer.start(DATA_SERVER_LOCATION_CHANGE_UPDATE_MSECS);

    // if we get a domain change, immediately attempt update location in metaverse server
    connect(&nodeList->getDomainHandler(), &DomainHandler::connectedToDomain,
        discoverabilityManager.data(), &DiscoverabilityManager::updateLocation);

    connect(nodeList.data(), &NodeList::nodeAdded, this, &Application::nodeAdded);
    connect(nodeList.data(), &NodeList::nodeKilled, this, &Application::nodeKilled);
    connect(nodeList.data(), &NodeList::uuidChanged, getMyAvatar(), &MyAvatar::setSessionUUID);
    connect(nodeList.data(), &NodeList::uuidChanged, this, &Application::setSessionUUID);
    connect(nodeList.data(), &NodeList::limitOfSilentDomainCheckInsReached, nodeList.data(), &NodeList::reset);
    connect(nodeList.data(), &NodeList::packetVersionMismatch, this, &Application::notifyPacketVersionMismatch);

    // connect to appropriate slots on AccountManager
    AccountManager& accountManager = AccountManager::getInstance();

    const qint64 BALANCE_UPDATE_INTERVAL_MSECS = 5 * 1000;

    connect(&balanceUpdateTimer, &QTimer::timeout, &accountManager, &AccountManager::updateBalance);
    balanceUpdateTimer.start(BALANCE_UPDATE_INTERVAL_MSECS);

    connect(&accountManager, &AccountManager::balanceChanged, this, &Application::updateWindowTitle);

    auto dialogsManager = DependencyManager::get<DialogsManager>();
    connect(&accountManager, &AccountManager::authRequired, dialogsManager.data(), &DialogsManager::showLoginDialog);
    connect(&accountManager, &AccountManager::usernameChanged, this, &Application::updateWindowTitle);

    // set the account manager's root URL and trigger a login request if we don't have the access token
    accountManager.setAuthURL(NetworkingConstants::METAVERSE_SERVER_URL);
    UserActivityLogger::getInstance().launch(applicationVersion());

    // once the event loop has started, check and signal for an access token
    QMetaObject::invokeMethod(&accountManager, "checkAndSignalForAccessToken", Qt::QueuedConnection);

    auto addressManager = DependencyManager::get<AddressManager>();

    // use our MyAvatar position and quat for address manager path
    addressManager->setPositionGetter([this]{ return getMyAvatar()->getPosition(); });
    addressManager->setOrientationGetter([this]{ return getMyAvatar()->getOrientation(); });

    connect(addressManager.data(), &AddressManager::hostChanged, this, &Application::updateWindowTitle);
    connect(this, &QCoreApplication::aboutToQuit, addressManager.data(), &AddressManager::storeCurrentAddress);

    auto scriptEngines = DependencyManager::get<ScriptEngines>().data();
    scriptEngines->registerScriptInitializer([this](ScriptEngine* engine){
        registerScriptEngineWithApplicationServices(engine);
    });

    connect(scriptEngines, &ScriptEngines::scriptCountChanged, scriptEngines, [this] {
        auto scriptEngines = DependencyManager::get<ScriptEngines>();
        if (scriptEngines->getRunningScripts().isEmpty()) {
            getMyAvatar()->clearScriptableSettings();
        }
    }, Qt::QueuedConnection);

    connect(scriptEngines, &ScriptEngines::scriptsReloading, scriptEngines, [this] {
        getEntities()->reloadEntityScripts();
    }, Qt::QueuedConnection);

    connect(scriptEngines, &ScriptEngines::scriptLoadError, 
        scriptEngines, [](const QString& filename, const QString& error){
        OffscreenUi::warning(nullptr, "Error Loading Script", filename + " failed to load.");
    }, Qt::QueuedConnection);

    _runningScriptsWidget = new RunningScriptsWidget(_window);


#ifdef _WIN32
    WSADATA WsaData;
    int wsaresult = WSAStartup(MAKEWORD(2, 2), &WsaData);
#endif

    // tell the NodeList instance who to tell the domain server we care about
    nodeList->addSetOfNodeTypesToNodeInterestSet(NodeSet() << NodeType::AudioMixer << NodeType::AvatarMixer
        << NodeType::EntityServer << NodeType::AssetServer << NodeType::MessagesMixer);

    // connect to the packet sent signal of the _entityEditSender
    connect(&_entityEditSender, &EntityEditPacketSender::packetSent, this, &Application::packetSent);

    // send the identity packet for our avatar each second to our avatar mixer
    connect(&identityPacketTimer, &QTimer::timeout, getMyAvatar(), &MyAvatar::sendIdentityPacket);
    identityPacketTimer.start(AVATAR_IDENTITY_PACKET_SEND_INTERVAL_MSECS);

    // send the billboard packet for our avatar every few seconds
    connect(&billboardPacketTimer, &QTimer::timeout, getMyAvatar(), &MyAvatar::sendBillboardPacket);
    billboardPacketTimer.start(AVATAR_BILLBOARD_PACKET_SEND_INTERVAL_MSECS);

    QString cachePath = QStandardPaths::writableLocation(QStandardPaths::DataLocation);
    QNetworkAccessManager& networkAccessManager = NetworkAccessManager::getInstance();
    QNetworkDiskCache* cache = new QNetworkDiskCache();
    cache->setMaximumCacheSize(MAXIMUM_CACHE_SIZE);
    cache->setCacheDirectory(!cachePath.isEmpty() ? cachePath : "interfaceCache");
    networkAccessManager.setCache(cache);

    ResourceCache::setRequestLimit(3);

    _glWidget = new GLCanvas();
    _window->setCentralWidget(_glWidget);

    _window->restoreGeometry();
    _window->setVisible(true);

    _glWidget->setFocusPolicy(Qt::StrongFocus);
    _glWidget->setFocus();
#ifdef Q_OS_MAC
    // OSX doesn't seem to provide for hiding the cursor only on the GL widget
    _window->setCursor(Qt::BlankCursor);
#else
    // On windows and linux, hiding the top level cursor also means it's invisible
    // when hovering over the window menu, which is a pain, so only hide it for
    // the GL surface
    _glWidget->setCursor(Qt::BlankCursor);
#endif

    // enable mouse tracking; otherwise, we only get drag events
    _glWidget->setMouseTracking(true);
    _glWidget->makeCurrent();
    _glWidget->initializeGL();

    _chromiumShareContext = new OffscreenGLCanvas();
    _chromiumShareContext->create(_glWidget->context()->contextHandle());
    _chromiumShareContext->makeCurrent();
    qt_gl_set_global_share_context(_chromiumShareContext->getContext());

    _offscreenContext = new OffscreenGLCanvas();
    _offscreenContext->create(_glWidget->context()->contextHandle());
    _offscreenContext->makeCurrent();
    initializeGL();

    // Start rendering
    _renderEngine->addTask(make_shared<RenderDeferredTask>());
    _renderEngine->registerScene(_main3DScene);

    _toolWindow = new ToolWindow();
    _toolWindow->setWindowFlags((_toolWindow->windowFlags() | Qt::WindowStaysOnTopHint) & ~Qt::WindowMinimizeButtonHint);
    _toolWindow->setWindowTitle("Tools");

    _offscreenContext->makeCurrent();

    // Tell our entity edit sender about our known jurisdictions
    _entityEditSender.setServerJurisdictions(&_entityServerJurisdictions);

    // For now we're going to set the PPS for outbound packets to be super high, this is
    // probably not the right long term solution. But for now, we're going to do this to
    // allow you to move an entity around in your hand
    _entityEditSender.setPacketsPerSecond(3000); // super high!!

    _overlays.init(); // do this before scripts load

    connect(this, SIGNAL(aboutToQuit()), this, SLOT(aboutToQuit()));

    // hook up bandwidth estimator
    QSharedPointer<BandwidthRecorder> bandwidthRecorder = DependencyManager::get<BandwidthRecorder>();
    connect(nodeList.data(), &LimitedNodeList::dataSent,
        bandwidthRecorder.data(), &BandwidthRecorder::updateOutboundData);
    connect(&nodeList->getPacketReceiver(), &PacketReceiver::dataReceived,
        bandwidthRecorder.data(), &BandwidthRecorder::updateInboundData);

    connect(&getMyAvatar()->getSkeletonModel(), &SkeletonModel::skeletonLoaded,
        this, &Application::checkSkeleton, Qt::QueuedConnection);

    // Setup the userInputMapper with the actions
    auto userInputMapper = DependencyManager::get<UserInputMapper>();
    connect(userInputMapper.data(), &UserInputMapper::actionEvent, [this](int action, float state) {
        using namespace controller;
        auto offscreenUi = DependencyManager::get<OffscreenUi>();
        if (offscreenUi->navigationFocused()) {
            auto actionEnum = static_cast<Action>(action);
            int key = Qt::Key_unknown;
            static int lastKey = Qt::Key_unknown;
            bool navAxis = false;
            switch (actionEnum) {
                case Action::UI_NAV_VERTICAL:
                    navAxis = true;
                    if (state > 0.0f) {
                        key = Qt::Key_Up;
                    } else if (state < 0.0f) {
                        key = Qt::Key_Down;
                    }
                    break;

                case Action::UI_NAV_LATERAL:
                    navAxis = true;
                    if (state > 0.0f) {
                        key = Qt::Key_Right;
                    } else if (state < 0.0f) {
                        key = Qt::Key_Left;
                    }
                    break;

                case Action::UI_NAV_GROUP:
                    navAxis = true;
                    if (state > 0.0f) {
                        key = Qt::Key_Tab;
                    } else if (state < 0.0f) {
                        key = Qt::Key_Backtab;
                    }
                    break;

                case Action::UI_NAV_BACK:
                    key = Qt::Key_Escape;
                    break;

                case Action::UI_NAV_SELECT:
                    key = Qt::Key_Return;
                    break;
                default:
                    break;
            }

            if (navAxis) {
                if (lastKey != Qt::Key_unknown) {
                    QKeyEvent event(QEvent::KeyRelease, lastKey, Qt::NoModifier);
                    sendEvent(offscreenUi->getWindow(), &event);
                    lastKey = Qt::Key_unknown;
                }

                if (key != Qt::Key_unknown) {
                    QKeyEvent event(QEvent::KeyPress, key, Qt::NoModifier);
                    sendEvent(offscreenUi->getWindow(), &event);
                    lastKey = key;
                }
            } else if (key != Qt::Key_unknown) {
                if (state) {
                    QKeyEvent event(QEvent::KeyPress, key, Qt::NoModifier);
                    sendEvent(offscreenUi->getWindow(), &event);
                } else {
                    QKeyEvent event(QEvent::KeyRelease, key, Qt::NoModifier);
                    sendEvent(offscreenUi->getWindow(), &event);
                }
                return;
            }
        }

        if (action == controller::toInt(controller::Action::RETICLE_CLICK)) {
            auto globalPos = QCursor::pos();
            auto localPos = _glWidget->mapFromGlobal(globalPos);
            if (state) {
                QMouseEvent mousePress(QEvent::MouseButtonPress, localPos, Qt::LeftButton, Qt::LeftButton, Qt::NoModifier);
                sendEvent(_glWidget, &mousePress);
                _reticleClickPressed = true;
            } else {
                QMouseEvent mouseRelease(QEvent::MouseButtonRelease, localPos, Qt::LeftButton, Qt::NoButton, Qt::NoModifier);
                sendEvent(_glWidget, &mouseRelease);
                _reticleClickPressed = false;
            }
            return; // nothing else to do
        }

        if (state) {
            if (action == controller::toInt(controller::Action::TOGGLE_MUTE)) {
                DependencyManager::get<AudioClient>()->toggleMute();
            } else if (action == controller::toInt(controller::Action::CYCLE_CAMERA)) {
                cycleCamera();
            } else if (action == controller::toInt(controller::Action::CONTEXT_MENU)) {
                VrMenu::toggle(); // show context menu even on non-stereo displays
            } else if (action == controller::toInt(controller::Action::RETICLE_X)) {
                auto oldPos = QCursor::pos();
                auto newPos = oldPos;
                newPos.setX(oldPos.x() + state);
                QCursor::setPos(newPos);


                // NOTE: This is some debugging code we will leave in while debugging various reticle movement strategies,
                // remove it after we're done
                const float REASONABLE_CHANGE = 50.0f;
                glm::vec2 oldPosG = { oldPos.x(), oldPos.y() };
                glm::vec2 newPosG = { newPos.x(), newPos.y() };
                auto distance = glm::distance(oldPosG, newPosG);
                if (distance > REASONABLE_CHANGE) {
                    qDebug() << "Action::RETICLE_X... UNREASONABLE CHANGE! distance:" << distance << " oldPos:" << oldPosG << " newPos:" << newPosG;
                }

            } else if (action == controller::toInt(controller::Action::RETICLE_Y)) {
                auto oldPos = QCursor::pos();
                auto newPos = oldPos;
                newPos.setY(oldPos.y() + state);
                QCursor::setPos(newPos);

                // NOTE: This is some debugging code we will leave in while debugging various reticle movement strategies,
                // remove it after we're done
                const float REASONABLE_CHANGE = 50.0f;
                glm::vec2 oldPosG = { oldPos.x(), oldPos.y() };
                glm::vec2 newPosG = { newPos.x(), newPos.y() };
                auto distance = glm::distance(oldPosG, newPosG);
                if (distance > REASONABLE_CHANGE) {
                    qDebug() << "Action::RETICLE_Y... UNREASONABLE CHANGE! distance:" << distance << " oldPos:" << oldPosG << " newPos:" << newPosG;
                }
            }
        }
    });

    // A new controllerInput device used to reflect current values from the application state
    _applicationStateDevice = std::make_shared<controller::StateController>();

    _applicationStateDevice->addInputVariant(QString("InHMD"), controller::StateController::ReadLambda([]() -> float {
        return (float)qApp->getAvatarUpdater()->isHMDMode();
    }));
    _applicationStateDevice->addInputVariant(QString("ComfortMode"), controller::StateController::ReadLambda([]() -> float {
        return (float)Menu::getInstance()->isOptionChecked(MenuOption::ComfortMode);
    }));
    _applicationStateDevice->addInputVariant(QString("Grounded"), controller::StateController::ReadLambda([]() -> float {
        return (float)qApp->getMyAvatar()->getCharacterController()->onGround();
    }));
    _applicationStateDevice->addInputVariant(QString("NavigationFocused"), controller::StateController::ReadLambda([]() -> float {
        auto offscreenUi = DependencyManager::get<OffscreenUi>();
        return offscreenUi->navigationFocused() ? 1.0 : 0.0;
    }));

    userInputMapper->registerDevice(_applicationStateDevice);

    // Setup the keyboardMouseDevice and the user input mapper with the default bindings
    userInputMapper->registerDevice(_keyboardMouseDevice->getInputDevice());
    userInputMapper->loadDefaultMapping(userInputMapper->getStandardDeviceID());

    // force the model the look at the correct directory (weird order of operations issue)
    scriptEngines->setScriptsLocation(scriptEngines->getScriptsLocation());
    // do this as late as possible so that all required subsystems are initialized
    scriptEngines->loadScripts();

    loadSettings();
    int SAVE_SETTINGS_INTERVAL = 10 * MSECS_PER_SECOND; // Let's save every seconds for now
    connect(&_settingsTimer, &QTimer::timeout, this, &Application::saveSettings);
    connect(&_settingsThread, SIGNAL(started()), &_settingsTimer, SLOT(start()));
    connect(&_settingsThread, SIGNAL(finished()), &_settingsTimer, SLOT(stop()));
    _settingsTimer.moveToThread(&_settingsThread);
    _settingsTimer.setSingleShot(false);
    _settingsTimer.setInterval(SAVE_SETTINGS_INTERVAL);
    _settingsThread.start();

    if (Menu::getInstance()->isOptionChecked(MenuOption::IndependentMode)) {
        Menu::getInstance()->setIsOptionChecked(MenuOption::ThirdPerson, true);
        cameraMenuChanged();
    }

    // set the local loopback interface for local sounds from audio scripts
    AudioScriptingInterface::getInstance().setLocalAudioInterface(audioIO.data());

    this->installEventFilter(this);

    // initialize our face trackers after loading the menu settings
    auto faceshiftTracker = DependencyManager::get<Faceshift>();
    faceshiftTracker->init();
    connect(faceshiftTracker.data(), &FaceTracker::muteToggled, this, &Application::faceTrackerMuteToggled);
#ifdef HAVE_DDE
    auto ddeTracker = DependencyManager::get<DdeFaceTracker>();
    ddeTracker->init();
    connect(ddeTracker.data(), &FaceTracker::muteToggled, this, &Application::faceTrackerMuteToggled);
#endif

#ifdef HAVE_IVIEWHMD
    auto eyeTracker = DependencyManager::get<EyeTracker>();
    eyeTracker->init();
    setActiveEyeTracker();
#endif

    auto applicationUpdater = DependencyManager::get<AutoUpdater>();
    connect(applicationUpdater.data(), &AutoUpdater::newVersionIsAvailable, dialogsManager.data(), &DialogsManager::showUpdateDialog);
    applicationUpdater->checkForUpdate();

    // Now that menu is initalized we can sync myAvatar with it's state.
    getMyAvatar()->updateMotionBehaviorFromMenu();

// FIXME spacemouse code still needs cleanup
#if 0
    // the 3Dconnexion device wants to be initiliazed after a window is displayed.
    SpacemouseManager::getInstance().init();
#endif

    auto& packetReceiver = nodeList->getPacketReceiver();
    packetReceiver.registerListener(PacketType::DomainConnectionDenied, this, "handleDomainConnectionDeniedPacket");

    // If the user clicks an an entity, we will check that it's an unlocked web entity, and if so, set the focus to it
    auto entityScriptingInterface = DependencyManager::get<EntityScriptingInterface>();
    connect(entityScriptingInterface.data(), &EntityScriptingInterface::clickDownOnEntity,
        [this, entityScriptingInterface](const EntityItemID& entityItemID, const MouseEvent& event) {
        if (_keyboardFocusedItem != entityItemID) {
            _keyboardFocusedItem = UNKNOWN_ENTITY_ID;
            auto properties = entityScriptingInterface->getEntityProperties(entityItemID);
            if (EntityTypes::Web == properties.getType() && !properties.getLocked()) {
                auto entity = entityScriptingInterface->getEntityTree()->findEntityByID(entityItemID);
                RenderableWebEntityItem* webEntity = dynamic_cast<RenderableWebEntityItem*>(entity.get());
                if (webEntity) {
                    webEntity->setProxyWindow(_window->windowHandle());
                    _keyboardFocusedItem = entityItemID;
                    _lastAcceptedKeyPress = usecTimestampNow();
                    if (_keyboardFocusHighlightID < 0 || !getOverlays().isAddedOverlay(_keyboardFocusHighlightID)) {
                        _keyboardFocusHighlight = new Cube3DOverlay();
                        _keyboardFocusHighlight->setAlpha(1.0f);
                        _keyboardFocusHighlight->setBorderSize(1.0f);
                        _keyboardFocusHighlight->setColor({ 0xFF, 0xEF, 0x00 });
                        _keyboardFocusHighlight->setIsSolid(false);
                        _keyboardFocusHighlight->setPulseMin(0.5);
                        _keyboardFocusHighlight->setPulseMax(1.0);
                        _keyboardFocusHighlight->setColorPulse(1.0);
                        _keyboardFocusHighlight->setIgnoreRayIntersection(true);
                        _keyboardFocusHighlight->setDrawInFront(true);
                    }
                    _keyboardFocusHighlight->setRotation(webEntity->getRotation());
                    _keyboardFocusHighlight->setPosition(webEntity->getPosition());
                    _keyboardFocusHighlight->setDimensions(webEntity->getDimensions() * 1.05f);
                    _keyboardFocusHighlight->setVisible(true);
                    _keyboardFocusHighlightID = getOverlays().addOverlay(_keyboardFocusHighlight);
                }
            }
            if (_keyboardFocusedItem == UNKNOWN_ENTITY_ID && _keyboardFocusHighlight) {
                _keyboardFocusHighlight->setVisible(false);
            }

        }
    });

    connect(entityScriptingInterface.data(), &EntityScriptingInterface::deletingEntity,
        [=](const EntityItemID& entityItemID) {
        if (entityItemID == _keyboardFocusedItem) {
            _keyboardFocusedItem = UNKNOWN_ENTITY_ID;
            if (_keyboardFocusHighlight) {
                _keyboardFocusHighlight->setVisible(false);
            }
        }
    });

    // If the user clicks somewhere where there is NO entity at all, we will release focus
    connect(getEntities(), &EntityTreeRenderer::mousePressOffEntity,
        [=](const RayToEntityIntersectionResult& entityItemID, const QMouseEvent* event, unsigned int deviceId) {
        _keyboardFocusedItem = UNKNOWN_ENTITY_ID;
        if (_keyboardFocusHighlight) {
            _keyboardFocusHighlight->setVisible(false);
        }
    });

    connect(this, &Application::applicationStateChanged, this, &Application::activeChanged);

    qCDebug(interfaceapp, "Startup time: %4.2f seconds.", (double)startupTimer.elapsed() / 1000.0);
}

void Application::aboutToQuit() {
    emit beforeAboutToQuit();

    getActiveDisplayPlugin()->deactivate();

    _aboutToQuit = true;

    cleanupBeforeQuit();
}

void Application::cleanupBeforeQuit() {
    // Stop third party processes so that they're not left running in the event of a subsequent shutdown crash.
#ifdef HAVE_DDE
    DependencyManager::get<DdeFaceTracker>()->setEnabled(false);
#endif
#ifdef HAVE_IVIEWHMD
    DependencyManager::get<EyeTracker>()->setEnabled(false, true);
#endif
    AnimDebugDraw::getInstance().shutdown();

    // FIXME: once we move to shared pointer for the INputDevice we shoud remove this naked delete:
    _applicationStateDevice.reset();

    if (_keyboardFocusHighlightID > 0) {
        getOverlays().deleteOverlay(_keyboardFocusHighlightID);
        _keyboardFocusHighlightID = -1;
    }
    _keyboardFocusHighlight = nullptr;

    getEntities()->clear(); // this will allow entity scripts to properly shutdown

    auto nodeList = DependencyManager::get<NodeList>();

    // send the domain a disconnect packet, force stoppage of domain-server check-ins
    nodeList->getDomainHandler().disconnect();
    nodeList->setIsShuttingDown(true);

    // tell the packet receiver we're shutting down, so it can drop packets
    nodeList->getPacketReceiver().setShouldDropPackets(true);

    getEntities()->shutdown(); // tell the entities system we're shutting down, so it will stop running scripts
    DependencyManager::get<ScriptEngines>()->saveScripts();
    DependencyManager::get<ScriptEngines>()->shutdownScripting(); // stop all currently running global scripts
    DependencyManager::destroy<ScriptEngines>(); 

    // first stop all timers directly or by invokeMethod
    // depending on what thread they run in
    _avatarUpdate->terminate();
    locationUpdateTimer.stop();
    balanceUpdateTimer.stop();
    identityPacketTimer.stop();
    billboardPacketTimer.stop();
    pingTimer.stop();
    QMetaObject::invokeMethod(&_settingsTimer, "stop", Qt::BlockingQueuedConnection);

    // save state
    _settingsThread.quit();
    saveSettings();
    _window->saveGeometry();

    // stop the AudioClient
    QMetaObject::invokeMethod(DependencyManager::get<AudioClient>().data(),
                              "stop", Qt::BlockingQueuedConnection);

    // destroy the AudioClient so it and its thread have a chance to go down safely
    DependencyManager::destroy<AudioClient>();

    // destroy the AudioInjectorManager so it and its thread have a chance to go down safely
    // this will also stop any ongoing network injectors
    DependencyManager::destroy<AudioInjectorManager>();

    // Destroy third party processes after scripts have finished using them.
#ifdef HAVE_DDE
    DependencyManager::destroy<DdeFaceTracker>();
#endif
#ifdef HAVE_IVIEWHMD
    DependencyManager::destroy<EyeTracker>();
#endif

    DependencyManager::destroy<OffscreenUi>();
}

void Application::emptyLocalCache() {
    if (auto cache = NetworkAccessManager::getInstance().cache()) {
        qDebug() << "DiskCacheEditor::clear(): Clearing disk cache.";
        cache->clear();
    }
}

Application::~Application() {
    EntityTreePointer tree = getEntities()->getTree();
    tree->setSimulation(NULL);

    _octreeProcessor.terminate();
    _entityEditSender.terminate();

    Menu::getInstance()->deleteLater();

    _physicsEngine->setCharacterController(NULL);

    ModelEntityItem::cleanupLoadedAnimations();

    foreach(auto inputPlugin, PluginManager::getInstance()->getInputPlugins()) {
        QString name = inputPlugin->getName();
        QAction* action = Menu::getInstance()->getActionForOption(name);
        if (action->isChecked()) {
            inputPlugin->deactivate();
        }
    }

    // remove avatars from physics engine
    DependencyManager::get<AvatarManager>()->clearOtherAvatars();
    VectorOfMotionStates motionStates;
    DependencyManager::get<AvatarManager>()->getObjectsToRemoveFromPhysics(motionStates);
    _physicsEngine->removeObjects(motionStates);

    DependencyManager::destroy<OffscreenUi>();
    DependencyManager::destroy<AvatarManager>();
    DependencyManager::destroy<AnimationCache>();
    DependencyManager::destroy<FramebufferCache>();
    DependencyManager::destroy<TextureCache>();
    DependencyManager::destroy<ModelCache>();
    DependencyManager::destroy<GeometryCache>();
    DependencyManager::destroy<ScriptCache>();
    DependencyManager::destroy<SoundCache>();

    // cleanup the AssetClient thread
    QThread* assetThread = DependencyManager::get<AssetClient>()->thread();
    DependencyManager::destroy<AssetClient>();
    assetThread->quit();
    assetThread->wait();

    QThread* nodeThread = DependencyManager::get<NodeList>()->thread();

    // remove the NodeList from the DependencyManager
    DependencyManager::destroy<NodeList>();

    // ask the node thread to quit and wait until it is done
    nodeThread->quit();
    nodeThread->wait();

    Leapmotion::destroy();

#if 0
    ConnexionClient::getInstance().destroy();
#endif

    qInstallMessageHandler(NULL); // NOTE: Do this as late as possible so we continue to get our log messages
}

void Application::initializeGL() {
    qCDebug(interfaceapp) << "Created Display Window.";

    // initialize glut for shape drawing; Qt apparently initializes it on OS X
    if (_isGLInitialized) {
        return;
    } else {
        _isGLInitialized = true;
    }

    // Where the gpuContext is initialized and where the TRUE Backend is created and assigned
    gpu::Context::init<gpu::GLBackend>();
    _gpuContext = std::make_shared<gpu::Context>();

    initDisplay();
    qCDebug(interfaceapp, "Initialized Display.");

    // The UI can't be created until the primary OpenGL
    // context is created, because it needs to share
    // texture resources
    initializeUi();
    qCDebug(interfaceapp, "Initialized Offscreen UI.");
    _offscreenContext->makeCurrent();

    // call Menu getInstance static method to set up the menu
    // Needs to happen AFTER the QML UI initialization
    _window->setMenuBar(Menu::getInstance());

    init();
    qCDebug(interfaceapp, "init() complete.");

    // create thread for parsing of octree data independent of the main network and rendering threads
    _octreeProcessor.initialize(_enableProcessOctreeThread);
    connect(&_octreeProcessor, &OctreePacketProcessor::packetVersionMismatch, this, &Application::notifyPacketVersionMismatch);
    _entityEditSender.initialize(_enableProcessOctreeThread);

    _idleLoopStdev.reset();

    // update before the first render
    update(1.0f / _fps);

    InfoView::show(INFO_HELP_PATH, true);
}

void Application::initializeUi() {
    AddressBarDialog::registerType();
    RecorderDialog::registerType();
    ErrorDialog::registerType();
    LoginDialog::registerType();
    MessageDialog::registerType();
    VrMenu::registerType();
    Tooltip::registerType();
    UpdateDialog::registerType();

    auto offscreenUi = DependencyManager::get<OffscreenUi>();
    offscreenUi->create(_offscreenContext->getContext());
    offscreenUi->setProxyWindow(_window->windowHandle());
    offscreenUi->setBaseUrl(QUrl::fromLocalFile(PathUtils::resourcesPath() + "/qml/"));
    offscreenUi->load("Root.qml");
    // FIXME either expose so that dialogs can set this themselves or
    // do better detection in the offscreen UI of what has focus
    offscreenUi->setNavigationFocused(false);

    auto rootContext = offscreenUi->getRootContext();
    auto engine = rootContext->engine();
    connect(engine, &QQmlEngine::quit, [] {
        qApp->quit();
    });

    rootContext->setContextProperty("AnimationCache", DependencyManager::get<AnimationCache>().data());
    rootContext->setContextProperty("Audio", &AudioScriptingInterface::getInstance());
    rootContext->setContextProperty("Controller", DependencyManager::get<controller::ScriptingInterface>().data());
    rootContext->setContextProperty("Entities", DependencyManager::get<EntityScriptingInterface>().data());
    rootContext->setContextProperty("MyAvatar", getMyAvatar());
    rootContext->setContextProperty("Messages", DependencyManager::get<MessagesClient>().data());
    rootContext->setContextProperty("Recording", DependencyManager::get<RecordingScriptingInterface>().data());

    rootContext->setContextProperty("TREE_SCALE", TREE_SCALE);
    rootContext->setContextProperty("Quat", new Quat());
    rootContext->setContextProperty("Vec3", new Vec3());
    rootContext->setContextProperty("Uuid", new ScriptUUID());

    rootContext->setContextProperty("AvatarList", DependencyManager::get<AvatarManager>().data());

    rootContext->setContextProperty("Camera", &_myCamera);

#if defined(Q_OS_MAC) || defined(Q_OS_WIN)
    rootContext->setContextProperty("SpeechRecognizer", DependencyManager::get<SpeechRecognizer>().data());
#endif

    rootContext->setContextProperty("Overlays", &_overlays);
    rootContext->setContextProperty("Desktop", DependencyManager::get<DesktopScriptingInterface>().data());

    rootContext->setContextProperty("Window", DependencyManager::get<WindowScriptingInterface>().data());
    rootContext->setContextProperty("Menu", MenuScriptingInterface::getInstance());
    rootContext->setContextProperty("Stats", Stats::getInstance());
    rootContext->setContextProperty("Settings", SettingsScriptingInterface::getInstance());
    rootContext->setContextProperty("ScriptDiscoveryService", DependencyManager::get<ScriptEngines>().data());
    rootContext->setContextProperty("AudioDevice", AudioDeviceScriptingInterface::getInstance());
    rootContext->setContextProperty("AnimationCache", DependencyManager::get<AnimationCache>().data());
    rootContext->setContextProperty("SoundCache", DependencyManager::get<SoundCache>().data());
    rootContext->setContextProperty("Account", AccountScriptingInterface::getInstance());
    rootContext->setContextProperty("DialogsManager", _dialogsManagerScriptingInterface);
    rootContext->setContextProperty("GlobalServices", GlobalServicesScriptingInterface::getInstance());
    rootContext->setContextProperty("FaceTracker", DependencyManager::get<DdeFaceTracker>().data());
    rootContext->setContextProperty("AvatarManager", DependencyManager::get<AvatarManager>().data());
    rootContext->setContextProperty("UndoStack", &_undoStackScriptingInterface);
    rootContext->setContextProperty("LODManager", DependencyManager::get<LODManager>().data());
    rootContext->setContextProperty("Paths", DependencyManager::get<PathUtils>().data());
    rootContext->setContextProperty("HMD", DependencyManager::get<HMDScriptingInterface>().data());
    rootContext->setContextProperty("Scene", DependencyManager::get<SceneScriptingInterface>().data());
    rootContext->setContextProperty("Render", DependencyManager::get<RenderScriptingInterface>().data());

    _glWidget->installEventFilter(offscreenUi.data());
    VrMenu::load();
    VrMenu::executeQueuedLambdas();
    offscreenUi->setMouseTranslator([=](const QPointF& pt) {
        QPointF result = pt;
        auto displayPlugin = getActiveDisplayPlugin();
        if (displayPlugin->isHmd()) {
            auto resultVec = _compositor.screenToOverlay(toGlm(pt));
            result = QPointF(resultVec.x, resultVec.y);
        }
        return result;
    });
    offscreenUi->resume();
    connect(_window, &MainWindow::windowGeometryChanged, [this](const QRect& r){
        static qreal oldDevicePixelRatio = 0;
        qreal devicePixelRatio = getActiveDisplayPlugin()->devicePixelRatio();
        if (devicePixelRatio != oldDevicePixelRatio) {
            oldDevicePixelRatio = devicePixelRatio;
            qDebug() << "Device pixel ratio changed, triggering GL resize";
            resizeGL();
        }
    });

    // This will set up the input plugins UI
    _activeInputPlugins.clear();
    foreach(auto inputPlugin, PluginManager::getInstance()->getInputPlugins()) {
        QString name = inputPlugin->getName();
        if (name == KeyboardMouseDevice::NAME) {
            _keyboardMouseDevice = std::dynamic_pointer_cast<KeyboardMouseDevice>(inputPlugin);
        }
    }
    updateInputModes();
}

void Application::paintGL() {
    // paintGL uses a queued connection, so we can get messages from the queue even after we've quit
    // and the plugins have shutdown
    if (_aboutToQuit) {
        return;
    }
    _frameCount++;

    // update fps moving average
    uint64_t now = usecTimestampNow();
    static uint64_t lastPaintBegin{ now };
    uint64_t diff = now - lastPaintBegin;
    float instantaneousFps = 0.0f;
    if (diff != 0) {
        instantaneousFps = (float)USECS_PER_SECOND / (float)diff;
        _framesPerSecond.updateAverage(_lastInstantaneousFps);
    }

    lastPaintBegin = now;

    // update fps once a second
    if (now - _lastFramesPerSecondUpdate > USECS_PER_SECOND) {
        _fps = _framesPerSecond.getAverage();
        _lastFramesPerSecondUpdate = now;
    }

    if (_isGLInitialized) {
        idle(now);
    }

    PROFILE_RANGE(__FUNCTION__);
    PerformanceTimer perfTimer("paintGL");

    if (nullptr == _displayPlugin) {
        return;
    }

    // Some plugins process message events, potentially leading to
    // re-entering a paint event.  don't allow further processing if this
    // happens
    if (_inPaint) {
        return;
    }
    _inPaint = true;
    Finally clearFlagLambda([this] { _inPaint = false; });

    auto displayPlugin = getActiveDisplayPlugin();
    // FIXME not needed anymore?
    _offscreenContext->makeCurrent();

    // update the avatar with a fresh HMD pose
    getMyAvatar()->updateFromHMDSensorMatrix(getHMDSensorPose());

    auto lodManager = DependencyManager::get<LODManager>();


    RenderArgs renderArgs(_gpuContext, getEntities(), getViewFrustum(), lodManager->getOctreeSizeScale(),
                          lodManager->getBoundaryLevelAdjust(), RenderArgs::DEFAULT_RENDER_MODE,
                          RenderArgs::MONO, RenderArgs::RENDER_DEBUG_NONE);

    PerformanceWarning::setSuppressShortTimings(Menu::getInstance()->isOptionChecked(MenuOption::SuppressShortTimings));
    bool showWarnings = Menu::getInstance()->isOptionChecked(MenuOption::PipelineWarnings);
    PerformanceWarning warn(showWarnings, "Application::paintGL()");
    resizeGL();

    // Before anything else, let's sync up the gpuContext with the true glcontext used in case anything happened
    {
        PerformanceTimer perfTimer("syncCache");
        renderArgs._context->syncCache();
    }

    if (Menu::getInstance()->isOptionChecked(MenuOption::MiniMirror)) {
        PerformanceTimer perfTimer("Mirror");
        auto primaryFbo = DependencyManager::get<FramebufferCache>()->getPrimaryFramebuffer();

        renderArgs._renderMode = RenderArgs::MIRROR_RENDER_MODE;
        renderArgs._blitFramebuffer = DependencyManager::get<FramebufferCache>()->getSelfieFramebuffer();

        renderRearViewMirror(&renderArgs, _mirrorViewRect);

        renderArgs._blitFramebuffer.reset();
        renderArgs._renderMode = RenderArgs::DEFAULT_RENDER_MODE;
    }

    {
        PerformanceTimer perfTimer("renderOverlay");
        // NOTE: There is no batch associated with this renderArgs
        // the ApplicationOverlay class assumes it's viewport is setup to be the device size
        QSize size = getDeviceSize();
        renderArgs._viewport = glm::ivec4(0, 0, size.width(), size.height());
        _applicationOverlay.renderOverlay(&renderArgs);
        gpu::FramebufferPointer overlayFramebuffer = _applicationOverlay.getOverlayFramebuffer();


    }

    {
        PerformanceTimer perfTimer("CameraUpdates");

        auto myAvatar = getMyAvatar();

        myAvatar->startCapture();
        if (_myCamera.getMode() == CAMERA_MODE_FIRST_PERSON || _myCamera.getMode() == CAMERA_MODE_THIRD_PERSON) {
            Menu::getInstance()->setIsOptionChecked(MenuOption::FirstPerson, myAvatar->getBoomLength() <= MyAvatar::ZOOM_MIN);
            Menu::getInstance()->setIsOptionChecked(MenuOption::ThirdPerson, !(myAvatar->getBoomLength() <= MyAvatar::ZOOM_MIN));
            cameraMenuChanged();
        }

        // The render mode is default or mirror if the camera is in mirror mode, assigned further below
        renderArgs._renderMode = RenderArgs::DEFAULT_RENDER_MODE;

        // Always use the default eye position, not the actual head eye position.
        // Using the latter will cause the camera to wobble with idle animations,
        // or with changes from the face tracker
        if (_myCamera.getMode() == CAMERA_MODE_FIRST_PERSON) {
            if (isHMDMode()) {
                mat4 camMat = myAvatar->getSensorToWorldMatrix() * myAvatar->getHMDSensorMatrix();
                _myCamera.setPosition(extractTranslation(camMat));
                _myCamera.setRotation(glm::quat_cast(camMat));
            } else {
                _myCamera.setPosition(myAvatar->getDefaultEyePosition());
                _myCamera.setRotation(myAvatar->getHead()->getCameraOrientation());
            }
        } else if (_myCamera.getMode() == CAMERA_MODE_THIRD_PERSON) {
            if (isHMDMode()) {
                auto hmdWorldMat = myAvatar->getSensorToWorldMatrix() * myAvatar->getHMDSensorMatrix();
                _myCamera.setRotation(glm::normalize(glm::quat_cast(hmdWorldMat)));
                auto worldBoomOffset = myAvatar->getOrientation() * (myAvatar->getScale() * myAvatar->getBoomLength() * glm::vec3(0.0f, 0.0f, 1.0f));
                _myCamera.setPosition(extractTranslation(hmdWorldMat) + worldBoomOffset);
            } else {
                _myCamera.setRotation(myAvatar->getHead()->getOrientation());
                if (Menu::getInstance()->isOptionChecked(MenuOption::CenterPlayerInView)) {
                    _myCamera.setPosition(myAvatar->getDefaultEyePosition()
                        + _myCamera.getRotation()
                        * (myAvatar->getScale() * myAvatar->getBoomLength() * glm::vec3(0.0f, 0.0f, 1.0f)));
                } else {
                    _myCamera.setPosition(myAvatar->getDefaultEyePosition()
                        + myAvatar->getOrientation()
                        * (myAvatar->getScale() * myAvatar->getBoomLength() * glm::vec3(0.0f, 0.0f, 1.0f)));
                }
            }
        } else if (_myCamera.getMode() == CAMERA_MODE_MIRROR) {
            if (isHMDMode()) {
                auto mirrorBodyOrientation = myAvatar->getWorldAlignedOrientation() * glm::quat(glm::vec3(0.0f, PI + _rotateMirror, 0.0f));

                glm::quat hmdRotation = extractRotation(myAvatar->getHMDSensorMatrix());
                // Mirror HMD yaw and roll
                glm::vec3 mirrorHmdEulers = glm::eulerAngles(hmdRotation);
                mirrorHmdEulers.y = -mirrorHmdEulers.y;
                mirrorHmdEulers.z = -mirrorHmdEulers.z;
                glm::quat mirrorHmdRotation = glm::quat(mirrorHmdEulers);

                glm::quat worldMirrorRotation = mirrorBodyOrientation * mirrorHmdRotation;

                _myCamera.setRotation(worldMirrorRotation);

                glm::vec3 hmdOffset = extractTranslation(myAvatar->getHMDSensorMatrix());
                // Mirror HMD lateral offsets
                hmdOffset.x = -hmdOffset.x;

                _myCamera.setPosition(myAvatar->getDefaultEyePosition()
                    + glm::vec3(0, _raiseMirror * myAvatar->getUniformScale(), 0)
                   + mirrorBodyOrientation * glm::vec3(0.0f, 0.0f, 1.0f) * MIRROR_FULLSCREEN_DISTANCE * _scaleMirror
                   + mirrorBodyOrientation * hmdOffset);
            } else {
                _myCamera.setRotation(myAvatar->getWorldAlignedOrientation()
                    * glm::quat(glm::vec3(0.0f, PI + _rotateMirror, 0.0f)));
                _myCamera.setPosition(myAvatar->getDefaultEyePosition()
                    + glm::vec3(0, _raiseMirror * myAvatar->getUniformScale(), 0)
                    + (myAvatar->getOrientation() * glm::quat(glm::vec3(0.0f, _rotateMirror, 0.0f))) *
                    glm::vec3(0.0f, 0.0f, -1.0f) * MIRROR_FULLSCREEN_DISTANCE * _scaleMirror);
            }
            renderArgs._renderMode = RenderArgs::MIRROR_RENDER_MODE;
        } else if (_myCamera.getMode() == CAMERA_MODE_ENTITY) {
            EntityItemPointer cameraEntity = _myCamera.getCameraEntityPointer();
            if (cameraEntity != nullptr) {
                if (isHMDMode()) {
                    glm::quat hmdRotation = extractRotation(myAvatar->getHMDSensorMatrix());
                    _myCamera.setRotation(cameraEntity->getRotation() * hmdRotation);
                    glm::vec3 hmdOffset = extractTranslation(myAvatar->getHMDSensorMatrix());
                    _myCamera.setPosition(cameraEntity->getPosition() + (hmdRotation * hmdOffset));
                } else {
                    _myCamera.setRotation(cameraEntity->getRotation());
                    _myCamera.setPosition(cameraEntity->getPosition());
                }
            }
        }
        // Update camera position
        if (!isHMDMode()) {
            _myCamera.update(1.0f / _fps);
        }
        myAvatar->endCapture();
    }

    // Primary rendering pass
    auto framebufferCache = DependencyManager::get<FramebufferCache>();
    const QSize size = framebufferCache->getFrameBufferSize();

    // Final framebuffer that will be handled to the display-plugin
    auto finalFramebuffer = framebufferCache->getFramebuffer();

    {
        PROFILE_RANGE(__FUNCTION__ "/mainRender");
        PerformanceTimer perfTimer("mainRender");
        // Viewport is assigned to the size of the framebuffer
        renderArgs._viewport = ivec4(0, 0, size.width(), size.height());
        if (displayPlugin->isStereo()) {
            // Stereo modes will typically have a larger projection matrix overall,
            // so we ask for the 'mono' projection matrix, which for stereo and HMD
            // plugins will imply the combined projection for both eyes.
            //
            // This is properly implemented for the Oculus plugins, but for OpenVR
            // and Stereo displays I'm not sure how to get / calculate it, so we're
            // just relying on the left FOV in each case and hoping that the
            // overall culling margin of error doesn't cause popping in the
            // right eye.  There are FIXMEs in the relevant plugins
            _myCamera.setProjection(displayPlugin->getProjection(Mono, _myCamera.getProjection()));
            renderArgs._context->enableStereo(true);
            mat4 eyeOffsets[2];
            mat4 eyeProjections[2];
            auto baseProjection = renderArgs._viewFrustum->getProjection();
            auto hmdInterface = DependencyManager::get<HMDScriptingInterface>();
            float IPDScale = hmdInterface->getIPDScale();

            // Tell the plugin what pose we're using to render.  In this case we're just using the
            // unmodified head pose because the only plugin that cares (the Oculus plugin) uses it
            // for rotational timewarp.  If we move to support positonal timewarp, we need to
            // ensure this contains the full pose composed with the eye offsets.
            mat4 headPose = displayPlugin->getHeadPose(_frameCount);

            // FIXME we probably don't need to set the projection matrix every frame,
            // only when the display plugin changes (or in non-HMD modes when the user
            // changes the FOV manually, which right now I don't think they can.
            for_each_eye([&](Eye eye) {
                // For providing the stereo eye views, the HMD head pose has already been
                // applied to the avatar, so we need to get the difference between the head
                // pose applied to the avatar and the per eye pose, and use THAT as
                // the per-eye stereo matrix adjustment.
                mat4 eyeToHead = displayPlugin->getEyeToHeadTransform(eye);
                // Grab the translation
                vec3 eyeOffset = glm::vec3(eyeToHead[3]);
                // Apply IPD scaling
                mat4 eyeOffsetTransform = glm::translate(mat4(), eyeOffset * -1.0f * IPDScale);
                eyeOffsets[eye] = eyeOffsetTransform;

                displayPlugin->setEyeRenderPose(_frameCount, eye, headPose);

                eyeProjections[eye] = displayPlugin->getProjection(eye, baseProjection);
            });
            renderArgs._context->setStereoProjections(eyeProjections);
            renderArgs._context->setStereoViews(eyeOffsets);
        }
        renderArgs._blitFramebuffer = finalFramebuffer;
        displaySide(&renderArgs, _myCamera);

        renderArgs._blitFramebuffer.reset();
        renderArgs._context->enableStereo(false);
    }

    // Overlay Composition, needs to occur after screen space effects have completed
    // FIXME migrate composition into the display plugins
    {
        PROFILE_RANGE(__FUNCTION__ "/compositor");
        PerformanceTimer perfTimer("compositor");

        auto primaryFbo = finalFramebuffer;

        glBindFramebuffer(GL_DRAW_FRAMEBUFFER, gpu::GLBackend::getFramebufferID(primaryFbo));
        if (displayPlugin->isStereo()) {
            QRect currentViewport(QPoint(0, 0), QSize(size.width() / 2, size.height()));
            glClear(GL_DEPTH_BUFFER_BIT);
            for_each_eye([&](Eye eye) {
                renderArgs._viewport = toGlm(currentViewport);
                if (displayPlugin->isHmd()) {
                    _compositor.displayOverlayTextureHmd(&renderArgs, eye);
                } else {
                    _compositor.displayOverlayTexture(&renderArgs);
                }
            }, [&] {
                currentViewport.moveLeft(currentViewport.width());
            });
        } else {
            glViewport(0, 0, size.width(), size.height());
            _compositor.displayOverlayTexture(&renderArgs);
        }
    }

    // deliver final composited scene to the display plugin
    {
        PROFILE_RANGE(__FUNCTION__ "/pluginOutput");
        PerformanceTimer perfTimer("pluginOutput");

        auto finalTexturePointer = finalFramebuffer->getRenderBuffer(0);

        GLuint finalTexture = gpu::GLBackend::getTextureID(finalTexturePointer);
        Q_ASSERT(0 != finalTexture);

        Q_ASSERT(!_lockedFramebufferMap.contains(finalTexture));
        _lockedFramebufferMap[finalTexture] = finalFramebuffer;

        Q_ASSERT(isCurrentContext(_offscreenContext->getContext()));
        {
            PROFILE_RANGE(__FUNCTION__ "/pluginSubmitScene");
            PerformanceTimer perfTimer("pluginSubmitScene");
            displayPlugin->submitSceneTexture(_frameCount, finalTexture, toGlm(size));
        }
        Q_ASSERT(isCurrentContext(_offscreenContext->getContext()));

    }

    {
        Stats::getInstance()->setRenderDetails(renderArgs._details);
        // Reset the gpu::Context Stages
        // Back to the default framebuffer;
        gpu::doInBatch(renderArgs._context, [=](gpu::Batch& batch) {
            batch.resetStages();
        });
    }

    // Some LOD-like controls need to know a smoothly varying "potential" frame rate that doesn't
    // include time waiting for sync, and which can report a number above target if we've got the headroom.
    // In my tests, the following is mostly less than 0.5ms, and never more than 3ms. I don't think its worth measuring during runtime.
    const float paintWaitAndQTTimerAllowance = 0.001f; // seconds
    // Store both values now for use by next cycle.
    _lastInstantaneousFps = instantaneousFps;
    _lastUnsynchronizedFps = 1.0f / (((usecTimestampNow() - now) / (float)USECS_PER_SECOND) + paintWaitAndQTTimerAllowance);
}

void Application::runTests() {
    runTimingTests();
    runUnitTests();
}

void Application::audioMuteToggled() {
    QAction* muteAction = Menu::getInstance()->getActionForOption(MenuOption::MuteAudio);
    Q_CHECK_PTR(muteAction);
    muteAction->setChecked(DependencyManager::get<AudioClient>()->isMuted());
}

void Application::faceTrackerMuteToggled() {

    QAction* muteAction = Menu::getInstance()->getActionForOption(MenuOption::MuteFaceTracking);
    Q_CHECK_PTR(muteAction);
    bool isMuted = getSelectedFaceTracker()->isMuted();
    muteAction->setChecked(isMuted);
    getSelectedFaceTracker()->setEnabled(!isMuted);
    Menu::getInstance()->getActionForOption(MenuOption::CalibrateCamera)->setEnabled(!isMuted);
}

void Application::setFieldOfView(float fov) {
    if (fov != _fieldOfView.get()) {
        _fieldOfView.set(fov);
        resizeGL();
    }
}

void Application::aboutApp() {
    InfoView::show(INFO_HELP_PATH);
}

void Application::showHelp() {
    InfoView::show(INFO_EDIT_ENTITIES_PATH);
}

void Application::resizeEvent(QResizeEvent* event) {
    resizeGL();
}

void Application::resizeGL() {
    PROFILE_RANGE(__FUNCTION__);
    if (nullptr == _displayPlugin) {
        return;
    }

    auto displayPlugin = getActiveDisplayPlugin();
    // Set the desired FBO texture size. If it hasn't changed, this does nothing.
    // Otherwise, it must rebuild the FBOs
    uvec2 framebufferSize = displayPlugin->getRecommendedRenderSize();
    uvec2 renderSize = uvec2(vec2(framebufferSize) * getRenderResolutionScale());
    if (_renderResolution != renderSize) {
        _renderResolution = renderSize;
        DependencyManager::get<FramebufferCache>()->setFrameBufferSize(fromGlm(renderSize));
    }

    // FIXME the aspect ratio for stereo displays is incorrect based on this.
    float aspectRatio = displayPlugin->getRecommendedAspectRatio();
    _myCamera.setProjection(glm::perspective(glm::radians(_fieldOfView.get()), aspectRatio,
                                             DEFAULT_NEAR_CLIP, DEFAULT_FAR_CLIP));
    // Possible change in aspect ratio
    loadViewFrustum(_myCamera, _viewFrustum);

    auto offscreenUi = DependencyManager::get<OffscreenUi>();
    auto uiSize = displayPlugin->getRecommendedUiSize();
    // Bit of a hack since there's no device pixel ratio change event I can find.
    static qreal lastDevicePixelRatio = 0;
    qreal devicePixelRatio = _window->devicePixelRatio();
    if (offscreenUi->size() != fromGlm(uiSize) || devicePixelRatio != lastDevicePixelRatio) {
        offscreenUi->resize(fromGlm(uiSize));
        _offscreenContext->makeCurrent();
        lastDevicePixelRatio = devicePixelRatio;
    }
}

bool Application::importSVOFromURL(const QString& urlString) {
    QUrl url(urlString);
    emit svoImportRequested(url.url());
    return true; // assume it's accepted
}

bool Application::event(QEvent* event) {
    if ((int)event->type() == (int)Lambda) {
        ((LambdaEvent*)event)->call();
        return true;
    }

    if (!_keyboardFocusedItem.isInvalidID()) {
        switch (event->type()) {
            case QEvent::KeyPress:
            case QEvent::KeyRelease: {
                auto entityScriptingInterface = DependencyManager::get<EntityScriptingInterface>();
                auto entity = entityScriptingInterface->getEntityTree()->findEntityByID(_keyboardFocusedItem);
                RenderableWebEntityItem* webEntity = dynamic_cast<RenderableWebEntityItem*>(entity.get());
                if (webEntity && webEntity->getEventHandler()) {
                    event->setAccepted(false);
                    QCoreApplication::sendEvent(webEntity->getEventHandler(), event);
                    if (event->isAccepted()) {
                        _lastAcceptedKeyPress = usecTimestampNow();
                        return true;
                    }
                }
                break;
            }

            default:
                break;
        }
    }

    switch (event->type()) {
        case QEvent::MouseMove:
            mouseMoveEvent((QMouseEvent*)event);
            return true;
        case QEvent::MouseButtonPress:
            mousePressEvent((QMouseEvent*)event);
            return true;
        case QEvent::MouseButtonDblClick:
            mouseDoublePressEvent((QMouseEvent*)event);
            return true;
        case QEvent::MouseButtonRelease:
            mouseReleaseEvent((QMouseEvent*)event);
            return true;
        case QEvent::KeyPress:
            keyPressEvent((QKeyEvent*)event);
            return true;
        case QEvent::KeyRelease:
            keyReleaseEvent((QKeyEvent*)event);
            return true;
        case QEvent::FocusOut:
            focusOutEvent((QFocusEvent*)event);
            return true;
        case QEvent::TouchBegin:
            touchBeginEvent(static_cast<QTouchEvent*>(event));
            event->accept();
            return true;
        case QEvent::TouchEnd:
            touchEndEvent(static_cast<QTouchEvent*>(event));
            return true;
        case QEvent::TouchUpdate:
            touchUpdateEvent(static_cast<QTouchEvent*>(event));
            return true;
        case QEvent::Wheel:
            wheelEvent(static_cast<QWheelEvent*>(event));
            return true;
        case QEvent::Drop:
            dropEvent(static_cast<QDropEvent*>(event));
            return true;
        default:
            break;
    }

    // handle custom URL
    if (event->type() == QEvent::FileOpen) {

        QFileOpenEvent* fileEvent = static_cast<QFileOpenEvent*>(event);

        QUrl url = fileEvent->url();

        if (!url.isEmpty()) {
            QString urlString = url.toString();
            if (canAcceptURL(urlString)) {
                return acceptURL(urlString);
            }
        }
        return false;
    }

    if (HFActionEvent::types().contains(event->type())) {
        _controllerScriptingInterface->handleMetaEvent(static_cast<HFMetaEvent*>(event));
    }

    return QApplication::event(event);
}

bool Application::eventFilter(QObject* object, QEvent* event) {
    if (event->type() == QEvent::ShortcutOverride) {
        if (DependencyManager::get<OffscreenUi>()->shouldSwallowShortcut(event)) {
            event->accept();
            return true;
        }

        // Filter out captured keys before they're used for shortcut actions.
        if (_controllerScriptingInterface->isKeyCaptured(static_cast<QKeyEvent*>(event))) {
            event->accept();
            return true;
        }
    }

    return false;
}

static bool _altPressed{ false };

void Application::keyPressEvent(QKeyEvent* event) {
    _altPressed = event->key() == Qt::Key_Alt;
    _keysPressed.insert(event->key());

    _controllerScriptingInterface->emitKeyPressEvent(event); // send events to any registered scripts

    // if one of our scripts have asked to capture this event, then stop processing it
    if (_controllerScriptingInterface->isKeyCaptured(event)) {
        return;
    }

    if (hasFocus()) {
        if (Menu::getInstance()->isOptionChecked(KeyboardMouseDevice::NAME)) {
            _keyboardMouseDevice->keyPressEvent(event);
        }

        bool isShifted = event->modifiers().testFlag(Qt::ShiftModifier);
        bool isMeta = event->modifiers().testFlag(Qt::ControlModifier);
        bool isOption = event->modifiers().testFlag(Qt::AltModifier);
        switch (event->key()) {
            case Qt::Key_Enter:
            case Qt::Key_Return:
                if (isOption) {
                    if (_window->isFullScreen()) {
                        _pluginContainer->unsetFullscreen();
                    } else {
                        _pluginContainer->setFullscreen(nullptr);
                    }
                } else {
                    Menu::getInstance()->triggerOption(MenuOption::AddressBar);
                }
                break;

            case Qt::Key_B:
                if (isMeta) {
                    auto offscreenUi = DependencyManager::get<OffscreenUi>();
                    offscreenUi->load("Browser.qml");
                }
                break;

            case Qt::Key_X:
                if (isMeta && isShifted) {
//                    auto offscreenUi = DependencyManager::get<OffscreenUi>();
//                    offscreenUi->load("TestControllers.qml");
                    RecorderDialog::toggle();
                }
                break;

            case Qt::Key_L:
                if (isShifted && isMeta) {
                    Menu::getInstance()->triggerOption(MenuOption::Log);
                } else if (isMeta) {
                    Menu::getInstance()->triggerOption(MenuOption::AddressBar);
                } else if (isShifted) {
                    Menu::getInstance()->triggerOption(MenuOption::LodTools);
                }
                break;

            case Qt::Key_F: {
                _physicsEngine->dumpNextStats();
                break;
            }

            case Qt::Key_Asterisk:
                Menu::getInstance()->triggerOption(MenuOption::Stars);
                break;

            case Qt::Key_S:
                if (isShifted && isMeta && !isOption) {
                    Menu::getInstance()->triggerOption(MenuOption::SuppressShortTimings);
                } else if (isOption && !isShifted && !isMeta) {
                    Menu::getInstance()->triggerOption(MenuOption::ScriptEditor);
                } else if (!isOption && !isShifted && isMeta) {
                    takeSnapshot();
                }
                break;

            case Qt::Key_Apostrophe: {
                if (isMeta) {
                    auto cursor = Cursor::Manager::instance().getCursor();
                    auto curIcon = cursor->getIcon();
                    if (curIcon == Cursor::Icon::DEFAULT) {
                        cursor->setIcon(Cursor::Icon::LINK);
                    } else {
                        cursor->setIcon(Cursor::Icon::DEFAULT);
                    }
                } else {
                    resetSensors(true);
                }
                break;
            }

            case Qt::Key_A:
                if (isShifted) {
                    Menu::getInstance()->triggerOption(MenuOption::Atmosphere);
                }
                break;

            case Qt::Key_Backslash:
                Menu::getInstance()->triggerOption(MenuOption::Chat);
                break;

            case Qt::Key_Up:
                if (_myCamera.getMode() == CAMERA_MODE_MIRROR) {
                    if (!isShifted) {
                        _scaleMirror *= 0.95f;
                    } else {
                        _raiseMirror += 0.05f;
                    }
                }
                break;

            case Qt::Key_Down:
                if (_myCamera.getMode() == CAMERA_MODE_MIRROR) {
                    if (!isShifted) {
                        _scaleMirror *= 1.05f;
                    } else {
                        _raiseMirror -= 0.05f;
                    }
                }
                break;

            case Qt::Key_Left:
                if (_myCamera.getMode() == CAMERA_MODE_MIRROR) {
                    _rotateMirror += PI / 20.0f;
                }
                break;

            case Qt::Key_Right:
                if (_myCamera.getMode() == CAMERA_MODE_MIRROR) {
                    _rotateMirror -= PI / 20.0f;
                }
                break;

#if 0
            case Qt::Key_I:
                if (isShifted) {
                    _myCamera.setEyeOffsetOrientation(glm::normalize(
                                                                     glm::quat(glm::vec3(0.002f, 0, 0)) * _myCamera.getEyeOffsetOrientation()));
                } else {
                    _myCamera.setEyeOffsetPosition(_myCamera.getEyeOffsetPosition() + glm::vec3(0, 0.001, 0));
                }
                updateProjectionMatrix();
                break;

            case Qt::Key_K:
                if (isShifted) {
                    _myCamera.setEyeOffsetOrientation(glm::normalize(
                                                                     glm::quat(glm::vec3(-0.002f, 0, 0)) * _myCamera.getEyeOffsetOrientation()));
                } else {
                    _myCamera.setEyeOffsetPosition(_myCamera.getEyeOffsetPosition() + glm::vec3(0, -0.001, 0));
                }
                updateProjectionMatrix();
                break;

            case Qt::Key_J:
                if (isShifted) {
                    _viewFrustum.setFocalLength(_viewFrustum.getFocalLength() - 0.1f);
                } else {
                    _myCamera.setEyeOffsetPosition(_myCamera.getEyeOffsetPosition() + glm::vec3(-0.001, 0, 0));
                }
                updateProjectionMatrix();
                break;

            case Qt::Key_M:
                if (isShifted) {
                    _viewFrustum.setFocalLength(_viewFrustum.getFocalLength() + 0.1f);
                } else {
                    _myCamera.setEyeOffsetPosition(_myCamera.getEyeOffsetPosition() + glm::vec3(0.001, 0, 0));
                }
                updateProjectionMatrix();
                break;

            case Qt::Key_U:
                if (isShifted) {
                    _myCamera.setEyeOffsetOrientation(glm::normalize(
                                                                     glm::quat(glm::vec3(0, 0, -0.002f)) * _myCamera.getEyeOffsetOrientation()));
                } else {
                    _myCamera.setEyeOffsetPosition(_myCamera.getEyeOffsetPosition() + glm::vec3(0, 0, -0.001));
                }
                updateProjectionMatrix();
                break;

            case Qt::Key_Y:
                if (isShifted) {
                    _myCamera.setEyeOffsetOrientation(glm::normalize(
                                                                     glm::quat(glm::vec3(0, 0, 0.002f)) * _myCamera.getEyeOffsetOrientation()));
                } else {
                    _myCamera.setEyeOffsetPosition(_myCamera.getEyeOffsetPosition() + glm::vec3(0, 0, 0.001));
                }
                updateProjectionMatrix();
                break;
#endif

            case Qt::Key_H:
                if (isShifted) {
                    Menu::getInstance()->triggerOption(MenuOption::MiniMirror);
                } else {
                    Menu::getInstance()->setIsOptionChecked(MenuOption::FullscreenMirror, !Menu::getInstance()->isOptionChecked(MenuOption::FullscreenMirror));
                    if (!Menu::getInstance()->isOptionChecked(MenuOption::FullscreenMirror)) {
                        Menu::getInstance()->setIsOptionChecked(MenuOption::ThirdPerson, true);
                    }
                    cameraMenuChanged();
                }
                break;
            case Qt::Key_P:
                 Menu::getInstance()->setIsOptionChecked(MenuOption::FirstPerson, !Menu::getInstance()->isOptionChecked(MenuOption::FirstPerson));
                 Menu::getInstance()->setIsOptionChecked(MenuOption::ThirdPerson, !Menu::getInstance()->isOptionChecked(MenuOption::FirstPerson));
                 cameraMenuChanged();
                 break;
            case Qt::Key_O:
                _overlayConductor.setEnabled(!_overlayConductor.getEnabled());
                break;
            case Qt::Key_Slash:
                Menu::getInstance()->triggerOption(MenuOption::Stats);
                break;

            case Qt::Key_Plus: {
                if (isMeta && event->modifiers().testFlag(Qt::KeypadModifier)) {
                    auto& cursorManager = Cursor::Manager::instance();
                    cursorManager.setScale(cursorManager.getScale() * 1.1f);
                } else {
                    getMyAvatar()->increaseSize();
                }
                break;
            }

            case Qt::Key_Minus: {
                if (isMeta && event->modifiers().testFlag(Qt::KeypadModifier)) {
                    auto& cursorManager = Cursor::Manager::instance();
                    cursorManager.setScale(cursorManager.getScale() / 1.1f);
                } else {
                    getMyAvatar()->decreaseSize();
                }
                break;
            }

            case Qt::Key_Equal:
                getMyAvatar()->resetSize();
                break;
            case Qt::Key_Space: {
                if (!event->isAutoRepeat()) {
                    // this starts an HFActionEvent
                    HFActionEvent startActionEvent(HFActionEvent::startType(),
                                                   computePickRay(getTrueMouse().x, getTrueMouse().y));
                    sendEvent(this, &startActionEvent);
                }

                break;
            }
            case Qt::Key_Escape: {
                getActiveDisplayPlugin()->abandonCalibration();
                if (!event->isAutoRepeat()) {
                    // this starts the HFCancelEvent
                    HFBackEvent startBackEvent(HFBackEvent::startType());
                    sendEvent(this, &startBackEvent);
                }

                break;
            }

            default:
                event->ignore();
                break;
        }
    }
}



void Application::keyReleaseEvent(QKeyEvent* event) {
    if (event->key() == Qt::Key_Alt && _altPressed && hasFocus()) {
        VrMenu::toggle(); // show context menu even on non-stereo displays
    }

    _keysPressed.remove(event->key());

    _controllerScriptingInterface->emitKeyReleaseEvent(event); // send events to any registered scripts

    // if one of our scripts have asked to capture this event, then stop processing it
    if (_controllerScriptingInterface->isKeyCaptured(event)) {
        return;
    }

    if (Menu::getInstance()->isOptionChecked(KeyboardMouseDevice::NAME)) {
        _keyboardMouseDevice->keyReleaseEvent(event);
    }

    switch (event->key()) {
        case Qt::Key_Space: {
            if (!event->isAutoRepeat()) {
                // this ends the HFActionEvent
                HFActionEvent endActionEvent(HFActionEvent::endType(),
                                             computePickRay(getTrueMouse().x, getTrueMouse().y));
                sendEvent(this, &endActionEvent);
            }
            break;
        }
        case Qt::Key_Escape: {
            if (!event->isAutoRepeat()) {
                // this ends the HFCancelEvent
                HFBackEvent endBackEvent(HFBackEvent::endType());
                sendEvent(this, &endBackEvent);
            }
            break;
        }
        default:
            event->ignore();
            break;
    }
}

void Application::focusOutEvent(QFocusEvent* event) {
    auto inputPlugins = PluginManager::getInstance()->getInputPlugins();
    foreach(auto inputPlugin, inputPlugins) {
        QString name = inputPlugin->getName();
        QAction* action = Menu::getInstance()->getActionForOption(name);
        if (action && action->isChecked()) {
            inputPlugin->pluginFocusOutEvent();
        }
    }

// FIXME spacemouse code still needs cleanup
#if 0
    //SpacemouseDevice::getInstance().focusOutEvent();
    //SpacemouseManager::getInstance().getDevice()->focusOutEvent();
    SpacemouseManager::getInstance().ManagerFocusOutEvent();
#endif

    // synthesize events for keys currently pressed, since we may not get their release events
    foreach (int key, _keysPressed) {
        QKeyEvent event(QEvent::KeyRelease, key, Qt::NoModifier);
        keyReleaseEvent(&event);
    }
    _keysPressed.clear();
}

void Application::mouseMoveEvent(QMouseEvent* event, unsigned int deviceID) {
    PROFILE_RANGE(__FUNCTION__);

    if (_aboutToQuit) {
        return;
    }

#ifndef Q_OS_MAC
    // If in full screen, and our main windows menu bar is hidden, and we're close to the top of the QMainWindow
    // then show the menubar.
    if (_window->isFullScreen()) {
        QMenuBar* menuBar = _window->menuBar();
        if (menuBar) {
            static const int MENU_TOGGLE_AREA = 10;
            if (!menuBar->isVisible()) {
                if (event->pos().y() <= MENU_TOGGLE_AREA) {
                    menuBar->setVisible(true);
                }
            } else {
                if (event->pos().y() > MENU_TOGGLE_AREA) {
                    menuBar->setVisible(false);
                }
            }
        }
    }
#endif

    auto offscreenUi = DependencyManager::get<OffscreenUi>();
    QPointF transformedPos = offscreenUi->mapToVirtualScreen(event->localPos(), _glWidget);
    auto button = event->button();
    auto buttons = event->buttons();
    // Determine if the ReticleClick Action is 1 and if so, fake include the LeftMouseButton
    if (_reticleClickPressed) {
        if (button == Qt::NoButton) {
            button = Qt::LeftButton;
        }
        buttons |= Qt::LeftButton;
    }

    QMouseEvent mappedEvent(event->type(),
        transformedPos,
        event->screenPos(), button,
        buttons, event->modifiers());

    getEntities()->mouseMoveEvent(&mappedEvent, deviceID);
    _controllerScriptingInterface->emitMouseMoveEvent(&mappedEvent, deviceID); // send events to any registered scripts

    // if one of our scripts have asked to capture this event, then stop processing it
    if (_controllerScriptingInterface->isMouseCaptured()) {
        return;
    }

    if (deviceID == 0 && Menu::getInstance()->isOptionChecked(KeyboardMouseDevice::NAME)) {
        _keyboardMouseDevice->mouseMoveEvent(event, deviceID);
    }

}

void Application::mousePressEvent(QMouseEvent* event, unsigned int deviceID) {
    // Inhibit the menu if the user is using alt-mouse dragging
    _altPressed = false;

    auto offscreenUi = DependencyManager::get<OffscreenUi>();
    QPointF transformedPos = offscreenUi->mapToVirtualScreen(event->localPos(), _glWidget);
    QMouseEvent mappedEvent(event->type(),
        transformedPos,
        event->screenPos(), event->button(),
        event->buttons(), event->modifiers());

    if (!_aboutToQuit) {
        getEntities()->mousePressEvent(&mappedEvent, deviceID);
    }

    _controllerScriptingInterface->emitMousePressEvent(&mappedEvent); // send events to any registered scripts

    // if one of our scripts have asked to capture this event, then stop processing it
    if (_controllerScriptingInterface->isMouseCaptured()) {
        return;
    }


    if (hasFocus()) {
        if (deviceID == 0 && Menu::getInstance()->isOptionChecked(KeyboardMouseDevice::NAME)) {
            _keyboardMouseDevice->mousePressEvent(event);
        }

        if (event->button() == Qt::LeftButton) {
            // nobody handled this - make it an action event on the _window object
            HFActionEvent actionEvent(HFActionEvent::startType(),
                computePickRay(mappedEvent.x(), mappedEvent.y()));
            sendEvent(this, &actionEvent);

        }
    }
}

void Application::mouseDoublePressEvent(QMouseEvent* event, unsigned int deviceID) {
    // if one of our scripts have asked to capture this event, then stop processing it
    if (_controllerScriptingInterface->isMouseCaptured()) {
        return;
    }

    _controllerScriptingInterface->emitMouseDoublePressEvent(event);
}

void Application::mouseReleaseEvent(QMouseEvent* event, unsigned int deviceID) {

    auto offscreenUi = DependencyManager::get<OffscreenUi>();
    QPointF transformedPos = offscreenUi->mapToVirtualScreen(event->localPos(), _glWidget);
    QMouseEvent mappedEvent(event->type(),
        transformedPos,
        event->screenPos(), event->button(),
        event->buttons(), event->modifiers());

    if (!_aboutToQuit) {
        getEntities()->mouseReleaseEvent(&mappedEvent, deviceID);
    }

    _controllerScriptingInterface->emitMouseReleaseEvent(&mappedEvent); // send events to any registered scripts

    // if one of our scripts have asked to capture this event, then stop processing it
    if (_controllerScriptingInterface->isMouseCaptured()) {
        return;
    }

    if (hasFocus()) {
        if (deviceID == 0 && Menu::getInstance()->isOptionChecked(KeyboardMouseDevice::NAME)) {
            _keyboardMouseDevice->mouseReleaseEvent(event);
        }

        if (event->button() == Qt::LeftButton) {
            // fire an action end event
            HFActionEvent actionEvent(HFActionEvent::endType(),
                computePickRay(mappedEvent.x(), mappedEvent.y()));
            sendEvent(this, &actionEvent);
        }
    }
}

void Application::touchUpdateEvent(QTouchEvent* event) {
    _altPressed = false;

    if (event->type() == QEvent::TouchUpdate) {
        TouchEvent thisEvent(*event, _lastTouchEvent);
        _controllerScriptingInterface->emitTouchUpdateEvent(thisEvent); // send events to any registered scripts
        _lastTouchEvent = thisEvent;
    }

    // if one of our scripts have asked to capture this event, then stop processing it
    if (_controllerScriptingInterface->isTouchCaptured()) {
        return;
    }

    if (Menu::getInstance()->isOptionChecked(KeyboardMouseDevice::NAME)) {
        _keyboardMouseDevice->touchUpdateEvent(event);
    }
}

void Application::touchBeginEvent(QTouchEvent* event) {
    _altPressed = false;
    TouchEvent thisEvent(*event); // on touch begin, we don't compare to last event
    _controllerScriptingInterface->emitTouchBeginEvent(thisEvent); // send events to any registered scripts

    _lastTouchEvent = thisEvent; // and we reset our last event to this event before we call our update
    touchUpdateEvent(event);

    // if one of our scripts have asked to capture this event, then stop processing it
    if (_controllerScriptingInterface->isTouchCaptured()) {
        return;
    }

    if (Menu::getInstance()->isOptionChecked(KeyboardMouseDevice::NAME)) {
        _keyboardMouseDevice->touchBeginEvent(event);
    }

}

void Application::touchEndEvent(QTouchEvent* event) {
    _altPressed = false;
    TouchEvent thisEvent(*event, _lastTouchEvent);
    _controllerScriptingInterface->emitTouchEndEvent(thisEvent); // send events to any registered scripts
    _lastTouchEvent = thisEvent;

    // if one of our scripts have asked to capture this event, then stop processing it
    if (_controllerScriptingInterface->isTouchCaptured()) {
        return;
    }

    if (Menu::getInstance()->isOptionChecked(KeyboardMouseDevice::NAME)) {
        _keyboardMouseDevice->touchEndEvent(event);
    }

    // put any application specific touch behavior below here..
}

void Application::wheelEvent(QWheelEvent* event) {
    _altPressed = false;
    _controllerScriptingInterface->emitWheelEvent(event); // send events to any registered scripts

    // if one of our scripts have asked to capture this event, then stop processing it
    if (_controllerScriptingInterface->isWheelCaptured()) {
        return;
    }

    if (Menu::getInstance()->isOptionChecked(KeyboardMouseDevice::NAME)) {
        _keyboardMouseDevice->wheelEvent(event);
    }
}

void Application::dropEvent(QDropEvent *event) {
    const QMimeData* mimeData = event->mimeData();
    for (auto& url : mimeData->urls()) {
        QString urlString = url.toString();
        if (acceptURL(urlString, true)) {
            event->acceptProposedAction();
        }
    }
}

void Application::dragEnterEvent(QDragEnterEvent* event) {
    event->acceptProposedAction();
}

bool Application::acceptSnapshot(const QString& urlString) {
    QUrl url(urlString);
    QString snapshotPath = url.toLocalFile();

    SnapshotMetaData* snapshotData = Snapshot::parseSnapshotData(snapshotPath);
    if (snapshotData) {
        if (!snapshotData->getURL().toString().isEmpty()) {
            DependencyManager::get<AddressManager>()->handleLookupString(snapshotData->getURL().toString());
        }
    } else {
        QMessageBox msgBox;
        msgBox.setText("No location details were found in the file "
                        + snapshotPath + ", try dragging in an authentic Hifi snapshot.");

        msgBox.setStandardButtons(QMessageBox::Ok);
        msgBox.exec();
    }
    return true;
}

void Application::idle(uint64_t now) {
    if (_aboutToQuit) {
        return; // bail early, nothing to do here.
    }

    // depending on whether we're throttling or not.
    // Once rendering is off on another thread we should be able to have Application::idle run at start(0) in
    // perpetuity and not expect events to get backed up.
    bool isThrottled = getActiveDisplayPlugin()->isThrottled();
    //  Only run simulation code if more than the targetFramePeriod have passed since last time we ran
    // This attempts to lock the simulation at 60 updates per second, regardless of framerate
    float timeSinceLastUpdateUs = (float)_lastTimeUpdated.nsecsElapsed() / NSECS_PER_USEC;
    float secondsSinceLastUpdate = timeSinceLastUpdateUs / USECS_PER_SECOND;

    if (isThrottled && (timeSinceLastUpdateUs / USECS_PER_MSEC) < THROTTLED_SIM_FRAME_PERIOD_MS) {
        return; // bail early, we're throttled and not enough time has elapsed
    }

    _lastTimeUpdated.start();


    {
        PROFILE_RANGE(__FUNCTION__);
        static uint64_t lastIdleStart{ now };
        uint64_t idleStartToStartDuration = now - lastIdleStart;
        if (idleStartToStartDuration != 0) {
            _simsPerSecond.updateAverage((float)USECS_PER_SECOND / (float)idleStartToStartDuration);
        }
        lastIdleStart = now;
    }

    PerformanceTimer perfTimer("idle");
    // Drop focus from _keyboardFocusedItem if no keyboard messages for 30 seconds
    if (!_keyboardFocusedItem.isInvalidID()) {
        const quint64 LOSE_FOCUS_AFTER_ELAPSED_TIME = 30 * USECS_PER_SECOND; // if idle for 30 seconds, drop focus
        quint64 elapsedSinceAcceptedKeyPress = usecTimestampNow() - _lastAcceptedKeyPress;
        if (elapsedSinceAcceptedKeyPress > LOSE_FOCUS_AFTER_ELAPSED_TIME) {
            _keyboardFocusedItem = UNKNOWN_ENTITY_ID;
        }
    }

    // Normally we check PipelineWarnings, but since idle will often take more than 10ms we only show these idle timing
    // details if we're in ExtraDebugging mode. However, the ::update() and its subcomponents will show their timing
    // details normally.
    bool showWarnings = getLogger()->extraDebugging();
    PerformanceWarning warn(showWarnings, "idle()");

    {
        PerformanceTimer perfTimer("update");
        PerformanceWarning warn(showWarnings, "Application::idle()... update()");
        static const float BIGGEST_DELTA_TIME_SECS = 0.25f;
        update(glm::clamp(secondsSinceLastUpdate, 0.0f, BIGGEST_DELTA_TIME_SECS));
    }
    {
        PerformanceTimer perfTimer("pluginIdle");
        PerformanceWarning warn(showWarnings, "Application::idle()... pluginIdle()");
        getActiveDisplayPlugin()->idle();
        auto inputPlugins = PluginManager::getInstance()->getInputPlugins();
        foreach(auto inputPlugin, inputPlugins) {
            QString name = inputPlugin->getName();
            QAction* action = Menu::getInstance()->getActionForOption(name);
            if (action && action->isChecked()) {
                inputPlugin->idle();
            }
        }
    }
    {
        PerformanceTimer perfTimer("rest");
        PerformanceWarning warn(showWarnings, "Application::idle()... rest of it");
        _idleLoopStdev.addValue(secondsSinceLastUpdate);

        //  Record standard deviation and reset counter if needed
        const int STDEV_SAMPLES = 500;
        if (_idleLoopStdev.getSamples() > STDEV_SAMPLES) {
            _idleLoopMeasuredJitter = _idleLoopStdev.getStDev();
            _idleLoopStdev.reset();
        }
    }

    _overlayConductor.update(secondsSinceLastUpdate);

    // check for any requested background downloads.
    emit checkBackgroundDownloads();
}

float Application::getAverageSimsPerSecond() {
    uint64_t now = usecTimestampNow();

    if (now - _lastSimsPerSecondUpdate > USECS_PER_SECOND) {
        _simsPerSecondReport = _simsPerSecond.getAverage();
        _lastSimsPerSecondUpdate = now;
    }
    return _simsPerSecondReport;
}
void Application::setAvatarSimrateSample(float sample) {
    _avatarSimsPerSecond.updateAverage(sample);
}
float Application::getAvatarSimrate() {
    uint64_t now = usecTimestampNow();

    if (now - _lastAvatarSimsPerSecondUpdate > USECS_PER_SECOND) {
        _avatarSimsPerSecondReport = _avatarSimsPerSecond.getAverage();
        _lastAvatarSimsPerSecondUpdate = now;
    }
    return _avatarSimsPerSecondReport;
}

void Application::setLowVelocityFilter(bool lowVelocityFilter) {
    controller::InputDevice::setLowVelocityFilter(lowVelocityFilter);
}

ivec2 Application::getMouse() const {
    if (isHMDMode()) {
        return _compositor.screenToOverlay(getTrueMouse());
    }
    return getTrueMouse();
}

FaceTracker* Application::getActiveFaceTracker() {
    auto faceshift = DependencyManager::get<Faceshift>();
    auto dde = DependencyManager::get<DdeFaceTracker>();

    return (dde->isActive() ? static_cast<FaceTracker*>(dde.data()) :
            (faceshift->isActive() ? static_cast<FaceTracker*>(faceshift.data()) : NULL));
}

FaceTracker* Application::getSelectedFaceTracker() {
    FaceTracker* faceTracker = NULL;
#ifdef HAVE_FACESHIFT
    if (Menu::getInstance()->isOptionChecked(MenuOption::Faceshift)) {
        faceTracker = DependencyManager::get<Faceshift>().data();
    }
#endif
#ifdef HAVE_DDE
    if (Menu::getInstance()->isOptionChecked(MenuOption::UseCamera)) {
        faceTracker = DependencyManager::get<DdeFaceTracker>().data();
    }
#endif
    return faceTracker;
}

void Application::setActiveFaceTracker() {
#if defined(HAVE_FACESHIFT) || defined(HAVE_DDE)
    bool isMuted = Menu::getInstance()->isOptionChecked(MenuOption::MuteFaceTracking);
#endif
#ifdef HAVE_FACESHIFT
    auto faceshiftTracker = DependencyManager::get<Faceshift>();
    faceshiftTracker->setIsMuted(isMuted);
    faceshiftTracker->setEnabled(Menu::getInstance()->isOptionChecked(MenuOption::Faceshift) && !isMuted);
#endif
#ifdef HAVE_DDE
    bool isUsingDDE = Menu::getInstance()->isOptionChecked(MenuOption::UseCamera);
    Menu::getInstance()->getActionForOption(MenuOption::BinaryEyelidControl)->setVisible(isUsingDDE);
    Menu::getInstance()->getActionForOption(MenuOption::CoupleEyelids)->setVisible(isUsingDDE);
    Menu::getInstance()->getActionForOption(MenuOption::UseAudioForMouth)->setVisible(isUsingDDE);
    Menu::getInstance()->getActionForOption(MenuOption::VelocityFilter)->setVisible(isUsingDDE);
    Menu::getInstance()->getActionForOption(MenuOption::CalibrateCamera)->setVisible(isUsingDDE);
    auto ddeTracker = DependencyManager::get<DdeFaceTracker>();
    ddeTracker->setIsMuted(isMuted);
    ddeTracker->setEnabled(isUsingDDE && !isMuted);
#endif
}

#ifdef HAVE_IVIEWHMD
void Application::setActiveEyeTracker() {
    auto eyeTracker = DependencyManager::get<EyeTracker>();
    if (!eyeTracker->isInitialized()) {
        return;
    }

    bool isEyeTracking = Menu::getInstance()->isOptionChecked(MenuOption::SMIEyeTracking);
    bool isSimulating = Menu::getInstance()->isOptionChecked(MenuOption::SimulateEyeTracking);
    eyeTracker->setEnabled(isEyeTracking, isSimulating);

    Menu::getInstance()->getActionForOption(MenuOption::OnePointCalibration)->setEnabled(isEyeTracking && !isSimulating);
    Menu::getInstance()->getActionForOption(MenuOption::ThreePointCalibration)->setEnabled(isEyeTracking && !isSimulating);
    Menu::getInstance()->getActionForOption(MenuOption::FivePointCalibration)->setEnabled(isEyeTracking && !isSimulating);
}

void Application::calibrateEyeTracker1Point() {
    DependencyManager::get<EyeTracker>()->calibrate(1);
}

void Application::calibrateEyeTracker3Points() {
    DependencyManager::get<EyeTracker>()->calibrate(3);
}

void Application::calibrateEyeTracker5Points() {
    DependencyManager::get<EyeTracker>()->calibrate(5);
}
#endif

bool Application::exportEntities(const QString& filename, const QVector<EntityItemID>& entityIDs) {
    QVector<EntityItemPointer> entities;

    auto entityTree = getEntities()->getTree();
    auto exportTree = std::make_shared<EntityTree>();
    exportTree->createRootElement();

    glm::vec3 root(TREE_SCALE, TREE_SCALE, TREE_SCALE);
    for (auto entityID : entityIDs) {
        auto entityItem = entityTree->findEntityByEntityItemID(entityID);
        if (!entityItem) {
            continue;
        }

        auto properties = entityItem->getProperties();
        auto position = properties.getPosition();

        root.x = glm::min(root.x, position.x);
        root.y = glm::min(root.y, position.y);
        root.z = glm::min(root.z, position.z);

        entities << entityItem;
    }

    if (entities.size() == 0) {
        return false;
    }

    for (auto entityItem : entities) {
        auto properties = entityItem->getProperties();

        properties.setPosition(properties.getPosition() - root);
        exportTree->addEntity(entityItem->getEntityItemID(), properties);
    }

    // remap IDs on export so that we aren't publishing the IDs of entities in our domain
    exportTree->remapIDs();

    exportTree->writeToJSONFile(filename.toLocal8Bit().constData());

    // restore the main window's active state
    _window->activateWindow();
    return true;
}

bool Application::exportEntities(const QString& filename, float x, float y, float z, float scale) {
    QVector<EntityItemPointer> entities;
    getEntities()->getTree()->findEntities(AACube(glm::vec3(x, y, z), scale), entities);

    if (entities.size() > 0) {
        glm::vec3 root(x, y, z);
        auto exportTree = std::make_shared<EntityTree>();
        exportTree->createRootElement();

        for (int i = 0; i < entities.size(); i++) {
            EntityItemProperties properties = entities.at(i)->getProperties();
            EntityItemID id = entities.at(i)->getEntityItemID();
            properties.setPosition(properties.getPosition() - root);
            exportTree->addEntity(id, properties);
        }

        // remap IDs on export so that we aren't publishing the IDs of entities in our domain
        exportTree->remapIDs();

        exportTree->writeToSVOFile(filename.toLocal8Bit().constData());
    } else {
        qCDebug(interfaceapp) << "No models were selected";
        return false;
    }

    // restore the main window's active state
    _window->activateWindow();
    return true;
}

void Application::loadSettings() {

    DependencyManager::get<AudioClient>()->loadSettings();
    DependencyManager::get<LODManager>()->loadSettings();

    // DONT CHECK IN
    //DependencyManager::get<LODManager>()->setAutomaticLODAdjust(false);

    Menu::getInstance()->loadSettings();
    getMyAvatar()->loadData();
}

void Application::saveSettings() {
    DependencyManager::get<AudioClient>()->saveSettings();
    DependencyManager::get<LODManager>()->saveSettings();

    Menu::getInstance()->saveSettings();
    getMyAvatar()->saveData();
    PluginManager::getInstance()->saveSettings();
}

bool Application::importEntities(const QString& urlOrFilename) {
    _entityClipboard->eraseAllOctreeElements();

    QUrl url(urlOrFilename);

    // if the URL appears to be invalid or relative, then it is probably a local file
    if (!url.isValid() || url.isRelative()) {
        url = QUrl::fromLocalFile(urlOrFilename);
    }

    bool success = _entityClipboard->readFromURL(url.toString());
    if (success) {
        _entityClipboard->remapIDs();
        _entityClipboard->reaverageOctreeElements();
    }
    return success;
}

QVector<EntityItemID> Application::pasteEntities(float x, float y, float z) {
    return _entityClipboard->sendEntities(&_entityEditSender, getEntities()->getTree(), x, y, z);
}

void Application::initDisplay() {
}

void Application::init() {
    // Make sure Login state is up to date
    DependencyManager::get<DialogsManager>()->toggleLoginDialog();

    _environment.init();

    DependencyManager::get<DeferredLightingEffect>()->init();

    DependencyManager::get<AvatarManager>()->init();
    _myCamera.setMode(CAMERA_MODE_FIRST_PERSON);

    _mirrorCamera.setMode(CAMERA_MODE_MIRROR);

    _timerStart.start();
    _lastTimeUpdated.start();

    // when --url in command line, teleport to location
    const QString HIFI_URL_COMMAND_LINE_KEY = "--url";
    int urlIndex = arguments().indexOf(HIFI_URL_COMMAND_LINE_KEY);
    QString addressLookupString;
    if (urlIndex != -1) {
        addressLookupString = arguments().value(urlIndex + 1);
    }

    DependencyManager::get<AddressManager>()->loadSettings(addressLookupString);

    qCDebug(interfaceapp) << "Loaded settings";

    Leapmotion::init();

    // fire off an immediate domain-server check in now that settings are loaded
    DependencyManager::get<NodeList>()->sendDomainServerCheckIn();

    getEntities()->init();
    getEntities()->setViewFrustum(getViewFrustum());

    ObjectMotionState::setShapeManager(&_shapeManager);
    _physicsEngine->init();

    EntityTreePointer tree = getEntities()->getTree();
    _entitySimulation.init(tree, _physicsEngine, &_entityEditSender);
    tree->setSimulation(&_entitySimulation);

    auto entityScriptingInterface = DependencyManager::get<EntityScriptingInterface>();

    // connect the _entityCollisionSystem to our EntityTreeRenderer since that's what handles running entity scripts
    connect(&_entitySimulation, &EntitySimulation::entityCollisionWithEntity,
            getEntities(), &EntityTreeRenderer::entityCollisionWithEntity);

    // connect the _entities (EntityTreeRenderer) to our script engine's EntityScriptingInterface for firing
    // of events related clicking, hovering over, and entering entities
    getEntities()->connectSignalsToSlots(entityScriptingInterface.data());

    _entityClipboardRenderer.init();
    _entityClipboardRenderer.setViewFrustum(getViewFrustum());
    _entityClipboardRenderer.setTree(_entityClipboard);

    // Make sure any new sounds are loaded as soon as know about them.
    connect(tree.get(), &EntityTree::newCollisionSoundURL, DependencyManager::get<SoundCache>().data(), &SoundCache::getSound);
    connect(getMyAvatar(), &MyAvatar::newCollisionSoundURL, DependencyManager::get<SoundCache>().data(), &SoundCache::getSound);

    setAvatarUpdateThreading();
}

const bool ENABLE_AVATAR_UPDATE_THREADING = false;
void Application::setAvatarUpdateThreading() {
    setAvatarUpdateThreading(ENABLE_AVATAR_UPDATE_THREADING);
}
void Application::setRawAvatarUpdateThreading() {
    setRawAvatarUpdateThreading(ENABLE_AVATAR_UPDATE_THREADING);
}
void Application::setRawAvatarUpdateThreading(bool isThreaded) {
    if (_avatarUpdate) {
        if (_avatarUpdate->isThreaded() == isThreaded) {
            return;
        }
        _avatarUpdate->terminate();
    }
    _avatarUpdate = new AvatarUpdate();
    _avatarUpdate->initialize(isThreaded);
}
void Application::setAvatarUpdateThreading(bool isThreaded) {
    if (_avatarUpdate && (_avatarUpdate->isThreaded() == isThreaded)) {
        return;
    }

    if (_avatarUpdate) {
        _avatarUpdate->terminate(); // Must be before we shutdown anim graph.
    }
    _avatarUpdate = new AvatarUpdate();
    _avatarUpdate->initialize(isThreaded);
}

void Application::updateLOD() {
    PerformanceTimer perfTimer("LOD");
    // adjust it unless we were asked to disable this feature, or if we're currently in throttleRendering mode
    if (!isThrottleRendering()) {
        DependencyManager::get<LODManager>()->autoAdjustLOD(_fps);
    } else {
        DependencyManager::get<LODManager>()->resetLODAdjust();
    }
}

// Called during Application::update immediately before AvatarManager::updateMyAvatar, updating my data that is then sent to everyone.
// (Maybe this code should be moved there?)
// The principal result is to call updateLookAtTargetAvatar() and then setLookAtPosition().
// Note that it is called BEFORE we update position or joints based on sensors, etc.
void Application::updateMyAvatarLookAtPosition() {
    PerformanceTimer perfTimer("lookAt");
    bool showWarnings = Menu::getInstance()->isOptionChecked(MenuOption::PipelineWarnings);
    PerformanceWarning warn(showWarnings, "Application::updateMyAvatarLookAtPosition()");

    auto myAvatar = getMyAvatar();
    myAvatar->updateLookAtTargetAvatar();
    FaceTracker* faceTracker = getActiveFaceTracker();
    auto eyeTracker = DependencyManager::get<EyeTracker>();

    bool isLookingAtSomeone = false;
    bool isHMD = _avatarUpdate->isHMDMode();
    glm::vec3 lookAtSpot;
    if (eyeTracker->isTracking() && (isHMD || eyeTracker->isSimulating())) {
        //  Look at the point that the user is looking at.
        glm::vec3 lookAtPosition = eyeTracker->getLookAtPosition();
        if (_myCamera.getMode() == CAMERA_MODE_MIRROR) {
            lookAtPosition.x = -lookAtPosition.x;
        }
        if (isHMD) {
            glm::mat4 headPose = getActiveDisplayPlugin()->getHeadPose(_frameCount);
            glm::quat hmdRotation = glm::quat_cast(headPose);
            lookAtSpot = _myCamera.getPosition() + myAvatar->getOrientation() * (hmdRotation * lookAtPosition);
        } else {
            lookAtSpot = myAvatar->getHead()->getEyePosition()
                + (myAvatar->getHead()->getFinalOrientationInWorldFrame() * lookAtPosition);
        }
    } else {
        AvatarSharedPointer lookingAt = myAvatar->getLookAtTargetAvatar().lock();
        if (lookingAt && myAvatar != lookingAt.get()) {
            //  If I am looking at someone else, look directly at one of their eyes
            isLookingAtSomeone = true;
            auto lookingAtHead = static_pointer_cast<Avatar>(lookingAt)->getHead();

            const float MAXIMUM_FACE_ANGLE = 65.0f * RADIANS_PER_DEGREE;
            glm::vec3 lookingAtFaceOrientation = lookingAtHead->getFinalOrientationInWorldFrame() * IDENTITY_FRONT;
            glm::vec3 fromLookingAtToMe = glm::normalize(myAvatar->getHead()->getEyePosition()
                - lookingAtHead->getEyePosition());
            float faceAngle = glm::angle(lookingAtFaceOrientation, fromLookingAtToMe);

            if (faceAngle < MAXIMUM_FACE_ANGLE) {
                // Randomly look back and forth between look targets
                eyeContactTarget target = Menu::getInstance()->isOptionChecked(MenuOption::FixGaze) ?
                LEFT_EYE : myAvatar->getEyeContactTarget();
                switch (target) {
                    case LEFT_EYE:
                        lookAtSpot = lookingAtHead->getLeftEyePosition();
                        break;
                    case RIGHT_EYE:
                        lookAtSpot = lookingAtHead->getRightEyePosition();
                        break;
                    case MOUTH:
                        lookAtSpot = lookingAtHead->getMouthPosition();
                        break;
                }
            } else {
                // Just look at their head (mid point between eyes)
                lookAtSpot = lookingAtHead->getEyePosition();
            }
        } else {
            //  I am not looking at anyone else, so just look forward
            if (isHMD) {
                glm::mat4 headPose = _avatarUpdate->getHeadPose() ;
                glm::quat headRotation = glm::quat_cast(headPose);
                lookAtSpot = _myCamera.getPosition() +
                    myAvatar->getOrientation() * (headRotation * glm::vec3(0.0f, 0.0f, -TREE_SCALE));
            } else {
                lookAtSpot = myAvatar->getHead()->getEyePosition() +
                    (myAvatar->getHead()->getFinalOrientationInWorldFrame() * glm::vec3(0.0f, 0.0f, -TREE_SCALE));
            }
        }

        // Deflect the eyes a bit to match the detected gaze from the face tracker if active.
        if (faceTracker && !faceTracker->isMuted()) {
            float eyePitch = faceTracker->getEstimatedEyePitch();
            float eyeYaw = faceTracker->getEstimatedEyeYaw();
            const float GAZE_DEFLECTION_REDUCTION_DURING_EYE_CONTACT = 0.1f;
            glm::vec3 origin = myAvatar->getHead()->getEyePosition();
            float deflection = faceTracker->getEyeDeflection();
            if (isLookingAtSomeone) {
                deflection *= GAZE_DEFLECTION_REDUCTION_DURING_EYE_CONTACT;
            }
            lookAtSpot = origin + _myCamera.getRotation() * glm::quat(glm::radians(glm::vec3(
                eyePitch * deflection, eyeYaw * deflection, 0.0f))) *
                glm::inverse(_myCamera.getRotation()) * (lookAtSpot - origin);
        }
    }

    myAvatar->getHead()->setLookAtPosition(lookAtSpot);
}

void Application::updateThreads(float deltaTime) {
    PerformanceTimer perfTimer("updateThreads");
    bool showWarnings = Menu::getInstance()->isOptionChecked(MenuOption::PipelineWarnings);
    PerformanceWarning warn(showWarnings, "Application::updateThreads()");

    // parse voxel packets
    if (!_enableProcessOctreeThread) {
        _octreeProcessor.threadRoutine();
        _entityEditSender.threadRoutine();
    }
}

void Application::cycleCamera() {
    auto menu = Menu::getInstance();
    if (menu->isOptionChecked(MenuOption::FullscreenMirror)) {

        menu->setIsOptionChecked(MenuOption::FullscreenMirror, false);
        menu->setIsOptionChecked(MenuOption::FirstPerson, true);

    } else if (menu->isOptionChecked(MenuOption::FirstPerson)) {

        menu->setIsOptionChecked(MenuOption::FirstPerson, false);
        menu->setIsOptionChecked(MenuOption::ThirdPerson, true);

    } else if (menu->isOptionChecked(MenuOption::ThirdPerson)) {

        menu->setIsOptionChecked(MenuOption::ThirdPerson, false);
        menu->setIsOptionChecked(MenuOption::FullscreenMirror, true);

    } else if (menu->isOptionChecked(MenuOption::IndependentMode) || menu->isOptionChecked(MenuOption::CameraEntityMode)) {
        // do nothing if in independent or camera entity modes
        return;
    }
    cameraMenuChanged(); // handle the menu change
}

void Application::cameraMenuChanged() {
    if (Menu::getInstance()->isOptionChecked(MenuOption::FullscreenMirror)) {
        if (_myCamera.getMode() != CAMERA_MODE_MIRROR) {
            _myCamera.setMode(CAMERA_MODE_MIRROR);
        }
    } else if (Menu::getInstance()->isOptionChecked(MenuOption::FirstPerson)) {
        if (_myCamera.getMode() != CAMERA_MODE_FIRST_PERSON) {
            _myCamera.setMode(CAMERA_MODE_FIRST_PERSON);
            getMyAvatar()->setBoomLength(MyAvatar::ZOOM_MIN);
        }
    } else if (Menu::getInstance()->isOptionChecked(MenuOption::ThirdPerson)) {
        if (_myCamera.getMode() != CAMERA_MODE_THIRD_PERSON) {
            _myCamera.setMode(CAMERA_MODE_THIRD_PERSON);
            if (getMyAvatar()->getBoomLength() == MyAvatar::ZOOM_MIN) {
                getMyAvatar()->setBoomLength(MyAvatar::ZOOM_DEFAULT);
            }
        }
    } else if (Menu::getInstance()->isOptionChecked(MenuOption::IndependentMode)) {
        if (_myCamera.getMode() != CAMERA_MODE_INDEPENDENT) {
            _myCamera.setMode(CAMERA_MODE_INDEPENDENT);
        }
    } else if (Menu::getInstance()->isOptionChecked(MenuOption::CameraEntityMode)) {
        if (_myCamera.getMode() != CAMERA_MODE_ENTITY) {
            _myCamera.setMode(CAMERA_MODE_ENTITY);
        }
    }
}

void Application::reloadResourceCaches() {
    // Clear entities out of view frustum
    _viewFrustum.setPosition(glm::vec3(0.0f, 0.0f, TREE_SCALE));
    _viewFrustum.setOrientation(glm::quat());
    queryOctree(NodeType::EntityServer, PacketType::EntityQuery, _entityServerJurisdictions);

    emptyLocalCache();

    DependencyManager::get<AnimationCache>()->refreshAll();
    DependencyManager::get<ModelCache>()->refreshAll();
    DependencyManager::get<SoundCache>()->refreshAll();
    DependencyManager::get<TextureCache>()->refreshAll();

    DependencyManager::get<NodeList>()->reset();  // Force redownload of .fst models

    getMyAvatar()->resetFullAvatarURL();
}

void Application::rotationModeChanged() {
    if (!Menu::getInstance()->isOptionChecked(MenuOption::CenterPlayerInView)) {
        getMyAvatar()->setHeadPitch(0);
    }
}

void Application::updateDialogs(float deltaTime) {
    PerformanceTimer perfTimer("updateDialogs");
    bool showWarnings = Menu::getInstance()->isOptionChecked(MenuOption::PipelineWarnings);
    PerformanceWarning warn(showWarnings, "Application::updateDialogs()");
    auto dialogsManager = DependencyManager::get<DialogsManager>();

    // Update audio stats dialog, if any
    AudioStatsDialog* audioStatsDialog = dialogsManager->getAudioStatsDialog();
    if(audioStatsDialog) {
        audioStatsDialog->update();
    }

    // Update bandwidth dialog, if any
    BandwidthDialog* bandwidthDialog = dialogsManager->getBandwidthDialog();
    if (bandwidthDialog) {
        bandwidthDialog->update();
    }

    QPointer<OctreeStatsDialog> octreeStatsDialog = dialogsManager->getOctreeStatsDialog();
    if (octreeStatsDialog) {
        octreeStatsDialog->update();
    }
}

void Application::update(float deltaTime) {
    bool showWarnings = Menu::getInstance()->isOptionChecked(MenuOption::PipelineWarnings);
    PerformanceWarning warn(showWarnings, "Application::update()");

    if (DependencyManager::get<LODManager>()->getUseAcuity()) {
        updateLOD();
    } else {
        DependencyManager::get<LODManager>()->updatePIDRenderDistance(getTargetFrameRate(), getLastInstanteousFps(), deltaTime, isThrottleRendering());
    }

    {
        PerformanceTimer perfTimer("devices");
        DeviceTracker::updateAll();

        FaceTracker* tracker = getSelectedFaceTracker();
        if (tracker && Menu::getInstance()->isOptionChecked(MenuOption::MuteFaceTracking) != tracker->isMuted()) {
            tracker->toggleMute();
        }

        tracker = getActiveFaceTracker();
        if (tracker && !tracker->isMuted()) {
            tracker->update(deltaTime);

            // Auto-mute microphone after losing face tracking?
            if (tracker->isTracking()) {
                _lastFaceTrackerUpdate = usecTimestampNow();
            } else {
                const quint64 MUTE_MICROPHONE_AFTER_USECS = 5000000;  //5 secs
                Menu* menu = Menu::getInstance();
                if (menu->isOptionChecked(MenuOption::AutoMuteAudio) && !menu->isOptionChecked(MenuOption::MuteAudio)) {
                    if (_lastFaceTrackerUpdate > 0
                        && ((usecTimestampNow() - _lastFaceTrackerUpdate) > MUTE_MICROPHONE_AFTER_USECS)) {
                        menu->triggerOption(MenuOption::MuteAudio);
                        _lastFaceTrackerUpdate = 0;
                    }
                } else {
                    _lastFaceTrackerUpdate = 0;
                }
            }
        } else {
            _lastFaceTrackerUpdate = 0;
        }

    }

    auto myAvatar = getMyAvatar();
    auto userInputMapper = DependencyManager::get<UserInputMapper>();
    userInputMapper->setSensorToWorldMat(myAvatar->getSensorToWorldMatrix());
    userInputMapper->update(deltaTime);

    bool jointsCaptured = false;
    for (auto inputPlugin : PluginManager::getInstance()->getInputPlugins()) {
        if (inputPlugin->isActive()) {
            inputPlugin->pluginUpdate(deltaTime, jointsCaptured);
            if (inputPlugin->isJointController()) {
                jointsCaptured = true;
            }
        }
    }

    _controllerScriptingInterface->updateInputControllers();

    // Transfer the user inputs to the driveKeys
    // FIXME can we drop drive keys and just have the avatar read the action states directly?
    myAvatar->clearDriveKeys();
    if (_myCamera.getMode() != CAMERA_MODE_INDEPENDENT) {
        if (!_controllerScriptingInterface->areActionsCaptured()) {
            myAvatar->setDriveKeys(TRANSLATE_Z, -1.0f * userInputMapper->getActionState(controller::Action::TRANSLATE_Z));
            myAvatar->setDriveKeys(TRANSLATE_Y, userInputMapper->getActionState(controller::Action::TRANSLATE_Y));
            myAvatar->setDriveKeys(TRANSLATE_X, userInputMapper->getActionState(controller::Action::TRANSLATE_X));
            if (deltaTime > FLT_EPSILON) {
                myAvatar->setDriveKeys(PITCH, -1.0f * userInputMapper->getActionState(controller::Action::PITCH));
                myAvatar->setDriveKeys(YAW, -1.0f * userInputMapper->getActionState(controller::Action::YAW));
                myAvatar->setDriveKeys(STEP_YAW, -1.0f * userInputMapper->getActionState(controller::Action::STEP_YAW));
            }
        }
        myAvatar->setDriveKeys(ZOOM, userInputMapper->getActionState(controller::Action::TRANSLATE_CAMERA_Z));
    }

    controller::Pose leftHand = userInputMapper->getPoseState(controller::Action::LEFT_HAND);
    controller::Pose rightHand = userInputMapper->getPoseState(controller::Action::RIGHT_HAND);
    Hand* hand = DependencyManager::get<AvatarManager>()->getMyAvatar()->getHand();
    setPalmData(hand, leftHand, deltaTime, HandData::LeftHand, userInputMapper->getActionState(controller::Action::LEFT_HAND_CLICK));
    setPalmData(hand, rightHand, deltaTime, HandData::RightHand, userInputMapper->getActionState(controller::Action::RIGHT_HAND_CLICK));
    updateThreads(deltaTime); // If running non-threaded, then give the threads some time to process...
    updateDialogs(deltaTime); // update various stats dialogs if present

    _avatarUpdate->synchronousProcess();

    if (_physicsEnabled) {
        PerformanceTimer perfTimer("physics");

        static VectorOfMotionStates motionStates;
        _entitySimulation.getObjectsToRemoveFromPhysics(motionStates);
        _physicsEngine->removeObjects(motionStates);

        getEntities()->getTree()->withWriteLock([&] {
            _entitySimulation.getObjectsToAddToPhysics(motionStates);
            _physicsEngine->addObjects(motionStates);

        });
        getEntities()->getTree()->withWriteLock([&] {
            _entitySimulation.getObjectsToChange(motionStates);
            VectorOfMotionStates stillNeedChange = _physicsEngine->changeObjects(motionStates);
            _entitySimulation.setObjectsToChange(stillNeedChange);
        });

        _entitySimulation.applyActionChanges();

        AvatarManager* avatarManager = DependencyManager::get<AvatarManager>().data();
        avatarManager->getObjectsToRemoveFromPhysics(motionStates);
        _physicsEngine->removeObjects(motionStates);
        avatarManager->getObjectsToAddToPhysics(motionStates);
        _physicsEngine->addObjects(motionStates);
        avatarManager->getObjectsToChange(motionStates);
        _physicsEngine->changeObjects(motionStates);

        myAvatar->prepareForPhysicsSimulation();
        _physicsEngine->forEachAction([&](EntityActionPointer action) {
            action->prepareForPhysicsSimulation();
        });

        getEntities()->getTree()->withWriteLock([&] {
            _physicsEngine->stepSimulation();
        });

        if (_physicsEngine->hasOutgoingChanges()) {
            getEntities()->getTree()->withWriteLock([&] {
                _entitySimulation.handleOutgoingChanges(_physicsEngine->getOutgoingChanges(), _physicsEngine->getSessionID());
                avatarManager->handleOutgoingChanges(_physicsEngine->getOutgoingChanges());
            });

            auto collisionEvents = _physicsEngine->getCollisionEvents();
            avatarManager->handleCollisionEvents(collisionEvents);

            _physicsEngine->dumpStatsIfNecessary();

            if (!_aboutToQuit) {
                PerformanceTimer perfTimer("entities");
                // Collision events (and their scripts) must not be handled when we're locked, above. (That would risk
                // deadlock.)
                _entitySimulation.handleCollisionEvents(collisionEvents);
                // NOTE: the getEntities()->update() call below will wait for lock
                // and will simulate entity motion (the EntityTree has been given an EntitySimulation).
                getEntities()->update(); // update the models...
            }

            myAvatar->harvestResultsFromPhysicsSimulation(deltaTime);
        }
    }

    {
        PerformanceTimer perfTimer("overlays");
        _overlays.update(deltaTime);
    }

    // Update _viewFrustum with latest camera and view frustum data...
    // NOTE: we get this from the view frustum, to make it simpler, since the
    // loadViewFrumstum() method will get the correct details from the camera
    // We could optimize this to not actually load the viewFrustum, since we don't
    // actually need to calculate the view frustum planes to send these details
    // to the server.
    {
        PerformanceTimer perfTimer("loadViewFrustum");
        loadViewFrustum(_myCamera, _viewFrustum);
    }

    quint64 now = usecTimestampNow();

    // Update my voxel servers with my current voxel query...
    {
        PerformanceTimer perfTimer("queryOctree");
        quint64 sinceLastQuery = now - _lastQueriedTime;
        const quint64 TOO_LONG_SINCE_LAST_QUERY = 3 * USECS_PER_SECOND;
        bool queryIsDue = sinceLastQuery > TOO_LONG_SINCE_LAST_QUERY;
        bool viewIsDifferentEnough = !_lastQueriedViewFrustum.isVerySimilar(_viewFrustum);

        // if it's been a while since our last query or the view has significantly changed then send a query, otherwise suppress it
        if (queryIsDue || viewIsDifferentEnough) {
            _lastQueriedTime = now;

            if (DependencyManager::get<SceneScriptingInterface>()->shouldRenderEntities()) {
                queryOctree(NodeType::EntityServer, PacketType::EntityQuery, _entityServerJurisdictions);
            }
            _lastQueriedViewFrustum = _viewFrustum;
        }
    }

    // sent nack packets containing missing sequence numbers of received packets from nodes
    {
        quint64 sinceLastNack = now - _lastNackTime;
        const quint64 TOO_LONG_SINCE_LAST_NACK = 1 * USECS_PER_SECOND;
        if (sinceLastNack > TOO_LONG_SINCE_LAST_NACK) {
            _lastNackTime = now;
            sendNackPackets();
        }
    }

    // send packet containing downstream audio stats to the AudioMixer
    {
        quint64 sinceLastNack = now - _lastSendDownstreamAudioStats;
        if (sinceLastNack > TOO_LONG_SINCE_LAST_SEND_DOWNSTREAM_AUDIO_STATS) {
            _lastSendDownstreamAudioStats = now;

            QMetaObject::invokeMethod(DependencyManager::get<AudioClient>().data(), "sendDownstreamAudioStatsPacket", Qt::QueuedConnection);
        }
    }

    // update sensorToWorldMatrix for rendering camera.
    myAvatar->updateSensorToWorldMatrix();
}


int Application::sendNackPackets() {

    if (Menu::getInstance()->isOptionChecked(MenuOption::DisableNackPackets)) {
        return 0;
    }

    // iterates through all nodes in NodeList
    auto nodeList = DependencyManager::get<NodeList>();

    int packetsSent = 0;

    nodeList->eachNode([&](const SharedNodePointer& node){

        if (node->getActiveSocket() && node->getType() == NodeType::EntityServer) {

            auto nackPacketList = NLPacketList::create(PacketType::OctreeDataNack);

            QUuid nodeUUID = node->getUUID();

            // if there are octree packets from this node that are waiting to be processed,
            // don't send a NACK since the missing packets may be among those waiting packets.
            if (_octreeProcessor.hasPacketsToProcessFrom(nodeUUID)) {
                return;
            }

            QSet<OCTREE_PACKET_SEQUENCE> missingSequenceNumbers;
            _octreeServerSceneStats.withReadLock([&] {
                // retreive octree scene stats of this node
                if (_octreeServerSceneStats.find(nodeUUID) == _octreeServerSceneStats.end()) {
                    return;
                }
                // get sequence number stats of node, prune its missing set, and make a copy of the missing set
                SequenceNumberStats& sequenceNumberStats = _octreeServerSceneStats[nodeUUID].getIncomingOctreeSequenceNumberStats();
                sequenceNumberStats.pruneMissingSet();
                missingSequenceNumbers = sequenceNumberStats.getMissingSet();
            });

            // construct nack packet(s) for this node
            foreach(const OCTREE_PACKET_SEQUENCE& missingNumber, missingSequenceNumbers) {
                nackPacketList->writePrimitive(missingNumber);
            }

            if (nackPacketList->getNumPackets()) {
                packetsSent += (int)nackPacketList->getNumPackets();

                // send the packet list
                nodeList->sendPacketList(std::move(nackPacketList), *node);
            }
        }
    });


    return packetsSent;
}

void Application::queryOctree(NodeType_t serverType, PacketType packetType, NodeToJurisdictionMap& jurisdictions) {

    //qCDebug(interfaceapp) << ">>> inside... queryOctree()... _viewFrustum.getFieldOfView()=" << _viewFrustum.getFieldOfView();
    bool wantExtraDebugging = getLogger()->extraDebugging();

    _octreeQuery.setCameraPosition(_viewFrustum.getPosition());
    _octreeQuery.setCameraOrientation(_viewFrustum.getOrientation());
    _octreeQuery.setCameraFov(_viewFrustum.getFieldOfView());
    _octreeQuery.setCameraAspectRatio(_viewFrustum.getAspectRatio());
    _octreeQuery.setCameraNearClip(_viewFrustum.getNearClip());
    _octreeQuery.setCameraFarClip(_viewFrustum.getFarClip());
    _octreeQuery.setCameraEyeOffsetPosition(glm::vec3());
    _octreeQuery.setKeyholeRadius(_viewFrustum.getKeyholeRadius());
    auto lodManager = DependencyManager::get<LODManager>();
    _octreeQuery.setOctreeSizeScale(lodManager->getOctreeSizeScale());
    _octreeQuery.setBoundaryLevelAdjust(lodManager->getBoundaryLevelAdjust());

    // Iterate all of the nodes, and get a count of how many octree servers we have...
    int totalServers = 0;
    int inViewServers = 0;
    int unknownJurisdictionServers = 0;

    auto nodeList = DependencyManager::get<NodeList>();

    nodeList->eachNode([&](const SharedNodePointer& node) {
        // only send to the NodeTypes that are serverType
        if (node->getActiveSocket() && node->getType() == serverType) {
            totalServers++;

            // get the server bounds for this server
            QUuid nodeUUID = node->getUUID();

            // if we haven't heard from this voxel server, go ahead and send it a query, so we
            // can get the jurisdiction...
            if (jurisdictions.find(nodeUUID) == jurisdictions.end()) {
                unknownJurisdictionServers++;
            } else {
                const JurisdictionMap& map = (jurisdictions)[nodeUUID];

                unsigned char* rootCode = map.getRootOctalCode();

                if (rootCode) {
                    VoxelPositionSize rootDetails;
                    voxelDetailsForCode(rootCode, rootDetails);
                    AACube serverBounds(glm::vec3(rootDetails.x * TREE_SCALE,
                                                  rootDetails.y * TREE_SCALE,
                                                  rootDetails.z * TREE_SCALE) - glm::vec3(HALF_TREE_SCALE),
                                        rootDetails.s * TREE_SCALE);
                    ViewFrustum::location serverFrustumLocation = _viewFrustum.cubeInFrustum(serverBounds);

                    if (serverFrustumLocation != ViewFrustum::OUTSIDE) {
                        inViewServers++;
                    }
                }
            }
        }
    });

    if (wantExtraDebugging) {
        qCDebug(interfaceapp, "Servers: total %d, in view %d, unknown jurisdiction %d",
            totalServers, inViewServers, unknownJurisdictionServers);
    }

    int perServerPPS = 0;
    const int SMALL_BUDGET = 10;
    int perUnknownServer = SMALL_BUDGET;
    int totalPPS = getMaxOctreePacketsPerSecond();

    // determine PPS based on number of servers
    if (inViewServers >= 1) {
        // set our preferred PPS to be exactly evenly divided among all of the voxel servers... and allocate 1 PPS
        // for each unknown jurisdiction server
        perServerPPS = (totalPPS / inViewServers) - (unknownJurisdictionServers * perUnknownServer);
    } else {
        if (unknownJurisdictionServers > 0) {
            perUnknownServer = (totalPPS / unknownJurisdictionServers);
        }
    }

    if (wantExtraDebugging) {
        qCDebug(interfaceapp, "perServerPPS: %d perUnknownServer: %d", perServerPPS, perUnknownServer);
    }

    auto queryPacket = NLPacket::create(packetType);

    nodeList->eachNode([&](const SharedNodePointer& node){
        // only send to the NodeTypes that are serverType
        if (node->getActiveSocket() && node->getType() == serverType) {

            // get the server bounds for this server
            QUuid nodeUUID = node->getUUID();

            bool inView = false;
            bool unknownView = false;

            // if we haven't heard from this voxel server, go ahead and send it a query, so we
            // can get the jurisdiction...
            if (jurisdictions.find(nodeUUID) == jurisdictions.end()) {
                unknownView = true; // assume it's in view
                if (wantExtraDebugging) {
                    qCDebug(interfaceapp) << "no known jurisdiction for node " << *node << ", assume it's visible.";
                }
            } else {
                const JurisdictionMap& map = (jurisdictions)[nodeUUID];

                unsigned char* rootCode = map.getRootOctalCode();

                if (rootCode) {
                    VoxelPositionSize rootDetails;
                    voxelDetailsForCode(rootCode, rootDetails);
                    AACube serverBounds(glm::vec3(rootDetails.x * TREE_SCALE,
                                                  rootDetails.y * TREE_SCALE,
                                                  rootDetails.z * TREE_SCALE) - glm::vec3(HALF_TREE_SCALE),
                                        rootDetails.s * TREE_SCALE);


                    ViewFrustum::location serverFrustumLocation = _viewFrustum.cubeInFrustum(serverBounds);
                    if (serverFrustumLocation != ViewFrustum::OUTSIDE) {
                        inView = true;
                    } else {
                        inView = false;
                    }
                } else {
                    if (wantExtraDebugging) {
                        qCDebug(interfaceapp) << "Jurisdiction without RootCode for node " << *node << ". That's unusual!";
                    }
                }
            }

            if (inView) {
                _octreeQuery.setMaxQueryPacketsPerSecond(perServerPPS);
            } else if (unknownView) {
                if (wantExtraDebugging) {
                    qCDebug(interfaceapp) << "no known jurisdiction for node " << *node << ", give it budget of "
                                            << perUnknownServer << " to send us jurisdiction.";
                }

                // set the query's position/orientation to be degenerate in a manner that will get the scene quickly
                // If there's only one server, then don't do this, and just let the normal voxel query pass through
                // as expected... this way, we will actually get a valid scene if there is one to be seen
                if (totalServers > 1) {
                    _octreeQuery.setCameraPosition(glm::vec3(-0.1,-0.1,-0.1));
                    const glm::quat OFF_IN_NEGATIVE_SPACE = glm::quat(-0.5, 0, -0.5, 1.0);
                    _octreeQuery.setCameraOrientation(OFF_IN_NEGATIVE_SPACE);
                    _octreeQuery.setCameraNearClip(0.1f);
                    _octreeQuery.setCameraFarClip(0.1f);
                    if (wantExtraDebugging) {
                        qCDebug(interfaceapp) << "Using 'minimal' camera position for node" << *node;
                    }
                } else {
                    if (wantExtraDebugging) {
                        qCDebug(interfaceapp) << "Using regular camera position for node" << *node;
                    }
                }
                _octreeQuery.setMaxQueryPacketsPerSecond(perUnknownServer);
            } else {
                _octreeQuery.setMaxQueryPacketsPerSecond(0);
            }

            // encode the query data
            int packetSize = _octreeQuery.getBroadcastData(reinterpret_cast<unsigned char*>(queryPacket->getPayload()));
            queryPacket->setPayloadSize(packetSize);

            // make sure we still have an active socket
            nodeList->sendUnreliablePacket(*queryPacket, *node);
        }
    });
}


bool Application::isHMDMode() const {
    return getActiveDisplayPlugin()->isHmd();
}
float Application::getTargetFrameRate() { return getActiveDisplayPlugin()->getTargetFrameRate(); }

QRect Application::getDesirableApplicationGeometry() {
    QRect applicationGeometry = getWindow()->geometry();

    // If our parent window is on the HMD, then don't use its geometry, instead use
    // the "main screen" geometry.
    HMDToolsDialog* hmdTools = DependencyManager::get<DialogsManager>()->getHMDToolsDialog();
    if (hmdTools && hmdTools->hasHMDScreen()) {
        QScreen* hmdScreen = hmdTools->getHMDScreen();
        QWindow* appWindow = getWindow()->windowHandle();
        QScreen* appScreen = appWindow->screen();

        // if our app's screen is the hmd screen, we don't want to place the
        // running scripts widget on it. So we need to pick a better screen.
        // we will use the screen for the HMDTools since it's a guarenteed
        // better screen.
        if (appScreen == hmdScreen) {
            QScreen* betterScreen = hmdTools->windowHandle()->screen();
            applicationGeometry = betterScreen->geometry();
        }
    }
    return applicationGeometry;
}

/////////////////////////////////////////////////////////////////////////////////////
// loadViewFrustum()
//
// Description: this will load the view frustum bounds for EITHER the head
//                 or the "myCamera".
//
void Application::loadViewFrustum(Camera& camera, ViewFrustum& viewFrustum) {
    PROFILE_RANGE(__FUNCTION__);
    // We will use these below, from either the camera or head vectors calculated above
    viewFrustum.setProjection(camera.getProjection());

    // Set the viewFrustum up with the correct position and orientation of the camera
    viewFrustum.setPosition(camera.getPosition());
    viewFrustum.setOrientation(camera.getRotation());

    // Ask the ViewFrustum class to calculate our corners
    viewFrustum.calculate();
}

glm::vec3 Application::getSunDirection() {
    // Sun direction is in fact just the location of the sun relative to the origin
    auto skyStage = DependencyManager::get<SceneScriptingInterface>()->getSkyStage();
    return skyStage->getSunLight()->getDirection();
}

// FIXME, preprocessor guard this check to occur only in DEBUG builds
static QThread * activeRenderingThread = nullptr;

float Application::getSizeScale() const {
    return DependencyManager::get<LODManager>()->getOctreeSizeScale();
}

int Application::getBoundaryLevelAdjust() const {
    return DependencyManager::get<LODManager>()->getBoundaryLevelAdjust();
}

PickRay Application::computePickRay(float x, float y) const {
    vec2 pickPoint{ x, y };
    PickRay result;
    if (isHMDMode()) {
        getApplicationCompositor().computeHmdPickRay(pickPoint, result.origin, result.direction);
    } else {
        pickPoint /= getCanvasSize();
        getViewFrustum()->computePickRay(pickPoint.x, pickPoint.y, result.origin, result.direction);
    }
    return result;
}

MyAvatar* Application::getMyAvatar() const {
    return DependencyManager::get<AvatarManager>()->getMyAvatar();
}

glm::vec3 Application::getAvatarPosition() const {
    return getMyAvatar()->getPosition();
}

QImage Application::renderAvatarBillboard(RenderArgs* renderArgs) {

    const int BILLBOARD_SIZE = 64;

    // Need to make sure the gl context is current here
    _offscreenContext->makeCurrent();

    renderArgs->_renderMode = RenderArgs::DEFAULT_RENDER_MODE;
    renderRearViewMirror(renderArgs, QRect(0, 0, BILLBOARD_SIZE, BILLBOARD_SIZE), true);

    auto primaryFbo = DependencyManager::get<FramebufferCache>()->getPrimaryFramebuffer();
    QImage image(BILLBOARD_SIZE, BILLBOARD_SIZE, QImage::Format_ARGB32);
    renderArgs->_context->downloadFramebuffer(primaryFbo, glm::ivec4(0, 0, BILLBOARD_SIZE, BILLBOARD_SIZE), image);

    return image;
}

ViewFrustum* Application::getViewFrustum() {
#ifdef DEBUG
    if (QThread::currentThread() == activeRenderingThread) {
        // FIXME, figure out a better way to do this
        //qWarning() << "Calling Application::getViewFrustum() from the active rendering thread, did you mean Application::getDisplayViewFrustum()?";
    }
#endif
    return &_viewFrustum;
}

const ViewFrustum* Application::getViewFrustum() const {
#ifdef DEBUG
    if (QThread::currentThread() == activeRenderingThread) {
        // FIXME, figure out a better way to do this
        //qWarning() << "Calling Application::getViewFrustum() from the active rendering thread, did you mean Application::getDisplayViewFrustum()?";
    }
#endif
    return &_viewFrustum;
}

ViewFrustum* Application::getDisplayViewFrustum() {
#ifdef DEBUG
    if (QThread::currentThread() != activeRenderingThread) {
        // FIXME, figure out a better way to do this
        // qWarning() << "Calling Application::getDisplayViewFrustum() from outside the active rendering thread or outside rendering, did you mean Application::getViewFrustum()?";
    }
#endif
    return &_displayViewFrustum;
}

const ViewFrustum* Application::getDisplayViewFrustum() const {
#ifdef DEBUG
    if (QThread::currentThread() != activeRenderingThread) {
        // FIXME, figure out a better way to do this
        // qWarning() << "Calling Application::getDisplayViewFrustum() from outside the active rendering thread or outside rendering, did you mean Application::getViewFrustum()?";
    }
#endif
    return &_displayViewFrustum;
}

// WorldBox Render Data & rendering functions

class WorldBoxRenderData {
public:
    typedef render::Payload<WorldBoxRenderData> Payload;
    typedef Payload::DataPointer Pointer;

    int _val = 0;
    static render::ItemID _item; // unique WorldBoxRenderData
};

render::ItemID WorldBoxRenderData::_item = 0;

namespace render {
    template <> const ItemKey payloadGetKey(const WorldBoxRenderData::Pointer& stuff) { return ItemKey::Builder::opaqueShape(); }
    template <> const Item::Bound payloadGetBound(const WorldBoxRenderData::Pointer& stuff) { return Item::Bound(); }
    template <> void payloadRender(const WorldBoxRenderData::Pointer& stuff, RenderArgs* args) {
        if (args->_renderMode != RenderArgs::MIRROR_RENDER_MODE && Menu::getInstance()->isOptionChecked(MenuOption::WorldAxes)) {
            PerformanceTimer perfTimer("worldBox");

            auto& batch = *args->_batch;
            DependencyManager::get<DeferredLightingEffect>()->bindSimpleProgram(batch);
            renderWorldBox(batch);
        }
    }
}

// Background Render Data & rendering functions
class BackgroundRenderData {
public:
    typedef render::Payload<BackgroundRenderData> Payload;
    typedef Payload::DataPointer Pointer;

    Stars _stars;
    Environment* _environment;

    BackgroundRenderData(Environment* environment) : _environment(environment) {
    }

    static render::ItemID _item; // unique WorldBoxRenderData
};

render::ItemID BackgroundRenderData::_item = 0;

namespace render {
    template <> const ItemKey payloadGetKey(const BackgroundRenderData::Pointer& stuff) { return ItemKey::Builder::background(); }
    template <> const Item::Bound payloadGetBound(const BackgroundRenderData::Pointer& stuff) { return Item::Bound(); }
    template <> void payloadRender(const BackgroundRenderData::Pointer& background, RenderArgs* args) {

        Q_ASSERT(args->_batch);
        gpu::Batch& batch = *args->_batch;

        // Background rendering decision
        auto skyStage = DependencyManager::get<SceneScriptingInterface>()->getSkyStage();
        auto backgroundMode = skyStage->getBackgroundMode();

        if (backgroundMode == model::SunSkyStage::NO_BACKGROUND) {
            // this line intentionally left blank
        } else {
            if (backgroundMode == model::SunSkyStage::SKY_BOX) {
                auto skybox = skyStage->getSkybox();
                if (skybox && skybox->getCubemap() && skybox->getCubemap()->isDefined()) {
                    PerformanceTimer perfTimer("skybox");
                    skybox->render(batch, *(args->_viewFrustum));
                } else {
                    // If no skybox texture is available, render the SKY_DOME while it loads
                    backgroundMode = model::SunSkyStage::SKY_DOME;
                }
            }
            if (backgroundMode == model::SunSkyStage::SKY_DOME) {
                if (Menu::getInstance()->isOptionChecked(MenuOption::Stars)) {
                    PerformanceTimer perfTimer("stars");
                    PerformanceWarning warn(Menu::getInstance()->isOptionChecked(MenuOption::PipelineWarnings),
                        "Application::payloadRender<BackgroundRenderData>() ... stars...");
                    // should be the first rendering pass - w/o depth buffer / lighting

                    // compute starfield alpha based on distance from atmosphere
                    float alpha = 1.0f;
                    bool hasStars = true;

                    if (Menu::getInstance()->isOptionChecked(MenuOption::Atmosphere)) {
                        // TODO: handle this correctly for zones
                        const EnvironmentData& closestData = background->_environment->getClosestData(args->_viewFrustum->getPosition()); // was theCamera instead of  _viewFrustum

                        if (closestData.getHasStars()) {
                            const float APPROXIMATE_DISTANCE_FROM_HORIZON = 0.1f;
                            const float DOUBLE_APPROXIMATE_DISTANCE_FROM_HORIZON = 0.2f;

                            glm::vec3 sunDirection = (args->_viewFrustum->getPosition()/*getAvatarPosition()*/ - closestData.getSunLocation())
                                                            / closestData.getAtmosphereOuterRadius();
                            float height = glm::distance(args->_viewFrustum->getPosition()/*theCamera.getPosition()*/, closestData.getAtmosphereCenter());
                            if (height < closestData.getAtmosphereInnerRadius()) {
                                // If we're inside the atmosphere, then determine if our keyLight is below the horizon
                                alpha = 0.0f;

                                if (sunDirection.y > -APPROXIMATE_DISTANCE_FROM_HORIZON) {
                                    float directionY = glm::clamp(sunDirection.y,
                                                        -APPROXIMATE_DISTANCE_FROM_HORIZON, APPROXIMATE_DISTANCE_FROM_HORIZON)
                                                        + APPROXIMATE_DISTANCE_FROM_HORIZON;
                                    alpha = (directionY / DOUBLE_APPROXIMATE_DISTANCE_FROM_HORIZON);
                                }


                            } else if (height < closestData.getAtmosphereOuterRadius()) {
                                alpha = (height - closestData.getAtmosphereInnerRadius()) /
                                    (closestData.getAtmosphereOuterRadius() - closestData.getAtmosphereInnerRadius());

                                if (sunDirection.y > -APPROXIMATE_DISTANCE_FROM_HORIZON) {
                                    float directionY = glm::clamp(sunDirection.y,
                                                        -APPROXIMATE_DISTANCE_FROM_HORIZON, APPROXIMATE_DISTANCE_FROM_HORIZON)
                                                        + APPROXIMATE_DISTANCE_FROM_HORIZON;
                                    alpha = (directionY / DOUBLE_APPROXIMATE_DISTANCE_FROM_HORIZON);
                                }
                            }
                        } else {
                            hasStars = false;
                        }
                    }

                    // finally render the starfield
                    if (hasStars) {
                        background->_stars.render(args, alpha);
                    }

                    // draw the sky dome
                    if (/*!selfAvatarOnly &&*/ Menu::getInstance()->isOptionChecked(MenuOption::Atmosphere)) {
                        PerformanceTimer perfTimer("atmosphere");
                        PerformanceWarning warn(Menu::getInstance()->isOptionChecked(MenuOption::PipelineWarnings),
                            "Application::displaySide() ... atmosphere...");

                        background->_environment->renderAtmospheres(batch, *(args->_viewFrustum));
                    }

                }
            }
        }
    }
}


void Application::displaySide(RenderArgs* renderArgs, Camera& theCamera, bool selfAvatarOnly, bool billboard) {

    // FIXME: This preRender call is temporary until we create a separate render::scene for the mirror rendering.
    // Then we can move this logic into the Avatar::simulate call.
    auto myAvatar = getMyAvatar();
    myAvatar->startRender();
    myAvatar->preRender(renderArgs);
    myAvatar->endRender();

    // Update animation debug draw renderer
    AnimDebugDraw::getInstance().update();

    activeRenderingThread = QThread::currentThread();
    PROFILE_RANGE(__FUNCTION__);
    PerformanceTimer perfTimer("display");
    PerformanceWarning warn(Menu::getInstance()->isOptionChecked(MenuOption::PipelineWarnings), "Application::displaySide()");

    // load the view frustum
    loadViewFrustum(theCamera, _displayViewFrustum);

    // TODO fix shadows and make them use the GPU library

    // The pending changes collecting the changes here
    render::PendingChanges pendingChanges;

    // Background rendering decision
    if (BackgroundRenderData::_item == 0) {
        auto backgroundRenderData = make_shared<BackgroundRenderData>(&_environment);
        auto backgroundRenderPayload = make_shared<BackgroundRenderData::Payload>(backgroundRenderData);
        BackgroundRenderData::_item = _main3DScene->allocateID();
        pendingChanges.resetItem(BackgroundRenderData::_item, backgroundRenderPayload);
    } else {

    }

   // Assuming nothing get's rendered through that
    if (!selfAvatarOnly) {
        if (DependencyManager::get<SceneScriptingInterface>()->shouldRenderEntities()) {
            // render models...
            PerformanceTimer perfTimer("entities");
            PerformanceWarning warn(Menu::getInstance()->isOptionChecked(MenuOption::PipelineWarnings),
                "Application::displaySide() ... entities...");

            RenderArgs::DebugFlags renderDebugFlags = RenderArgs::RENDER_DEBUG_NONE;

            if (Menu::getInstance()->isOptionChecked(MenuOption::PhysicsShowHulls)) {
                renderDebugFlags = (RenderArgs::DebugFlags) (renderDebugFlags | (int)RenderArgs::RENDER_DEBUG_HULLS);
            }
            renderArgs->_debugFlags = renderDebugFlags;
            //ViveControllerManager::getInstance().updateRendering(renderArgs, _main3DScene, pendingChanges);
        }
    }

    // Make sure the WorldBox is in the scene
    if (WorldBoxRenderData::_item == 0) {
        auto worldBoxRenderData = make_shared<WorldBoxRenderData>();
        auto worldBoxRenderPayload = make_shared<WorldBoxRenderData::Payload>(worldBoxRenderData);

        WorldBoxRenderData::_item = _main3DScene->allocateID();

        pendingChanges.resetItem(WorldBoxRenderData::_item, worldBoxRenderPayload);
    } else {
        pendingChanges.updateItem<WorldBoxRenderData>(WorldBoxRenderData::_item,
                [](WorldBoxRenderData& payload) {
                    payload._val++;
                });
    }

    if (!billboard) {
        DependencyManager::get<DeferredLightingEffect>()->setAmbientLightMode(getRenderAmbientLight());
        auto skyStage = DependencyManager::get<SceneScriptingInterface>()->getSkyStage();
        DependencyManager::get<DeferredLightingEffect>()->setGlobalLight(skyStage->getSunLight()->getDirection(), skyStage->getSunLight()->getColor(), skyStage->getSunLight()->getIntensity(), skyStage->getSunLight()->getAmbientIntensity());
        DependencyManager::get<DeferredLightingEffect>()->setGlobalAtmosphere(skyStage->getAtmosphere());

        auto skybox = model::SkyboxPointer();
        if (skyStage->getBackgroundMode() == model::SunSkyStage::SKY_BOX) {
            skybox = skyStage->getSkybox();
        }
        DependencyManager::get<DeferredLightingEffect>()->setGlobalSkybox(skybox);
    }

    {
        PerformanceTimer perfTimer("SceneProcessPendingChanges");
        _main3DScene->enqueuePendingChanges(pendingChanges);

        _main3DScene->processPendingChangesQueue();
    }

    // For now every frame pass the renderContext
    {
        PerformanceTimer perfTimer("EngineRun");

        auto renderInterface = DependencyManager::get<RenderScriptingInterface>();
        auto renderContext = renderInterface->getRenderContext();

        renderArgs->_shouldRender = LODManager::shouldRender;
        renderArgs->_viewFrustum = getDisplayViewFrustum();
        renderContext.setArgs(renderArgs);

        bool occlusionStatus = Menu::getInstance()->isOptionChecked(MenuOption::DebugAmbientOcclusion);
        bool antialiasingStatus = Menu::getInstance()->isOptionChecked(MenuOption::Antialiasing);
        bool showOwnedStatus = Menu::getInstance()->isOptionChecked(MenuOption::PhysicsShowOwned);
        renderContext.setOptions(occlusionStatus, antialiasingStatus, showOwnedStatus);

        _renderEngine->setRenderContext(renderContext);

        // Before the deferred pass, let's try to use the render engine
        myAvatar->startRenderRun();
        _renderEngine->run();
        myAvatar->endRenderRun();

        auto engineContext = _renderEngine->getRenderContext();
        renderInterface->setItemCounts(engineContext->getItemsConfig());
    }

    activeRenderingThread = nullptr;
}

void Application::renderRearViewMirror(RenderArgs* renderArgs, const QRect& region, bool billboard) {
    auto originalViewport = renderArgs->_viewport;
    // Grab current viewport to reset it at the end

    float aspect = (float)region.width() / region.height();
    float fov = MIRROR_FIELD_OF_VIEW;

    auto myAvatar = getMyAvatar();

    // bool eyeRelativeCamera = false;
    if (billboard) {
        fov = BILLBOARD_FIELD_OF_VIEW;  // degees
        _mirrorCamera.setPosition(myAvatar->getPosition() +
                                  myAvatar->getOrientation() * glm::vec3(0.0f, 0.0f, -1.0f) * BILLBOARD_DISTANCE * myAvatar->getScale());

    } else if (!AvatarInputs::getInstance()->mirrorZoomed()) {
        _mirrorCamera.setPosition(myAvatar->getChestPosition() +
                                  myAvatar->getOrientation() * glm::vec3(0.0f, 0.0f, -1.0f) * MIRROR_REARVIEW_BODY_DISTANCE * myAvatar->getScale());

    } else { // HEAD zoom level
        // FIXME note that the positioing of the camera relative to the avatar can suffer limited
        // precision as the user's position moves further away from the origin.  Thus at
        // /1e7,1e7,1e7 (well outside the buildable volume) the mirror camera veers and sways
        // wildly as you rotate your avatar because the floating point values are becoming
        // larger, squeezing out the available digits of precision you have available at the
        // human scale for camera positioning.

        // Previously there was a hack to correct this using the mechanism of repositioning
        // the avatar at the origin of the world for the purposes of rendering the mirror,
        // but it resulted in failing to render the avatar's head model in the mirror view
        // when in first person mode.  Presumably this was because of some missed culling logic
        // that was not accounted for in the hack.

        // This was removed in commit 71e59cfa88c6563749594e25494102fe01db38e9 but could be further
        // investigated in order to adapt the technique while fixing the head rendering issue,
        // but the complexity of the hack suggests that a better approach
        _mirrorCamera.setPosition(myAvatar->getDefaultEyePosition() +
                                    myAvatar->getOrientation() * glm::vec3(0.0f, 0.0f, -1.0f) * MIRROR_REARVIEW_DISTANCE * myAvatar->getScale());
    }
    _mirrorCamera.setProjection(glm::perspective(glm::radians(fov), aspect, DEFAULT_NEAR_CLIP, DEFAULT_FAR_CLIP));
    _mirrorCamera.setRotation(myAvatar->getWorldAlignedOrientation() * glm::quat(glm::vec3(0.0f, PI, 0.0f)));


    // set the bounds of rear mirror view
    gpu::Vec4i viewport;
    if (billboard) {
        viewport = gpu::Vec4i(0, 0, region.width(), region.height());
    } else {
        // if not rendering the billboard, the region is in device independent coordinates; must convert to device
        float ratio = (float)QApplication::desktop()->windowHandle()->devicePixelRatio() * getRenderResolutionScale();
        int width = region.width() * ratio;
        int height = region.height() * ratio;
        viewport = gpu::Vec4i(0, 0, width, height);
    }
    renderArgs->_viewport = viewport;

    // render rear mirror view
    displaySide(renderArgs, _mirrorCamera, true, billboard);

    renderArgs->_viewport =  originalViewport;
}

void Application::resetSensors(bool andReload) {
    DependencyManager::get<Faceshift>()->reset();
    DependencyManager::get<DdeFaceTracker>()->reset();
    DependencyManager::get<EyeTracker>()->reset();

    getActiveDisplayPlugin()->resetSensors();

    QScreen* currentScreen = _window->windowHandle()->screen();
    QWindow* mainWindow = _window->windowHandle();
    QPoint windowCenter = mainWindow->geometry().center();
    _glWidget->cursor().setPos(currentScreen, windowCenter);

    getMyAvatar()->reset(andReload);

    QMetaObject::invokeMethod(DependencyManager::get<AudioClient>().data(), "reset", Qt::QueuedConnection);
}

void Application::updateWindowTitle(){

    QString buildVersion = " (build " + applicationVersion() + ")";
    auto nodeList = DependencyManager::get<NodeList>();

    QString connectionStatus = nodeList->getDomainHandler().isConnected() ? "" : " (NOT CONNECTED) ";
    QString username = AccountManager::getInstance().getAccountInfo().getUsername();
    QString currentPlaceName = DependencyManager::get<AddressManager>()->getHost();

    if (currentPlaceName.isEmpty()) {
        currentPlaceName = nodeList->getDomainHandler().getHostname();
    }

    QString title = QString() + (!username.isEmpty() ? username + " @ " : QString())
        + currentPlaceName + connectionStatus + buildVersion;

#ifndef WIN32
    // crashes with vs2013/win32
    qCDebug(interfaceapp, "Application title set to: %s", title.toStdString().c_str());
#endif
    _window->setWindowTitle(title);
}

void Application::clearDomainOctreeDetails() {
    qCDebug(interfaceapp) << "Clearing domain octree details...";
    // reset the environment so that we don't erroneously end up with multiple

    // reset our node to stats and node to jurisdiction maps... since these must be changing...
    _entityServerJurisdictions.withWriteLock([&] {
        _entityServerJurisdictions.clear();
    });

    _octreeServerSceneStats.withWriteLock([&] {
        _octreeServerSceneStats.clear();
    });

    // reset the model renderer
    getEntities()->clear();

    auto skyStage = DependencyManager::get<SceneScriptingInterface>()->getSkyStage();
    skyStage->setBackgroundMode(model::SunSkyStage::SKY_DOME);

}

void Application::domainChanged(const QString& domainHostname) {
    updateWindowTitle();
    clearDomainOctreeDetails();
    _domainConnectionRefusals.clear();
    // disable physics until we have enough information about our new location to not cause craziness.
    _physicsEnabled = false;
}

void Application::handleDomainConnectionDeniedPacket(QSharedPointer<ReceivedMessage> message) {
    // Read deny reason from packet
    quint16 reasonSize;
    message->readPrimitive(&reasonSize);
    QString reason = QString::fromUtf8(message->readWithoutCopy(reasonSize));

    // output to the log so the user knows they got a denied connection request
    // and check and signal for an access token so that we can make sure they are logged in
    qCDebug(interfaceapp) << "The domain-server denied a connection request: " << reason;
    qCDebug(interfaceapp) << "You may need to re-log to generate a keypair so you can provide a username signature.";

    if (!_domainConnectionRefusals.contains(reason)) {
        _domainConnectionRefusals.append(reason);
        emit domainConnectionRefused(reason);
    }

    AccountManager::getInstance().checkAndSignalForAccessToken();
}

void Application::connectedToDomain(const QString& hostname) {
    AccountManager& accountManager = AccountManager::getInstance();
    const QUuid& domainID = DependencyManager::get<NodeList>()->getDomainHandler().getUUID();

    if (accountManager.isLoggedIn() && !domainID.isNull()) {
        _notifiedPacketVersionMismatchThisDomain = false;
    }
}

void Application::nodeAdded(SharedNodePointer node) {
    if (node->getType() == NodeType::AvatarMixer) {
        // new avatar mixer, send off our identity packet right away
        getMyAvatar()->sendIdentityPacket();
    } else if (node->getType() == NodeType::AssetServer) {
        // the addition of an asset-server always re-enables the upload to asset server menu option
        Menu::getInstance()->getActionForOption(MenuOption::UploadAsset)->setEnabled(true);
    }
}

void Application::nodeKilled(SharedNodePointer node) {

    // These are here because connecting NodeList::nodeKilled to OctreePacketProcessor::nodeKilled doesn't work:
    // OctreePacketProcessor::nodeKilled is not being called when NodeList::nodeKilled is emitted.
    // This may have to do with GenericThread::threadRoutine() blocking the QThread event loop

    _octreeProcessor.nodeKilled(node);

    _entityEditSender.nodeKilled(node);

    if (node->getType() == NodeType::AudioMixer) {
        QMetaObject::invokeMethod(DependencyManager::get<AudioClient>().data(), "audioMixerKilled");
    }

    if (node->getType() == NodeType::EntityServer) {

        QUuid nodeUUID = node->getUUID();
        // see if this is the first we've heard of this node...
        _entityServerJurisdictions.withReadLock([&] {
            if (_entityServerJurisdictions.find(nodeUUID) == _entityServerJurisdictions.end()) {
                return;
            }

            unsigned char* rootCode = _entityServerJurisdictions[nodeUUID].getRootOctalCode();
            VoxelPositionSize rootDetails;
            voxelDetailsForCode(rootCode, rootDetails);

            qCDebug(interfaceapp, "model server going away...... v[%f, %f, %f, %f]",
                (double)rootDetails.x, (double)rootDetails.y, (double)rootDetails.z, (double)rootDetails.s);

        });

        // If the model server is going away, remove it from our jurisdiction map so we don't send voxels to a dead server
        _entityServerJurisdictions.withWriteLock([&] {
            _entityServerJurisdictions.erase(_entityServerJurisdictions.find(nodeUUID));
        });

        // also clean up scene stats for that server
        _octreeServerSceneStats.withWriteLock([&] {
            if (_octreeServerSceneStats.find(nodeUUID) != _octreeServerSceneStats.end()) {
                _octreeServerSceneStats.erase(nodeUUID);
            }
        });
    } else if (node->getType() == NodeType::AvatarMixer) {
        // our avatar mixer has gone away - clear the hash of avatars
        DependencyManager::get<AvatarManager>()->clearOtherAvatars();
    } else if (node->getType() == NodeType::AssetServer
               && !DependencyManager::get<NodeList>()->soloNodeOfType(NodeType::AssetServer)) {
        // this was our last asset server - disable the menu option to upload an asset
        Menu::getInstance()->getActionForOption(MenuOption::UploadAsset)->setEnabled(false);
    }
}
void Application::trackIncomingOctreePacket(ReceivedMessage& message, SharedNodePointer sendingNode, bool wasStatsPacket) {
    // Attempt to identify the sender from its address.
    if (sendingNode) {
        const QUuid& nodeUUID = sendingNode->getUUID();

        // now that we know the node ID, let's add these stats to the stats for that node...
        _octreeServerSceneStats.withWriteLock([&] {
            if (_octreeServerSceneStats.find(nodeUUID) != _octreeServerSceneStats.end()) {
                OctreeSceneStats& stats = _octreeServerSceneStats[nodeUUID];
                stats.trackIncomingOctreePacket(message, wasStatsPacket, sendingNode->getClockSkewUsec());
            }
        });
    }
}

bool Application::nearbyEntitiesAreReadyForPhysics() {
    // this is used to avoid the following scenario:
    // A table has some items sitting on top of it.  The items are at rest, meaning they aren't active in bullet.
    // Someone logs in close to the table.  They receive information about the items on the table before they
    // receive information about the table.  The items are very close to the avatar's capsule, so they become
    // activated in bullet.  This causes them to fall to the floor, because the table's shape isn't yet in bullet.
    EntityTreePointer entityTree = getEntities()->getTree();
    if (!entityTree) {
        return false;
    }

    QVector<EntityItemPointer> entities;
    entityTree->withReadLock([&] {
        AABox box(getMyAvatar()->getPosition() - glm::vec3(PHYSICS_READY_RANGE), glm::vec3(2 * PHYSICS_READY_RANGE));
        entityTree->findEntities(box, entities);
    });

    foreach (EntityItemPointer entity, entities) {
        if (entity->shouldBePhysical() && !entity->isReadyToComputeShape()) {
            static QString repeatedMessage =
                LogHandler::getInstance().addRepeatedMessageRegex("Physics disabled until entity loads: .*");
            qCDebug(interfaceapp) << "Physics disabled until entity loads: " << entity->getID() << entity->getName();
            return false;
        }
    }
    return true;
}

int Application::processOctreeStats(ReceivedMessage& message, SharedNodePointer sendingNode) {
    // But, also identify the sender, and keep track of the contained jurisdiction root for this server

    // parse the incoming stats datas stick it in a temporary object for now, while we
    // determine which server it belongs to
    int statsMessageLength = 0;

    const QUuid& nodeUUID = sendingNode->getUUID();

    // now that we know the node ID, let's add these stats to the stats for that node...
    _octreeServerSceneStats.withWriteLock([&] {
        OctreeSceneStats& octreeStats = _octreeServerSceneStats[nodeUUID];
        statsMessageLength = octreeStats.unpackFromPacket(message);

        // see if this is the first we've heard of this node...
        NodeToJurisdictionMap* jurisdiction = NULL;
        QString serverType;
        if (sendingNode->getType() == NodeType::EntityServer) {
            jurisdiction = &_entityServerJurisdictions;
            serverType = "Entity";
        }

        jurisdiction->withReadLock([&] {
            if (jurisdiction->find(nodeUUID) != jurisdiction->end()) {
                return;
            }

            VoxelPositionSize rootDetails;
            voxelDetailsForCode(octreeStats.getJurisdictionRoot(), rootDetails);

            qCDebug(interfaceapp, "stats from new %s server... [%f, %f, %f, %f]",
                qPrintable(serverType),
                (double)rootDetails.x, (double)rootDetails.y, (double)rootDetails.z, (double)rootDetails.s);
        });
        // store jurisdiction details for later use
        // This is bit of fiddling is because JurisdictionMap assumes it is the owner of the values used to construct it
        // but OctreeSceneStats thinks it's just returning a reference to its contents. So we need to make a copy of the
        // details from the OctreeSceneStats to construct the JurisdictionMap
        JurisdictionMap jurisdictionMap;
        jurisdictionMap.copyContents(octreeStats.getJurisdictionRoot(), octreeStats.getJurisdictionEndNodes());
        jurisdiction->withWriteLock([&] {
            (*jurisdiction)[nodeUUID] = jurisdictionMap;
        });
    });

    if (!_physicsEnabled) {
        if (nearbyEntitiesAreReadyForPhysics()) {
            // These stats packets are sent in between full sends of a scene.
            // We keep physics disabled until we've recieved a full scene and everything near the avatar in that
            // scene is ready to compute its collision shape.
            _physicsEnabled = true;
            getMyAvatar()->updateMotionBehaviorFromMenu();
        } else {
            auto characterController = getMyAvatar()->getCharacterController();
            if (characterController) {
                // if we have a character controller, disable it here so the avatar doesn't get stuck due to
                // a non-loading collision hull.
                characterController->setEnabled(false);
            }
        }
    }

    return statsMessageLength;
}

void Application::packetSent(quint64 length) {
}

void Application::registerScriptEngineWithApplicationServices(ScriptEngine* scriptEngine) {
    // setup the packet senders and jurisdiction listeners of the script engine's scripting interfaces so
    // we can use the same ones from the application.
    auto entityScriptingInterface = DependencyManager::get<EntityScriptingInterface>();
    entityScriptingInterface->setPacketSender(&_entityEditSender);
    entityScriptingInterface->setEntityTree(getEntities()->getTree());

    // AvatarManager has some custom types
    AvatarManager::registerMetaTypes(scriptEngine);

    // hook our avatar and avatar hash map object into this script engine
    scriptEngine->registerGlobalObject("MyAvatar", getMyAvatar());
    qScriptRegisterMetaType(scriptEngine, audioListenModeToScriptValue, audioListenModeFromScriptValue);

    scriptEngine->registerGlobalObject("AvatarList", DependencyManager::get<AvatarManager>().data());

    scriptEngine->registerGlobalObject("Camera", &_myCamera);

#if defined(Q_OS_MAC) || defined(Q_OS_WIN)
    scriptEngine->registerGlobalObject("SpeechRecognizer", DependencyManager::get<SpeechRecognizer>().data());
#endif

    ClipboardScriptingInterface* clipboardScriptable = new ClipboardScriptingInterface();
    scriptEngine->registerGlobalObject("Clipboard", clipboardScriptable);
    connect(scriptEngine, &ScriptEngine::finished, clipboardScriptable, &ClipboardScriptingInterface::deleteLater);

    scriptEngine->registerGlobalObject("Overlays", &_overlays);
    qScriptRegisterMetaType(scriptEngine, OverlayPropertyResultToScriptValue, OverlayPropertyResultFromScriptValue);
    qScriptRegisterMetaType(scriptEngine, RayToOverlayIntersectionResultToScriptValue,
                            RayToOverlayIntersectionResultFromScriptValue);

    scriptEngine->registerGlobalObject("Desktop", DependencyManager::get<DesktopScriptingInterface>().data());

    scriptEngine->registerGlobalObject("Window", DependencyManager::get<WindowScriptingInterface>().data());
    scriptEngine->registerGetterSetter("location", LocationScriptingInterface::locationGetter,
                        LocationScriptingInterface::locationSetter, "Window");
    // register `location` on the global object.
    scriptEngine->registerGetterSetter("location", LocationScriptingInterface::locationGetter,
                                       LocationScriptingInterface::locationSetter);

    scriptEngine->registerFunction("WebWindow", WebWindowClass::constructor, 1);
    scriptEngine->registerFunction("OverlayWebWindow", QmlWebWindowClass::constructor);
    scriptEngine->registerFunction("OverlayWindow", QmlWindowClass::constructor);

    scriptEngine->registerGlobalObject("Menu", MenuScriptingInterface::getInstance());
    scriptEngine->registerGlobalObject("Stats", Stats::getInstance());
    scriptEngine->registerGlobalObject("Settings", SettingsScriptingInterface::getInstance());
    scriptEngine->registerGlobalObject("AudioDevice", AudioDeviceScriptingInterface::getInstance());
    scriptEngine->registerGlobalObject("AnimationCache", DependencyManager::get<AnimationCache>().data());
    scriptEngine->registerGlobalObject("SoundCache", DependencyManager::get<SoundCache>().data());
    scriptEngine->registerGlobalObject("Account", AccountScriptingInterface::getInstance());
    scriptEngine->registerGlobalObject("DialogsManager", _dialogsManagerScriptingInterface);

    scriptEngine->registerGlobalObject("GlobalServices", GlobalServicesScriptingInterface::getInstance());
    qScriptRegisterMetaType(scriptEngine, DownloadInfoResultToScriptValue, DownloadInfoResultFromScriptValue);

    scriptEngine->registerGlobalObject("FaceTracker", DependencyManager::get<DdeFaceTracker>().data());

    scriptEngine->registerGlobalObject("AvatarManager", DependencyManager::get<AvatarManager>().data());

    scriptEngine->registerGlobalObject("UndoStack", &_undoStackScriptingInterface);

    scriptEngine->registerGlobalObject("LODManager", DependencyManager::get<LODManager>().data());

    scriptEngine->registerGlobalObject("Paths", DependencyManager::get<PathUtils>().data());

    scriptEngine->registerGlobalObject("HMD", DependencyManager::get<HMDScriptingInterface>().data());
    scriptEngine->registerFunction("HMD", "getHUDLookAtPosition2D", HMDScriptingInterface::getHUDLookAtPosition2D, 0);
    scriptEngine->registerFunction("HMD", "getHUDLookAtPosition3D", HMDScriptingInterface::getHUDLookAtPosition3D, 0);

    scriptEngine->registerGlobalObject("Scene", DependencyManager::get<SceneScriptingInterface>().data());
    scriptEngine->registerGlobalObject("Render", DependencyManager::get<RenderScriptingInterface>().data());

    scriptEngine->registerGlobalObject("ScriptDiscoveryService", DependencyManager::get<ScriptEngines>().data());
}

bool Application::canAcceptURL(const QString& urlString) const {
    QUrl url(urlString);
    if (urlString.startsWith(HIFI_URL_SCHEME)) {
        return true;
    }
    QHashIterator<QString, AcceptURLMethod> i(_acceptedExtensions);
    QString lowerPath = url.path().toLower();
    while (i.hasNext()) {
        i.next();
        if (lowerPath.endsWith(i.key(), Qt::CaseInsensitive)) {
            return true;
        }
    }
    return false;
}

bool Application::acceptURL(const QString& urlString, bool defaultUpload) {
    if (urlString.startsWith(HIFI_URL_SCHEME)) {
        // this is a hifi URL - have the AddressManager handle it
        QMetaObject::invokeMethod(DependencyManager::get<AddressManager>().data(), "handleLookupString",
                                  Qt::AutoConnection, Q_ARG(const QString&, urlString));
        return true;
    }

    QUrl url(urlString);
    QHashIterator<QString, AcceptURLMethod> i(_acceptedExtensions);
    QString lowerPath = url.path().toLower();
    while (i.hasNext()) {
        i.next();
        if (lowerPath.endsWith(i.key(), Qt::CaseInsensitive)) {
            AcceptURLMethod method = i.value();
            return (this->*method)(urlString);
        }
    }

    return defaultUpload && askToUploadAsset(urlString);
}

void Application::setSessionUUID(const QUuid& sessionUUID) {
    _physicsEngine->setSessionUUID(sessionUUID);
}

bool Application::askToSetAvatarUrl(const QString& url) {
    QUrl realUrl(url);
    if (realUrl.isLocalFile()) {
        QString message = "You can not use local files for avatar components.";

        QMessageBox msgBox;
        msgBox.setText(message);
        msgBox.setStandardButtons(QMessageBox::Ok);
        msgBox.setIcon(QMessageBox::Warning);
        msgBox.exec();
        return false;
    }

    // Download the FST file, to attempt to determine its model type
    QVariantHash fstMapping = FSTReader::downloadMapping(url);

    FSTReader::ModelType modelType = FSTReader::predictModelType(fstMapping);

    QMessageBox msgBox;
    msgBox.setIcon(QMessageBox::Question);
    msgBox.setWindowTitle("Set Avatar");
    QPushButton* bodyAndHeadButton = NULL;

    QString modelName = fstMapping["name"].toString();
    QString message;
    QString typeInfo;
    switch (modelType) {

        case FSTReader::HEAD_AND_BODY_MODEL:
            message = QString("Would you like to use '") + modelName + QString("' for your avatar?");
            bodyAndHeadButton = msgBox.addButton(tr("Yes"), QMessageBox::ActionRole);
        break;

        default:
            message = QString(modelName + QString("Does not support a head and body as required."));
        break;
    }

    msgBox.setText(message);
    msgBox.addButton(QMessageBox::Cancel);

    msgBox.exec();

    if (msgBox.clickedButton() == bodyAndHeadButton) {
        getMyAvatar()->useFullAvatarURL(url, modelName);
        emit fullAvatarURLChanged(url, modelName);
    } else {
        qCDebug(interfaceapp) << "Declined to use the avatar: " << url;
    }

    return true;
}


bool Application::askToLoadScript(const QString& scriptFilenameOrURL) {
    QMessageBox::StandardButton reply;
    QString message = "Would you like to run this script:\n" + scriptFilenameOrURL;
    reply = OffscreenUi::question(getWindow(), "Run Script", message, QMessageBox::Yes | QMessageBox::No);

    if (reply == QMessageBox::Yes) {
        qCDebug(interfaceapp) << "Chose to run the script: " << scriptFilenameOrURL;
        DependencyManager::get<ScriptEngines>()->loadScript(scriptFilenameOrURL);
    } else {
        qCDebug(interfaceapp) << "Declined to run the script: " << scriptFilenameOrURL;
    }
    return true;
}

bool Application::askToUploadAsset(const QString& filename) {
    if (!DependencyManager::get<NodeList>()->getThisNodeCanRez()) {
        OffscreenUi::warning(_window, "Failed Upload",
                             QString("You don't have upload rights on that domain.\n\n"));
        return false;
    }

    QUrl url { filename };
    if (auto upload = DependencyManager::get<AssetClient>()->createUpload(url.toLocalFile())) {

        QMessageBox messageBox;
        messageBox.setWindowTitle("Asset upload");
        messageBox.setText("You are about to upload the following file to the asset server:\n" +
                           url.toDisplayString());
        messageBox.setInformativeText("Do you want to continue?");
        messageBox.setStandardButtons(QMessageBox::Ok | QMessageBox::Cancel);
        messageBox.setDefaultButton(QMessageBox::Ok);

        // Option to drop model in world for models
        if (filename.endsWith(FBX_EXTENSION, Qt::CaseInsensitive) || filename.endsWith(OBJ_EXTENSION, Qt::CaseInsensitive)) {
            auto checkBox = new QCheckBox(&messageBox);
            checkBox->setText("Add to scene");
            messageBox.setCheckBox(checkBox);
        }

        if (messageBox.exec() != QMessageBox::Ok) {
            upload->deleteLater();
            return false;
        }

        // connect to the finished signal so we know when the AssetUpload is done
        if (messageBox.checkBox() && (messageBox.checkBox()->checkState() == Qt::Checked)) {
            // Custom behavior for models
            QObject::connect(upload, &AssetUpload::finished, this, &Application::modelUploadFinished);
        } else {
            QObject::connect(upload, &AssetUpload::finished,
                             &AssetUploadDialogFactory::getInstance(),
                             &AssetUploadDialogFactory::handleUploadFinished);
        }

        // start the upload now
        upload->start();
        return true;
    }

    // display a message box with the error
    OffscreenUi::warning(_window, "Failed Upload", QString("Failed to upload %1.\n\n").arg(filename));
    return false;
}

void Application::modelUploadFinished(AssetUpload* upload, const QString& hash) {
    auto filename = QFileInfo(upload->getFilename()).fileName();

    if ((upload->getError() == AssetUpload::NoError) &&
        (upload->getExtension().endsWith(FBX_EXTENSION, Qt::CaseInsensitive) ||
         upload->getExtension().endsWith(OBJ_EXTENSION, Qt::CaseInsensitive))) {

        auto entities = DependencyManager::get<EntityScriptingInterface>();

        EntityItemProperties properties;
        properties.setType(EntityTypes::Model);
        properties.setModelURL(QString("%1:%2.%3").arg(URL_SCHEME_ATP).arg(hash).arg(upload->getExtension()));
        properties.setPosition(_myCamera.getPosition() + _myCamera.getOrientation() * Vectors::FRONT * 2.0f);
        properties.setName(QUrl(upload->getFilename()).fileName());

        entities->addEntity(properties);

        upload->deleteLater();
    } else {
        AssetUploadDialogFactory::getInstance().handleUploadFinished(upload, hash);
    }
}

bool Application::askToWearAvatarAttachmentUrl(const QString& url) {

    QNetworkAccessManager& networkAccessManager = NetworkAccessManager::getInstance();
    QNetworkRequest networkRequest = QNetworkRequest(url);
    networkRequest.setHeader(QNetworkRequest::UserAgentHeader, HIGH_FIDELITY_USER_AGENT);
    QNetworkReply* reply = networkAccessManager.get(networkRequest);
    int requestNumber = ++_avatarAttachmentRequest;
    connect(reply, &QNetworkReply::finished, [this, reply, url, requestNumber]() {

        if (requestNumber != _avatarAttachmentRequest) {
            // this request has been superseded by another more recent request
            reply->deleteLater();
            return;
        }

        QNetworkReply::NetworkError networkError = reply->error();
        if (networkError == QNetworkReply::NoError) {
            // download success
            QByteArray contents = reply->readAll();

            QJsonParseError jsonError;
            auto doc = QJsonDocument::fromJson(contents, &jsonError);
            if (jsonError.error == QJsonParseError::NoError) {

                auto jsonObject = doc.object();

                // retrieve optional name field from JSON
                QString name = tr("Unnamed Attachment");
                auto nameValue = jsonObject.value("name");
                if (nameValue.isString()) {
                    name = nameValue.toString();
                }

                // display confirmation dialog
                if (displayAvatarAttachmentConfirmationDialog(name)) {

                    // add attachment to avatar
                    auto myAvatar = getMyAvatar();
                    assert(myAvatar);
                    auto attachmentDataVec = myAvatar->getAttachmentData();
                    AttachmentData attachmentData;
                    attachmentData.fromJson(jsonObject);
                    attachmentDataVec.push_back(attachmentData);
                    myAvatar->setAttachmentData(attachmentDataVec);

                } else {
                    qCDebug(interfaceapp) << "User declined to wear the avatar attachment: " << url;
                }

            } else {
                // json parse error
                auto avatarAttachmentParseErrorString = tr("Error parsing attachment JSON from url: \"%1\"");
                displayAvatarAttachmentWarning(avatarAttachmentParseErrorString.arg(url));
            }
        } else {
            // download failure
            auto avatarAttachmentDownloadErrorString = tr("Error downloading attachment JSON from url: \"%1\"");
            displayAvatarAttachmentWarning(avatarAttachmentDownloadErrorString.arg(url));
        }
        reply->deleteLater();
    });
    return true;
}

void Application::displayAvatarAttachmentWarning(const QString& message) const {
    auto avatarAttachmentWarningTitle = tr("Avatar Attachment Failure");
    QMessageBox msgBox;
    msgBox.setIcon(QMessageBox::Warning);
    msgBox.setWindowTitle(avatarAttachmentWarningTitle);
    msgBox.setText(message);
    msgBox.exec();
    msgBox.addButton(QMessageBox::Ok);
    msgBox.exec();
}

bool Application::displayAvatarAttachmentConfirmationDialog(const QString& name) const {
    auto avatarAttachmentConfirmationTitle = tr("Avatar Attachment Confirmation");
    auto avatarAttachmentConfirmationMessage = tr("Would you like to wear '%1' on your avatar?");
    QMessageBox msgBox;
    msgBox.setIcon(QMessageBox::Question);
    msgBox.setWindowTitle(avatarAttachmentConfirmationTitle);
    QPushButton* button = msgBox.addButton(tr("Yes"), QMessageBox::ActionRole);
    QString message = avatarAttachmentConfirmationMessage.arg(name);
    msgBox.setText(message);
    msgBox.addButton(QMessageBox::Cancel);
    msgBox.exec();
    if (msgBox.clickedButton() == button) {
        return true;
    } else {
        return false;
    }
}

void Application::toggleRunningScriptsWidget() {
    if (_runningScriptsWidget->isVisible()) {
        if (_runningScriptsWidget->hasFocus()) {
            _runningScriptsWidget->hide();
        } else {
            _runningScriptsWidget->raise();
            setActiveWindow(_runningScriptsWidget);
            _runningScriptsWidget->setFocus();
        }
    } else {
        _runningScriptsWidget->show();
        _runningScriptsWidget->setFocus();
    }
}

void Application::packageModel() {
    ModelPackager::package();
}

void Application::openUrl(const QUrl& url) {
    if (!url.isEmpty()) {
        if (url.scheme() == HIFI_URL_SCHEME) {
            DependencyManager::get<AddressManager>()->handleLookupString(url.toString());
        } else {
            // address manager did not handle - ask QDesktopServices to handle
            QDesktopServices::openUrl(url);
        }
    }
}

void Application::domainSettingsReceived(const QJsonObject& domainSettingsObject) {
    // from the domain-handler, figure out the satoshi cost per voxel and per meter cubed
    const QString VOXEL_SETTINGS_KEY = "voxels";
    const QString PER_VOXEL_COST_KEY = "per-voxel-credits";
    const QString PER_METER_CUBED_COST_KEY = "per-meter-cubed-credits";
    const QString VOXEL_WALLET_UUID = "voxel-wallet";

    const QJsonObject& voxelObject = domainSettingsObject[VOXEL_SETTINGS_KEY].toObject();

    qint64 satoshisPerVoxel = 0;
    qint64 satoshisPerMeterCubed = 0;
    QUuid voxelWalletUUID;

    if (!domainSettingsObject.isEmpty()) {
        float perVoxelCredits = (float) voxelObject[PER_VOXEL_COST_KEY].toDouble();
        float perMeterCubedCredits = (float) voxelObject[PER_METER_CUBED_COST_KEY].toDouble();

        satoshisPerVoxel = (qint64) floorf(perVoxelCredits * SATOSHIS_PER_CREDIT);
        satoshisPerMeterCubed = (qint64) floorf(perMeterCubedCredits * SATOSHIS_PER_CREDIT);

        voxelWalletUUID = QUuid(voxelObject[VOXEL_WALLET_UUID].toString());
    }

    qCDebug(interfaceapp) << "Octree edits costs are" << satoshisPerVoxel << "per octree cell and" << satoshisPerMeterCubed << "per meter cubed";
    qCDebug(interfaceapp) << "Destination wallet UUID for edit payments is" << voxelWalletUUID;
}

void Application::loadDialog() {
    // To be migratd to QML
    QString fileNameString = QFileDialog::getOpenFileName(
        _glWidget, tr("Open Script"), "", tr("JavaScript Files (*.js)"));
    if (!fileNameString.isEmpty()) {
        DependencyManager::get<ScriptEngines>()->loadScript(fileNameString);
    }
}

void Application::loadScriptURLDialog() {
    // To be migratd to QML
    QInputDialog scriptURLDialog(getWindow());
    scriptURLDialog.setWindowTitle("Open and Run Script URL");
    scriptURLDialog.setLabelText("Script:");
    scriptURLDialog.setWindowFlags(Qt::Sheet);
    const float DIALOG_RATIO_OF_WINDOW = 0.30f;
    scriptURLDialog.resize(scriptURLDialog.parentWidget()->size().width() * DIALOG_RATIO_OF_WINDOW,
                        scriptURLDialog.size().height());

    int dialogReturn = scriptURLDialog.exec();
    QString newScript;
    if (dialogReturn == QDialog::Accepted) {
        if (scriptURLDialog.textValue().size() > 0) {
            // the user input a new hostname, use that
            newScript = scriptURLDialog.textValue();
        }
        DependencyManager::get<ScriptEngines>()->loadScript(newScript);
    }
}

void Application::toggleLogDialog() {
    if (! _logDialog) {
        _logDialog = new LogDialog(_glWidget, getLogger());
    }

    if (_logDialog->isVisible()) {
        _logDialog->hide();
    } else {
        _logDialog->show();
    }
}

void Application::takeSnapshot() {
    QMediaPlayer* player = new QMediaPlayer();
    QFileInfo inf = QFileInfo(PathUtils::resourcesPath() + "sounds/snap.wav");
    player->setMedia(QUrl::fromLocalFile(inf.absoluteFilePath()));
    player->play();

    QString fileName = Snapshot::saveSnapshot(getActiveDisplayPlugin()->getScreenshot());

    AccountManager& accountManager = AccountManager::getInstance();
    if (!accountManager.isLoggedIn()) {
        return;
    }

    if (!_snapshotShareDialog) {
        _snapshotShareDialog = new SnapshotShareDialog(fileName, _glWidget);
    }
    _snapshotShareDialog->show();
}

float Application::getRenderResolutionScale() const {
    if (Menu::getInstance()->isOptionChecked(MenuOption::RenderResolutionOne)) {
        return 1.0f;
    } else if (Menu::getInstance()->isOptionChecked(MenuOption::RenderResolutionTwoThird)) {
        return 0.666f;
    } else if (Menu::getInstance()->isOptionChecked(MenuOption::RenderResolutionHalf)) {
        return 0.5f;
    } else if (Menu::getInstance()->isOptionChecked(MenuOption::RenderResolutionThird)) {
        return 0.333f;
    } else if (Menu::getInstance()->isOptionChecked(MenuOption::RenderResolutionQuarter)) {
        return 0.25f;
    } else {
        return 1.0f;
    }
}

int Application::getRenderAmbientLight() const {
    if (Menu::getInstance()->isOptionChecked(MenuOption::RenderAmbientLightGlobal)) {
        return -1;
    } else if (Menu::getInstance()->isOptionChecked(MenuOption::RenderAmbientLight0)) {
        return 0;
    } else if (Menu::getInstance()->isOptionChecked(MenuOption::RenderAmbientLight1)) {
        return 1;
    } else if (Menu::getInstance()->isOptionChecked(MenuOption::RenderAmbientLight2)) {
        return 2;
    } else if (Menu::getInstance()->isOptionChecked(MenuOption::RenderAmbientLight3)) {
        return 3;
    } else if (Menu::getInstance()->isOptionChecked(MenuOption::RenderAmbientLight4)) {
        return 4;
    } else if (Menu::getInstance()->isOptionChecked(MenuOption::RenderAmbientLight5)) {
        return 5;
    } else if (Menu::getInstance()->isOptionChecked(MenuOption::RenderAmbientLight6)) {
        return 6;
    } else if (Menu::getInstance()->isOptionChecked(MenuOption::RenderAmbientLight7)) {
        return 7;
    } else if (Menu::getInstance()->isOptionChecked(MenuOption::RenderAmbientLight8)) {
        return 8;
    } else if (Menu::getInstance()->isOptionChecked(MenuOption::RenderAmbientLight9)) {
        return 9;
    } else {
        return -1;
    }
}

void Application::notifyPacketVersionMismatch() {
    if (!_notifiedPacketVersionMismatchThisDomain) {
        _notifiedPacketVersionMismatchThisDomain = true;

        QString message = "The location you are visiting is running an incompatible server version.\n";
        message += "Content may not display properly.";

        QMessageBox msgBox;
        msgBox.setText(message);
        msgBox.setStandardButtons(QMessageBox::Ok);
        msgBox.setIcon(QMessageBox::Warning);
        msgBox.exec();
    }
}

void Application::checkSkeleton() {
    if (getMyAvatar()->getSkeletonModel().isActive() && !getMyAvatar()->getSkeletonModel().hasSkeleton()) {
        qCDebug(interfaceapp) << "MyAvatar model has no skeleton";

        QString message = "Your selected avatar body has no skeleton.\n\nThe default body will be loaded...";
        QMessageBox msgBox;
        msgBox.setText(message);
        msgBox.setStandardButtons(QMessageBox::Ok);
        msgBox.setIcon(QMessageBox::Warning);
        msgBox.exec();

        getMyAvatar()->useFullAvatarURL(AvatarData::defaultFullAvatarModelUrl(), DEFAULT_FULL_AVATAR_MODEL_NAME);
    } else {
        _physicsEngine->setCharacterController(getMyAvatar()->getCharacterController());
    }
}

void Application::activeChanged(Qt::ApplicationState state) {
    switch (state) {
        case Qt::ApplicationActive:
            _isForeground = true;
            break;

        case Qt::ApplicationSuspended:
        case Qt::ApplicationHidden:
        case Qt::ApplicationInactive:
        default:
            _isForeground = false;
            break;
    }
}
void Application::showFriendsWindow() {
    const QString FRIENDS_WINDOW_OBJECT_NAME = "FriendsWindow";
    const QString FRIENDS_WINDOW_TITLE = "Add/Remove Friends";
    const QString FRIENDS_WINDOW_URL = "https://metaverse.highfidelity.com/user/friends";
    const int FRIENDS_WINDOW_WIDTH = 290;
    const int FRIENDS_WINDOW_HEIGHT = 500;
    auto webWindowClass = _window->findChildren<WebWindowClass>(FRIENDS_WINDOW_OBJECT_NAME);
    if (webWindowClass.empty()) {
        auto friendsWindow = new WebWindowClass(FRIENDS_WINDOW_TITLE, FRIENDS_WINDOW_URL, FRIENDS_WINDOW_WIDTH,
                                                FRIENDS_WINDOW_HEIGHT, false);
        friendsWindow->setParent(_window);
        friendsWindow->setObjectName(FRIENDS_WINDOW_OBJECT_NAME);
        connect(friendsWindow, &WebWindowClass::closed, &WebWindowClass::deleteLater);
        friendsWindow->setVisible(true);
    }
}

void Application::postLambdaEvent(std::function<void()> f) {
    if (this->thread() == QThread::currentThread()) {
        f();
    } else {
        QCoreApplication::postEvent(this, new LambdaEvent(f));
    }
}

void Application::initPlugins() {
}

void Application::shutdownPlugins() {
}

glm::uvec2 Application::getCanvasSize() const {
    return glm::uvec2(_glWidget->width(), _glWidget->height());
}

glm::uvec2 Application::getUiSize() const {
    return getActiveDisplayPlugin()->getRecommendedUiSize();
}

QSize Application::getDeviceSize() const {
    return fromGlm(getActiveDisplayPlugin()->getRecommendedRenderSize());
}

PickRay Application::computePickRay() const {
    return computePickRay(getTrueMouse().x, getTrueMouse().y);
}

bool Application::isThrottleRendering() const {
    return getActiveDisplayPlugin()->isThrottled();
}

ivec2 Application::getTrueMouse() const {
    return toGlm(_glWidget->mapFromGlobal(QCursor::pos()));
}

bool Application::hasFocus() const {
    return getActiveDisplayPlugin()->hasFocus();
}

glm::vec2 Application::getViewportDimensions() const {
    return toGlm(getDeviceSize());
}

void Application::setMaxOctreePacketsPerSecond(int maxOctreePPS) {
    if (maxOctreePPS != _maxOctreePPS) {
        _maxOctreePPS = maxOctreePPS;
        maxOctreePacketsPerSecond.set(_maxOctreePPS);
    }
}

int Application::getMaxOctreePacketsPerSecond() {
    return _maxOctreePPS;
}

qreal Application::getDevicePixelRatio() {
    return (_window && _window->windowHandle()) ? _window->windowHandle()->devicePixelRatio() : 1.0;
}

DisplayPlugin* Application::getActiveDisplayPlugin() {
    if (nullptr == _displayPlugin) {
        updateDisplayMode();
        Q_ASSERT(_displayPlugin);
    }
    return _displayPlugin.get();
}

const DisplayPlugin* Application::getActiveDisplayPlugin() const {
    return ((Application*)this)->getActiveDisplayPlugin();
}

static void addDisplayPluginToMenu(DisplayPluginPointer displayPlugin, bool active = false) {
    auto menu = Menu::getInstance();
    QString name = displayPlugin->getName();
    auto grouping = displayPlugin->getGrouping();
    QString groupingMenu { "" };
    Q_ASSERT(!menu->menuItemExists(MenuOption::OutputMenu, name));

    // assign the meny grouping based on plugin grouping
    switch (grouping) {
        case Plugin::ADVANCED:
            groupingMenu = "Advanced";
            break;
        case Plugin::DEVELOPER:
            groupingMenu = "Developer";
            break;
        default:
            groupingMenu = "Standard"; 
            break;
    }

    static QActionGroup* displayPluginGroup = nullptr;
    if (!displayPluginGroup) {
        displayPluginGroup = new QActionGroup(menu);
        displayPluginGroup->setExclusive(true);
    }
    auto parent = menu->getMenu(MenuOption::OutputMenu);
    auto action = menu->addActionToQMenuAndActionHash(parent,
        name, 0, qApp,
        SLOT(updateDisplayMode()),
        QAction::NoRole, UNSPECIFIED_POSITION, groupingMenu);

    action->setCheckable(true);
    action->setChecked(active);
    displayPluginGroup->addAction(action);
    Q_ASSERT(menu->menuItemExists(MenuOption::OutputMenu, name));
}

void Application::updateDisplayMode() {
    auto menu = Menu::getInstance();
    auto displayPlugins = PluginManager::getInstance()->getDisplayPlugins();

    static std::once_flag once;
    std::call_once(once, [&] {
        bool first = true;

        // first sort the plugins into groupings: standard, advanced, developer
        DisplayPluginList standard;
        DisplayPluginList advanced;
        DisplayPluginList developer;
        foreach(auto displayPlugin, displayPlugins) {
            auto grouping = displayPlugin->getGrouping();
            switch (grouping) {
                case Plugin::ADVANCED:
                    advanced.push_back(displayPlugin);
                    break;
                case Plugin::DEVELOPER:
                    developer.push_back(displayPlugin);
                    break;
                default:
                    standard.push_back(displayPlugin);
                    break;
            }
        }

        // concactonate the groupings into a single list in the order: standard, advanced, developer
        standard.insert(std::end(standard), std::begin(advanced), std::end(advanced));
        standard.insert(std::end(standard), std::begin(developer), std::end(developer));

        foreach(auto displayPlugin, standard) {
            addDisplayPluginToMenu(displayPlugin, first);
            // This must be a queued connection to avoid a deadlock
            QObject::connect(displayPlugin.get(), &DisplayPlugin::requestRender,
                this, &Application::paintGL, Qt::QueuedConnection);

            QObject::connect(displayPlugin.get(), &DisplayPlugin::recommendedFramebufferSizeChanged, [this](const QSize & size) {
                resizeGL();
            });

            first = false;
        }

        // after all plugins have been added to the menu, add a seperator to the menu
        auto menu = Menu::getInstance();
        auto parent = menu->getMenu(MenuOption::OutputMenu);
        parent->addSeparator();
    });


    // Default to the first item on the list, in case none of the menu items match
    DisplayPluginPointer newDisplayPlugin = displayPlugins.at(0);
    foreach(DisplayPluginPointer displayPlugin, PluginManager::getInstance()->getDisplayPlugins()) {
        QString name = displayPlugin->getName();
        QAction* action = menu->getActionForOption(name);
        if (action->isChecked()) {
            newDisplayPlugin = displayPlugin;
            break;
        }
    }

    auto offscreenUi = DependencyManager::get<OffscreenUi>();
    DisplayPluginPointer oldDisplayPlugin = _displayPlugin;
    if (newDisplayPlugin == oldDisplayPlugin) {
        return;
    }

    // Some plugins *cough* Oculus *cough* process message events from inside their
    // display function, and we don't want to change the display plugin underneath
    // the paintGL call, so we need to guard against that
    if (_inPaint) {
        qDebug() << "Deferring plugin switch until out of painting";
        // Have the old plugin stop requesting renders
        oldDisplayPlugin->stop();
        QTimer* timer = new QTimer();
        timer->singleShot(500, [this, timer] {
            timer->deleteLater();
            updateDisplayMode();
        });
        return;
    }


    if (!_pluginContainer->currentDisplayActions().isEmpty()) {
        auto menu = Menu::getInstance();
        foreach(auto itemInfo, _pluginContainer->currentDisplayActions()) {
            menu->removeMenuItem(itemInfo.first, itemInfo.second);
        }
        _pluginContainer->currentDisplayActions().clear();
    }

    if (newDisplayPlugin) {
        _offscreenContext->makeCurrent();
        newDisplayPlugin->activate();
        _offscreenContext->makeCurrent();
        offscreenUi->resize(fromGlm(newDisplayPlugin->getRecommendedUiSize()));
        _offscreenContext->makeCurrent();
    }

    oldDisplayPlugin = _displayPlugin;
    _displayPlugin = newDisplayPlugin;

    // If the displayPlugin is a screen based HMD, then it will want the HMDTools displayed
    // Direct Mode HMDs (like windows Oculus) will be isHmd() but will have a screen of -1
    bool newPluginWantsHMDTools = newDisplayPlugin ?
                                    (newDisplayPlugin->isHmd() && (newDisplayPlugin->getHmdScreen() >= 0)) : false;
    bool oldPluginWantedHMDTools = oldDisplayPlugin ?
                                    (oldDisplayPlugin->isHmd() && (oldDisplayPlugin->getHmdScreen() >= 0)) : false;

    // Only show the hmd tools after the correct plugin has
    // been activated so that it's UI is setup correctly
    if (newPluginWantsHMDTools) {
        _pluginContainer->showDisplayPluginsTools();
    }

    if (oldDisplayPlugin) {
        oldDisplayPlugin->deactivate();
        _offscreenContext->makeCurrent();

        // if the old plugin was HMD and the new plugin is not HMD, then hide our hmdtools
        if (oldPluginWantedHMDTools && !newPluginWantsHMDTools) {
            DependencyManager::get<DialogsManager>()->hmdTools(false);
        }
    }
    emit activeDisplayPluginChanged();
    resetSensors();
    Q_ASSERT_X(_displayPlugin, "Application::updateDisplayMode", "could not find an activated display plugin");
}

static void addInputPluginToMenu(InputPluginPointer inputPlugin, bool active = false) {
    auto menu = Menu::getInstance();
    QString name = inputPlugin->getName();
    Q_ASSERT(!menu->menuItemExists(MenuOption::InputMenu, name));

    static QActionGroup* inputPluginGroup = nullptr;
    if (!inputPluginGroup) {
        inputPluginGroup = new QActionGroup(menu);
    }
    auto parent = menu->getMenu(MenuOption::InputMenu);
    auto action = menu->addCheckableActionToQMenuAndActionHash(parent,
        name, 0, active, qApp,
        SLOT(updateInputModes()));
    inputPluginGroup->addAction(action);
    inputPluginGroup->setExclusive(false);
    Q_ASSERT(menu->menuItemExists(MenuOption::InputMenu, name));
}


void Application::updateInputModes() {
    auto menu = Menu::getInstance();
    auto inputPlugins = PluginManager::getInstance()->getInputPlugins();
    static std::once_flag once;
    std::call_once(once, [&] {
        bool first = true;
        foreach(auto inputPlugin, inputPlugins) {
            addInputPluginToMenu(inputPlugin, first);
            first = false;
        }
    });
    auto offscreenUi = DependencyManager::get<OffscreenUi>();

    InputPluginList newInputPlugins;
    InputPluginList removedInputPlugins;
    foreach(auto inputPlugin, inputPlugins) {
        QString name = inputPlugin->getName();
        QAction* action = menu->getActionForOption(name);

        auto it = std::find(std::begin(_activeInputPlugins), std::end(_activeInputPlugins), inputPlugin);
        if (action->isChecked() && it == std::end(_activeInputPlugins)) {
            _activeInputPlugins.push_back(inputPlugin);
            newInputPlugins.push_back(inputPlugin);
        } else if (!action->isChecked() && it != std::end(_activeInputPlugins)) {
            _activeInputPlugins.erase(it);
            removedInputPlugins.push_back(inputPlugin);
        }
    }

    // A plugin was checked
    if (newInputPlugins.size() > 0) {
        foreach(auto newInputPlugin, newInputPlugins) {
            newInputPlugin->activate();
            //newInputPlugin->installEventFilter(qApp);
            //newInputPlugin->installEventFilter(offscreenUi.data());
        }
    }
    if (removedInputPlugins.size() > 0) { // A plugin was unchecked
        foreach(auto removedInputPlugin, removedInputPlugins) {
            removedInputPlugin->deactivate();
            //removedInputPlugin->removeEventFilter(qApp);
            //removedInputPlugin->removeEventFilter(offscreenUi.data());
        }
    }

    //if (newInputPlugins.size() > 0 || removedInputPlugins.size() > 0) {
    //    if (!_currentInputPluginActions.isEmpty()) {
    //        auto menu = Menu::getInstance();
    //        foreach(auto itemInfo, _currentInputPluginActions) {
    //            menu->removeMenuItem(itemInfo.first, itemInfo.second);
    //        }
    //        _currentInputPluginActions.clear();
    //    }
    //}
}

mat4 Application::getEyeProjection(int eye) const {
    if (isHMDMode()) {
        return getActiveDisplayPlugin()->getProjection((Eye)eye, _viewFrustum.getProjection());
    }

    return _viewFrustum.getProjection();
}

mat4 Application::getEyeOffset(int eye) const {
    // FIXME invert?
    return getActiveDisplayPlugin()->getEyeToHeadTransform((Eye)eye);
}

mat4 Application::getHMDSensorPose() const {
    if (isHMDMode()) {
        return getActiveDisplayPlugin()->getHeadPose(_frameCount);
    }
    return mat4();
}

void Application::setPalmData(Hand* hand, const controller::Pose& pose, float deltaTime, HandData::Hand whichHand, float triggerValue) {

    // NOTE: the Hand::modifyPalm() will allow the lambda to modify the palm data while ensuring some other user isn't
    // reading or writing to the Palms. This is definitely not the best way of handling this, and I'd like to see more
    // of this palm manipulation in the Hand class itself. But unfortunately the Hand and Palm don't knbow about
    // controller::Pose. More work is needed to clean this up.
    hand->modifyPalm(whichHand, [&](PalmData& palm) {
        auto myAvatar = DependencyManager::get<AvatarManager>()->getMyAvatar();
        palm.setActive(pose.isValid());

        // transform from sensor space, to world space, to avatar model space.
        glm::mat4 poseMat = createMatFromQuatAndPos(pose.getRotation(), pose.getTranslation());
        glm::mat4 sensorToWorldMat = myAvatar->getSensorToWorldMatrix();
        glm::mat4 modelMat = createMatFromQuatAndPos(myAvatar->getOrientation(), myAvatar->getPosition());
        glm::mat4 objectPose = glm::inverse(modelMat) * sensorToWorldMat * poseMat;

        glm::vec3 position = extractTranslation(objectPose);
        glm::quat rotation = glm::quat_cast(objectPose);

        //  Compute current velocity from position change
        glm::vec3 rawVelocity;
        if (deltaTime > 0.0f) {
            rawVelocity = (position - palm.getRawPosition()) / deltaTime;
        } else {
            rawVelocity = glm::vec3(0.0f);
        }
        palm.setRawVelocity(rawVelocity);   //  meters/sec

        //  Angular Velocity of Palm
        glm::quat deltaRotation = rotation * glm::inverse(palm.getRawRotation());
        glm::vec3 angularVelocity(0.0f);
        float rotationAngle = glm::angle(deltaRotation);
        if ((rotationAngle > EPSILON) && (deltaTime > 0.0f)) {
            angularVelocity = glm::normalize(glm::axis(deltaRotation));
            angularVelocity *= (rotationAngle / deltaTime);
            palm.setRawAngularVelocity(angularVelocity);
        } else {
            palm.setRawAngularVelocity(glm::vec3(0.0f));
        }

        if (controller::InputDevice::getLowVelocityFilter()) {
            //  Use a velocity sensitive filter to damp small motions and preserve large ones with
            //  no latency.
            float velocityFilter = glm::clamp(1.0f - glm::length(rawVelocity), 0.0f, 1.0f);
            position = palm.getRawPosition() * velocityFilter + position * (1.0f - velocityFilter);
            rotation = safeMix(palm.getRawRotation(), rotation, 1.0f - velocityFilter);
        }
        palm.setRawPosition(position);
        palm.setRawRotation(rotation);

        // Store the one fingertip in the palm structure so we can track velocity
        const float FINGER_LENGTH = 0.3f;   //  meters
        const glm::vec3 FINGER_VECTOR(0.0f, FINGER_LENGTH, 0.0f);
        const glm::vec3 newTipPosition = position + rotation * FINGER_VECTOR;
        glm::vec3 oldTipPosition = palm.getTipRawPosition();
        if (deltaTime > 0.0f) {
            palm.setTipVelocity((newTipPosition - oldTipPosition) / deltaTime);
        } else {
            palm.setTipVelocity(glm::vec3(0.0f));
        }
        palm.setTipPosition(newTipPosition);
        palm.setTrigger(triggerValue); // FIXME - we want to get rid of this idea of PalmData having a trigger
    });
}

void Application::crashApplication() {
    qCDebug(interfaceapp) << "Intentionally crashed Interface";
    QObject* object = nullptr;
    bool value = object->isWindowType();
    Q_UNUSED(value);
}

void Application::setActiveDisplayPlugin(const QString& pluginName) {
    auto menu = Menu::getInstance();
    foreach(DisplayPluginPointer displayPlugin, PluginManager::getInstance()->getDisplayPlugins()) {
        QString name = displayPlugin->getName();
        QAction* action = menu->getActionForOption(name);
        if (pluginName == name) {
            action->setChecked(true);
        }
    }
    updateDisplayMode();
}<|MERGE_RESOLUTION|>--- conflicted
+++ resolved
@@ -448,12 +448,7 @@
 
     _bookmarks = new Bookmarks();  // Before setting up the menu
 
-<<<<<<< HEAD
     _runningScriptsWidget = new RunningScriptsWidget(_window);
-=======
-    _renderEngine->addTask(make_shared<RenderDeferredTask>());
-    _renderEngine->registerScene(_main3DScene);
->>>>>>> 511ad760
 
     // start the nodeThread so its event loop is running
     QThread* nodeThread = new QThread(this);
@@ -618,9 +613,6 @@
         scriptEngines, [](const QString& filename, const QString& error){
         OffscreenUi::warning(nullptr, "Error Loading Script", filename + " failed to load.");
     }, Qt::QueuedConnection);
-
-    _runningScriptsWidget = new RunningScriptsWidget(_window);
-
 
 #ifdef _WIN32
     WSADATA WsaData;
