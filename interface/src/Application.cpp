//
//  Application.cpp
//  interface
//
//  Created by Andrzej Kapolka on 5/10/13.
//  Copyright (c) 2013 High Fidelity, Inc. All rights reserved.

#ifdef WIN32
#include <Systime.h>
#endif

#include <sstream>

#include <stdlib.h>
#include <cmath>
#include <math.h>


#include <glm/gtx/component_wise.hpp>
#include <glm/gtx/quaternion.hpp>
#include <glm/gtx/vector_angle.hpp>

// include this before QGLWidget, which includes an earlier version of OpenGL
#include "InterfaceConfig.h"

#include <QActionGroup>
#include <QColorDialog>
#include <QDesktopWidget>
#include <QCheckBox>
#include <QImage>
#include <QKeyEvent>
#include <QMainWindow>
#include <QMenuBar>
#include <QMouseEvent>
#include <QNetworkAccessManager>
#include <QNetworkReply>
#include <QNetworkDiskCache>
#include <QOpenGLFramebufferObject>
#include <QObject>
#include <QWheelEvent>
#include <QSettings>
#include <QShortcut>
#include <QTimer>
#include <QUrl>
#include <QtDebug>
#include <QFileDialog>
#include <QDesktopServices>
#include <QXmlStreamReader>
#include <QXmlStreamAttributes>
#include <QMediaPlayer>

#include <AudioInjector.h>
#include <NodeTypes.h>
#include <Logging.h>
#include <OctalCode.h>
#include <PacketHeaders.h>
#include <PairingHandler.h>
#include <ParticlesScriptingInterface.h>
#include <PerfStat.h>
#include <UUID.h>
#include <VoxelSceneStats.h>

#include "Application.h"
#include "DataServerClient.h"
#include "InterfaceVersion.h"
#include "Menu.h"
#include "Swatch.h"
#include "Util.h"
#include "devices/OculusManager.h"
#include "devices/TV3DManager.h"
#include "renderer/ProgramObject.h"
#include "ui/TextRenderer.h"
#include "InfoView.h"
#include "ui/Snapshot.h"

using namespace std;

//  Starfield information
static unsigned STARFIELD_NUM_STARS = 50000;
static unsigned STARFIELD_SEED = 1;

static const int BANDWIDTH_METER_CLICK_MAX_DRAG_LENGTH = 6; // farther dragged clicks are ignored

const int IDLE_SIMULATE_MSECS = 16;              //  How often should call simulate and other stuff
                                                 //  in the idle loop?  (60 FPS is default)
static QTimer* idleTimer = NULL;

const int STARTUP_JITTER_SAMPLES = NETWORK_BUFFER_LENGTH_SAMPLES_PER_CHANNEL / 2;
                                                 //  Startup optimistically with small jitter buffer that
                                                 //  will start playback on the second received audio packet.

const int MIRROR_VIEW_TOP_PADDING = 5;
const int MIRROR_VIEW_LEFT_PADDING = 10;
const int MIRROR_VIEW_WIDTH = 265;
const int MIRROR_VIEW_HEIGHT = 215;
const float MIRROR_FULLSCREEN_DISTANCE = 0.35f;
const float MIRROR_REARVIEW_DISTANCE = 0.65f;
const float MIRROR_REARVIEW_BODY_DISTANCE = 2.3f;

const QString CHECK_VERSION_URL = "http://highfidelity.io/latestVersion.xml";
const QString SKIP_FILENAME = QStandardPaths::writableLocation(QStandardPaths::DataLocation) + "/hifi.skipversion";

const int STATS_PELS_PER_LINE = 20;

void messageHandler(QtMsgType type, const QMessageLogContext& context, const QString &message) {
    QString messageWithNewLine = message + "\n";
    fprintf(stdout, "%s", messageWithNewLine.toLocal8Bit().constData());
    Application::getInstance()->getLogger()->addMessage(messageWithNewLine.toLocal8Bit().constData());
}

Application::Application(int& argc, char** argv, timeval &startup_time) :
        QApplication(argc, argv),
        _window(new QMainWindow(desktop())),
        _glWidget(new GLCanvas()),
        _statsExpanded(false),
        _nodeThread(new QThread(this)),
        _datagramProcessor(),
        _frameCount(0),
        _fps(120.0f),
        _justStarted(true),
        _voxelImporter(_window),
        _wantToKillLocalVoxels(false),
        _audioScope(256, 200, true),
        _avatarManager(),
        _myAvatar(NULL),
        _profile(QString()),
        _mirrorViewRect(QRect(MIRROR_VIEW_LEFT_PADDING, MIRROR_VIEW_TOP_PADDING, MIRROR_VIEW_WIDTH, MIRROR_VIEW_HEIGHT)),
        _mouseX(0),
        _mouseY(0),
        _lastMouseMove(usecTimestampNow()),
        _mouseHidden(false),
        _seenMouseMove(false),
        _touchAvgX(0.0f),
        _touchAvgY(0.0f),
        _isTouchPressed(false),
        _yawFromTouch(0.0f),
        _pitchFromTouch(0.0f),
        _mousePressed(false),
        _isHoverVoxel(false),
        _isHoverVoxelSounding(false),
        _mouseVoxelScale(1.0f / 1024.0f),
        _mouseVoxelScaleInitialized(false),
        _justEditedVoxel(false),
        _isHighlightVoxel(false),
        _nudgeStarted(false),
        _lookingAlongX(false),
        _lookingAwayFromOrigin(true),
        _chatEntryOn(false),
        _audio(&_audioScope, STARTUP_JITTER_SAMPLES),
        _enableProcessVoxelsThread(true),
        _voxelProcessor(),
        _voxelHideShowThread(&_voxels),
        _packetsPerSecond(0),
        _bytesPerSecond(0),
        _recentMaxPackets(0),
        _resetRecentMaxPacketsSoon(true),
        _swatch(NULL),
        _pasteMode(false),
        _logger(new FileLogger()),
        _persistThread(NULL)
{
    _myAvatar = _avatarManager.getMyAvatar();

    _applicationStartupTime = startup_time;

    switchToResourcesParentIfRequired();
    QFontDatabase::addApplicationFont("resources/styles/Inconsolata.otf");
    _window->setWindowTitle("Interface");

    qInstallMessageHandler(messageHandler);

    // call Menu getInstance static method to set up the menu
    _window->setMenuBar(Menu::getInstance());

    unsigned int listenPort = 0; // bind to an ephemeral port by default
    const char** constArgv = const_cast<const char**>(argv);
    const char* portStr = getCmdOption(argc, constArgv, "--listenPort");
    if (portStr) {
        listenPort = atoi(portStr);
    }
    
    // start the nodeThread so its event loop is running
    _nodeThread->start();
    
    // make sure the node thread is given highest priority
    _nodeThread->setPriority(QThread::TimeCriticalPriority);
    
    // put the NodeList and datagram processing on the node thread
    NodeList* nodeList = NodeList::createInstance(NODE_TYPE_AGENT, listenPort);
    
    nodeList->moveToThread(_nodeThread);
    _datagramProcessor.moveToThread(_nodeThread);
    
    // connect the DataProcessor processDatagrams slot to the QUDPSocket readyRead() signal
    connect(&nodeList->getNodeSocket(), SIGNAL(readyRead()), &_datagramProcessor, SLOT(processDatagrams()));

    // put the audio processing on a separate thread
    QThread* audioThread = new QThread(this);

    _audio.moveToThread(audioThread);
    connect(audioThread, SIGNAL(started()), &_audio, SLOT(start()));

    audioThread->start();

    connect(nodeList, SIGNAL(domainChanged(const QString&)), SLOT(domainChanged(const QString&)));

    connect(nodeList, SIGNAL(nodeKilled(SharedNodePointer)), SLOT(nodeKilled(SharedNodePointer)));
    connect(nodeList, SIGNAL(nodeAdded(SharedNodePointer)), &_voxels, SLOT(nodeAdded(SharedNodePointer)));
    connect(nodeList, SIGNAL(nodeKilled(SharedNodePointer)), &_voxels, SLOT(nodeKilled(SharedNodePointer)));
    
    // read the ApplicationInfo.ini file for Name/Version/Domain information
    QSettings applicationInfo("resources/info/ApplicationInfo.ini", QSettings::IniFormat);

    // set the associated application properties
    applicationInfo.beginGroup("INFO");

    setApplicationName(applicationInfo.value("name").toString());
    setApplicationVersion(BUILD_VERSION);
    setOrganizationName(applicationInfo.value("organizationName").toString());
    setOrganizationDomain(applicationInfo.value("organizationDomain").toString());
    
    qDebug() << "[VERSION] Build sequence: " << qPrintable(applicationVersion());

    _settings = new QSettings(this);

    // Check to see if the user passed in a command line option for loading a local
    // Voxel File.
    _voxelsFilename = getCmdOption(argc, constArgv, "-i");

    #ifdef _WIN32
    WSADATA WsaData;
    int wsaresult = WSAStartup(MAKEWORD(2,2), &WsaData);
    #endif

    // tell the NodeList instance who to tell the domain server we care about
    nodeList->addSetOfNodeTypesToNodeInterestSet(QSet<NODE_TYPE>() << NODE_TYPE_AUDIO_MIXER << NODE_TYPE_AVATAR_MIXER
                                                 << NODE_TYPE_VOXEL_SERVER << NODE_TYPE_PARTICLE_SERVER
                                                 << NODE_TYPE_METAVOXEL_SERVER);
    
    // connect to the packet sent signal of the _voxelEditSender and the _particleEditSender
    connect(&_voxelEditSender, &VoxelEditPacketSender::packetSent, this, &Application::packetSent);
    connect(&_particleEditSender, &ParticleEditPacketSender::packetSent, this, &Application::packetSent);

    // move the silentNodeTimer to the _nodeThread
    QTimer* silentNodeTimer = new QTimer();
    connect(silentNodeTimer, SIGNAL(timeout()), nodeList, SLOT(removeSilentNodes()));
    silentNodeTimer->moveToThread(_nodeThread);
    silentNodeTimer->start(NODE_SILENCE_THRESHOLD_USECS / 1000);

    QString cachePath = QStandardPaths::writableLocation(QStandardPaths::DataLocation);

    _networkAccessManager = new QNetworkAccessManager(this);
    QNetworkDiskCache* cache = new QNetworkDiskCache(_networkAccessManager);
    cache->setCacheDirectory(!cachePath.isEmpty() ? cachePath : "interfaceCache");
    _networkAccessManager->setCache(cache);

    _window->setCentralWidget(_glWidget);

    restoreSizeAndPosition();

    QFontDatabase fontDatabase; 
    fontDatabase.addApplicationFont("resources/styles/Inconsolata.otf");

    _window->setVisible(true);
    _glWidget->setFocusPolicy(Qt::StrongFocus);
    _glWidget->setFocus();

    // enable mouse tracking; otherwise, we only get drag events
    _glWidget->setMouseTracking(true);

    // initialization continues in initializeGL when OpenGL context is ready

    // Tell our voxel edit sender about our known jurisdictions
    _voxelEditSender.setVoxelServerJurisdictions(&_voxelServerJurisdictions);
    _particleEditSender.setServerJurisdictions(&_particleServerJurisdictions);

    Particle::setVoxelEditPacketSender(&_voxelEditSender);
    Particle::setParticleEditPacketSender(&_particleEditSender);

    // For now we're going to set the PPS for outbound packets to be super high, this is
    // probably not the right long term solution. But for now, we're going to do this to
    // allow you to move a particle around in your hand
    _particleEditSender.setPacketsPerSecond(3000); // super high!!

    // Set the sixense filtering
    _sixenseManager.setFilter(Menu::getInstance()->isOptionChecked(MenuOption::FilterSixense));
    
    checkVersion();

    // do this as late as possible so that all required subsystems are inialized
    loadScripts();
}

Application::~Application() {

    qInstallMessageHandler(NULL);
    
    // make sure we don't call the idle timer any more
    delete idleTimer;
    
    Menu::getInstance()->saveSettings();
    
    _rearMirrorTools->saveSettings(_settings);
    _settings->sync();
    
    // let the avatar mixer know we're out
    MyAvatar::sendKillAvatar();
    
    // ask the datagram processing thread to quit and wait until it is done
    _nodeThread->quit();
    _nodeThread->wait();
    
    // ask the audio thread to quit and wait until it is done
    _audio.thread()->quit();
    _audio.thread()->wait();
    
    _voxelProcessor.terminate();
    _voxelHideShowThread.terminate();
    _voxelEditSender.terminate();
    _particleEditSender.terminate();
    if (_persistThread) {
        _persistThread->terminate();
        _persistThread->deleteLater();
        _persistThread = NULL;
    }

    storeSizeAndPosition();
    saveScripts();
    _sharedVoxelSystem.changeTree(new VoxelTree);

    VoxelTreeElement::removeDeleteHook(&_voxels); // we don't need to do this processing on shutdown
    Menu::getInstance()->deleteLater();

    _avatarManager.clear();
    _myAvatar = NULL;

    delete _logger;
    delete _settings;
    delete _glWidget;
}

void Application::restoreSizeAndPosition() {
    QSettings* settings = new QSettings(this);
    QRect available = desktop()->availableGeometry();

    settings->beginGroup("Window");

    int x = (int)loadSetting(settings, "x", 0);
    int y = (int)loadSetting(settings, "y", 0);
    _window->move(x, y);

    int width = (int)loadSetting(settings, "width", available.width());
    int height = (int)loadSetting(settings, "height", available.height());
    _window->resize(width, height);

    settings->endGroup();
}

void Application::storeSizeAndPosition() {
    QSettings* settings = new QSettings(this);

    settings->beginGroup("Window");

    settings->setValue("width", _window->rect().width());
    settings->setValue("height", _window->rect().height());

    settings->setValue("x", _window->pos().x());
    settings->setValue("y", _window->pos().y());

    settings->endGroup();
}

void Application::initializeGL() {
    qDebug( "Created Display Window.");

    // initialize glut for shape drawing; Qt apparently initializes it on OS X
    #ifndef __APPLE__
    int argc = 0;
    glutInit(&argc, 0);
    #endif

    #ifdef WIN32
    GLenum err = glewInit();
    if (GLEW_OK != err) {
      /* Problem: glewInit failed, something is seriously wrong. */
      qDebug("Error: %s\n", glewGetErrorString(err));
    }
    qDebug("Status: Using GLEW %s\n", glewGetString(GLEW_VERSION));
    #endif


    // Before we render anything, let's set up our viewFrustumOffsetCamera with a sufficiently large
    // field of view and near and far clip to make it interesting.
    //viewFrustumOffsetCamera.setFieldOfView(90.0);
    _viewFrustumOffsetCamera.setNearClip(0.1f);
    _viewFrustumOffsetCamera.setFarClip(500.0f * TREE_SCALE);

    initDisplay();
    qDebug( "Initialized Display.");

    init();
    qDebug( "init() complete.");

    // create thread for parsing of voxel data independent of the main network and rendering threads
    _voxelProcessor.initialize(_enableProcessVoxelsThread);
    _voxelEditSender.initialize(_enableProcessVoxelsThread);
    _voxelHideShowThread.initialize(_enableProcessVoxelsThread);
    _particleEditSender.initialize(_enableProcessVoxelsThread);
    if (_enableProcessVoxelsThread) {
        qDebug("Voxel parsing thread created.");
    }

    // call our timer function every second
    QTimer* timer = new QTimer(this);
    connect(timer, SIGNAL(timeout()), SLOT(timer()));
    timer->start(1000);

    // call our idle function whenever we can
    idleTimer = new QTimer(this);
    connect(idleTimer, SIGNAL(timeout()), SLOT(idle()));
    idleTimer->start(0);
    _idleLoopStdev.reset();

    if (_justStarted) {
        float startupTime = (usecTimestampNow() - usecTimestamp(&_applicationStartupTime)) / 1000000.0;
        _justStarted = false;
        qDebug("Startup time: %4.2f seconds.", startupTime);
        const char LOGSTASH_INTERFACE_START_TIME_KEY[] = "interface-start-time";

        // ask the Logstash class to record the startup time
        Logging::stashValue(STAT_TYPE_TIMER, LOGSTASH_INTERFACE_START_TIME_KEY, startupTime);
    }

    // update before the first render
    update(0.0f);

    InfoView::showFirstTime();
}

void Application::paintGL() {
    PerformanceWarning::setSuppressShortTimings(Menu::getInstance()->isOptionChecked(MenuOption::SuppressShortTimings));
    bool showWarnings = Menu::getInstance()->isOptionChecked(MenuOption::PipelineWarnings);
    PerformanceWarning warn(showWarnings, "Application::paintGL()");

    glEnable(GL_LINE_SMOOTH);

    if (OculusManager::isConnected()) {
        _myCamera.setUpShift       (0.0f);
        _myCamera.setDistance      (0.0f);
        _myCamera.setTightness     (0.0f);     //  Camera is directly connected to head without smoothing
        _myCamera.setTargetPosition(_myAvatar->getHead().calculateAverageEyePosition());
        _myCamera.setTargetRotation(_myAvatar->getHead().getOrientation());

    } else if (_myCamera.getMode() == CAMERA_MODE_FIRST_PERSON) {
        _myCamera.setTightness(0.0f);  //  In first person, camera follows head exactly without delay
        _myCamera.setTargetPosition(_myAvatar->getHead().calculateAverageEyePosition());
        _myCamera.setTargetRotation(_myAvatar->getHead().getCameraOrientation());

    } else if (_myCamera.getMode() == CAMERA_MODE_THIRD_PERSON) {
        _myCamera.setTightness     (0.0f);     //  Camera is directly connected to head without smoothing
        _myCamera.setTargetPosition(_myAvatar->getUprightHeadPosition());
        _myCamera.setTargetRotation(_myAvatar->getHead().getCameraOrientation());

    } else if (_myCamera.getMode() == CAMERA_MODE_MIRROR) {
        _myCamera.setTightness(0.0f);
        float headHeight = _myAvatar->getHead().calculateAverageEyePosition().y - _myAvatar->getPosition().y;
        _myCamera.setDistance(MIRROR_FULLSCREEN_DISTANCE * _myAvatar->getScale());
        _myCamera.setTargetPosition(_myAvatar->getPosition() + glm::vec3(0, headHeight, 0));
        _myCamera.setTargetRotation(_myAvatar->getWorldAlignedOrientation() * glm::quat(glm::vec3(0.0f, PIf, 0.0f)));
    }

    // Update camera position
    _myCamera.update( 1.f/_fps );


    // Note: whichCamera is used to pick between the normal camera myCamera for our
    // main camera, vs, an alternate camera. The alternate camera we support right now
    // is the viewFrustumOffsetCamera. But theoretically, we could use this same mechanism
    // to add other cameras.
    //
    // Why have two cameras? Well, one reason is that because in the case of the renderViewFrustum()
    // code, we want to keep the state of "myCamera" intact, so we can render what the view frustum of
    // myCamera is. But we also want to do meaningful camera transforms on OpenGL for the offset camera
    Camera whichCamera = _myCamera;

    if (Menu::getInstance()->isOptionChecked(MenuOption::DisplayFrustum)) {

        ViewFrustumOffset viewFrustumOffset = Menu::getInstance()->getViewFrustumOffset();

        // set the camera to third-person view but offset so we can see the frustum
        _viewFrustumOffsetCamera.setTargetPosition(_myCamera.getTargetPosition());
        _viewFrustumOffsetCamera.setTargetRotation(_myCamera.getTargetRotation() * glm::quat(glm::radians(glm::vec3(
            viewFrustumOffset.pitch, viewFrustumOffset.yaw, viewFrustumOffset.roll))));
        _viewFrustumOffsetCamera.setUpShift(viewFrustumOffset.up);
        _viewFrustumOffsetCamera.setDistance(viewFrustumOffset.distance);
        _viewFrustumOffsetCamera.initialize(); // force immediate snap to ideal position and orientation
        _viewFrustumOffsetCamera.update(1.f/_fps);
        whichCamera = _viewFrustumOffsetCamera;
    }

    if (Menu::getInstance()->isOptionChecked(MenuOption::Shadows)) {
        updateShadowMap();
    }

    if (OculusManager::isConnected()) {
        OculusManager::display(whichCamera);
    } else if (TV3DManager::isConnected()) {
        _glowEffect.prepare();
        TV3DManager::display(whichCamera);
        _glowEffect.render();
    } else {
        _glowEffect.prepare();

        glMatrixMode(GL_MODELVIEW);
        glPushMatrix();
        glLoadIdentity();
        displaySide(whichCamera);
        glPopMatrix();

        _glowEffect.render();

        if (Menu::getInstance()->isOptionChecked(MenuOption::Mirror)) {

            bool eyeRelativeCamera = false;
            if (_rearMirrorTools->getZoomLevel() == BODY) {
                _mirrorCamera.setDistance(MIRROR_REARVIEW_BODY_DISTANCE * _myAvatar->getScale());
                _mirrorCamera.setTargetPosition(_myAvatar->getChestPosition());
            } else { // HEAD zoom level
                _mirrorCamera.setDistance(MIRROR_REARVIEW_DISTANCE * _myAvatar->getScale());
                if (_myAvatar->getSkeletonModel().isActive() && _myAvatar->getHead().getFaceModel().isActive()) {
                    // as a hack until we have a better way of dealing with coordinate precision issues, reposition the
                    // face/body so that the average eye position lies at the origin
                    eyeRelativeCamera = true;
                    _mirrorCamera.setTargetPosition(glm::vec3());

                } else {
                    _mirrorCamera.setTargetPosition(_myAvatar->getHead().calculateAverageEyePosition());
                }
            }

            _mirrorCamera.setTargetRotation(_myAvatar->getWorldAlignedOrientation() * glm::quat(glm::vec3(0.0f, PIf, 0.0f)));
            _mirrorCamera.update(1.0f/_fps);

            // set the bounds of rear mirror view
            glViewport(_mirrorViewRect.x(), _glWidget->height() - _mirrorViewRect.y() - _mirrorViewRect.height(),
                        _mirrorViewRect.width(), _mirrorViewRect.height());
            glScissor(_mirrorViewRect.x(), _glWidget->height() - _mirrorViewRect.y() - _mirrorViewRect.height(),
                        _mirrorViewRect.width(), _mirrorViewRect.height());
            bool updateViewFrustum = false;
            updateProjectionMatrix(_mirrorCamera, updateViewFrustum);
            glEnable(GL_SCISSOR_TEST);
            glClear(GL_COLOR_BUFFER_BIT | GL_DEPTH_BUFFER_BIT);

            // render rear mirror view
            glPushMatrix();
            if (eyeRelativeCamera) {
                // save absolute translations
                glm::vec3 absoluteSkeletonTranslation = _myAvatar->getSkeletonModel().getTranslation();
                glm::vec3 absoluteFaceTranslation = _myAvatar->getHead().getFaceModel().getTranslation();

                // get the eye positions relative to the neck and use them to set the face translation
                glm::vec3 leftEyePosition, rightEyePosition;
                _myAvatar->getHead().getFaceModel().setTranslation(glm::vec3());
                _myAvatar->getHead().getFaceModel().getEyePositions(leftEyePosition, rightEyePosition);
                _myAvatar->getHead().getFaceModel().setTranslation((leftEyePosition + rightEyePosition) * -0.5f);

                // get the neck position relative to the body and use it to set the skeleton translation
                glm::vec3 neckPosition;
                _myAvatar->getSkeletonModel().setTranslation(glm::vec3());
                _myAvatar->getSkeletonModel().getNeckPosition(neckPosition);
                _myAvatar->getSkeletonModel().setTranslation(_myAvatar->getHead().getFaceModel().getTranslation() -
                    neckPosition);

                displaySide(_mirrorCamera, true);

                // restore absolute translations
                _myAvatar->getSkeletonModel().setTranslation(absoluteSkeletonTranslation);
                _myAvatar->getHead().getFaceModel().setTranslation(absoluteFaceTranslation);
            } else {
                displaySide(_mirrorCamera, true);
            }
            glPopMatrix();

            _rearMirrorTools->render(false);

            // reset Viewport and projection matrix
            glViewport(0, 0, _glWidget->width(), _glWidget->height());
            glDisable(GL_SCISSOR_TEST);
            updateProjectionMatrix(_myCamera, updateViewFrustum);
        } else if (Menu::getInstance()->isOptionChecked(MenuOption::FullscreenMirror)) {
            _rearMirrorTools->render(true);
        }

        displayOverlay();
    }

    _frameCount++;
}

void Application::resetCamerasOnResizeGL(Camera& camera, int width, int height) {
    if (OculusManager::isConnected()) {
        OculusManager::configureCamera(camera, width, height);
    } else if (TV3DManager::isConnected()) {
        TV3DManager::configureCamera(camera, width, height);
    } else {
        camera.setAspectRatio((float)width / height);
        camera.setFieldOfView(Menu::getInstance()->getFieldOfView());
    }
}

void Application::resizeGL(int width, int height) {
    resetCamerasOnResizeGL(_viewFrustumOffsetCamera, width, height);
    resetCamerasOnResizeGL(_myCamera, width, height);

    glViewport(0, 0, width, height); // shouldn't this account for the menu???

    updateProjectionMatrix();
    glLoadIdentity();
}

void Application::updateProjectionMatrix() {
    updateProjectionMatrix(_myCamera);
}

void Application::updateProjectionMatrix(Camera& camera, bool updateViewFrustum) {
    glMatrixMode(GL_PROJECTION);
    glLoadIdentity();

    float left, right, bottom, top, nearVal, farVal;
    glm::vec4 nearClipPlane, farClipPlane;

    // Tell our viewFrustum about this change, using the application camera
    if (updateViewFrustum) {
        loadViewFrustum(camera, _viewFrustum);
        computeOffAxisFrustum(left, right, bottom, top, nearVal, farVal, nearClipPlane, farClipPlane);

        // If we're in Display Frustum mode, then we want to use the slightly adjust near/far clip values of the
        // _viewFrustumOffsetCamera, so that we can see more of the application content in the application's frustum
        if (Menu::getInstance()->isOptionChecked(MenuOption::DisplayFrustum)) {
            nearVal = _viewFrustumOffsetCamera.getNearClip();
            farVal = _viewFrustumOffsetCamera.getFarClip();
        }
    } else {
        ViewFrustum tempViewFrustum;
        loadViewFrustum(camera, tempViewFrustum);
        tempViewFrustum.computeOffAxisFrustum(left, right, bottom, top, nearVal, farVal, nearClipPlane, farClipPlane);
    }
    glFrustum(left, right, bottom, top, nearVal, farVal);

    glMatrixMode(GL_MODELVIEW);
}

void Application::resetProfile(const QString& username) {
    // call the destructor on the old profile and construct a new one
    (&_profile)->~Profile();
    new (&_profile) Profile(username);
    updateWindowTitle();
}

void Application::controlledBroadcastToNodes(unsigned char* broadcastData, size_t dataBytes,
                                             const QSet<NODE_TYPE>& destinationNodeTypes) {
    foreach(NODE_TYPE type, destinationNodeTypes) {
        // Intercept data to voxel server when voxels are disabled
        if (type == NODE_TYPE_VOXEL_SERVER && !Menu::getInstance()->isOptionChecked(MenuOption::Voxels)) {
            continue;
        }
        
        // Perform the broadcast for one type
        int nReceivingNodes = NodeList::getInstance()->broadcastToNodes(broadcastData, dataBytes,
                                                                        QSet<NODE_TYPE>() << type);
        
        // Feed number of bytes to corresponding channel of the bandwidth meter, if any (done otherwise)
        BandwidthMeter::ChannelIndex channel;
        switch (type) {
            case NODE_TYPE_AGENT:
            case NODE_TYPE_AVATAR_MIXER:
                channel = BandwidthMeter::AVATARS;
                break;
            case NODE_TYPE_VOXEL_SERVER:
                channel = BandwidthMeter::VOXELS;
                break;
            default:
                continue;
        }
        _bandwidthMeter.outputStream(channel).updateValue(nReceivingNodes * dataBytes);
    }
}

void Application::keyPressEvent(QKeyEvent* event) {

    _controllerScriptingInterface.emitKeyPressEvent(event); // send events to any registered scripts
    
    // if one of our scripts have asked to capture this event, then stop processing it
    if (_controllerScriptingInterface.isKeyCaptured(event)) {
        return;
    }

    if (activeWindow() == _window) {
        if (_chatEntryOn) {
            if (_chatEntry.keyPressEvent(event)) {
                _myAvatar->setKeyState(event->key() == Qt::Key_Backspace || event->key() == Qt::Key_Delete ?
                                      DELETE_KEY_DOWN : INSERT_KEY_DOWN);
                _myAvatar->setChatMessage(string(_chatEntry.getContents().size(), SOLID_BLOCK_CHAR));

            } else {
                _myAvatar->setChatMessage(_chatEntry.getContents());
                _chatEntry.clear();
                _chatEntryOn = false;
                setMenuShortcutsEnabled(true);
            }
            return;
        }

        bool isShifted = event->modifiers().testFlag(Qt::ShiftModifier);
        bool isMeta = event->modifiers().testFlag(Qt::ControlModifier);
        switch (event->key()) {
                break;
            case Qt::Key_Shift:
                if (Menu::getInstance()->isOptionChecked(MenuOption::VoxelSelectMode)) {
                    _pasteMode = true;
                }
                break;
            case Qt::Key_BracketLeft:
            case Qt::Key_BracketRight:
            case Qt::Key_BraceLeft:
            case Qt::Key_BraceRight:
            case Qt::Key_ParenLeft:
            case Qt::Key_ParenRight:
            case Qt::Key_Less:
            case Qt::Key_Greater:
            case Qt::Key_Comma:
            case Qt::Key_Period:
                Menu::getInstance()->handleViewFrustumOffsetKeyModifier(event->key());
                break;
            case Qt::Key_Apostrophe:
                _audioScope.inputPaused = !_audioScope.inputPaused;
                break;
            case Qt::Key_L:
                if (isShifted) {
                    Menu::getInstance()->triggerOption(MenuOption::LodTools);
                } else if (isMeta) {
                    Menu::getInstance()->triggerOption(MenuOption::Log);
                }
                break;

            case Qt::Key_E:
                if (_nudgeStarted) {
                    _nudgeGuidePosition.y += _mouseVoxel.s;
                } else {
                   if (!_myAvatar->getDriveKeys(UP)) {
                        _myAvatar->jump();
                    }
                    _myAvatar->setDriveKeys(UP, 1);
                }
                break;

            case Qt::Key_Asterisk:
                Menu::getInstance()->triggerOption(MenuOption::Stars);
                break;

            case Qt::Key_C:
                if (_nudgeStarted) {
                    _nudgeGuidePosition.y -= _mouseVoxel.s;
                } else {
                    _myAvatar->setDriveKeys(DOWN, 1);
                }
                break;

            case Qt::Key_W:
                if (_nudgeStarted) {
                    if (_lookingAlongX) {
                        if (_lookingAwayFromOrigin) {
                            _nudgeGuidePosition.x += _mouseVoxel.s;
                        } else {
                            _nudgeGuidePosition.x -= _mouseVoxel.s;
                        }
                    } else {
                        if (_lookingAwayFromOrigin) {
                            _nudgeGuidePosition.z += _mouseVoxel.s;
                        } else {
                            _nudgeGuidePosition.z -= _mouseVoxel.s;
                        }
                    }
                } else {
                    _myAvatar->setDriveKeys(FWD, 1);
                }
                break;

            case Qt::Key_S:
                if (isShifted && !isMeta)  {
                    _voxels.collectStatsForTreesAndVBOs();
                } else if (isShifted && isMeta)  {
                    Menu::getInstance()->triggerOption(MenuOption::SuppressShortTimings);
                } else if (!isShifted && isMeta)  {
                    takeSnapshot();
                } else if (_nudgeStarted) {
                    if (_lookingAlongX) {
                        if (_lookingAwayFromOrigin) {
                            _nudgeGuidePosition.x -= _mouseVoxel.s;
                        } else {
                            _nudgeGuidePosition.x += _mouseVoxel.s;
                        }
                    } else {
                        if (_lookingAwayFromOrigin) {
                            _nudgeGuidePosition.z -= _mouseVoxel.s;
                        } else {
                            _nudgeGuidePosition.z += _mouseVoxel.s;
                        }
                    }
                } else {
                    _myAvatar->setDriveKeys(BACK, 1);
                }
                break;

            case Qt::Key_Space:
                resetSensors();
                break;

            case Qt::Key_G:
                if (isShifted) {
                    Menu::getInstance()->triggerOption(MenuOption::Gravity);
                } else {
                    Menu::getInstance()->triggerOption(MenuOption::VoxelGetColorMode);
                }
                break;

            case Qt::Key_A:
                if (isShifted) {
                    Menu::getInstance()->triggerOption(MenuOption::Atmosphere);
                } else if (_nudgeStarted) {
                    if (_lookingAlongX) {
                        if (_lookingAwayFromOrigin) {
                            _nudgeGuidePosition.z -= _mouseVoxel.s;
                        } else {
                            _nudgeGuidePosition.z += _mouseVoxel.s;
                        }
                    } else {
                        if (_lookingAwayFromOrigin) {
                            _nudgeGuidePosition.x += _mouseVoxel.s;
                        } else {
                            _nudgeGuidePosition.x -= _mouseVoxel.s;
                        }
                    }
                } else {
                    _myAvatar->setDriveKeys(ROT_LEFT, 1);
                }
                break;

            case Qt::Key_D:
                if (_nudgeStarted) {
                    if (_lookingAlongX) {
                        if (_lookingAwayFromOrigin) {
                            _nudgeGuidePosition.z += _mouseVoxel.s;
                        } else {
                            _nudgeGuidePosition.z -= _mouseVoxel.s;
                        }
                    } else {
                        if (_lookingAwayFromOrigin) {
                            _nudgeGuidePosition.x -= _mouseVoxel.s;
                        } else {
                            _nudgeGuidePosition.x += _mouseVoxel.s;
                        }
                    }
                } else {
                    _myAvatar->setDriveKeys(ROT_RIGHT, 1);
                }
                break;

            case Qt::Key_Return:
            case Qt::Key_Enter:
                if (_nudgeStarted) {
                    nudgeVoxels();
                } else {
                    _chatEntryOn = true;
                    _myAvatar->setKeyState(NO_KEY_DOWN);
                    _myAvatar->setChatMessage(string());
                    setMenuShortcutsEnabled(false);
                }
                break;

            case Qt::Key_Up:
                if (_nudgeStarted && !isShifted) {
                    if (_lookingAlongX) {
                        if (_lookingAwayFromOrigin) {
                            _nudgeGuidePosition.x += _mouseVoxel.s;
                        } else {
                            _nudgeGuidePosition.x -= _mouseVoxel.s;
                        }
                    } else {
                        if (_lookingAwayFromOrigin) {
                            _nudgeGuidePosition.z += _mouseVoxel.s;
                        } else {
                            _nudgeGuidePosition.z -= _mouseVoxel.s;
                        }
                    }
                } else if (_nudgeStarted && isShifted) {
                    _nudgeGuidePosition.y += _mouseVoxel.s;
                } else {
                    _myAvatar->setDriveKeys(isShifted ? UP : FWD, 1);
                }
                break;

            case Qt::Key_Down:
                if (_nudgeStarted && !isShifted) {
                    if (_lookingAlongX) {
                        if (_lookingAwayFromOrigin) {
                            _nudgeGuidePosition.x -= _mouseVoxel.s;
                        } else {
                            _nudgeGuidePosition.x += _mouseVoxel.s;
                        }
                    } else {
                        if (_lookingAwayFromOrigin) {
                            _nudgeGuidePosition.z -= _mouseVoxel.s;
                        } else {
                            _nudgeGuidePosition.z += _mouseVoxel.s;
                        }
                    }
                } else if (_nudgeStarted && isShifted) {
                    _nudgeGuidePosition.y -= _mouseVoxel.s;
                } else {
                    _myAvatar->setDriveKeys(isShifted ? DOWN : BACK, 1);
                }
                break;

            case Qt::Key_Left:
                if (_nudgeStarted) {
                    if (_lookingAlongX) {
                        if (_lookingAwayFromOrigin) {
                            _nudgeGuidePosition.z -= _mouseVoxel.s;
                        } else {
                            _nudgeGuidePosition.z += _mouseVoxel.s;
                        }
                    } else {
                        if (_lookingAwayFromOrigin) {
                            _nudgeGuidePosition.x += _mouseVoxel.s;
                        } else {
                            _nudgeGuidePosition.x -= _mouseVoxel.s;
                        }
                    }
                } else {
                    _myAvatar->setDriveKeys(isShifted ? LEFT : ROT_LEFT, 1);
                }
                break;

            case Qt::Key_Right:
                if (_nudgeStarted) {
                    if (_lookingAlongX) {
                        if (_lookingAwayFromOrigin) {
                            _nudgeGuidePosition.z += _mouseVoxel.s;
                        } else {
                            _nudgeGuidePosition.z -= _mouseVoxel.s;
                        }
                    } else {
                        if (_lookingAwayFromOrigin) {
                            _nudgeGuidePosition.x -= _mouseVoxel.s;
                        } else {
                            _nudgeGuidePosition.x += _mouseVoxel.s;
                        }
                    }
                } else {
                    _myAvatar->setDriveKeys(isShifted ? RIGHT : ROT_RIGHT, 1);
                }
                break;

            case Qt::Key_I:
                if (isShifted) {
                    _myCamera.setEyeOffsetOrientation(glm::normalize(
                                                                     glm::quat(glm::vec3(0.002f, 0, 0)) * _myCamera.getEyeOffsetOrientation()));
                } else {
                    _myCamera.setEyeOffsetPosition(_myCamera.getEyeOffsetPosition() + glm::vec3(0, 0.001, 0));
                }
                updateProjectionMatrix();
                break;

            case Qt::Key_K:
                if (isShifted) {
                    _myCamera.setEyeOffsetOrientation(glm::normalize(
                                                                     glm::quat(glm::vec3(-0.002f, 0, 0)) * _myCamera.getEyeOffsetOrientation()));
                } else {
                    _myCamera.setEyeOffsetPosition(_myCamera.getEyeOffsetPosition() + glm::vec3(0, -0.001, 0));
                }
                updateProjectionMatrix();
                break;

            case Qt::Key_J:
                if (isShifted) {
                    _viewFrustum.setFocalLength(_viewFrustum.getFocalLength() - 0.1f);
                    if (TV3DManager::isConnected()) {
                        TV3DManager::configureCamera(_myCamera, _glWidget->width(),_glWidget->height());
                    }
                } else {
                    _myCamera.setEyeOffsetPosition(_myCamera.getEyeOffsetPosition() + glm::vec3(-0.001, 0, 0));
                }
                updateProjectionMatrix();
                break;

            case Qt::Key_M:
                if (isShifted) {
                    _viewFrustum.setFocalLength(_viewFrustum.getFocalLength() + 0.1f);
                    if (TV3DManager::isConnected()) {
                        TV3DManager::configureCamera(_myCamera, _glWidget->width(),_glWidget->height());
                    }

                } else {
                    _myCamera.setEyeOffsetPosition(_myCamera.getEyeOffsetPosition() + glm::vec3(0.001, 0, 0));
                }
                updateProjectionMatrix();
                break;

            case Qt::Key_U:
                if (isShifted) {
                    _myCamera.setEyeOffsetOrientation(glm::normalize(
                                                                     glm::quat(glm::vec3(0, 0, -0.002f)) * _myCamera.getEyeOffsetOrientation()));
                } else {
                    _myCamera.setEyeOffsetPosition(_myCamera.getEyeOffsetPosition() + glm::vec3(0, 0, -0.001));
                }
                updateProjectionMatrix();
                break;

            case Qt::Key_Y:
                if (isShifted) {
                    _myCamera.setEyeOffsetOrientation(glm::normalize(
                                                                     glm::quat(glm::vec3(0, 0, 0.002f)) * _myCamera.getEyeOffsetOrientation()));
                } else {
                    _myCamera.setEyeOffsetPosition(_myCamera.getEyeOffsetPosition() + glm::vec3(0, 0, 0.001));
                }
                updateProjectionMatrix();
                break;
            case Qt::Key_H:
                if (isShifted) {
                    Menu::getInstance()->triggerOption(MenuOption::Mirror);
                } else {
                    Menu::getInstance()->triggerOption(MenuOption::FullscreenMirror);
                }
                break;
            case Qt::Key_F:
                if (isShifted)  {
                    Menu::getInstance()->triggerOption(MenuOption::DisplayFrustum);
                }
                break;
            case Qt::Key_V:
                if (isShifted) {
                    Menu::getInstance()->triggerOption(MenuOption::Voxels);
                } else {
                    Menu::getInstance()->triggerOption(MenuOption::VoxelAddMode);
                    _nudgeStarted = false;
                }
                break;
            case Qt::Key_P:
                 Menu::getInstance()->triggerOption(MenuOption::FirstPerson);
                 break;
            case Qt::Key_R:
                if (isShifted)  {
                    Menu::getInstance()->triggerOption(MenuOption::FrustumRenderMode);
                } else {
                    Menu::getInstance()->triggerOption(MenuOption::VoxelDeleteMode);
                    _nudgeStarted = false;
                }
                break;
            case Qt::Key_B:
                Menu::getInstance()->triggerOption(MenuOption::VoxelColorMode);
                _nudgeStarted = false;
                break;
            case Qt::Key_O:
                Menu::getInstance()->triggerOption(MenuOption::VoxelSelectMode);
                _nudgeStarted = false;
                break;
            case Qt::Key_Slash:
                Menu::getInstance()->triggerOption(MenuOption::Stats);
                break;
            case Qt::Key_Backspace:
            case Qt::Key_Delete:
                if (Menu::getInstance()->isOptionChecked(MenuOption::VoxelDeleteMode) ||
                    Menu::getInstance()->isOptionChecked(MenuOption::VoxelSelectMode)) {
                    deleteVoxelUnderCursor();
                }
                break;
            case Qt::Key_Plus:
                _myAvatar->increaseSize();
                break;
            case Qt::Key_Minus:
                _myAvatar->decreaseSize();
                break;
            case Qt::Key_Equal:
                _myAvatar->resetSize();
                break;

            case Qt::Key_1:
            case Qt::Key_2:
            case Qt::Key_3:
            case Qt::Key_4:
            case Qt::Key_5:
            case Qt::Key_6:
            case Qt::Key_7:
            case Qt::Key_8:
                _swatch.handleEvent(event->key(), Menu::getInstance()->isOptionChecked(MenuOption::VoxelGetColorMode));
                break;
            case Qt::Key_At:
                Menu::getInstance()->goToUser();
                break;
            default:
                event->ignore();
                break;
        }
    }
}

void Application::keyReleaseEvent(QKeyEvent* event) {

    _controllerScriptingInterface.emitKeyReleaseEvent(event); // send events to any registered scripts

    // if one of our scripts have asked to capture this event, then stop processing it
    if (_controllerScriptingInterface.isKeyCaptured(event)) {
        return;
    }


    if (activeWindow() == _window) {
        if (_chatEntryOn) {
            _myAvatar->setKeyState(NO_KEY_DOWN);
            return;
        }

        switch (event->key()) {
            case Qt::Key_Shift:
                _pasteMode = false;
                break;
            case Qt::Key_E:
                _myAvatar->setDriveKeys(UP, 0);
                break;

            case Qt::Key_C:
                _myAvatar->setDriveKeys(DOWN, 0);
                break;

            case Qt::Key_W:
                _myAvatar->setDriveKeys(FWD, 0);
                break;

            case Qt::Key_S:
                _myAvatar->setDriveKeys(BACK, 0);
                break;

            case Qt::Key_A:
                _myAvatar->setDriveKeys(ROT_LEFT, 0);
                break;

            case Qt::Key_D:
                _myAvatar->setDriveKeys(ROT_RIGHT, 0);
                break;

            case Qt::Key_Up:
                _myAvatar->setDriveKeys(FWD, 0);
                _myAvatar->setDriveKeys(UP, 0);
                break;

            case Qt::Key_Down:
                _myAvatar->setDriveKeys(BACK, 0);
                _myAvatar->setDriveKeys(DOWN, 0);
                break;

            case Qt::Key_Left:
                _myAvatar->setDriveKeys(LEFT, 0);
                _myAvatar->setDriveKeys(ROT_LEFT, 0);
                break;

            case Qt::Key_Right:
                _myAvatar->setDriveKeys(RIGHT, 0);
                _myAvatar->setDriveKeys(ROT_RIGHT, 0);
                break;

            default:
                event->ignore();
                break;
        }
    }
}

void Application::mouseMoveEvent(QMouseEvent* event) {
    _controllerScriptingInterface.emitMouseMoveEvent(event); // send events to any registered scripts

    // if one of our scripts have asked to capture this event, then stop processing it
    if (_controllerScriptingInterface.isMouseCaptured()) {
        return;
    }


    _lastMouseMove = usecTimestampNow();
    if (_mouseHidden) {
        getGLWidget()->setCursor(Qt::ArrowCursor);
        _mouseHidden = false;
        _seenMouseMove = true;
    }

    int deltaX = event->x() - _mouseX;
    int deltaY = event->y() - _mouseY;
    _mouseX = event->x();
    _mouseY = event->y();
        
    if (activeWindow() == _window) {
        // orbit behavior
        if (_mousePressed && !Menu::getInstance()->isVoxelModeActionChecked()) {
            if (_avatarManager.getLookAtTargetAvatar()) {
                _myAvatar->orbit(_avatarManager.getLookAtTargetAvatar()->getPosition(), deltaX, deltaY);
                return;
            }
            if (_isHoverVoxel) {
                _myAvatar->orbit(getMouseVoxelWorldCoordinates(_hoverVoxel), deltaX, deltaY);
                return;
            }
        }

        // detect drag
        glm::vec3 mouseVoxelPos(_mouseVoxel.x, _mouseVoxel.y, _mouseVoxel.z);
        if (!_justEditedVoxel && mouseVoxelPos != _lastMouseVoxelPos) {
            if (event->buttons().testFlag(Qt::LeftButton)) {
                maybeEditVoxelUnderCursor();

            } else if (event->buttons().testFlag(Qt::RightButton) && Menu::getInstance()->isVoxelModeActionChecked()) {
                deleteVoxelUnderCursor();
            }
        }

        _pieMenu.mouseMoveEvent(_mouseX, _mouseY);
    }
}

const bool MAKE_SOUND_ON_VOXEL_HOVER = false;
const bool MAKE_SOUND_ON_VOXEL_CLICK = true;
const float HOVER_VOXEL_FREQUENCY = 7040.f;
const float HOVER_VOXEL_DECAY = 0.999f;

void Application::mousePressEvent(QMouseEvent* event) {
    _controllerScriptingInterface.emitMousePressEvent(event); // send events to any registered scripts

    // if one of our scripts have asked to capture this event, then stop processing it
    if (_controllerScriptingInterface.isMouseCaptured()) {
        return;
    }


    if (activeWindow() == _window) {
        if (event->button() == Qt::LeftButton) {
            _mouseX = event->x();
            _mouseY = event->y();
            _mouseDragStartedX = _mouseX;
            _mouseDragStartedY = _mouseY;
            _mouseVoxelDragging = _mouseVoxel;
            _mousePressed = true;

            maybeEditVoxelUnderCursor();

            if (_audio.mousePressEvent(_mouseX, _mouseY)) {
                // stop propagation
                return;
            }

            if (_rearMirrorTools->mousePressEvent(_mouseX, _mouseY)) {
                // stop propagation
                return;
            }

            if (!_palette.isActive() && (!_isHoverVoxel || _avatarManager.getLookAtTargetAvatar())) {
                // disable for now
                // _pieMenu.mousePressEvent(_mouseX, _mouseY);
            }

            if (Menu::getInstance()->isOptionChecked(MenuOption::VoxelSelectMode) && _pasteMode) {
                pasteVoxels();
            }

            if (MAKE_SOUND_ON_VOXEL_CLICK && _isHoverVoxel && !_isHoverVoxelSounding) {
                _hoverVoxelOriginalColor[0] = _hoverVoxel.red;
                _hoverVoxelOriginalColor[1] = _hoverVoxel.green;
                _hoverVoxelOriginalColor[2] = _hoverVoxel.blue;
                _hoverVoxelOriginalColor[3] = 1;
                const float RED_CLICK_FREQUENCY = 1000.f;
                const float GREEN_CLICK_FREQUENCY = 1250.f;
                const float BLUE_CLICK_FREQUENCY = 1330.f;
                const float MIDDLE_A_FREQUENCY = 440.f;
                float frequency = MIDDLE_A_FREQUENCY +
                    (_hoverVoxel.red / 255.f * RED_CLICK_FREQUENCY +
                    _hoverVoxel.green / 255.f * GREEN_CLICK_FREQUENCY +
                    _hoverVoxel.blue / 255.f * BLUE_CLICK_FREQUENCY) / 3.f;

                _audio.startCollisionSound(1.0, frequency, 0.0, HOVER_VOXEL_DECAY, false);
                _isHoverVoxelSounding = true;

                const float PERCENTAGE_TO_MOVE_TOWARD = 0.90f;
                glm::vec3 newTarget = getMouseVoxelWorldCoordinates(_hoverVoxel);
                glm::vec3 myPosition = _myAvatar->getPosition();

                // If there is not an action tool set (add, delete, color), move to this voxel
                if (Menu::getInstance()->isOptionChecked(MenuOption::ClickToFly) &&
                     !(Menu::getInstance()->isOptionChecked(MenuOption::VoxelAddMode) ||
                     Menu::getInstance()->isOptionChecked(MenuOption::VoxelDeleteMode) ||
                     Menu::getInstance()->isOptionChecked(MenuOption::VoxelColorMode))) {
                    _myAvatar->setMoveTarget(myPosition + (newTarget - myPosition) * PERCENTAGE_TO_MOVE_TOWARD);
                }
            }

        } else if (event->button() == Qt::RightButton && Menu::getInstance()->isVoxelModeActionChecked()) {
            deleteVoxelUnderCursor();
        }
    }
}

void Application::mouseReleaseEvent(QMouseEvent* event) {
    _controllerScriptingInterface.emitMouseReleaseEvent(event); // send events to any registered scripts

    // if one of our scripts have asked to capture this event, then stop processing it
    if (_controllerScriptingInterface.isMouseCaptured()) {
        return;
    }

    if (activeWindow() == _window) {
        if (event->button() == Qt::LeftButton) {
            _mouseX = event->x();
            _mouseY = event->y();
            _mousePressed = false;
            checkBandwidthMeterClick();
            if (Menu::getInstance()->isOptionChecked(MenuOption::Stats)) {
                checkStatsClick();
            }            

            _pieMenu.mouseReleaseEvent(_mouseX, _mouseY);
        }
    }
}

void Application::touchUpdateEvent(QTouchEvent* event) {
    _controllerScriptingInterface.emitTouchUpdateEvent(event); // send events to any registered scripts

    // if one of our scripts have asked to capture this event, then stop processing it
    if (_controllerScriptingInterface.isTouchCaptured()) {
        return;
    }

    bool validTouch = false;
    if (activeWindow() == _window) {
        const QList<QTouchEvent::TouchPoint>& tPoints = event->touchPoints();
        _touchAvgX = 0.0f;
        _touchAvgY = 0.0f;
        int numTouches = tPoints.count();
        if (numTouches > 1) {
            for (int i = 0; i < numTouches; ++i) {
                _touchAvgX += tPoints[i].pos().x();
                _touchAvgY += tPoints[i].pos().y();
            }
            _touchAvgX /= (float)(numTouches);
            _touchAvgY /= (float)(numTouches);
            validTouch = true;
        }
    }
    if (!_isTouchPressed) {
        _touchDragStartedAvgX = _touchAvgX;
        _touchDragStartedAvgY = _touchAvgY;
    }
    _isTouchPressed = validTouch;
}

void Application::touchBeginEvent(QTouchEvent* event) {
    _controllerScriptingInterface.emitTouchBeginEvent(event); // send events to any registered scripts

    touchUpdateEvent(event);

    // if one of our scripts have asked to capture this event, then stop processing it
    if (_controllerScriptingInterface.isTouchCaptured()) {
        return;
    }
    
    // put any application specific touch behavior below here..
    _lastTouchAvgX = _touchAvgX;
    _lastTouchAvgY = _touchAvgY;

}

void Application::touchEndEvent(QTouchEvent* event) {
    _controllerScriptingInterface.emitTouchEndEvent(event); // send events to any registered scripts

    // if one of our scripts have asked to capture this event, then stop processing it
    if (_controllerScriptingInterface.isTouchCaptured()) {
        return;
    }

    // put any application specific touch behavior below here..
    _touchDragStartedAvgX = _touchAvgX;
    _touchDragStartedAvgY = _touchAvgY;
    _isTouchPressed = false;

}

const bool USE_MOUSEWHEEL = false;
void Application::wheelEvent(QWheelEvent* event) {

    _controllerScriptingInterface.emitWheelEvent(event); // send events to any registered scripts

    // if one of our scripts have asked to capture this event, then stop processing it
    if (_controllerScriptingInterface.isWheelCaptured()) {
        return;
    }
    
    //  Wheel Events disabled for now because they are also activated by touch look pitch up/down.
    if (USE_MOUSEWHEEL && (activeWindow() == _window)) {
        if (!Menu::getInstance()->isVoxelModeActionChecked()) {
            event->ignore();
            return;
        }
        if (event->delta() > 0) {
            increaseVoxelSize();
        } else {
            decreaseVoxelSize();
        }
    }
}

void Application::sendPingPackets() {
    unsigned char pingPacket[MAX_PACKET_SIZE];
    int length = NodeList::getInstance()->fillPingPacket(pingPacket);

    getInstance()->controlledBroadcastToNodes(pingPacket, length, QSet<NODE_TYPE>()
                                              << NODE_TYPE_VOXEL_SERVER << NODE_TYPE_PARTICLE_SERVER
                                              << NODE_TYPE_AUDIO_MIXER << NODE_TYPE_AVATAR_MIXER
                                              << NODE_TYPE_METAVOXEL_SERVER);
}

//  Every second, check the frame rates and other stuff
void Application::timer() {
    gettimeofday(&_timerEnd, NULL);

    if (Menu::getInstance()->isOptionChecked(MenuOption::TestPing)) {
        sendPingPackets();
    }

    _fps = (float)_frameCount / ((float)diffclock(&_timerStart, &_timerEnd) / 1000.f);
    
    _packetsPerSecond = (float) _datagramProcessor.getPacketCount() / ((float)diffclock(&_timerStart, &_timerEnd) / 1000.f);
    _bytesPerSecond = (float) _datagramProcessor.getByteCount() / ((float)diffclock(&_timerStart, &_timerEnd) / 1000.f);
    _frameCount = 0;
    
    _datagramProcessor.resetCounters();

    gettimeofday(&_timerStart, NULL);

    // ask the node list to check in with the domain server
    NodeList::getInstance()->sendDomainServerCheckIn();
    
    // send unmatched DataServerClient packets
    DataServerClient::resendUnmatchedPackets();

    // give the MyAvatar object position, orientation to the Profile so it can propagate to the data-server
    _profile.updatePosition(_myAvatar->getPosition());
    _profile.updateOrientation(_myAvatar->getOrientation());
}

static glm::vec3 getFaceVector(BoxFace face) {
    switch (face) {
        case MIN_X_FACE:
            return glm::vec3(-1, 0, 0);

        case MAX_X_FACE:
            return glm::vec3(1, 0, 0);

        case MIN_Y_FACE:
            return glm::vec3(0, -1, 0);

        case MAX_Y_FACE:
            return glm::vec3(0, 1, 0);

        case MIN_Z_FACE:
            return glm::vec3(0, 0, -1);

		default: // quiet windows warnings
        case MAX_Z_FACE:
            return glm::vec3(0, 0, 1);
    }
}

void Application::idle() {
    // Normally we check PipelineWarnings, but since idle will often take more than 10ms we only show these idle timing
    // details if we're in ExtraDebugging mode. However, the ::update() and it's subcomponents will show their timing
    // details normally.
    bool showWarnings = getLogger()->extraDebugging();
    PerformanceWarning warn(showWarnings, "Application::idle()");

    timeval check;
    gettimeofday(&check, NULL);

    //  Only run simulation code if more than IDLE_SIMULATE_MSECS have passed since last time we ran

    double timeSinceLastUpdate = diffclock(&_lastTimeUpdated, &check);
    if (timeSinceLastUpdate > IDLE_SIMULATE_MSECS) {
        {
            PerformanceWarning warn(showWarnings, "Application::idle()... update()");
            const float BIGGEST_DELTA_TIME_SECS = 0.25f;
            update(glm::clamp((float)timeSinceLastUpdate / 1000.f, 0.f, BIGGEST_DELTA_TIME_SECS));
        }
        {
            PerformanceWarning warn(showWarnings, "Application::idle()... updateGL()");
            _glWidget->updateGL();
        }
        {
            PerformanceWarning warn(showWarnings, "Application::idle()... rest of it");
            _lastTimeUpdated = check;
            _idleLoopStdev.addValue(timeSinceLastUpdate);

            //  Record standard deviation and reset counter if needed
            const int STDEV_SAMPLES = 500;
            if (_idleLoopStdev.getSamples() > STDEV_SAMPLES) {
                _idleLoopMeasuredJitter = _idleLoopStdev.getStDev();
                _idleLoopStdev.reset();
            }

            // After finishing all of the above work, restart the idle timer, allowing 2ms to process events.
            idleTimer->start(2);
        }
    }
}

void Application::checkBandwidthMeterClick() {
    // ... to be called upon button release

    if (Menu::getInstance()->isOptionChecked(MenuOption::Bandwidth) &&
        glm::compMax(glm::abs(glm::ivec2(_mouseX - _mouseDragStartedX, _mouseY - _mouseDragStartedY)))
            <= BANDWIDTH_METER_CLICK_MAX_DRAG_LENGTH
            && _bandwidthMeter.isWithinArea(_mouseX, _mouseY, _glWidget->width(), _glWidget->height())) {

        // The bandwidth meter is visible, the click didn't get dragged too far and
        // we actually hit the bandwidth meter
        Menu::getInstance()->bandwidthDetails();
    }
}

void Application::setFullscreen(bool fullscreen) {
    _window->setWindowState(fullscreen ? (_window->windowState() | Qt::WindowFullScreen) :
        (_window->windowState() & ~Qt::WindowFullScreen));
}

void Application::setEnable3DTVMode(bool enable3DTVMode) {
    resizeGL(_glWidget->width(),_glWidget->height());
}


void Application::setRenderVoxels(bool voxelRender) {
    _voxelEditSender.setShouldSend(voxelRender);
    if (!voxelRender) {
        doKillLocalVoxels();
    }
}

void Application::doKillLocalVoxels() {
    _wantToKillLocalVoxels = true;
}

void Application::removeVoxel(glm::vec3 position,
                              float scale) {
    VoxelDetail voxel;
    voxel.x = position.x / TREE_SCALE;
    voxel.y = position.y / TREE_SCALE;
    voxel.z = position.z / TREE_SCALE;
    voxel.s = scale / TREE_SCALE;
    _voxelEditSender.sendVoxelEditMessage(PACKET_TYPE_VOXEL_ERASE, voxel);

    // delete it locally to see the effect immediately (and in case no voxel server is present)
    _voxels.deleteVoxelAt(voxel.x, voxel.y, voxel.z, voxel.s);
}


void Application::makeVoxel(glm::vec3 position,
                            float scale,
                            unsigned char red,
                            unsigned char green,
                            unsigned char blue,
                            bool isDestructive) {
    VoxelDetail voxel;
    voxel.x = position.x / TREE_SCALE;
    voxel.y = position.y / TREE_SCALE;
    voxel.z = position.z / TREE_SCALE;
    voxel.s = scale / TREE_SCALE;
    voxel.red = red;
    voxel.green = green;
    voxel.blue = blue;
    PACKET_TYPE message = isDestructive ? PACKET_TYPE_VOXEL_SET_DESTRUCTIVE : PACKET_TYPE_VOXEL_SET;
    _voxelEditSender.sendVoxelEditMessage(message, voxel);

    // create the voxel locally so it appears immediately

    _voxels.createVoxel(voxel.x, voxel.y, voxel.z, voxel.s,
                        voxel.red, voxel.green, voxel.blue,
                        isDestructive);
   }

glm::vec3 Application::getMouseVoxelWorldCoordinates(const VoxelDetail& mouseVoxel) {
    return glm::vec3((mouseVoxel.x + mouseVoxel.s / 2.f) * TREE_SCALE, (mouseVoxel.y + mouseVoxel.s / 2.f) * TREE_SCALE,
        (mouseVoxel.z + mouseVoxel.s / 2.f) * TREE_SCALE);
}

const float NUDGE_PRECISION_MIN = 1 / pow(2.0, 12.0);

void Application::decreaseVoxelSize() {
    if (_nudgeStarted) {
        if (_mouseVoxelScale >= NUDGE_PRECISION_MIN) {
            _mouseVoxelScale /= 2;
        }
    } else {
        _mouseVoxelScale /= 2;
    }
}

void Application::increaseVoxelSize() {
    if (_nudgeStarted) {
        if (_mouseVoxelScale < _nudgeVoxel.s) {
            _mouseVoxelScale *= 2;
        }
    } else {
        _mouseVoxelScale *= 2;
    }
}

const int MAXIMUM_EDIT_VOXEL_MESSAGE_SIZE = 1500;
struct SendVoxelsOperationArgs {
    const unsigned char*  newBaseOctCode;
};

bool Application::sendVoxelsOperation(OctreeElement* element, void* extraData) {
    VoxelTreeElement* voxel = (VoxelTreeElement*)element;
    SendVoxelsOperationArgs* args = (SendVoxelsOperationArgs*)extraData;
    if (voxel->isColored()) {
        const unsigned char* nodeOctalCode = voxel->getOctalCode();
        unsigned char* codeColorBuffer = NULL;
        int codeLength  = 0;
        int bytesInCode = 0;
        int codeAndColorLength;

        // If the newBase is NULL, then don't rebase
        if (args->newBaseOctCode) {
            codeColorBuffer = rebaseOctalCode(nodeOctalCode, args->newBaseOctCode, true);
            codeLength  = numberOfThreeBitSectionsInCode(codeColorBuffer);
            bytesInCode = bytesRequiredForCodeLength(codeLength);
            codeAndColorLength = bytesInCode + SIZE_OF_COLOR_DATA;
        } else {
            codeLength  = numberOfThreeBitSectionsInCode(nodeOctalCode);
            bytesInCode = bytesRequiredForCodeLength(codeLength);
            codeAndColorLength = bytesInCode + SIZE_OF_COLOR_DATA;
            codeColorBuffer = new unsigned char[codeAndColorLength];
            memcpy(codeColorBuffer, nodeOctalCode, bytesInCode);
        }

        // copy the colors over
        codeColorBuffer[bytesInCode + RED_INDEX] = voxel->getColor()[RED_INDEX];
        codeColorBuffer[bytesInCode + GREEN_INDEX] = voxel->getColor()[GREEN_INDEX];
        codeColorBuffer[bytesInCode + BLUE_INDEX] = voxel->getColor()[BLUE_INDEX];
        getInstance()->_voxelEditSender.queueVoxelEditMessage(PACKET_TYPE_VOXEL_SET_DESTRUCTIVE,
                codeColorBuffer, codeAndColorLength);

        delete[] codeColorBuffer;
    }
    return true; // keep going
}

void Application::exportVoxels() {
    QString desktopLocation = QStandardPaths::writableLocation(QStandardPaths::DesktopLocation);
    QString suggestedName = desktopLocation.append("/voxels.svo");

    QString fileNameString = QFileDialog::getSaveFileName(_glWidget, tr("Export Voxels"), suggestedName,
                                                          tr("Sparse Voxel Octree Files (*.svo)"));
    QByteArray fileNameAscii = fileNameString.toLocal8Bit();
    const char* fileName = fileNameAscii.data();
    VoxelTreeElement* selectedNode = _voxels.getVoxelAt(_mouseVoxel.x, _mouseVoxel.y, _mouseVoxel.z, _mouseVoxel.s);
    if (selectedNode) {
        VoxelTree exportTree;
        _voxels.copySubTreeIntoNewTree(selectedNode, &exportTree, true);
        exportTree.writeToSVOFile(fileName);
    }

    // restore the main window's active state
    _window->activateWindow();
}

void Application::importVoxels() {
    if (_voxelImporter.exec()) {
        qDebug("[DEBUG] Import succeeded.");
    } else {
        qDebug("[DEBUG] Import failed.");
    }

    // restore the main window's active state
    _window->activateWindow();
}

void Application::cutVoxels() {
    copyVoxels();
    deleteVoxelUnderCursor();
}

void Application::copyVoxels() {
    // switch to and clear the clipboard first...
    _sharedVoxelSystem.killLocalVoxels();
    if (_sharedVoxelSystem.getTree() != &_clipboard) {
        _clipboard.eraseAllOctreeElements();
        _sharedVoxelSystem.changeTree(&_clipboard);
    }

    // then copy onto it if there is something to copy
    VoxelTreeElement* selectedNode = _voxels.getVoxelAt(_mouseVoxel.x, _mouseVoxel.y, _mouseVoxel.z, _mouseVoxel.s);
    if (selectedNode) {
        _voxels.copySubTreeIntoNewTree(selectedNode, &_sharedVoxelSystem, true);
    }
}

void Application::pasteVoxelsToOctalCode(const unsigned char* octalCodeDestination) {
    // Recurse the clipboard tree, where everything is root relative, and send all the colored voxels to
    // the server as an set voxel message, this will also rebase the voxels to the new location
    SendVoxelsOperationArgs args;
    args.newBaseOctCode = octalCodeDestination;
    _sharedVoxelSystem.getTree()->recurseTreeWithOperation(sendVoxelsOperation, &args);

    if (_sharedVoxelSystem.getTree() != &_clipboard) {
        _sharedVoxelSystem.killLocalVoxels();
        _sharedVoxelSystem.changeTree(&_clipboard);
    }

    _voxelEditSender.releaseQueuedMessages();
}

void Application::pasteVoxels() {
    unsigned char* calculatedOctCode = NULL;
    VoxelTreeElement* selectedNode = _voxels.getVoxelAt(_mouseVoxel.x, _mouseVoxel.y, _mouseVoxel.z, _mouseVoxel.s);

    // we only need the selected voxel to get the newBaseOctCode, which we can actually calculate from the
    // voxel size/position details. If we don't have an actual selectedNode then use the mouseVoxel to create a
    // target octalCode for where the user is pointing.
    const unsigned char* octalCodeDestination;
    if (selectedNode) {
        octalCodeDestination = selectedNode->getOctalCode();
    } else {
        octalCodeDestination = calculatedOctCode = pointToVoxel(_mouseVoxel.x, _mouseVoxel.y, _mouseVoxel.z, _mouseVoxel.s);
    }

    pasteVoxelsToOctalCode(octalCodeDestination);

    if (calculatedOctCode) {
        delete[] calculatedOctCode;
    }
}

void Application::findAxisAlignment() {
    glm::vec3 direction = _myAvatar->getMouseRayDirection();
    if (fabs(direction.z) > fabs(direction.x)) {
        _lookingAlongX = false;
        if (direction.z < 0) {
            _lookingAwayFromOrigin = false;
        } else {
            _lookingAwayFromOrigin = true;
        }
    } else {
        _lookingAlongX = true;
        if (direction.x < 0) {
            _lookingAwayFromOrigin = false;
        } else {
            _lookingAwayFromOrigin = true;
        }
    }
}

void Application::nudgeVoxels() {
    VoxelTreeElement* selectedNode = _voxels.getVoxelAt(_mouseVoxel.x, _mouseVoxel.y, _mouseVoxel.z, _mouseVoxel.s);
    if (!Menu::getInstance()->isOptionChecked(MenuOption::VoxelSelectMode) && selectedNode) {
        Menu::getInstance()->triggerOption(MenuOption::VoxelSelectMode);
    }

    if (!_nudgeStarted && selectedNode) {
        _nudgeVoxel = _mouseVoxel;
        _nudgeStarted = true;
        _nudgeGuidePosition = glm::vec3(_nudgeVoxel.x, _nudgeVoxel.y, _nudgeVoxel.z);
        findAxisAlignment();
    } else {
        // calculate nudgeVec
        glm::vec3 nudgeVec(_nudgeGuidePosition.x - _nudgeVoxel.x, _nudgeGuidePosition.y - _nudgeVoxel.y, _nudgeGuidePosition.z - _nudgeVoxel.z);

        VoxelTreeElement* nodeToNudge = _voxels.getVoxelAt(_nudgeVoxel.x, _nudgeVoxel.y, _nudgeVoxel.z, _nudgeVoxel.s);

        if (nodeToNudge) {
            _voxels.getTree()->nudgeSubTree(nodeToNudge, nudgeVec, _voxelEditSender);
            _nudgeStarted = false;
        }
    }
}

void Application::deleteVoxels() {
    deleteVoxelUnderCursor();
}

void Application::initDisplay() {
    glEnable(GL_BLEND);
    glBlendFuncSeparate(GL_SRC_ALPHA, GL_ONE_MINUS_SRC_ALPHA, GL_CONSTANT_ALPHA, GL_ONE);
    glShadeModel(GL_SMOOTH);
    glEnable(GL_LIGHTING);
    glEnable(GL_LIGHT0);
    glEnable(GL_DEPTH_TEST);
}

void Application::init() {
    _sharedVoxelSystemViewFrustum.setPosition(glm::vec3(TREE_SCALE / 2.0f,
                                                        TREE_SCALE / 2.0f,
                                                        3.0f * TREE_SCALE / 2.0f));
    _sharedVoxelSystemViewFrustum.setNearClip(TREE_SCALE / 2.0f);
    _sharedVoxelSystemViewFrustum.setFarClip(3.0f * TREE_SCALE / 2.0f);
    _sharedVoxelSystemViewFrustum.setFieldOfView(90);
    _sharedVoxelSystemViewFrustum.setOrientation(glm::quat());
    _sharedVoxelSystemViewFrustum.calculate();
    _sharedVoxelSystem.setViewFrustum(&_sharedVoxelSystemViewFrustum);

    VoxelTreeElement::removeUpdateHook(&_sharedVoxelSystem);

    _sharedVoxelSystem.init();
    VoxelTree* tmpTree = _sharedVoxelSystem.getTree();
    _sharedVoxelSystem.changeTree(&_clipboard);
    delete tmpTree;

    _voxelImporter.init(_settings);

    _environment.init();

    _glowEffect.init();
    _ambientOcclusionEffect.init();
    _voxelShader.init();
    _pointShader.init();

    _headMouseX = _mouseX = _glWidget->width() / 2;
    _headMouseY = _mouseY = _glWidget->height() / 2;
    QCursor::setPos(_headMouseX, _headMouseY);

    // TODO: move _myAvatar out of Application. Move relevant code to MyAvataar or AvatarManager
    _avatarManager.init();
    _myCamera.setMode(CAMERA_MODE_FIRST_PERSON);
    _myCamera.setModeShiftRate(1.0f);

    _mirrorCamera.setMode(CAMERA_MODE_MIRROR);
    _mirrorCamera.setAspectRatio((float)MIRROR_VIEW_WIDTH / (float)MIRROR_VIEW_HEIGHT);
    _mirrorCamera.setFieldOfView(30);

    OculusManager::connect();
    if (OculusManager::isConnected()) {
        QMetaObject::invokeMethod(Menu::getInstance()->getActionForOption(MenuOption::Fullscreen),
                                  "trigger",
                                  Qt::QueuedConnection);
    }

    TV3DManager::connect();
    if (TV3DManager::isConnected()) {
        QMetaObject::invokeMethod(Menu::getInstance()->getActionForOption(MenuOption::Fullscreen),
                                  "trigger",
                                  Qt::QueuedConnection);
    }

    gettimeofday(&_timerStart, NULL);
    gettimeofday(&_lastTimeUpdated, NULL);

    Menu::getInstance()->loadSettings();
    if (Menu::getInstance()->getAudioJitterBufferSamples() != 0) {
        _audio.setJitterBufferSamples(Menu::getInstance()->getAudioJitterBufferSamples());
    }
    qDebug("Loaded settings");

    if (!_profile.getUsername().isEmpty()) {
        // we have a username for this avatar, ask the data-server for the mesh URL for this avatar
        DataServerClient::getValueForKeyAndUserString(DataServerKey::FaceMeshURL, _profile.getUserString(), &_profile);
        DataServerClient::getValueForKeyAndUserString(DataServerKey::SkeletonURL, _profile.getUserString(), &_profile);
    }

    // Set up VoxelSystem after loading preferences so we can get the desired max voxel count
    _voxels.setMaxVoxels(Menu::getInstance()->getMaxVoxels());
    _voxels.setUseVoxelShader(Menu::getInstance()->isOptionChecked(MenuOption::UseVoxelShader));
    _voxels.setVoxelsAsPoints(Menu::getInstance()->isOptionChecked(MenuOption::VoxelsAsPoints));
    _voxels.setDisableFastVoxelPipeline(false);
    _voxels.init();

    _particles.init();
    _particles.setViewFrustum(getViewFrustum());

    _metavoxels.init();

    _particleCollisionSystem.init(&_particleEditSender, _particles.getTree(), _voxels.getTree(), &_audio, &_avatarManager);

    _palette.init(_glWidget->width(), _glWidget->height());
    _palette.addAction(Menu::getInstance()->getActionForOption(MenuOption::VoxelAddMode), 0, 0);
    _palette.addAction(Menu::getInstance()->getActionForOption(MenuOption::VoxelDeleteMode), 0, 1);
    _palette.addTool(&_swatch);
    _palette.addAction(Menu::getInstance()->getActionForOption(MenuOption::VoxelColorMode), 0, 2);
    _palette.addAction(Menu::getInstance()->getActionForOption(MenuOption::VoxelGetColorMode), 0, 3);
    _palette.addAction(Menu::getInstance()->getActionForOption(MenuOption::VoxelSelectMode), 0, 4);

    _pieMenu.init("./resources/images/hifi-interface-tools-v2-pie.svg",
                  _glWidget->width(),
                  _glWidget->height());

    _audio.init(_glWidget);

    _rearMirrorTools = new RearMirrorTools(_glWidget, _mirrorViewRect, _settings);
    connect(_rearMirrorTools, SIGNAL(closeView()), SLOT(closeMirrorView()));
    connect(_rearMirrorTools, SIGNAL(restoreView()), SLOT(restoreMirrorView()));
    connect(_rearMirrorTools, SIGNAL(shrinkView()), SLOT(shrinkMirrorView()));
    connect(_rearMirrorTools, SIGNAL(resetView()), SLOT(resetSensors()));


    updateLocalOctreeCache(true);
}

void Application::closeMirrorView() {
    if (Menu::getInstance()->isOptionChecked(MenuOption::Mirror)) {
        Menu::getInstance()->triggerOption(MenuOption::Mirror);;
    }
}

void Application::restoreMirrorView() {
    if (Menu::getInstance()->isOptionChecked(MenuOption::Mirror)) {
        Menu::getInstance()->triggerOption(MenuOption::Mirror);;
    }

    if (!Menu::getInstance()->isOptionChecked(MenuOption::FullscreenMirror)) {
        Menu::getInstance()->triggerOption(MenuOption::FullscreenMirror);
    }
}

void Application::shrinkMirrorView() {
    if (!Menu::getInstance()->isOptionChecked(MenuOption::Mirror)) {
        Menu::getInstance()->triggerOption(MenuOption::Mirror);;
    }

    if (Menu::getInstance()->isOptionChecked(MenuOption::FullscreenMirror)) {
        Menu::getInstance()->triggerOption(MenuOption::FullscreenMirror);
    }
}

const float MAX_AVATAR_EDIT_VELOCITY = 1.0f;
const float MAX_VOXEL_EDIT_DISTANCE = 50.0f;
const float HEAD_SPHERE_RADIUS = 0.07f;

bool Application::isLookingAtMyAvatar(Avatar* avatar) {
    glm::vec3 theirLookat = avatar->getHead().getLookAtPosition();
    glm::vec3 myHeadPosition = _myAvatar->getHead().getPosition();

    if (pointInSphere(theirLookat, myHeadPosition, HEAD_SPHERE_RADIUS * _myAvatar->getScale())) {
        return true;
    }
    return false;
}

void Application::renderHighlightVoxel(VoxelDetail voxel) {
    glDisable(GL_LIGHTING);
    glPushMatrix();
    glScalef(TREE_SCALE, TREE_SCALE, TREE_SCALE);
    const float EDGE_EXPAND = 1.02f;
    glColor3ub(voxel.red + 128, voxel.green + 128, voxel.blue + 128);
    glTranslatef(voxel.x + voxel.s * 0.5f,
                 voxel.y + voxel.s * 0.5f,
                 voxel.z + voxel.s * 0.5f);
    glLineWidth(2.0f);
    glutWireCube(voxel.s * EDGE_EXPAND);
    glPopMatrix();
}

void Application::updateMouseRay() {

    bool showWarnings = Menu::getInstance()->isOptionChecked(MenuOption::PipelineWarnings);
    PerformanceWarning warn(showWarnings, "Application::updateMouseRay()");

    _viewFrustum.computePickRay(_mouseX / (float)_glWidget->width(), _mouseY / (float)_glWidget->height(),
        _mouseRayOrigin, _mouseRayDirection);

    // adjust for mirroring
    if (_myCamera.getMode() == CAMERA_MODE_MIRROR) {
        glm::vec3 mouseRayOffset = _mouseRayOrigin - _viewFrustum.getPosition();
        _mouseRayOrigin -= 2.0f * (_viewFrustum.getDirection() * glm::dot(_viewFrustum.getDirection(), mouseRayOffset) +
            _viewFrustum.getRight() * glm::dot(_viewFrustum.getRight(), mouseRayOffset));
        _mouseRayDirection -= 2.0f * (_viewFrustum.getDirection() * glm::dot(_viewFrustum.getDirection(), _mouseRayDirection) +
            _viewFrustum.getRight() * glm::dot(_viewFrustum.getRight(), _mouseRayDirection));
    }

    // tell my avatar if the mouse is being pressed...
    _myAvatar->setMousePressed(_mousePressed);

    // tell my avatar the posiion and direction of the ray projected ino the world based on the mouse position
    _myAvatar->setMouseRay(_mouseRayOrigin, _mouseRayDirection);
}

void Application::updateFaceshift() {

    bool showWarnings = Menu::getInstance()->isOptionChecked(MenuOption::PipelineWarnings);
    PerformanceWarning warn(showWarnings, "Application::updateFaceshift()");

    //  Update faceshift
    _faceshift.update();

    //  Copy angular velocity if measured by faceshift, to the head
    if (_faceshift.isActive()) {
        _myAvatar->getHead().setAngularVelocity(_faceshift.getHeadAngularVelocity());
    }
}

void Application::updateMyAvatarLookAtPosition(glm::vec3& lookAtSpot) {

    bool showWarnings = Menu::getInstance()->isOptionChecked(MenuOption::PipelineWarnings);
    PerformanceWarning warn(showWarnings, "Application::updateMyAvatarLookAtPosition()");

    const float FAR_AWAY_STARE = TREE_SCALE;
    if (_myCamera.getMode() == CAMERA_MODE_MIRROR) {
        lookAtSpot = _myCamera.getPosition();

    } else if (_mouseHidden) {
        // if the mouse cursor is hidden, just look straight ahead
        glm::vec3 rayOrigin, rayDirection;
        _viewFrustum.computePickRay(0.5f, 0.5f, rayOrigin, rayDirection);
        lookAtSpot = rayOrigin + rayDirection * FAR_AWAY_STARE;
    } else {
        // just look in direction of the mouse ray
        lookAtSpot = _mouseRayOrigin + _mouseRayDirection * FAR_AWAY_STARE;
    }
    if (_faceshift.isActive()) {
        // deflect using Faceshift gaze data
        glm::vec3 origin = _myAvatar->getHead().calculateAverageEyePosition();
        float pitchSign = (_myCamera.getMode() == CAMERA_MODE_MIRROR) ? -1.0f : 1.0f;
        float deflection = Menu::getInstance()->getFaceshiftEyeDeflection();
        lookAtSpot = origin + _myCamera.getRotation() * glm::quat(glm::radians(glm::vec3(
            _faceshift.getEstimatedEyePitch() * pitchSign * deflection, _faceshift.getEstimatedEyeYaw() * deflection, 0.0f))) *
                glm::inverse(_myCamera.getRotation()) * (lookAtSpot - origin);
    }
    _myAvatar->getHead().setLookAtPosition(lookAtSpot);
}

void Application::updateHoverVoxels(float deltaTime, float& distance, BoxFace& face) {

    bool showWarnings = Menu::getInstance()->isOptionChecked(MenuOption::PipelineWarnings);
    PerformanceWarning warn(showWarnings, "Application::updateHoverVoxels()");

    //  If we have clicked on a voxel, update it's color
    if (_isHoverVoxelSounding) {
        VoxelTreeElement* hoveredNode = _voxels.getVoxelAt(_hoverVoxel.x, _hoverVoxel.y, _hoverVoxel.z, _hoverVoxel.s);
        if (hoveredNode) {
            float bright = _audio.getCollisionSoundMagnitude();
            nodeColor clickColor = { 255 * bright + _hoverVoxelOriginalColor[0] * (1.f - bright),
                                    _hoverVoxelOriginalColor[1] * (1.f - bright),
                                    _hoverVoxelOriginalColor[2] * (1.f - bright), 1 };
            hoveredNode->setColor(clickColor);
            if (bright < 0.01f) {
                hoveredNode->setColor(_hoverVoxelOriginalColor);
                _isHoverVoxelSounding = false;
            }
        } else {
            //  Voxel is not found, clear all
            _isHoverVoxelSounding = false;
            _isHoverVoxel = false;
        }
    } else {
        //  Check for a new hover voxel
        glm::vec4 oldVoxel(_hoverVoxel.x, _hoverVoxel.y, _hoverVoxel.z, _hoverVoxel.s);
        // only do this work if MAKE_SOUND_ON_VOXEL_HOVER or MAKE_SOUND_ON_VOXEL_CLICK is enabled,
        // and make sure the tree is not already busy... because otherwise you'll have to wait.
        if (!(_voxels.treeIsBusy() || _mousePressed)) {
            {
                PerformanceWarning warn(showWarnings, "Application::updateHoverVoxels() _voxels.findRayIntersection()");
                _isHoverVoxel = _voxels.findRayIntersection(_mouseRayOrigin, _mouseRayDirection, _hoverVoxel, distance, face);
            }
            if (MAKE_SOUND_ON_VOXEL_HOVER && _isHoverVoxel &&
                    glm::vec4(_hoverVoxel.x, _hoverVoxel.y, _hoverVoxel.z, _hoverVoxel.s) != oldVoxel) {

                _hoverVoxelOriginalColor[0] = _hoverVoxel.red;
                _hoverVoxelOriginalColor[1] = _hoverVoxel.green;
                _hoverVoxelOriginalColor[2] = _hoverVoxel.blue;
                _hoverVoxelOriginalColor[3] = 1;
                _audio.startCollisionSound(1.0, HOVER_VOXEL_FREQUENCY * _hoverVoxel.s * TREE_SCALE, 0.0, HOVER_VOXEL_DECAY, false);
                _isHoverVoxelSounding = true;
            }
        }
    }
}

void Application::updateMouseVoxels(float deltaTime, float& distance, BoxFace& face) {

    bool showWarnings = Menu::getInstance()->isOptionChecked(MenuOption::PipelineWarnings);
    PerformanceWarning warn(showWarnings, "Application::updateMouseVoxels()");

    _mouseVoxel.s = 0.0f;
    bool wasInitialized = _mouseVoxelScaleInitialized;
    if (Menu::getInstance()->isVoxelModeActionChecked() &&
        (fabs(_myAvatar->getVelocity().x) +
         fabs(_myAvatar->getVelocity().y) +
         fabs(_myAvatar->getVelocity().z)) / 3 < MAX_AVATAR_EDIT_VELOCITY) {

        if (_voxels.findRayIntersection(_mouseRayOrigin, _mouseRayDirection, _mouseVoxel, distance, face)) {
            if (distance < MAX_VOXEL_EDIT_DISTANCE) {
                // set the voxel scale to that of the first moused-over voxel
                if (!wasInitialized) {
                    _mouseVoxelScale = _mouseVoxel.s;
                }
                _mouseVoxelScaleInitialized = true;

                // find the nearest voxel with the desired scale
                if (_mouseVoxelScale > _mouseVoxel.s) {
                    // choose the larger voxel that encompasses the one selected
                    _mouseVoxel.x = _mouseVoxelScale * floorf(_mouseVoxel.x / _mouseVoxelScale);
                    _mouseVoxel.y = _mouseVoxelScale * floorf(_mouseVoxel.y / _mouseVoxelScale);
                    _mouseVoxel.z = _mouseVoxelScale * floorf(_mouseVoxel.z / _mouseVoxelScale);
                    _mouseVoxel.s = _mouseVoxelScale;

                } else {
                    glm::vec3 faceVector = getFaceVector(face);
                    if (_mouseVoxelScale < _mouseVoxel.s) {
                        // find the closest contained voxel
                        glm::vec3 pt = (_mouseRayOrigin + _mouseRayDirection * distance) / (float)TREE_SCALE -
                        faceVector * (_mouseVoxelScale * 0.5f);
                        _mouseVoxel.x = _mouseVoxelScale * floorf(pt.x / _mouseVoxelScale);
                        _mouseVoxel.y = _mouseVoxelScale * floorf(pt.y / _mouseVoxelScale);
                        _mouseVoxel.z = _mouseVoxelScale * floorf(pt.z / _mouseVoxelScale);
                        _mouseVoxel.s = _mouseVoxelScale;
                    }
                    if (Menu::getInstance()->isOptionChecked(MenuOption::VoxelAddMode)) {
                        // use the face to determine the side on which to create a neighbor
                        _mouseVoxel.x += faceVector.x * _mouseVoxel.s;
                        _mouseVoxel.y += faceVector.y * _mouseVoxel.s;
                        _mouseVoxel.z += faceVector.z * _mouseVoxel.s;
                    }
                }
            } else {
                _mouseVoxel.s = 0.0f;
            }
        } else if (Menu::getInstance()->isOptionChecked(MenuOption::VoxelAddMode)
                   || Menu::getInstance()->isOptionChecked(MenuOption::VoxelSelectMode)) {
            // place the voxel a fixed distance away
            float worldMouseVoxelScale = _mouseVoxelScale * TREE_SCALE;
            glm::vec3 pt = _mouseRayOrigin + _mouseRayDirection * (2.0f + worldMouseVoxelScale * 0.5f);
            _mouseVoxel.x = _mouseVoxelScale * floorf(pt.x / worldMouseVoxelScale);
            _mouseVoxel.y = _mouseVoxelScale * floorf(pt.y / worldMouseVoxelScale);
            _mouseVoxel.z = _mouseVoxelScale * floorf(pt.z / worldMouseVoxelScale);
            _mouseVoxel.s = _mouseVoxelScale;
        }

        if (Menu::getInstance()->isOptionChecked(MenuOption::VoxelDeleteMode)) {
            // red indicates deletion
            _mouseVoxel.red = 255;
            _mouseVoxel.green = _mouseVoxel.blue = 0;
        } else if (Menu::getInstance()->isOptionChecked(MenuOption::VoxelSelectMode)) {
            if (_nudgeStarted) {
                _mouseVoxel.red = _mouseVoxel.green = _mouseVoxel.blue = 255;
            } else {
                // yellow indicates selection
                _mouseVoxel.red = _mouseVoxel.green = 255;
                _mouseVoxel.blue = 0;
            }
        } else { // _addVoxelMode->isChecked() || _colorVoxelMode->isChecked()
            QColor paintColor = Menu::getInstance()->getActionForOption(MenuOption::VoxelPaintColor)->data().value<QColor>();
            _mouseVoxel.red = paintColor.red();
            _mouseVoxel.green = paintColor.green();
            _mouseVoxel.blue = paintColor.blue();
        }

        // if we just edited, use the currently selected voxel as the "last" for drag detection
        if (_justEditedVoxel) {
            _lastMouseVoxelPos = glm::vec3(_mouseVoxel.x, _mouseVoxel.y, _mouseVoxel.z);
            _justEditedVoxel = false;
        }
    }
}


void Application::updateHandAndTouch(float deltaTime) {
    bool showWarnings = Menu::getInstance()->isOptionChecked(MenuOption::PipelineWarnings);
    PerformanceWarning warn(showWarnings, "Application::updateHandAndTouch()");

    //  Update from Touch
    if (_isTouchPressed) {
        float TOUCH_YAW_SCALE = -0.25f;
        float TOUCH_PITCH_SCALE = -12.5f;
        float FIXED_TOUCH_TIMESTEP = 0.016f;
        _yawFromTouch += ((_touchAvgX - _lastTouchAvgX) * TOUCH_YAW_SCALE * FIXED_TOUCH_TIMESTEP);
        _pitchFromTouch += ((_touchAvgY - _lastTouchAvgY) * TOUCH_PITCH_SCALE * FIXED_TOUCH_TIMESTEP);
        _lastTouchAvgX = _touchAvgX;
        _lastTouchAvgY = _touchAvgY;
    }
}

void Application::updateLeap(float deltaTime) {
    bool showWarnings = Menu::getInstance()->isOptionChecked(MenuOption::PipelineWarnings);
    PerformanceWarning warn(showWarnings, "Application::updateLeap()");
}

void Application::updateSixense(float deltaTime) {
    bool showWarnings = Menu::getInstance()->isOptionChecked(MenuOption::PipelineWarnings);
    PerformanceWarning warn(showWarnings, "Application::updateSixense()");

    _sixenseManager.update(deltaTime);
}

void Application::updateSerialDevices(float deltaTime) {
    bool showWarnings = Menu::getInstance()->isOptionChecked(MenuOption::PipelineWarnings);
    PerformanceWarning warn(showWarnings, "Application::updateSerialDevices()");
}

void Application::updateThreads(float deltaTime) {
    bool showWarnings = Menu::getInstance()->isOptionChecked(MenuOption::PipelineWarnings);
    PerformanceWarning warn(showWarnings, "Application::updateThreads()");

    // parse voxel packets
    if (!_enableProcessVoxelsThread) {
        _voxelProcessor.threadRoutine();
        _voxelHideShowThread.threadRoutine();
        _voxelEditSender.threadRoutine();
        _particleEditSender.threadRoutine();
        if (_persistThread) {
            _persistThread->threadRoutine();
        }
    }
}

void Application::updateMyAvatarSimulation(float deltaTime) {
    bool showWarnings = Menu::getInstance()->isOptionChecked(MenuOption::PipelineWarnings);
    PerformanceWarning warn(showWarnings, "Application::updateMyAvatarSimulation()");

    if (Menu::getInstance()->isOptionChecked(MenuOption::Gravity)) {
        _myAvatar->setGravity(_environment.getGravity(_myAvatar->getPosition()));
    }
    else {
        _myAvatar->setGravity(glm::vec3(0.0f, 0.0f, 0.0f));
    }

    if (Menu::getInstance()->isOptionChecked(MenuOption::TransmitterDrive) && _myTransmitter.isConnected()) {
        _myAvatar->simulate(deltaTime, &_myTransmitter);
    } else {
        _myAvatar->simulate(deltaTime, NULL);
    }
}

void Application::updateParticles(float deltaTime) {
    bool showWarnings = Menu::getInstance()->isOptionChecked(MenuOption::PipelineWarnings);
    PerformanceWarning warn(showWarnings, "Application::updateParticles()");

    if (Menu::getInstance()->isOptionChecked(MenuOption::ParticleCloud)) {
        _cloud.simulate(deltaTime);
    }
}

void Application::updateMetavoxels(float deltaTime) {
    bool showWarnings = Menu::getInstance()->isOptionChecked(MenuOption::PipelineWarnings);
    PerformanceWarning warn(showWarnings, "Application::updateMetavoxels()");

    if (Menu::getInstance()->isOptionChecked(MenuOption::Metavoxels)) {
        _metavoxels.simulate(deltaTime);
    }
}

void Application::updateTransmitter(float deltaTime) {
    bool showWarnings = Menu::getInstance()->isOptionChecked(MenuOption::PipelineWarnings);
    PerformanceWarning warn(showWarnings, "Application::updateTransmitter()");

    // no transmitter drive implies transmitter pick
    if (!Menu::getInstance()->isOptionChecked(MenuOption::TransmitterDrive) && _myTransmitter.isConnected()) {
        _transmitterPickStart = _myAvatar->getChestPosition();
        glm::vec3 direction = _myAvatar->getOrientation() *
            glm::quat(glm::radians(_myTransmitter.getEstimatedRotation())) * IDENTITY_FRONT;

        // check against voxels, avatars
        const float MAX_PICK_DISTANCE = 100.0f;
        float minDistance = MAX_PICK_DISTANCE;
        VoxelDetail detail;
        float distance;
        BoxFace face;
        if (_voxels.findRayIntersection(_transmitterPickStart, direction, detail, distance, face)) {
            minDistance = min(minDistance, distance);
        }
        _transmitterPickEnd = _transmitterPickStart + direction * minDistance;

    } else {
        _transmitterPickStart = _transmitterPickEnd = glm::vec3();
    }
}

void Application::updateCamera(float deltaTime) {
    bool showWarnings = Menu::getInstance()->isOptionChecked(MenuOption::PipelineWarnings);
    PerformanceWarning warn(showWarnings, "Application::updateCamera()");

    if (!OculusManager::isConnected() && !TV3DManager::isConnected()) {
        if (Menu::getInstance()->isOptionChecked(MenuOption::FullscreenMirror)) {
            if (_myCamera.getMode() != CAMERA_MODE_MIRROR) {
                _myCamera.setMode(CAMERA_MODE_MIRROR);
                _myCamera.setModeShiftRate(100.0f);
            }
        } else if (Menu::getInstance()->isOptionChecked(MenuOption::FirstPerson)) {
            if (_myCamera.getMode() != CAMERA_MODE_FIRST_PERSON) {
                _myCamera.setMode(CAMERA_MODE_FIRST_PERSON);
                _myCamera.setModeShiftRate(1.0f);
            }
        } else {
            if (_myCamera.getMode() != CAMERA_MODE_THIRD_PERSON) {
                _myCamera.setMode(CAMERA_MODE_THIRD_PERSON);
                _myCamera.setModeShiftRate(1.0f);
            }
        }

        if (Menu::getInstance()->isOptionChecked(MenuOption::OffAxisProjection)) {
            float xSign = _myCamera.getMode() == CAMERA_MODE_MIRROR ? 1.0f : -1.0f;
            if (_faceshift.isActive()) {
                const float EYE_OFFSET_SCALE = 0.025f;
                glm::vec3 position = _faceshift.getHeadTranslation() * EYE_OFFSET_SCALE;
                _myCamera.setEyeOffsetPosition(glm::vec3(position.x * xSign, position.y, -position.z));
                updateProjectionMatrix();
            }
        }
    }
}

void Application::updateDialogs(float deltaTime) {
    bool showWarnings = Menu::getInstance()->isOptionChecked(MenuOption::PipelineWarnings);
    PerformanceWarning warn(showWarnings, "Application::updateDialogs()");

    // Update bandwidth dialog, if any
    BandwidthDialog* bandwidthDialog = Menu::getInstance()->getBandwidthDialog();
    if (bandwidthDialog) {
        bandwidthDialog->update();
    }

    VoxelStatsDialog* voxelStatsDialog = Menu::getInstance()->getVoxelStatsDialog();
    if (voxelStatsDialog) {
        voxelStatsDialog->update();
    }
}

void Application::updateAudio(float deltaTime) {
    bool showWarnings = Menu::getInstance()->isOptionChecked(MenuOption::PipelineWarnings);
    PerformanceWarning warn(showWarnings, "Application::updateAudio()");

    //  Update audio stats for procedural sounds
    _audio.setLastAcceleration(_myAvatar->getThrust());
    _audio.setLastVelocity(_myAvatar->getVelocity());
}

void Application::updateCursor(float deltaTime) {
    bool showWarnings = Menu::getInstance()->isOptionChecked(MenuOption::PipelineWarnings);
    PerformanceWarning warn(showWarnings, "Application::updateCursor()");

    // watch mouse position, if it hasn't moved, hide the cursor
    bool underMouse = _glWidget->underMouse();
    if (!_mouseHidden) {
        uint64_t now = usecTimestampNow();
        int elapsed = now - _lastMouseMove;
        const int HIDE_CURSOR_TIMEOUT = 1 * 1000 * 1000; // 1 second
        if (elapsed > HIDE_CURSOR_TIMEOUT && (underMouse || !_seenMouseMove)) {
            getGLWidget()->setCursor(Qt::BlankCursor);
            _mouseHidden = true;
        }
    } else {
        // if the mouse is hidden, but we're not inside our window, then consider ourselves to be moving
        if (!underMouse && _seenMouseMove) {
            _lastMouseMove = usecTimestampNow();
            getGLWidget()->setCursor(Qt::ArrowCursor);
            _mouseHidden = false;
        }
    }
}

void Application::update(float deltaTime) {
    bool showWarnings = Menu::getInstance()->isOptionChecked(MenuOption::PipelineWarnings);
    PerformanceWarning warn(showWarnings, "Application::update()");

    // check what's under the mouse and update the mouse voxel
    updateMouseRay();

    // Set where I am looking based on my mouse ray (so that other people can see)
    glm::vec3 lookAtSpot;

    updateFaceshift();
    _avatarManager.updateLookAtTargetAvatar(lookAtSpot);
    updateMyAvatarLookAtPosition(lookAtSpot);

    //  Find the voxel we are hovering over, and respond if clicked
    float distance;
    BoxFace face;

    updateHoverVoxels(deltaTime, distance, face); // clicking on voxels and making sounds
    updateMouseVoxels(deltaTime, distance, face); // UI/UX related to voxels
    updateHandAndTouch(deltaTime); // Update state for touch sensors
    updateLeap(deltaTime); // Leap finger-sensing device
    updateSixense(deltaTime); // Razer Hydra controllers
    updateSerialDevices(deltaTime); // Read serial port interface devices
    updateAvatar(deltaTime); // Sample hardware, update view frustum if needed, and send avatar data to mixer/nodes
    updateThreads(deltaTime); // If running non-threaded, then give the threads some time to process...
    _avatarManager.updateAvatars(deltaTime); //loop through all the other avatars and simulate them...
    updateMyAvatarSimulation(deltaTime); // Simulate myself
    updateParticles(deltaTime); // Simulate particle cloud movements
    updateMetavoxels(deltaTime); // update metavoxels
    updateTransmitter(deltaTime); // transmitter drive or pick
    updateCamera(deltaTime); // handle various camera tweaks like off axis projection
    updateDialogs(deltaTime); // update various stats dialogs if present
    updateAudio(deltaTime); // Update audio stats for procedural sounds
    updateCursor(deltaTime); // Handle cursor updates

    _particles.update(); // update the particles...
    _particleCollisionSystem.update(); // collide the particles...
}

void Application::updateAvatar(float deltaTime) {
    bool showWarnings = Menu::getInstance()->isOptionChecked(MenuOption::PipelineWarnings);
    PerformanceWarning warn(showWarnings, "Application::updateAvatar()");

    // rotate body yaw for yaw received from multitouch
    _myAvatar->setOrientation(_myAvatar->getOrientation()
                             * glm::quat(glm::vec3(0, _yawFromTouch, 0)));
    _yawFromTouch = 0.f;

    // apply pitch from touch
<<<<<<< HEAD
    _myAvatar->getHead().setMousePitch(_myAvatar->getHead().getMousePitch() +
                                      _myAvatar->getHand().getPitchUpdate() +
                                      _pitchFromTouch);
    _myAvatar->getHand().setPitchUpdate(0.f);
=======
    _myAvatar.getHead().setPitch(_myAvatar.getHead().getPitch() + _pitchFromTouch);
>>>>>>> 3cfca795
    _pitchFromTouch = 0.0f;

    // Update my avatar's state from gyros
    _myAvatar->updateFromGyros(Menu::getInstance()->isOptionChecked(MenuOption::TurnWithHead));

    // Update head mouse from faceshift if active
    if (_faceshift.isActive()) {
        glm::vec3 headVelocity = _faceshift.getHeadAngularVelocity();

        // sets how quickly head angular rotation moves the head mouse
        const float HEADMOUSE_FACESHIFT_YAW_SCALE = 40.f;
        const float HEADMOUSE_FACESHIFT_PITCH_SCALE = 30.f;
        _headMouseX -= headVelocity.y * HEADMOUSE_FACESHIFT_YAW_SCALE;
        _headMouseY -= headVelocity.x * HEADMOUSE_FACESHIFT_PITCH_SCALE;
    }

    //  Constrain head-driven mouse to edges of screen
    _headMouseX = glm::clamp(_headMouseX, 0, _glWidget->width());
    _headMouseY = glm::clamp(_headMouseY, 0, _glWidget->height());

    if (OculusManager::isConnected()) {
        float yaw, pitch, roll;
        OculusManager::getEulerAngles(yaw, pitch, roll);

        _myAvatar->getHead().setYaw(yaw);
        _myAvatar->getHead().setPitch(pitch);
        _myAvatar->getHead().setRoll(roll);
    }

    //  Get audio loudness data from audio input device
    _myAvatar->getHead().setAudioLoudness(_audio.getLastInputLoudness());

    // send head/hand data to the avatar mixer and voxel server
    unsigned char broadcastString[MAX_PACKET_SIZE];
    unsigned char* endOfBroadcastStringWrite = broadcastString;

    endOfBroadcastStringWrite += populateTypeAndVersion(endOfBroadcastStringWrite, PACKET_TYPE_HEAD_DATA);

    // pack the NodeList owner UUID
    endOfBroadcastStringWrite += NodeList::getInstance()->packOwnerUUID(endOfBroadcastStringWrite);

    endOfBroadcastStringWrite += _myAvatar->getBroadcastData(endOfBroadcastStringWrite);

    controlledBroadcastToNodes(broadcastString, endOfBroadcastStringWrite - broadcastString,
                               QSet<NODE_TYPE>() << NODE_TYPE_AVATAR_MIXER);

    // Update _viewFrustum with latest camera and view frustum data...
    // NOTE: we get this from the view frustum, to make it simpler, since the
    // loadViewFrumstum() method will get the correct details from the camera
    // We could optimize this to not actually load the viewFrustum, since we don't
    // actually need to calculate the view frustum planes to send these details
    // to the server.
    loadViewFrustum(_myCamera, _viewFrustum);

    // Update my voxel servers with my current voxel query...
    queryOctree(NODE_TYPE_VOXEL_SERVER, PACKET_TYPE_VOXEL_QUERY, _voxelServerJurisdictions);
    queryOctree(NODE_TYPE_PARTICLE_SERVER, PACKET_TYPE_PARTICLE_QUERY, _particleServerJurisdictions);
}

void Application::queryOctree(NODE_TYPE serverType, PACKET_TYPE packetType, NodeToJurisdictionMap& jurisdictions) {

    // if voxels are disabled, then don't send this at all...
    if (!Menu::getInstance()->isOptionChecked(MenuOption::Voxels)) {
        return;
    }

    bool wantExtraDebugging = getLogger()->extraDebugging();

    // These will be the same for all servers, so we can set them up once and then reuse for each server we send to.
    _voxelQuery.setWantLowResMoving(!Menu::getInstance()->isOptionChecked(MenuOption::DisableLowRes));
    _voxelQuery.setWantColor(!Menu::getInstance()->isOptionChecked(MenuOption::DisableColorVoxels));
    _voxelQuery.setWantDelta(!Menu::getInstance()->isOptionChecked(MenuOption::DisableDeltaSending));
    _voxelQuery.setWantOcclusionCulling(Menu::getInstance()->isOptionChecked(MenuOption::EnableOcclusionCulling));
    _voxelQuery.setWantCompression(Menu::getInstance()->isOptionChecked(MenuOption::EnableVoxelPacketCompression));

    _voxelQuery.setCameraPosition(_viewFrustum.getPosition());
    _voxelQuery.setCameraOrientation(_viewFrustum.getOrientation());
    _voxelQuery.setCameraFov(_viewFrustum.getFieldOfView());
    _voxelQuery.setCameraAspectRatio(_viewFrustum.getAspectRatio());
    _voxelQuery.setCameraNearClip(_viewFrustum.getNearClip());
    _voxelQuery.setCameraFarClip(_viewFrustum.getFarClip());
    _voxelQuery.setCameraEyeOffsetPosition(_viewFrustum.getEyeOffsetPosition());
    _voxelQuery.setOctreeSizeScale(Menu::getInstance()->getVoxelSizeScale());
    _voxelQuery.setBoundaryLevelAdjust(Menu::getInstance()->getBoundaryLevelAdjust());

    unsigned char voxelQueryPacket[MAX_PACKET_SIZE];

    // Iterate all of the nodes, and get a count of how many voxel servers we have...
    int totalServers = 0;
    int inViewServers = 0;
    int unknownJurisdictionServers = 0;

    foreach (const SharedNodePointer& node, NodeList::getInstance()->getNodeHash()) {
        // only send to the NodeTypes that are serverType
        if (node->getActiveSocket() != NULL && node->getType() == serverType) {
            totalServers++;

            // get the server bounds for this server
            QUuid nodeUUID = node->getUUID();

            // if we haven't heard from this voxel server, go ahead and send it a query, so we
            // can get the jurisdiction...
            if (jurisdictions.find(nodeUUID) == jurisdictions.end()) {
                unknownJurisdictionServers++;
            } else {
                const JurisdictionMap& map = (jurisdictions)[nodeUUID];

                unsigned char* rootCode = map.getRootOctalCode();

                if (rootCode) {
                    VoxelPositionSize rootDetails;
                    voxelDetailsForCode(rootCode, rootDetails);
                    AABox serverBounds(glm::vec3(rootDetails.x, rootDetails.y, rootDetails.z), rootDetails.s);
                    serverBounds.scale(TREE_SCALE);

                    ViewFrustum::location serverFrustumLocation = _viewFrustum.boxInFrustum(serverBounds);

                    if (serverFrustumLocation != ViewFrustum::OUTSIDE) {
                        inViewServers++;
                    }
                }
            }
        }
    }

    if (wantExtraDebugging && unknownJurisdictionServers > 0) {
        qDebug("Servers: total %d, in view %d, unknown jurisdiction %d",
            totalServers, inViewServers, unknownJurisdictionServers);
    }

    int perServerPPS = 0;
    const int SMALL_BUDGET = 10;
    int perUnknownServer = SMALL_BUDGET;
    int totalPPS = Menu::getInstance()->getMaxVoxelPacketsPerSecond();

    // determine PPS based on number of servers
    if (inViewServers >= 1) {
        // set our preferred PPS to be exactly evenly divided among all of the voxel servers... and allocate 1 PPS
        // for each unknown jurisdiction server
        perServerPPS = (totalPPS / inViewServers) - (unknownJurisdictionServers * perUnknownServer);
    } else {
        if (unknownJurisdictionServers > 0) {
            perUnknownServer = (totalPPS / unknownJurisdictionServers);
        }
    }

    if (wantExtraDebugging && unknownJurisdictionServers > 0) {
        qDebug("perServerPPS: %d perUnknownServer: %d", perServerPPS, perUnknownServer);
    }

    NodeList* nodeList = NodeList::getInstance();

    foreach (const SharedNodePointer& node, nodeList->getNodeHash()) {
        // only send to the NodeTypes that are serverType
        if (node->getActiveSocket() != NULL && node->getType() == serverType) {


            // get the server bounds for this server
            QUuid nodeUUID = node->getUUID();

            bool inView = false;
            bool unknownView = false;

            // if we haven't heard from this voxel server, go ahead and send it a query, so we
            // can get the jurisdiction...
            if (jurisdictions.find(nodeUUID) == jurisdictions.end()) {
                unknownView = true; // assume it's in view
                if (wantExtraDebugging) {
                    qDebug() << "no known jurisdiction for node " << *node << ", assume it's visible.";
                }
            } else {
                const JurisdictionMap& map = (jurisdictions)[nodeUUID];

                unsigned char* rootCode = map.getRootOctalCode();

                if (rootCode) {
                    VoxelPositionSize rootDetails;
                    voxelDetailsForCode(rootCode, rootDetails);
                    AABox serverBounds(glm::vec3(rootDetails.x, rootDetails.y, rootDetails.z), rootDetails.s);
                    serverBounds.scale(TREE_SCALE);

                    ViewFrustum::location serverFrustumLocation = _viewFrustum.boxInFrustum(serverBounds);
                    if (serverFrustumLocation != ViewFrustum::OUTSIDE) {
                        inView = true;
                    } else {
                        inView = false;
                    }
                } else {
                    if (wantExtraDebugging) {
                        qDebug() << "Jurisdiction without RootCode for node " << *node << ". That's unusual!";
                    }
                }
            }

            if (inView) {
                _voxelQuery.setMaxOctreePacketsPerSecond(perServerPPS);
            } else if (unknownView) {
                if (wantExtraDebugging) {
                    qDebug() << "no known jurisdiction for node " << *node << ", give it budget of "
                            << perUnknownServer << " to send us jurisdiction.";
                }

                // set the query's position/orientation to be degenerate in a manner that will get the scene quickly
                // If there's only one server, then don't do this, and just let the normal voxel query pass through
                // as expected... this way, we will actually get a valid scene if there is one to be seen
                if (totalServers > 1) {
                    _voxelQuery.setCameraPosition(glm::vec3(-0.1,-0.1,-0.1));
                    const glm::quat OFF_IN_NEGATIVE_SPACE = glm::quat(-0.5, 0, -0.5, 1.0);
                    _voxelQuery.setCameraOrientation(OFF_IN_NEGATIVE_SPACE);
                    _voxelQuery.setCameraNearClip(0.1f);
                    _voxelQuery.setCameraFarClip(0.1f);
                    if (wantExtraDebugging) {
                        qDebug() << "Using 'minimal' camera position for node" << *node;
                    }
                } else {
                    if (wantExtraDebugging) {
                        qDebug() << "Using regular camera position for node" << *node;
                    }
                }
                _voxelQuery.setMaxOctreePacketsPerSecond(perUnknownServer);
            } else {
                _voxelQuery.setMaxOctreePacketsPerSecond(0);
            }
            // set up the packet for sending...
            unsigned char* endOfVoxelQueryPacket = voxelQueryPacket;

            // insert packet type/version and node UUID
            endOfVoxelQueryPacket += populateTypeAndVersion(endOfVoxelQueryPacket, packetType);
            QByteArray ownerUUID = nodeList->getOwnerUUID().toRfc4122();
            memcpy(endOfVoxelQueryPacket, ownerUUID.constData(), ownerUUID.size());
            endOfVoxelQueryPacket += ownerUUID.size();

            // encode the query data...
            endOfVoxelQueryPacket += _voxelQuery.getBroadcastData(endOfVoxelQueryPacket);

            int packetLength = endOfVoxelQueryPacket - voxelQueryPacket;

            // make sure we still have an active socket
            if (node->getActiveSocket()) {
                nodeList->getNodeSocket().writeDatagram((char*) voxelQueryPacket, packetLength,
                                                        node->getActiveSocket()->getAddress(), node->getActiveSocket()->getPort());
            }

            // Feed number of bytes to corresponding channel of the bandwidth meter
            _bandwidthMeter.outputStream(BandwidthMeter::VOXELS).updateValue(packetLength);
        }
    }
}

/////////////////////////////////////////////////////////////////////////////////////
// loadViewFrustum()
//
// Description: this will load the view frustum bounds for EITHER the head
//                 or the "myCamera".
//
void Application::loadViewFrustum(Camera& camera, ViewFrustum& viewFrustum) {
    // We will use these below, from either the camera or head vectors calculated above
    glm::vec3 position(camera.getPosition());
    float fov         = camera.getFieldOfView();
    float nearClip    = camera.getNearClip();
    float farClip     = camera.getFarClip();
    float aspectRatio = camera.getAspectRatio();

    glm::quat rotation = camera.getRotation();

    // Set the viewFrustum up with the correct position and orientation of the camera
    viewFrustum.setPosition(position);
    viewFrustum.setOrientation(rotation);

    // Also make sure it's got the correct lens details from the camera
    viewFrustum.setAspectRatio(aspectRatio);
    viewFrustum.setFieldOfView(fov);
    viewFrustum.setNearClip(nearClip);
    viewFrustum.setFarClip(farClip);
    viewFrustum.setEyeOffsetPosition(camera.getEyeOffsetPosition());
    viewFrustum.setEyeOffsetOrientation(camera.getEyeOffsetOrientation());

    // Ask the ViewFrustum class to calculate our corners
    viewFrustum.calculate();
}

glm::vec3 Application::getSunDirection() {
    return glm::normalize(_environment.getClosestData(_myCamera.getPosition()).getSunLocation() - _myCamera.getPosition());
}

void Application::updateShadowMap() {
    QOpenGLFramebufferObject* fbo = _textureCache.getShadowFramebufferObject();
    fbo->bind();
    glEnable(GL_DEPTH_TEST);
    glClear(GL_COLOR_BUFFER_BIT | GL_DEPTH_BUFFER_BIT);

    glViewport(0, 0, fbo->width(), fbo->height());

    glm::vec3 lightDirection = -getSunDirection();
    glm::quat rotation = glm::inverse(rotationBetween(IDENTITY_FRONT, lightDirection));
    glm::vec3 translation = glm::vec3();
    float nearScale = 0.0f;
    const float MAX_SHADOW_DISTANCE = 2.0f;
    float farScale = (MAX_SHADOW_DISTANCE - _viewFrustum.getNearClip()) / (_viewFrustum.getFarClip() - _viewFrustum.getNearClip());
    loadViewFrustum(_myCamera, _viewFrustum);
    glm::vec3 points[] = {
        rotation * (glm::mix(_viewFrustum.getNearTopLeft(), _viewFrustum.getFarTopLeft(), nearScale) + translation),
        rotation * (glm::mix(_viewFrustum.getNearTopRight(), _viewFrustum.getFarTopRight(), nearScale) + translation),
        rotation * (glm::mix(_viewFrustum.getNearBottomLeft(), _viewFrustum.getFarBottomLeft(), nearScale) + translation),
        rotation * (glm::mix(_viewFrustum.getNearBottomRight(), _viewFrustum.getFarBottomRight(), nearScale) + translation),
        rotation * (glm::mix(_viewFrustum.getNearTopLeft(), _viewFrustum.getFarTopLeft(), farScale) + translation),
        rotation * (glm::mix(_viewFrustum.getNearTopRight(), _viewFrustum.getFarTopRight(), farScale) + translation),
        rotation * (glm::mix(_viewFrustum.getNearBottomLeft(), _viewFrustum.getFarBottomLeft(), farScale) + translation),
        rotation * (glm::mix(_viewFrustum.getNearBottomRight(), _viewFrustum.getFarBottomRight(), farScale) + translation) };
    glm::vec3 minima(FLT_MAX, FLT_MAX, FLT_MAX), maxima(-FLT_MAX, -FLT_MAX, -FLT_MAX);
    for (int i = 0; i < sizeof(points) / sizeof(points[0]); i++) {
        minima = glm::min(minima, points[i]);
        maxima = glm::max(maxima, points[i]);
    }

    // stretch out our extents in z so that we get all of the avatars
    minima.z -= _viewFrustum.getFarClip() * 0.5f;
    maxima.z += _viewFrustum.getFarClip() * 0.5f;

    // save the combined matrix for rendering
    _shadowMatrix = glm::transpose(glm::translate(0.5f, 0.5f, 0.5f) * glm::scale(0.5f, 0.5f, 0.5f) *
        glm::ortho(minima.x, maxima.x, minima.y, maxima.y, -maxima.z, -minima.z) *
        glm::mat4_cast(rotation) * glm::translate(translation));

    glMatrixMode(GL_PROJECTION);
    glPushMatrix();
    glLoadIdentity();
    glOrtho(minima.x, maxima.x, minima.y, maxima.y, -maxima.z, -minima.z);

    glMatrixMode(GL_MODELVIEW);
    glPushMatrix();
    glLoadIdentity();
    glm::vec3 axis = glm::axis(rotation);
    glRotatef(glm::angle(rotation), axis.x, axis.y, axis.z);

    // store view matrix without translation, which we'll use for precision-sensitive objects
    glGetFloatv(GL_MODELVIEW_MATRIX, (GLfloat*)&_untranslatedViewMatrix);
    _viewMatrixTranslation = translation;

    glTranslatef(translation.x, translation.y, translation.z);

    _avatarManager.renderAvatars(true);
    _particles.render();

    glPopMatrix();

    glMatrixMode(GL_PROJECTION);
    glPopMatrix();

    glMatrixMode(GL_MODELVIEW);

    fbo->release();

    glViewport(0, 0, _glWidget->width(), _glWidget->height());
}

const GLfloat WHITE_SPECULAR_COLOR[] = { 1.0f, 1.0f, 1.0f, 1.0f };
const GLfloat NO_SPECULAR_COLOR[] = { 0.0f, 0.0f, 0.0f, 1.0f };

void Application::setupWorldLight() {

    //  Setup 3D lights (after the camera transform, so that they are positioned in world space)
    glEnable(GL_COLOR_MATERIAL);
    glColorMaterial(GL_FRONT_AND_BACK, GL_AMBIENT_AND_DIFFUSE);

    glm::vec3 sunDirection = getSunDirection();
    GLfloat light_position0[] = { sunDirection.x, sunDirection.y, sunDirection.z, 0.0 };
    glLightfv(GL_LIGHT0, GL_POSITION, light_position0);
    GLfloat ambient_color[] = { 0.7f, 0.7f, 0.8f };
    glLightfv(GL_LIGHT0, GL_AMBIENT, ambient_color);
    GLfloat diffuse_color[] = { 0.8f, 0.7f, 0.7f };
    glLightfv(GL_LIGHT0, GL_DIFFUSE, diffuse_color);

    glLightfv(GL_LIGHT0, GL_SPECULAR, WHITE_SPECULAR_COLOR);
    glMaterialfv(GL_FRONT, GL_SPECULAR, WHITE_SPECULAR_COLOR);
    glMateriali(GL_FRONT, GL_SHININESS, 96);
}

void Application::displaySide(Camera& whichCamera, bool selfAvatarOnly) {
    PerformanceWarning warn(Menu::getInstance()->isOptionChecked(MenuOption::PipelineWarnings), "Application::displaySide()");
    // transform by eye offset

    // flip x if in mirror mode (also requires reversing winding order for backface culling)
    if (whichCamera.getMode() == CAMERA_MODE_MIRROR) {
        glScalef(-1.0f, 1.0f, 1.0f);
        glFrontFace(GL_CW);

    } else {
        glFrontFace(GL_CCW);
    }

    glm::vec3 eyeOffsetPos = whichCamera.getEyeOffsetPosition();
    glm::quat eyeOffsetOrient = whichCamera.getEyeOffsetOrientation();
    glm::vec3 eyeOffsetAxis = glm::axis(eyeOffsetOrient);
    glRotatef(-glm::angle(eyeOffsetOrient), eyeOffsetAxis.x, eyeOffsetAxis.y, eyeOffsetAxis.z);
    glTranslatef(-eyeOffsetPos.x, -eyeOffsetPos.y, -eyeOffsetPos.z);

    // transform view according to whichCamera
    // could be myCamera (if in normal mode)
    // or could be viewFrustumOffsetCamera if in offset mode

    glm::quat rotation = whichCamera.getRotation();
    glm::vec3 axis = glm::axis(rotation);
    glRotatef(-glm::angle(rotation), axis.x, axis.y, axis.z);

    // store view matrix without translation, which we'll use for precision-sensitive objects
    glGetFloatv(GL_MODELVIEW_MATRIX, (GLfloat*)&_untranslatedViewMatrix);
    _viewMatrixTranslation = -whichCamera.getPosition();

    glTranslatef(_viewMatrixTranslation.x, _viewMatrixTranslation.y, _viewMatrixTranslation.z);

    //  Setup 3D lights (after the camera transform, so that they are positioned in world space)
    setupWorldLight();

    if (!selfAvatarOnly && Menu::getInstance()->isOptionChecked(MenuOption::Stars)) {
        PerformanceWarning warn(Menu::getInstance()->isOptionChecked(MenuOption::PipelineWarnings),
            "Application::displaySide() ... stars...");
        if (!_stars.isStarsLoaded()) {
            _stars.generate(STARFIELD_NUM_STARS, STARFIELD_SEED);
        }
        // should be the first rendering pass - w/o depth buffer / lighting

        // compute starfield alpha based on distance from atmosphere
        float alpha = 1.0f;
        if (Menu::getInstance()->isOptionChecked(MenuOption::Atmosphere)) {
            const EnvironmentData& closestData = _environment.getClosestData(whichCamera.getPosition());
            float height = glm::distance(whichCamera.getPosition(), closestData.getAtmosphereCenter());
            if (height < closestData.getAtmosphereInnerRadius()) {
                alpha = 0.0f;

            } else if (height < closestData.getAtmosphereOuterRadius()) {
                alpha = (height - closestData.getAtmosphereInnerRadius()) /
                    (closestData.getAtmosphereOuterRadius() - closestData.getAtmosphereInnerRadius());
            }
        }

        // finally render the starfield
        _stars.render(whichCamera.getFieldOfView(), whichCamera.getAspectRatio(), whichCamera.getNearClip(), alpha);
    }

    // draw the sky dome
    if (!selfAvatarOnly && Menu::getInstance()->isOptionChecked(MenuOption::Atmosphere)) {
        PerformanceWarning warn(Menu::getInstance()->isOptionChecked(MenuOption::PipelineWarnings),
            "Application::displaySide() ... atmosphere...");
        _environment.renderAtmospheres(whichCamera);
    }

    glEnable(GL_LIGHTING);
    glEnable(GL_DEPTH_TEST);

    //  Enable to show line from me to the voxel I am touching
    //renderThrustAtVoxel(_voxelThrust);

    if (!selfAvatarOnly) {
        // draw a red sphere
        float originSphereRadius = 0.05f;
        glColor3f(1,0,0);
        glPushMatrix();
            glutSolidSphere(originSphereRadius, 15, 15);
        glPopMatrix();

        // disable specular lighting for ground and voxels
        glMaterialfv(GL_FRONT, GL_SPECULAR, NO_SPECULAR_COLOR);

        //  Draw Cloud Particles
        if (Menu::getInstance()->isOptionChecked(MenuOption::ParticleCloud)) {
            _cloud.render();
        }
        //  Draw voxels
        if (Menu::getInstance()->isOptionChecked(MenuOption::Voxels)) {
            PerformanceWarning warn(Menu::getInstance()->isOptionChecked(MenuOption::PipelineWarnings),
                "Application::displaySide() ... voxels...");
            if (!Menu::getInstance()->isOptionChecked(MenuOption::DontRenderVoxels)) {
                _voxels.render(Menu::getInstance()->isOptionChecked(MenuOption::VoxelTextures));
            }
        }

        // also, metavoxels
        if (Menu::getInstance()->isOptionChecked(MenuOption::Metavoxels)) {
            PerformanceWarning warn(Menu::getInstance()->isOptionChecked(MenuOption::PipelineWarnings),
                "Application::displaySide() ... metavoxels...");
            _metavoxels.render();
        }

        // render particles...
        _particles.render();

        // render the ambient occlusion effect if enabled
        if (Menu::getInstance()->isOptionChecked(MenuOption::AmbientOcclusion)) {
            PerformanceWarning warn(Menu::getInstance()->isOptionChecked(MenuOption::PipelineWarnings),
                "Application::displaySide() ... AmbientOcclusion...");
            _ambientOcclusionEffect.render();
        }

        // restore default, white specular
        glMaterialfv(GL_FRONT, GL_SPECULAR, WHITE_SPECULAR_COLOR);

        //  Render the highlighted voxel
        if (_isHighlightVoxel) {
            renderHighlightVoxel(_highlightVoxel);
        }

        // indicate what we'll be adding/removing in mouse mode, if anything
        if (_mouseVoxel.s != 0 && whichCamera.getMode() != CAMERA_MODE_MIRROR) {
            PerformanceWarning warn(Menu::getInstance()->isOptionChecked(MenuOption::PipelineWarnings),
                "Application::displaySide() ... voxels TOOLS UX...");

            glDisable(GL_LIGHTING);
            glPushMatrix();
            glScalef(TREE_SCALE, TREE_SCALE, TREE_SCALE);
            const float CUBE_EXPANSION = 1.01f;
            if (_nudgeStarted) {
                renderNudgeGuide(_nudgeGuidePosition.x, _nudgeGuidePosition.y, _nudgeGuidePosition.z, _nudgeVoxel.s);
                renderNudgeGrid(_nudgeVoxel.x, _nudgeVoxel.y, _nudgeVoxel.z, _nudgeVoxel.s, _mouseVoxel.s);
                glPushMatrix();
                glTranslatef(_nudgeVoxel.x + _nudgeVoxel.s * 0.5f,
                    _nudgeVoxel.y + _nudgeVoxel.s * 0.5f,
                    _nudgeVoxel.z + _nudgeVoxel.s * 0.5f);
                glColor3ub(255, 255, 255);
                glLineWidth(4.0f);
                glutWireCube(_nudgeVoxel.s * CUBE_EXPANSION);
                glPopMatrix();
            } else {
                renderMouseVoxelGrid(_mouseVoxel.x, _mouseVoxel.y, _mouseVoxel.z, _mouseVoxel.s);
            }

            if (Menu::getInstance()->isOptionChecked(MenuOption::VoxelAddMode)) {
                // use a contrasting color so that we can see what we're doing
                glColor3ub(_mouseVoxel.red + 128, _mouseVoxel.green + 128, _mouseVoxel.blue + 128);
            } else {
                glColor3ub(_mouseVoxel.red, _mouseVoxel.green, _mouseVoxel.blue);
            }

            if (_nudgeStarted) {
                // render nudge guide cube
                glTranslatef(_nudgeGuidePosition.x + _nudgeVoxel.s*0.5f,
                    _nudgeGuidePosition.y + _nudgeVoxel.s*0.5f,
                    _nudgeGuidePosition.z + _nudgeVoxel.s*0.5f);
                glLineWidth(4.0f);
                glutWireCube(_nudgeVoxel.s * CUBE_EXPANSION);
            } else {
                glTranslatef(_mouseVoxel.x + _mouseVoxel.s*0.5f,
                    _mouseVoxel.y + _mouseVoxel.s*0.5f,
                    _mouseVoxel.z + _mouseVoxel.s*0.5f);
                glLineWidth(4.0f);
                glutWireCube(_mouseVoxel.s * CUBE_EXPANSION);
            }
            glLineWidth(1.0f);
            glPopMatrix();
            glEnable(GL_LIGHTING);
        }

        if (Menu::getInstance()->isOptionChecked(MenuOption::VoxelSelectMode) && _pasteMode && whichCamera.getMode() != CAMERA_MODE_MIRROR) {
            PerformanceWarning warn(Menu::getInstance()->isOptionChecked(MenuOption::PipelineWarnings),
                "Application::displaySide() ... PASTE Preview...");

            glPushMatrix();
            glTranslatef(_mouseVoxel.x * TREE_SCALE,
                         _mouseVoxel.y * TREE_SCALE,
                         _mouseVoxel.z * TREE_SCALE);
            glScalef(_mouseVoxel.s,
                     _mouseVoxel.s,
                     _mouseVoxel.s);

            _sharedVoxelSystem.render(true);
            glPopMatrix();
        }
    }

    _avatarManager.renderAvatars(whichCamera.getMode() == CAMERA_MODE_MIRROR, selfAvatarOnly);

    if (!selfAvatarOnly) {
        //  Render the world box
        if (whichCamera.getMode() != CAMERA_MODE_MIRROR && Menu::getInstance()->isOptionChecked(MenuOption::Stats)) {
            renderWorldBox();
        }

        // brad's frustum for debugging
        if (Menu::getInstance()->isOptionChecked(MenuOption::DisplayFrustum) && whichCamera.getMode() != CAMERA_MODE_MIRROR) {
            PerformanceWarning warn(Menu::getInstance()->isOptionChecked(MenuOption::PipelineWarnings),
                "Application::displaySide() ... renderViewFrustum...");
            renderViewFrustum(_viewFrustum);
        }

        // render voxel fades if they exist
        if (_voxelFades.size() > 0) {
            PerformanceWarning warn(Menu::getInstance()->isOptionChecked(MenuOption::PipelineWarnings),
                "Application::displaySide() ... voxel fades...");
            for(std::vector<VoxelFade>::iterator fade = _voxelFades.begin(); fade != _voxelFades.end();) {
                fade->render();
                if(fade->isDone()) {
                    fade = _voxelFades.erase(fade);
                } else {
                    ++fade;
                }
            }
        }

        // render transmitter pick ray, if non-empty
        if (_transmitterPickStart != _transmitterPickEnd) {
            PerformanceWarning warn(Menu::getInstance()->isOptionChecked(MenuOption::PipelineWarnings),
                "Application::displaySide() ... transmitter pick ray...");

            Glower glower;
            const float TRANSMITTER_PICK_COLOR[] = { 1.0f, 1.0f, 0.0f };
            glColor3fv(TRANSMITTER_PICK_COLOR);
            glLineWidth(3.0f);
            glBegin(GL_LINES);
            glVertex3f(_transmitterPickStart.x, _transmitterPickStart.y, _transmitterPickStart.z);
            glVertex3f(_transmitterPickEnd.x, _transmitterPickEnd.y, _transmitterPickEnd.z);
            glEnd();
            glLineWidth(1.0f);

            glPushMatrix();
            glTranslatef(_transmitterPickEnd.x, _transmitterPickEnd.y, _transmitterPickEnd.z);

            const float PICK_END_RADIUS = 0.025f;
            glutSolidSphere(PICK_END_RADIUS, 8, 8);

            glPopMatrix();
        }
        
        // give external parties a change to hook in
        emit renderingInWorldInterface();
    }
}

void Application::loadTranslatedViewMatrix(const glm::vec3& translation) {
    glLoadMatrixf((const GLfloat*)&_untranslatedViewMatrix);
    glTranslatef(translation.x + _viewMatrixTranslation.x, translation.y + _viewMatrixTranslation.y,
        translation.z + _viewMatrixTranslation.z);
}

void Application::computeOffAxisFrustum(float& left, float& right, float& bottom, float& top, float& nearVal,
    float& farVal, glm::vec4& nearClipPlane, glm::vec4& farClipPlane) const {

    _viewFrustum.computeOffAxisFrustum(left, right, bottom, top, nearVal, farVal, nearClipPlane, farClipPlane);
}

void Application::displayOverlay() {
    PerformanceWarning warn(Menu::getInstance()->isOptionChecked(MenuOption::PipelineWarnings), "Application::displayOverlay()");

    //  Render 2D overlay:  I/O level bar graphs and text
    glMatrixMode(GL_PROJECTION);
    glPushMatrix();
        glLoadIdentity();
        gluOrtho2D(0, _glWidget->width(), _glWidget->height(), 0);
        glDisable(GL_DEPTH_TEST);
        glDisable(GL_LIGHTING);

        //  Display a single screen-size quad to create an alpha blended 'collision' flash
        if (_audio.getCollisionFlashesScreen()) {
            float collisionSoundMagnitude = _audio.getCollisionSoundMagnitude();
            const float VISIBLE_COLLISION_SOUND_MAGNITUDE = 0.5f;
            if (collisionSoundMagnitude > VISIBLE_COLLISION_SOUND_MAGNITUDE) {
                    renderCollisionOverlay(_glWidget->width(), _glWidget->height(), _audio.getCollisionSoundMagnitude());
            }
        }

        if (Menu::getInstance()->isOptionChecked(MenuOption::Stats)) {
            displayStatsBackground(0x33333399, 0, _glWidget->height() - 68, 296, 68);
            _audio.render(_glWidget->width(), _glWidget->height());
            if (Menu::getInstance()->isOptionChecked(MenuOption::Oscilloscope)) {
                int oscilloscopeTop = Menu::getInstance()->isOptionChecked(MenuOption::Mirror) ? 130 : 25;
                _audioScope.render(25, oscilloscopeTop);
            }
        }

       //noiseTest(_glWidget->width(), _glWidget->height());

    if (Menu::getInstance()->isOptionChecked(MenuOption::HeadMouse)) {
        //  Display small target box at center or head mouse target that can also be used to measure LOD
        glColor3f(1.0, 1.0, 1.0);
        glDisable(GL_LINE_SMOOTH);
        const int PIXEL_BOX = 16;
        glBegin(GL_LINES);
        glVertex2f(_headMouseX - PIXEL_BOX/2, _headMouseY);
        glVertex2f(_headMouseX + PIXEL_BOX/2, _headMouseY);
        glVertex2f(_headMouseX, _headMouseY - PIXEL_BOX/2);
        glVertex2f(_headMouseX, _headMouseY + PIXEL_BOX/2);
        glEnd();
        glEnable(GL_LINE_SMOOTH);
        glColor3f(1.f, 0.f, 0.f);
        glPointSize(3.0f);
        glDisable(GL_POINT_SMOOTH);
        glBegin(GL_POINTS);
        glVertex2f(_headMouseX - 1, _headMouseY + 1);
        glEnd();
        //  If Faceshift is active, show eye pitch and yaw as separate pointer
        if (_faceshift.isActive()) {
            const float EYE_TARGET_PIXELS_PER_DEGREE = 40.0;
            int eyeTargetX = (_glWidget->width() / 2) -  _faceshift.getEstimatedEyeYaw() * EYE_TARGET_PIXELS_PER_DEGREE;
            int eyeTargetY = (_glWidget->height() / 2) -  _faceshift.getEstimatedEyePitch() * EYE_TARGET_PIXELS_PER_DEGREE;

            glColor3f(0.0, 1.0, 1.0);
            glDisable(GL_LINE_SMOOTH);
            glBegin(GL_LINES);
            glVertex2f(eyeTargetX - PIXEL_BOX/2, eyeTargetY);
            glVertex2f(eyeTargetX + PIXEL_BOX/2, eyeTargetY);
            glVertex2f(eyeTargetX, eyeTargetY - PIXEL_BOX/2);
            glVertex2f(eyeTargetX, eyeTargetY + PIXEL_BOX/2);
            glEnd();

        }
    }

    //  Show hand transmitter data if detected
    if (_myTransmitter.isConnected()) {
        _myTransmitter.renderLevels(_glWidget->width(), _glWidget->height());
    }
    //  Display stats and log text onscreen
    glLineWidth(1.0f);
    glPointSize(1.0f);

    if (Menu::getInstance()->isOptionChecked(MenuOption::Stats)) {
        //  Onscreen text about position, servers, etc
        displayStats();
        //  Bandwidth meter
        if (Menu::getInstance()->isOptionChecked(MenuOption::Bandwidth)) {
            displayStatsBackground(0x33333399, _glWidget->width() - 296, _glWidget->height() - 68, 296, 68);
            _bandwidthMeter.render(_glWidget->width(), _glWidget->height());
        }
    }

    // testing rendering coverage map
    if (Menu::getInstance()->isOptionChecked(MenuOption::CoverageMapV2)) {
        renderCoverageMapV2();
    }

    if (Menu::getInstance()->isOptionChecked(MenuOption::CoverageMap)) {
        renderCoverageMap();
    }

    //  Show chat entry field
    if (_chatEntryOn) {
        _chatEntry.render(_glWidget->width(), _glWidget->height());
    }

    //  Show on-screen msec timer
    if (Menu::getInstance()->isOptionChecked(MenuOption::FrameTimer)) {
        char frameTimer[10];
        uint64_t mSecsNow = floor(usecTimestampNow() / 1000.0 + 0.5);
        sprintf(frameTimer, "%d\n", (int)(mSecsNow % 1000));
        int timerBottom = 
            (Menu::getInstance()->isOptionChecked(MenuOption::Stats) && 
            Menu::getInstance()->isOptionChecked(MenuOption::Bandwidth))
                ? 80 : 20;
        drawtext(_glWidget->width() - 100, _glWidget->height() - timerBottom, 0.30f, 0, 1.0f, 0, frameTimer, 0, 0, 0);
        drawtext(_glWidget->width() - 102, _glWidget->height() - timerBottom - 2, 0.30f, 0, 1.0f, 0, frameTimer, 1, 1, 1);
    }

    _palette.render(_glWidget->width(), _glWidget->height());

    QAction* paintColorAction = NULL;
    if (Menu::getInstance()->isOptionChecked(MenuOption::VoxelGetColorMode)
        && (paintColorAction = Menu::getInstance()->getActionForOption(MenuOption::VoxelPaintColor))->data().value<QColor>()
            != _swatch.getColor()) {
        QColor color = paintColorAction->data().value<QColor>();
        TextRenderer textRenderer(SANS_FONT_FAMILY, 11, 50);
        const char line1[] = "Assign this color to a swatch";
        const char line2[] = "by choosing a key from 1 to 8.";

        int left = (_glWidget->width() - POPUP_WIDTH - 2 * POPUP_MARGIN) / 2;
        int top = _glWidget->height() / 40;

        glBegin(GL_POLYGON);
        glColor3f(0.0f, 0.0f, 0.0f);
        for (double a = M_PI; a < 1.5f * M_PI; a += POPUP_STEP) {
            glVertex2f(left + POPUP_MARGIN * cos(a)              , top + POPUP_MARGIN * sin(a));
        }
        for (double a = 1.5f * M_PI; a < 2.0f * M_PI; a += POPUP_STEP) {
            glVertex2f(left + POPUP_WIDTH + POPUP_MARGIN * cos(a), top + POPUP_MARGIN * sin(a));
        }
        for (double a = 0.0f; a < 0.5f * M_PI; a += POPUP_STEP) {
            glVertex2f(left + POPUP_WIDTH + POPUP_MARGIN * cos(a), top + POPUP_HEIGHT + POPUP_MARGIN * sin(a));
        }
        for (double a = 0.5f * M_PI; a < 1.0f * M_PI; a += POPUP_STEP) {
            glVertex2f(left + POPUP_MARGIN * cos(a)              , top + POPUP_HEIGHT + POPUP_MARGIN * sin(a));
        }
        glEnd();

        glBegin(GL_QUADS);
        glColor3f(color.redF(),
                  color.greenF(),
                  color.blueF());
        glVertex2f(left               , top);
        glVertex2f(left + SWATCH_WIDTH, top);
        glVertex2f(left + SWATCH_WIDTH, top + SWATCH_HEIGHT);
        glVertex2f(left               , top + SWATCH_HEIGHT);
        glEnd();

        glColor3f(1.0f, 1.0f, 1.0f);
        textRenderer.draw(left + SWATCH_WIDTH + POPUP_MARGIN, top + FIRST_LINE_OFFSET , line1);
        textRenderer.draw(left + SWATCH_WIDTH + POPUP_MARGIN, top + SECOND_LINE_OFFSET, line2);
    }
    else {
        _swatch.checkColor();
    }

    if (_pieMenu.isDisplayed()) {
        _pieMenu.render();
    }

    glPopMatrix();
}

// translucent background box that makes stats more readable
void Application::displayStatsBackground(unsigned int rgba, int x, int y, int width, int height) {
    glBegin(GL_QUADS);
    glColor4f(((rgba >> 24) & 0xff) / 255.0f,
              ((rgba >> 16) & 0xff) / 255.0f, 
              ((rgba >> 8) & 0xff)  / 255.0f,
              (rgba & 0xff) / 255.0f);
    glVertex3f(x, y, 0);
    glVertex3f(x + width, y, 0);
    glVertex3f(x + width, y + height, 0);
    glVertex3f(x , y + height, 0);
    glEnd();
    glColor4f(1, 1, 1, 1); 
}

// display expanded or contracted stats
void Application::displayStats() {
    unsigned int backgroundColor = 0x33333399;
    int verticalOffset = 0, horizontalOffset = 0, lines = 0;
    bool mirrorEnabled = Menu::getInstance()->isOptionChecked(MenuOption::Mirror);

    QLocale locale(QLocale::English);
    std::stringstream voxelStats;

    glPointSize(1.0f);

    int totalAvatars = 0, totalServers = 0;
    foreach (const SharedNodePointer& node, NodeList::getInstance()->getNodeHash()) {
        node->getType() == NODE_TYPE_AGENT ? totalAvatars++ : totalServers++;
    }

    if (mirrorEnabled) {
        horizontalOffset += MIRROR_VIEW_WIDTH + MIRROR_VIEW_LEFT_PADDING * 2;
    }

    lines = _statsExpanded ? 5 : 3;
    displayStatsBackground(backgroundColor, horizontalOffset, 0, 165, lines * STATS_PELS_PER_LINE + 10);
    horizontalOffset += 5;

    char serverNodes[30];
    sprintf(serverNodes, "Servers: %d", totalServers);
    char avatarNodes[30];
    sprintf(avatarNodes, "Avatars: %d", totalAvatars);
    char framesPerSecond[30];
    sprintf(framesPerSecond, "Framerate: %3.0f FPS", _fps);

    verticalOffset += STATS_PELS_PER_LINE;
    drawtext(horizontalOffset, verticalOffset, 0.10f, 0, 1.0f, 2, serverNodes, .93f, .93f, .93f);
    verticalOffset += STATS_PELS_PER_LINE;
    drawtext(horizontalOffset, verticalOffset, 0.10f, 0, 1.0f, 2, avatarNodes, .93f, .93f, .93f);
    verticalOffset += STATS_PELS_PER_LINE;
    drawtext(horizontalOffset, verticalOffset, 0.10f, 0, 1.0, 2, framesPerSecond, .93f, .93f, .93f);

    if (_statsExpanded) {
        char packetsPerSecond[30];
        sprintf(packetsPerSecond, "Pkts/sec: %d", _packetsPerSecond);
        char averageMegabitsPerSecond[30];
        sprintf(averageMegabitsPerSecond, "Avg Mbps: %3.2f", (float)_bytesPerSecond * 8.f / 1000000.f);        

        verticalOffset += STATS_PELS_PER_LINE;
        drawtext(horizontalOffset, verticalOffset, 0.10f, 0, 1.0, 2, packetsPerSecond, .93f, .93f, .93f);
        verticalOffset += STATS_PELS_PER_LINE;
        drawtext(horizontalOffset, verticalOffset, 0.10f, 0, 1.0, 2, averageMegabitsPerSecond, .93f, .93f, .93f);
    }

    verticalOffset = 0;
    horizontalOffset += 161;

    if (Menu::getInstance()->isOptionChecked(MenuOption::TestPing)) {
        int pingAudio = 0, pingAvatar = 0, pingVoxel = 0, pingVoxelMax = 0;

        NodeList* nodeList = NodeList::getInstance();
        SharedNodePointer audioMixerNode = nodeList->soloNodeOfType(NODE_TYPE_AUDIO_MIXER);
        SharedNodePointer avatarMixerNode = nodeList->soloNodeOfType(NODE_TYPE_AVATAR_MIXER);

        pingAudio = audioMixerNode ? audioMixerNode->getPingMs() : 0;
        pingAvatar = avatarMixerNode ? avatarMixerNode->getPingMs() : 0;

        // Now handle voxel servers, since there could be more than one, we average their ping times
        unsigned long totalPingVoxel = 0;
        int voxelServerCount = 0;

        foreach (const SharedNodePointer& node, nodeList->getNodeHash()) {
            if (node->getType() == NODE_TYPE_VOXEL_SERVER) {
                totalPingVoxel += node->getPingMs();
                voxelServerCount++;
                if (pingVoxelMax < node->getPingMs()) {
                    pingVoxelMax = node->getPingMs();
                }
            }
        }

        if (voxelServerCount) {
            pingVoxel = totalPingVoxel/voxelServerCount;
        }

        lines = _statsExpanded ? 4 : 3;
        displayStatsBackground(backgroundColor, horizontalOffset, 0, 175, lines * STATS_PELS_PER_LINE + 10);
        horizontalOffset += 5;

        char audioPing[30];
        sprintf(audioPing, "Audio ping: %d", pingAudio);
        char avatarPing[30];
        sprintf(avatarPing, "Avatar ping: %d", pingAvatar);
        char voxelAvgPing[30];
        sprintf(voxelAvgPing, "Voxel avg ping: %d", pingVoxel);

        verticalOffset += STATS_PELS_PER_LINE;
        drawtext(horizontalOffset, verticalOffset, 0.10f, 0, 1.0, 2, audioPing, .93f, .93f, .93f);
        verticalOffset += STATS_PELS_PER_LINE;
        drawtext(horizontalOffset, verticalOffset, 0.10f, 0, 1.0, 2, avatarPing, .93f, .93f, .93f);
        verticalOffset += STATS_PELS_PER_LINE;
        drawtext(horizontalOffset, verticalOffset, 0.10f, 0, 1.0, 2, voxelAvgPing, .93f, .93f, .93f);

        if (_statsExpanded) {
            char voxelMaxPing[30];
            sprintf(voxelMaxPing, "Voxel max ping: %d", pingVoxelMax);

            verticalOffset += STATS_PELS_PER_LINE;
            drawtext(horizontalOffset, verticalOffset, 0.10f, 0, 1.0, 2, voxelMaxPing, .93f, .93f, .93f);
        }

        verticalOffset = 0;
        horizontalOffset += 171;
    }

    glm::vec3 avatarPos = _myAvatar->getPosition();

    lines = _statsExpanded ? 4 : 3;
    displayStatsBackground(backgroundColor, horizontalOffset, 0, _glWidget->width() - (mirrorEnabled ? 301 : 411) - horizontalOffset, lines * STATS_PELS_PER_LINE + 10);
    horizontalOffset += 5;

    char avatarPosition[200];
    if (mirrorEnabled) {
        // shorthand formatting
        sprintf(avatarPosition, "Pos: %.0f,%.0f,%.0f", avatarPos.x, avatarPos.y, avatarPos.z);
    } else {
        // longhand way
        sprintf(avatarPosition, "Position: %.3f, %.3f, %.3f", avatarPos.x, avatarPos.y, avatarPos.z);
    }    
    char avatarVelocity[30];
    sprintf(avatarVelocity, "Velocity: %.1f", glm::length(_myAvatar->getVelocity()));
    char avatarBodyYaw[30];
    sprintf(avatarBodyYaw, "Yaw: %.2f", _myAvatar->getBodyYaw());
    char avatarMixerStats[200];

    verticalOffset += STATS_PELS_PER_LINE;
    drawtext(horizontalOffset, verticalOffset, 0.10f, 0, 1.0, 2, avatarPosition, .93f, .93f, .93f);
    verticalOffset += STATS_PELS_PER_LINE;
    drawtext(horizontalOffset, verticalOffset, 0.10f, 0, 1.0, 2, avatarVelocity, .93f, .93f, .93f);
    verticalOffset += STATS_PELS_PER_LINE;
    drawtext(horizontalOffset, verticalOffset, 0.10f, 0, 1.0, 2, avatarBodyYaw, .93f, .93f, .93f);

    if (_statsExpanded) {
        SharedNodePointer avatarMixer = NodeList::getInstance()->soloNodeOfType(NODE_TYPE_AVATAR_MIXER);
        if (avatarMixer) {
            sprintf(avatarMixerStats, "Avatar Mixer: %.f kbps, %.f pps",
                    roundf(avatarMixer->getAverageKilobitsPerSecond()),
                    roundf(avatarMixer->getAveragePacketsPerSecond()));
        } else {
            sprintf(avatarMixerStats, "No Avatar Mixer");
        }

        verticalOffset += STATS_PELS_PER_LINE;
        drawtext(horizontalOffset, verticalOffset, 0.10f, 0, 1.0, 2, avatarMixerStats, .93f, .93f, .93f);
    }

    verticalOffset = 0;
    horizontalOffset = _glWidget->width() - (mirrorEnabled ? 300 : 410);

    lines = _statsExpanded ? 11 : 3;
    displayStatsBackground(backgroundColor, horizontalOffset, 0, _glWidget->width() - horizontalOffset, lines * STATS_PELS_PER_LINE + 10);
    horizontalOffset += 5;

    if (_statsExpanded) {
        // Local Voxel Memory Usage
        voxelStats.str("");
        voxelStats << "Voxels Memory Nodes: " << VoxelTreeElement::getTotalMemoryUsage() / 1000000.f << "MB";
        verticalOffset += STATS_PELS_PER_LINE;
        drawtext(horizontalOffset, verticalOffset, 0.10f, 0, 1.0, 2, (char*)voxelStats.str().c_str(), .93f, .93f, .93f);

        voxelStats.str("");
        voxelStats << 
                "Geometry RAM: " << _voxels.getVoxelMemoryUsageRAM() / 1000000.f << "MB / " <<
                "VBO: " << _voxels.getVoxelMemoryUsageVBO() / 1000000.f << "MB";
        if (_voxels.hasVoxelMemoryUsageGPU()) {
            voxelStats << " / GPU: " << _voxels.getVoxelMemoryUsageGPU() / 1000000.f << "MB";
        }
        verticalOffset += STATS_PELS_PER_LINE;
        drawtext(horizontalOffset, verticalOffset, 0.10f, 0, 1.0, 2, (char*)voxelStats.str().c_str(), .93f, .93f, .93f);

        // Voxel Rendering
        voxelStats.str("");
        voxelStats.precision(4);
        voxelStats << "Voxel Rendering Slots Max: " << _voxels.getMaxVoxels() / 1000.f << "K";
        verticalOffset += STATS_PELS_PER_LINE;
        drawtext(horizontalOffset, verticalOffset, 0.10f, 0, 1.0, 2, (char*)voxelStats.str().c_str(), .93f, .93f, .93f);        
    }

    voxelStats.str("");
    voxelStats.precision(4);
    voxelStats << "Drawn: " << _voxels.getVoxelsWritten() / 1000.f << "K " <<
        "Abandoned: " << _voxels.getAbandonedVoxels() / 1000.f << "K ";
    verticalOffset += STATS_PELS_PER_LINE;
    drawtext(horizontalOffset, verticalOffset, 0.10f, 0, 1.0, 2, (char*)voxelStats.str().c_str(), .93f, .93f, .93f);

    // iterate all the current voxel stats, and list their sending modes, and total voxel counts
    std::stringstream sendingMode("");
    sendingMode << "Octree Sending Mode: [";
    int serverCount = 0;
    int movingServerCount = 0;
    unsigned long totalNodes = 0;
    unsigned long totalInternal = 0;
    unsigned long totalLeaves = 0;
    for(NodeToVoxelSceneStatsIterator i = _octreeServerSceneStats.begin(); i != _octreeServerSceneStats.end(); i++) {
        //const QUuid& uuid = i->first;
        VoxelSceneStats& stats = i->second;
        serverCount++;
        if (_statsExpanded) {
            if (serverCount > 1) {
                sendingMode << ",";
            }
            if (stats.isMoving()) {
                sendingMode << "M";
                movingServerCount++;
            } else {
                sendingMode << "S";
            }
        }

        // calculate server node totals
        totalNodes += stats.getTotalElements();
        if (_statsExpanded) {
            totalInternal += stats.getTotalInternal();
            totalLeaves += stats.getTotalLeaves();                
        }
    }
    if (_statsExpanded) {
        if (serverCount == 0) {
            sendingMode << "---";
        }
        sendingMode << "] " << serverCount << " servers";
        if (movingServerCount > 0) {
            sendingMode << " <SCENE NOT STABLE>";
        } else {
            sendingMode << " <SCENE STABLE>";
        }
        verticalOffset += STATS_PELS_PER_LINE;
        drawtext(horizontalOffset, verticalOffset, 0.10f, 0, 1.0, 2, (char*)sendingMode.str().c_str(), .93f, .93f, .93f);
    }

    // Incoming packets
    int voxelPacketsToProcess = _voxelProcessor.packetsToProcessCount();
    if (_statsExpanded) {
        voxelStats.str("");
        QString packetsString = locale.toString((int)voxelPacketsToProcess);
        QString maxString = locale.toString((int)_recentMaxPackets);
        voxelStats << "Voxel Packets to Process: " << packetsString.toLocal8Bit().constData()
                    << " [Recent Max: " << maxString.toLocal8Bit().constData() << "]";        
        verticalOffset += STATS_PELS_PER_LINE;
        drawtext(horizontalOffset, verticalOffset, 0.10f, 0, 1.0, 2, (char*)voxelStats.str().c_str(), .93f, .93f, .93f);
    }

    if (_resetRecentMaxPacketsSoon && voxelPacketsToProcess > 0) {
        _recentMaxPackets = 0;
        _resetRecentMaxPacketsSoon = false;
    }
    if (voxelPacketsToProcess == 0) {
        _resetRecentMaxPacketsSoon = true;
    } else {
        if (voxelPacketsToProcess > _recentMaxPackets) {
            _recentMaxPackets = voxelPacketsToProcess;
        }
    }

    verticalOffset += (_statsExpanded ? STATS_PELS_PER_LINE : 0);

    QString serversTotalString = locale.toString((uint)totalNodes); // consider adding: .rightJustified(10, ' ');

    // Server Voxels
    voxelStats.str("");
    voxelStats << "Server voxels: " << serversTotalString.toLocal8Bit().constData();
    verticalOffset += STATS_PELS_PER_LINE;
    drawtext(horizontalOffset, verticalOffset, 0.10f, 0, 1.0, 2, (char*)voxelStats.str().c_str(), .93f, .93f, .93f);

    if (_statsExpanded) {
        QString serversInternalString = locale.toString((uint)totalInternal);
        QString serversLeavesString = locale.toString((uint)totalLeaves);

        voxelStats.str("");
        voxelStats <<
            "Internal: " << serversInternalString.toLocal8Bit().constData() << "  " <<
            "Leaves: " << serversLeavesString.toLocal8Bit().constData() << "";
        verticalOffset += STATS_PELS_PER_LINE;
        drawtext(horizontalOffset, verticalOffset, 0.10f, 0, 1.0, 2, (char*)voxelStats.str().c_str(), .93f, .93f, .93f);        
    }

    unsigned long localTotal = VoxelTreeElement::getNodeCount();
    QString localTotalString = locale.toString((uint)localTotal); // consider adding: .rightJustified(10, ' ');

    // Local Voxels
    voxelStats.str("");
    voxelStats << "Local voxels: " << localTotalString.toLocal8Bit().constData();
    verticalOffset += STATS_PELS_PER_LINE;
    drawtext(horizontalOffset, verticalOffset, 0.10f, 0, 1.0, 2, (char*)voxelStats.str().c_str(), .93f, .93f, .93f);

    if (_statsExpanded) {
        unsigned long localInternal = VoxelTreeElement::getInternalNodeCount();
        unsigned long localLeaves = VoxelTreeElement::getLeafNodeCount();
        QString localInternalString = locale.toString((uint)localInternal);
        QString localLeavesString = locale.toString((uint)localLeaves);

        voxelStats.str("");
        voxelStats <<
            "Internal: " << localInternalString.toLocal8Bit().constData() << "  " <<
            "Leaves: " << localLeavesString.toLocal8Bit().constData() << "";
        verticalOffset += STATS_PELS_PER_LINE;
        drawtext(horizontalOffset, verticalOffset, 0.10f, 0, 1.0, 2, (char*)voxelStats.str().c_str(), .93f, .93f, .93f);
    }
}

// called on mouse click release
// check for clicks over stats  in order to expand or contract them
void Application::checkStatsClick() {
    if (0 != glm::compMax(glm::abs(glm::ivec2(_mouseX - _mouseDragStartedX, _mouseY - _mouseDragStartedY)))) {
        // not worried about dragging on stats
        return;
    }

    int statsHeight = 0, statsWidth = 0, statsX = 0, statsY = 0, lines = 0;

    if (Menu::getInstance()->isOptionChecked(MenuOption::Mirror)) {
        statsX += MIRROR_VIEW_WIDTH;
    }

    // top-left stats click
    lines = _statsExpanded ? 5 : 3;
    statsHeight = lines * STATS_PELS_PER_LINE + 10;
    statsWidth = 165;
    if (_mouseX > statsX && _mouseX < statsX + statsWidth  && _mouseY > statsY && _mouseY < statsY + statsHeight) {
        toggleStatsExpanded();
        return;
    }

    // ping stats click
    lines = _statsExpanded ? 4 : 3;
    statsX += statsWidth;
    statsHeight = lines * STATS_PELS_PER_LINE + 10;
    statsWidth = 175;
    if (_mouseX > statsX && _mouseX < statsX + statsWidth  && _mouseY > statsY && _mouseY < statsY + statsHeight) {
        toggleStatsExpanded();
        return;
    }

    // top-center stats panel click
    lines = _statsExpanded ? 4 : 3;
    statsX += statsWidth;
    statsHeight = lines * STATS_PELS_PER_LINE + 10;
    statsWidth = _glWidget->width() - 411 - statsX;
    if (_mouseX > statsX && _mouseX < statsX + statsWidth  && _mouseY > statsY && _mouseY < statsY + statsHeight) {
        toggleStatsExpanded();
        return;
    }

    // top-right stats click
    lines = _statsExpanded ? 11 : 3;
    statsX = _glWidget->width() - 410;
    statsHeight = lines * STATS_PELS_PER_LINE + 10;
    statsWidth = _glWidget->width() - statsX;
    if (_mouseX > statsX && _mouseX < statsX + statsWidth  && _mouseY > statsY && _mouseY < statsY + statsHeight) {
        toggleStatsExpanded();
        return;
    }
}

void Application::toggleStatsExpanded() {
    _statsExpanded = !_statsExpanded;
}

void Application::renderThrustAtVoxel(const glm::vec3& thrust) {
    if (_mousePressed) {
        glColor3f(1, 0, 0);
        glLineWidth(2.0f);
        glBegin(GL_LINES);
        glm::vec3 voxelTouched = getMouseVoxelWorldCoordinates(_mouseVoxelDragging);
        glVertex3f(voxelTouched.x, voxelTouched.y, voxelTouched.z);
        glVertex3f(voxelTouched.x + thrust.x, voxelTouched.y + thrust.y, voxelTouched.z + thrust.z);
        glEnd();
    }
}


glm::vec2 Application::getScaledScreenPoint(glm::vec2 projectedPoint) {
    float horizontalScale = _glWidget->width() / 2.0f;
    float verticalScale   = _glWidget->height() / 2.0f;

    // -1,-1 is 0,windowHeight
    // 1,1 is windowWidth,0

    // -1,1                    1,1
    // +-----------------------+
    // |           |           |
    // |           |           |
    // | -1,0      |           |
    // |-----------+-----------|
    // |          0,0          |
    // |           |           |
    // |           |           |
    // |           |           |
    // +-----------------------+
    // -1,-1                   1,-1

    glm::vec2 screenPoint((projectedPoint.x + 1.0) * horizontalScale,
        ((projectedPoint.y + 1.0) * -verticalScale) + _glWidget->height());

    return screenPoint;
}

// render the coverage map on screen
void Application::renderCoverageMapV2() {
    glDisable(GL_LIGHTING);
    glLineWidth(2.0);
    glBegin(GL_LINES);
    glColor3f(0,1,1);

    renderCoverageMapsV2Recursively(&_voxels.myCoverageMapV2);

    glEnd();
    glEnable(GL_LIGHTING);
}

void Application::renderCoverageMapsV2Recursively(CoverageMapV2* map) {
    // render ourselves...
    if (map->isCovered()) {
        BoundingBox box = map->getBoundingBox();

        glm::vec2 firstPoint = getScaledScreenPoint(box.getVertex(0));
        glm::vec2 lastPoint(firstPoint);

        for (int i = 1; i < box.getVertexCount(); i++) {
            glm::vec2 thisPoint = getScaledScreenPoint(box.getVertex(i));

            glVertex2f(lastPoint.x, lastPoint.y);
            glVertex2f(thisPoint.x, thisPoint.y);
            lastPoint = thisPoint;
        }

        glVertex2f(lastPoint.x, lastPoint.y);
        glVertex2f(firstPoint.x, firstPoint.y);
    } else {
        // iterate our children and call render on them.
        for (int i = 0; i < CoverageMapV2::NUMBER_OF_CHILDREN; i++) {
            CoverageMapV2* childMap = map->getChild(i);
            if (childMap) {
                renderCoverageMapsV2Recursively(childMap);
            }
        }
    }
}

// render the coverage map on screen
void Application::renderCoverageMap() {

    glDisable(GL_LIGHTING);
    glLineWidth(2.0);
    glBegin(GL_LINES);
    glColor3f(0,0,1);

    renderCoverageMapsRecursively(&_voxels.myCoverageMap);

    glEnd();
    glEnable(GL_LIGHTING);
}

void Application::renderCoverageMapsRecursively(CoverageMap* map) {
    for (int i = 0; i < map->getPolygonCount(); i++) {

        OctreeProjectedPolygon* polygon = map->getPolygon(i);

        if (polygon->getProjectionType()        == (PROJECTION_RIGHT | PROJECTION_NEAR | PROJECTION_BOTTOM)) {
            glColor3f(.5,0,0); // dark red
        } else if (polygon->getProjectionType() == (PROJECTION_NEAR | PROJECTION_RIGHT)) {
            glColor3f(.5,.5,0); // dark yellow
        } else if (polygon->getProjectionType() == (PROJECTION_NEAR | PROJECTION_LEFT)) {
            glColor3f(.5,.5,.5); // gray
        } else if (polygon->getProjectionType() == (PROJECTION_NEAR | PROJECTION_LEFT | PROJECTION_BOTTOM)) {
            glColor3f(.5,0,.5); // dark magenta
        } else if (polygon->getProjectionType() == (PROJECTION_NEAR | PROJECTION_BOTTOM)) {
            glColor3f(.75,0,0); // red
        } else if (polygon->getProjectionType() == (PROJECTION_NEAR | PROJECTION_TOP)) {
            glColor3f(1,0,1); // magenta
        } else if (polygon->getProjectionType() == (PROJECTION_NEAR | PROJECTION_LEFT | PROJECTION_TOP)) {
            glColor3f(0,0,1); // Blue
        } else if (polygon->getProjectionType() == (PROJECTION_NEAR | PROJECTION_RIGHT | PROJECTION_TOP)) {
            glColor3f(0,1,0); // green
        } else if (polygon->getProjectionType() == (PROJECTION_NEAR)) {
            glColor3f(1,1,0); // yellow
        } else if (polygon->getProjectionType() == (PROJECTION_FAR | PROJECTION_RIGHT | PROJECTION_BOTTOM)) {
            glColor3f(0,.5,.5); // dark cyan
        } else {
            glColor3f(1,0,0);
        }

        glm::vec2 firstPoint = getScaledScreenPoint(polygon->getVertex(0));
        glm::vec2 lastPoint(firstPoint);

        for (int i = 1; i < polygon->getVertexCount(); i++) {
            glm::vec2 thisPoint = getScaledScreenPoint(polygon->getVertex(i));

            glVertex2f(lastPoint.x, lastPoint.y);
            glVertex2f(thisPoint.x, thisPoint.y);
            lastPoint = thisPoint;
        }

        glVertex2f(lastPoint.x, lastPoint.y);
        glVertex2f(firstPoint.x, firstPoint.y);
    }

    // iterate our children and call render on them.
    for (int i = 0; i < CoverageMapV2::NUMBER_OF_CHILDREN; i++) {
        CoverageMap* childMap = map->getChild(i);
        if (childMap) {
            renderCoverageMapsRecursively(childMap);
        }
    }
}

// renderViewFrustum()
//
// Description: this will render the view frustum bounds for EITHER the head
//                 or the "myCamera".
//
// Frustum rendering mode. For debug purposes, we allow drawing the frustum in a couple of different ways.
// We can draw it with each of these parts:
//    * Origin Direction/Up/Right vectors - these will be drawn at the point of the camera
//    * Near plane - this plane is drawn very close to the origin point.
//    * Right/Left planes - these two planes are drawn between the near and far planes.
//    * Far plane - the plane is drawn in the distance.
// Modes - the following modes, will draw the following parts.
//    * All - draws all the parts listed above
//    * Planes - draws the planes but not the origin vectors
//    * Origin Vectors - draws the origin vectors ONLY
//    * Near Plane - draws only the near plane
//    * Far Plane - draws only the far plane
void Application::renderViewFrustum(ViewFrustum& viewFrustum) {
    // Load it with the latest details!
    loadViewFrustum(_myCamera, viewFrustum);

    glm::vec3 position  = viewFrustum.getOffsetPosition();
    glm::vec3 direction = viewFrustum.getOffsetDirection();
    glm::vec3 up        = viewFrustum.getOffsetUp();
    glm::vec3 right     = viewFrustum.getOffsetRight();

    //  Get ready to draw some lines
    glDisable(GL_LIGHTING);
    glColor4f(1.0, 1.0, 1.0, 1.0);
    glLineWidth(1.0);
    glBegin(GL_LINES);

    if (Menu::getInstance()->getFrustumDrawMode() == FRUSTUM_DRAW_MODE_ALL
        || Menu::getInstance()->getFrustumDrawMode() == FRUSTUM_DRAW_MODE_VECTORS) {
        // Calculate the origin direction vectors
        glm::vec3 lookingAt      = position + (direction * 0.2f);
        glm::vec3 lookingAtUp    = position + (up * 0.2f);
        glm::vec3 lookingAtRight = position + (right * 0.2f);

        // Looking At = white
        glColor3f(1,1,1);
        glVertex3f(position.x, position.y, position.z);
        glVertex3f(lookingAt.x, lookingAt.y, lookingAt.z);

        // Looking At Up = purple
        glColor3f(1,0,1);
        glVertex3f(position.x, position.y, position.z);
        glVertex3f(lookingAtUp.x, lookingAtUp.y, lookingAtUp.z);

        // Looking At Right = cyan
        glColor3f(0,1,1);
        glVertex3f(position.x, position.y, position.z);
        glVertex3f(lookingAtRight.x, lookingAtRight.y, lookingAtRight.z);
    }

    if (Menu::getInstance()->getFrustumDrawMode() == FRUSTUM_DRAW_MODE_ALL
        || Menu::getInstance()->getFrustumDrawMode() == FRUSTUM_DRAW_MODE_PLANES
        || Menu::getInstance()->getFrustumDrawMode() == FRUSTUM_DRAW_MODE_NEAR_PLANE) {
        // Drawing the bounds of the frustum
        // viewFrustum.getNear plane - bottom edge
        glColor3f(1,0,0);
        glVertex3f(viewFrustum.getNearBottomLeft().x, viewFrustum.getNearBottomLeft().y, viewFrustum.getNearBottomLeft().z);
        glVertex3f(viewFrustum.getNearBottomRight().x, viewFrustum.getNearBottomRight().y, viewFrustum.getNearBottomRight().z);

        // viewFrustum.getNear plane - top edge
        glVertex3f(viewFrustum.getNearTopLeft().x, viewFrustum.getNearTopLeft().y, viewFrustum.getNearTopLeft().z);
        glVertex3f(viewFrustum.getNearTopRight().x, viewFrustum.getNearTopRight().y, viewFrustum.getNearTopRight().z);

        // viewFrustum.getNear plane - right edge
        glVertex3f(viewFrustum.getNearBottomRight().x, viewFrustum.getNearBottomRight().y, viewFrustum.getNearBottomRight().z);
        glVertex3f(viewFrustum.getNearTopRight().x, viewFrustum.getNearTopRight().y, viewFrustum.getNearTopRight().z);

        // viewFrustum.getNear plane - left edge
        glVertex3f(viewFrustum.getNearBottomLeft().x, viewFrustum.getNearBottomLeft().y, viewFrustum.getNearBottomLeft().z);
        glVertex3f(viewFrustum.getNearTopLeft().x, viewFrustum.getNearTopLeft().y, viewFrustum.getNearTopLeft().z);
    }

    if (Menu::getInstance()->getFrustumDrawMode() == FRUSTUM_DRAW_MODE_ALL
        || Menu::getInstance()->getFrustumDrawMode() == FRUSTUM_DRAW_MODE_PLANES
        || Menu::getInstance()->getFrustumDrawMode() == FRUSTUM_DRAW_MODE_FAR_PLANE) {
        // viewFrustum.getFar plane - bottom edge
        glColor3f(0,1,0);
        glVertex3f(viewFrustum.getFarBottomLeft().x, viewFrustum.getFarBottomLeft().y, viewFrustum.getFarBottomLeft().z);
        glVertex3f(viewFrustum.getFarBottomRight().x, viewFrustum.getFarBottomRight().y, viewFrustum.getFarBottomRight().z);

        // viewFrustum.getFar plane - top edge
        glVertex3f(viewFrustum.getFarTopLeft().x, viewFrustum.getFarTopLeft().y, viewFrustum.getFarTopLeft().z);
        glVertex3f(viewFrustum.getFarTopRight().x, viewFrustum.getFarTopRight().y, viewFrustum.getFarTopRight().z);

        // viewFrustum.getFar plane - right edge
        glVertex3f(viewFrustum.getFarBottomRight().x, viewFrustum.getFarBottomRight().y, viewFrustum.getFarBottomRight().z);
        glVertex3f(viewFrustum.getFarTopRight().x, viewFrustum.getFarTopRight().y, viewFrustum.getFarTopRight().z);

        // viewFrustum.getFar plane - left edge
        glVertex3f(viewFrustum.getFarBottomLeft().x, viewFrustum.getFarBottomLeft().y, viewFrustum.getFarBottomLeft().z);
        glVertex3f(viewFrustum.getFarTopLeft().x, viewFrustum.getFarTopLeft().y, viewFrustum.getFarTopLeft().z);
    }

    if (Menu::getInstance()->getFrustumDrawMode() == FRUSTUM_DRAW_MODE_ALL
        || Menu::getInstance()->getFrustumDrawMode() == FRUSTUM_DRAW_MODE_PLANES) {
        // RIGHT PLANE IS CYAN
        // right plane - bottom edge - viewFrustum.getNear to distant
        glColor3f(0,1,1);
        glVertex3f(viewFrustum.getNearBottomRight().x, viewFrustum.getNearBottomRight().y, viewFrustum.getNearBottomRight().z);
        glVertex3f(viewFrustum.getFarBottomRight().x, viewFrustum.getFarBottomRight().y, viewFrustum.getFarBottomRight().z);

        // right plane - top edge - viewFrustum.getNear to distant
        glVertex3f(viewFrustum.getNearTopRight().x, viewFrustum.getNearTopRight().y, viewFrustum.getNearTopRight().z);
        glVertex3f(viewFrustum.getFarTopRight().x, viewFrustum.getFarTopRight().y, viewFrustum.getFarTopRight().z);

        // LEFT PLANE IS BLUE
        // left plane - bottom edge - viewFrustum.getNear to distant
        glColor3f(0,0,1);
        glVertex3f(viewFrustum.getNearBottomLeft().x, viewFrustum.getNearBottomLeft().y, viewFrustum.getNearBottomLeft().z);
        glVertex3f(viewFrustum.getFarBottomLeft().x, viewFrustum.getFarBottomLeft().y, viewFrustum.getFarBottomLeft().z);

        // left plane - top edge - viewFrustum.getNear to distant
        glVertex3f(viewFrustum.getNearTopLeft().x, viewFrustum.getNearTopLeft().y, viewFrustum.getNearTopLeft().z);
        glVertex3f(viewFrustum.getFarTopLeft().x, viewFrustum.getFarTopLeft().y, viewFrustum.getFarTopLeft().z);

        // focal plane - bottom edge
        glColor3f(1.0f, 0.0f, 1.0f);
        float focalProportion = (viewFrustum.getFocalLength() - viewFrustum.getNearClip()) /
            (viewFrustum.getFarClip() - viewFrustum.getNearClip());
        glm::vec3 focalBottomLeft = glm::mix(viewFrustum.getNearBottomLeft(), viewFrustum.getFarBottomLeft(), focalProportion);
        glm::vec3 focalBottomRight = glm::mix(viewFrustum.getNearBottomRight(),
            viewFrustum.getFarBottomRight(), focalProportion);
        glVertex3f(focalBottomLeft.x, focalBottomLeft.y, focalBottomLeft.z);
        glVertex3f(focalBottomRight.x, focalBottomRight.y, focalBottomRight.z);

        // focal plane - top edge
        glm::vec3 focalTopLeft = glm::mix(viewFrustum.getNearTopLeft(), viewFrustum.getFarTopLeft(), focalProportion);
        glm::vec3 focalTopRight = glm::mix(viewFrustum.getNearTopRight(), viewFrustum.getFarTopRight(), focalProportion);
        glVertex3f(focalTopLeft.x, focalTopLeft.y, focalTopLeft.z);
        glVertex3f(focalTopRight.x, focalTopRight.y, focalTopRight.z);

        // focal plane - left edge
        glVertex3f(focalBottomLeft.x, focalBottomLeft.y, focalBottomLeft.z);
        glVertex3f(focalTopLeft.x, focalTopLeft.y, focalTopLeft.z);

        // focal plane - right edge
        glVertex3f(focalBottomRight.x, focalBottomRight.y, focalBottomRight.z);
        glVertex3f(focalTopRight.x, focalTopRight.y, focalTopRight.z);
    }
    glEnd();
    glEnable(GL_LIGHTING);

    if (Menu::getInstance()->getFrustumDrawMode() == FRUSTUM_DRAW_MODE_ALL
        || Menu::getInstance()->getFrustumDrawMode() == FRUSTUM_DRAW_MODE_KEYHOLE) {
        // Draw the keyhole
        float keyholeRadius = viewFrustum.getKeyholeRadius();
        if (keyholeRadius > 0.0f) {
            glPushMatrix();
            glColor4f(1, 1, 0, 1);
            glTranslatef(position.x, position.y, position.z); // where we actually want it!
            glutWireSphere(keyholeRadius, 20, 20);
            glPopMatrix();
        }
    }
}

bool Application::maybeEditVoxelUnderCursor() {
    if (Menu::getInstance()->isOptionChecked(MenuOption::VoxelAddMode)
        || Menu::getInstance()->isOptionChecked(MenuOption::VoxelColorMode)) {
        if (_mouseVoxel.s != 0) {
            makeVoxel(glm::vec3(_mouseVoxel.x * TREE_SCALE,
                      _mouseVoxel.y * TREE_SCALE,
                      _mouseVoxel.z * TREE_SCALE),
                      _mouseVoxel.s * TREE_SCALE,
                      _mouseVoxel.red,
                      _mouseVoxel.green,
                      _mouseVoxel.blue,
                      Menu::getInstance()->isOptionChecked(MenuOption::DestructiveAddVoxel));

            // remember the position for drag detection
            _justEditedVoxel = true;

        }
    } else if (Menu::getInstance()->isOptionChecked(MenuOption::VoxelDeleteMode)) {
        deleteVoxelUnderCursor();
        VoxelFade fade(VoxelFade::FADE_OUT, 1.0f, 1.0f, 1.0f);
        const float VOXEL_BOUNDS_ADJUST = 0.01f;
        float slightlyBigger = _mouseVoxel.s * VOXEL_BOUNDS_ADJUST;
        fade.voxelDetails.x = _mouseVoxel.x - slightlyBigger;
        fade.voxelDetails.y = _mouseVoxel.y - slightlyBigger;
        fade.voxelDetails.z = _mouseVoxel.z - slightlyBigger;
        fade.voxelDetails.s = _mouseVoxel.s + slightlyBigger + slightlyBigger;
        _voxelFades.push_back(fade);

    } else if (Menu::getInstance()->isOptionChecked(MenuOption::VoxelGetColorMode)) {
        eyedropperVoxelUnderCursor();
    } else {
        return false;
    }

    return true;
}

void Application::deleteVoxelUnderCursor() {
    if (_mouseVoxel.s != 0) {
        // sending delete to the server is sufficient, server will send new version so we see updates soon enough
        _voxelEditSender.sendVoxelEditMessage(PACKET_TYPE_VOXEL_ERASE, _mouseVoxel);

        // delete it locally to see the effect immediately (and in case no voxel server is present)
        _voxels.deleteVoxelAt(_mouseVoxel.x, _mouseVoxel.y, _mouseVoxel.z, _mouseVoxel.s);

    }
    // remember the position for drag detection
    _justEditedVoxel = true;
}

void Application::eyedropperVoxelUnderCursor() {
    VoxelTreeElement* selectedNode = _voxels.getVoxelAt(_mouseVoxel.x, _mouseVoxel.y, _mouseVoxel.z, _mouseVoxel.s);
    if (selectedNode && selectedNode->isColored()) {
        QColor selectedColor(selectedNode->getColor()[RED_INDEX],
                             selectedNode->getColor()[GREEN_INDEX],
                             selectedNode->getColor()[BLUE_INDEX]);

        if (selectedColor.isValid()) {
            QAction* voxelPaintColorAction = Menu::getInstance()->getActionForOption(MenuOption::VoxelPaintColor);
            voxelPaintColorAction->setData(selectedColor);
            voxelPaintColorAction->setIcon(Swatch::createIcon(selectedColor));
        }
    }
}

void Application::resetSensors() {
    _headMouseX = _mouseX = _glWidget->width() / 2;
    _headMouseY = _mouseY = _glWidget->height() / 2;

    _faceshift.reset();

    if (OculusManager::isConnected()) {
        OculusManager::reset();
    }

    QCursor::setPos(_headMouseX, _headMouseY);
    _myAvatar->reset();
    _myTransmitter.resetLevels();
    _myAvatar->setVelocity(glm::vec3(0,0,0));
    _myAvatar->setThrust(glm::vec3(0,0,0));

    QMetaObject::invokeMethod(&_audio, "reset", Qt::QueuedConnection);
}

static void setShortcutsEnabled(QWidget* widget, bool enabled) {
    foreach (QAction* action, widget->actions()) {
        QKeySequence shortcut = action->shortcut();
        if (!shortcut.isEmpty() && (shortcut[0] & (Qt::CTRL | Qt::ALT | Qt::META)) == 0) {
            // it's a shortcut that may coincide with a "regular" key, so switch its context
            action->setShortcutContext(enabled ? Qt::WindowShortcut : Qt::WidgetShortcut);
        }
    }
    foreach (QObject* child, widget->children()) {
        if (child->isWidgetType()) {
            setShortcutsEnabled(static_cast<QWidget*>(child), enabled);
        }
    }
}

void Application::setMenuShortcutsEnabled(bool enabled) {
    setShortcutsEnabled(_window->menuBar(), enabled);
}

void Application::updateWindowTitle(){
    QString title = "";

    QString buildVersion = " (build " + applicationVersion() + ")";

    QString username = _profile.getUsername();
    if(!username.isEmpty()){
        title += username;
        title += " @ ";
    }
    
    title += NodeList::getInstance()->getDomainHostname();
    title += buildVersion;

    qDebug("Application title set to: %s", title.toStdString().c_str());
    _window->setWindowTitle(title);
}

void Application::domainChanged(const QString& domainHostname) {
    // update the user's last domain in their Profile (which will propagate to data-server)
    _profile.updateDomain(domainHostname);

    updateWindowTitle();

    // reset the environment so that we don't erroneously end up with multiple
    _environment.resetToDefault();

    // reset our node to stats and node to jurisdiction maps... since these must be changing...
    _voxelServerJurisdictions.clear();
    _octreeServerSceneStats.clear();
    _particleServerJurisdictions.clear();
    
    // reset the particle renderer
    _particles.clear();

    // reset our persist thread
    qDebug() << "Domain changed to" << domainHostname << ". Swapping persist cache.";
    updateLocalOctreeCache();
}

void Application::nodeKilled(SharedNodePointer node) {
    if (node->getType() == NODE_TYPE_VOXEL_SERVER) {
        QUuid nodeUUID = node->getUUID();
        // see if this is the first we've heard of this node...
        if (_voxelServerJurisdictions.find(nodeUUID) != _voxelServerJurisdictions.end()) {
            unsigned char* rootCode = _voxelServerJurisdictions[nodeUUID].getRootOctalCode();
            VoxelPositionSize rootDetails;
            voxelDetailsForCode(rootCode, rootDetails);

            printf("voxel server going away...... v[%f, %f, %f, %f]\n",
                rootDetails.x, rootDetails.y, rootDetails.z, rootDetails.s);

            // Add the jurisditionDetails object to the list of "fade outs"
            if (!Menu::getInstance()->isOptionChecked(MenuOption::DontFadeOnVoxelServerChanges)) {
                VoxelFade fade(VoxelFade::FADE_OUT, NODE_KILLED_RED, NODE_KILLED_GREEN, NODE_KILLED_BLUE);
                fade.voxelDetails = rootDetails;
                const float slightly_smaller = 0.99f;
                fade.voxelDetails.s = fade.voxelDetails.s * slightly_smaller;
                _voxelFades.push_back(fade);
            }

            // If the voxel server is going away, remove it from our jurisdiction map so we don't send voxels to a dead server
            _voxelServerJurisdictions.erase(nodeUUID);
        }

        // also clean up scene stats for that server
        _voxelSceneStatsLock.lockForWrite();
        if (_octreeServerSceneStats.find(nodeUUID) != _octreeServerSceneStats.end()) {
            _octreeServerSceneStats.erase(nodeUUID);
        }
        _voxelSceneStatsLock.unlock();

    } else if (node->getType() == NODE_TYPE_PARTICLE_SERVER) {
        QUuid nodeUUID = node->getUUID();
        // see if this is the first we've heard of this node...
        if (_particleServerJurisdictions.find(nodeUUID) != _particleServerJurisdictions.end()) {
            unsigned char* rootCode = _particleServerJurisdictions[nodeUUID].getRootOctalCode();
            VoxelPositionSize rootDetails;
            voxelDetailsForCode(rootCode, rootDetails);

            printf("particle server going away...... v[%f, %f, %f, %f]\n",
                rootDetails.x, rootDetails.y, rootDetails.z, rootDetails.s);

            // Add the jurisditionDetails object to the list of "fade outs"
            if (!Menu::getInstance()->isOptionChecked(MenuOption::DontFadeOnVoxelServerChanges)) {
                VoxelFade fade(VoxelFade::FADE_OUT, NODE_KILLED_RED, NODE_KILLED_GREEN, NODE_KILLED_BLUE);
                fade.voxelDetails = rootDetails;
                const float slightly_smaller = 0.99f;
                fade.voxelDetails.s = fade.voxelDetails.s * slightly_smaller;
                _voxelFades.push_back(fade);
            }

            // If the voxel server is going away, remove it from our jurisdiction map so we don't send voxels to a dead server
            _particleServerJurisdictions.erase(nodeUUID);
        }

        // also clean up scene stats for that server
        _voxelSceneStatsLock.lockForWrite();
        if (_octreeServerSceneStats.find(nodeUUID) != _octreeServerSceneStats.end()) {
            _octreeServerSceneStats.erase(nodeUUID);
        }
        _voxelSceneStatsLock.unlock();

    } else if (node->getType() == NODE_TYPE_AVATAR_MIXER) {
        // our avatar mixer has gone away - clear the hash of avatars
        _avatarManager.clearMixedAvatars();
    }
}

void Application::trackIncomingVoxelPacket(unsigned char* messageData, ssize_t messageLength,
                        const HifiSockAddr& senderSockAddr, bool wasStatsPacket) {

    // Attempt to identify the sender from it's address.
    SharedNodePointer serverNode = NodeList::getInstance()->nodeWithAddress(senderSockAddr);
    if (serverNode) {
        QUuid nodeUUID = serverNode->getUUID();

        // now that we know the node ID, let's add these stats to the stats for that node...
        _voxelSceneStatsLock.lockForWrite();
        if (_octreeServerSceneStats.find(nodeUUID) != _octreeServerSceneStats.end()) {
            VoxelSceneStats& stats = _octreeServerSceneStats[nodeUUID];
            stats.trackIncomingOctreePacket(messageData, messageLength, wasStatsPacket, serverNode->getClockSkewUsec());
        }
        _voxelSceneStatsLock.unlock();
    }
}

int Application::parseOctreeStats(unsigned char* messageData, ssize_t messageLength, const HifiSockAddr& senderSockAddr) {

    // But, also identify the sender, and keep track of the contained jurisdiction root for this server
    SharedNodePointer server = NodeList::getInstance()->nodeWithAddress(senderSockAddr);

    // parse the incoming stats datas stick it in a temporary object for now, while we
    // determine which server it belongs to
    VoxelSceneStats temp;
    int statsMessageLength = temp.unpackFromMessage(messageData, messageLength);

    // quick fix for crash... why would voxelServer be NULL?
    if (server) {
        QUuid nodeUUID = server->getUUID();

        // now that we know the node ID, let's add these stats to the stats for that node...
        _voxelSceneStatsLock.lockForWrite();
        if (_octreeServerSceneStats.find(nodeUUID) != _octreeServerSceneStats.end()) {
            _octreeServerSceneStats[nodeUUID].unpackFromMessage(messageData, messageLength);
        } else {
            _octreeServerSceneStats[nodeUUID] = temp;
        }
        _voxelSceneStatsLock.unlock();

        VoxelPositionSize rootDetails;
        voxelDetailsForCode(temp.getJurisdictionRoot(), rootDetails);

        // see if this is the first we've heard of this node...
        NodeToJurisdictionMap* jurisdiction = NULL;
        if (server->getType() == NODE_TYPE_VOXEL_SERVER) {
            jurisdiction = &_voxelServerJurisdictions;
        } else {
            jurisdiction = &_particleServerJurisdictions;
        }


        if (jurisdiction->find(nodeUUID) == jurisdiction->end()) {
            printf("stats from new server... v[%f, %f, %f, %f]\n",
                rootDetails.x, rootDetails.y, rootDetails.z, rootDetails.s);

            // Add the jurisditionDetails object to the list of "fade outs"
            if (!Menu::getInstance()->isOptionChecked(MenuOption::DontFadeOnVoxelServerChanges)) {
                VoxelFade fade(VoxelFade::FADE_OUT, NODE_ADDED_RED, NODE_ADDED_GREEN, NODE_ADDED_BLUE);
                fade.voxelDetails = rootDetails;
                const float slightly_smaller = 0.99f;
                fade.voxelDetails.s = fade.voxelDetails.s * slightly_smaller;
                _voxelFades.push_back(fade);
            }
        }
        // store jurisdiction details for later use
        // This is bit of fiddling is because JurisdictionMap assumes it is the owner of the values used to construct it
        // but VoxelSceneStats thinks it's just returning a reference to it's contents. So we need to make a copy of the
        // details from the VoxelSceneStats to construct the JurisdictionMap
        JurisdictionMap jurisdictionMap;
        jurisdictionMap.copyContents(temp.getJurisdictionRoot(), temp.getJurisdictionEndNodes());
        (*jurisdiction)[nodeUUID] = jurisdictionMap;
    }
    return statsMessageLength;
}

void Application::packetSent(quint64 length) {
    _bandwidthMeter.outputStream(BandwidthMeter::VOXELS).updateValue(length);
}

void Application::loadScripts(){
  // loads all saved scripts
  QSettings* settings = new QSettings(this);
  int size = settings->beginReadArray("Settings");
  for(int i=0; i<size; ++i){
    settings->setArrayIndex(i);
    QString string = settings->value("script").toString();
    loadScript(string);
  }
  settings->endArray();

}

void Application::saveScripts(){
  // saves all current running scripts
  QSettings* settings = new QSettings(this);
  settings->beginWriteArray("Settings");
  for(int i=0; i<_activeScripts.size(); ++i){
    settings->setArrayIndex(i);
    settings->setValue("script", _activeScripts.at(i));
  }
  settings->endArray();

}

void Application::removeScriptName(const QString& fileNameString)
{
  _activeScripts.removeOne(fileNameString);
}

void Application::loadScript(const QString& fileNameString) {
    _activeScripts.append(fileNameString);
    QByteArray fileNameAscii = fileNameString.toLocal8Bit();
    const char* fileName = fileNameAscii.data();

    std::ifstream file(fileName, std::ios::in|std::ios::binary|std::ios::ate);
    if(!file.is_open()) {
        qDebug("Error loading file %s", fileName);
        return;
    }
    qDebug("Loading file %s...", fileName);

    // get file length....
    unsigned long fileLength = file.tellg();
    file.seekg( 0, std::ios::beg );

    // read the entire file into a buffer, WHAT!? Why not.
    char* entireFile = new char[fileLength+1];
    file.read((char*)entireFile, fileLength);
    file.close();

    entireFile[fileLength] = 0;// null terminate
    QString script(entireFile);
    delete[] entireFile;

    // start the script on a new thread...
    bool wantMenuItems = true; // tells the ScriptEngine object to add menu items for itself

    ScriptEngine* scriptEngine = new ScriptEngine(script, wantMenuItems, fileName, Menu::getInstance(), &_controllerScriptingInterface);
    scriptEngine->setupMenuItems();

    // setup the packet senders and jurisdiction listeners of the script engine's scripting interfaces so
    // we can use the same ones from the application.
    scriptEngine->getVoxelsScriptingInterface()->setPacketSender(&_voxelEditSender);
    scriptEngine->getParticlesScriptingInterface()->setPacketSender(&_particleEditSender);
    scriptEngine->getParticlesScriptingInterface()->setParticleTree(_particles.getTree());
    
    // hook our avatar object into this script engine
    scriptEngine->setAvatarData( static_cast<Avatar*>(_myAvatar), "MyAvatar");

    QThread* workerThread = new QThread(this);

    // when the worker thread is started, call our engine's run..
    connect(workerThread, SIGNAL(started()), scriptEngine, SLOT(run()));

    // when the thread is terminated, add both scriptEngine and thread to the deleteLater queue
    connect(scriptEngine, SIGNAL(finished(const QString&)), scriptEngine, SLOT(deleteLater()));
    connect(workerThread, SIGNAL(finished()), workerThread, SLOT(deleteLater()));
    connect(scriptEngine, SIGNAL(finished(const QString&)), this, SLOT(removeScriptName(const QString&)));

    // when the application is about to quit, stop our script engine so it unwinds properly
    connect(this, SIGNAL(aboutToQuit()), scriptEngine, SLOT(stop()));

    scriptEngine->moveToThread(workerThread);

    // Starts an event loop, and emits workerThread->started()
    workerThread->start();

    // restore the main window's active state
    _window->activateWindow();
}

void Application::loadDialog() {
    // shut down and stop any existing script
    QString desktopLocation = QStandardPaths::writableLocation(QStandardPaths::DesktopLocation);
    QString suggestedName = desktopLocation.append("/script.js");

    QString fileNameString = QFileDialog::getOpenFileName(_glWidget, tr("Open Script"), suggestedName, 
                                                          tr("JavaScript Files (*.js)"));
    
    loadScript(fileNameString);
}

void Application::toggleLogDialog() {
    if (! _logDialog) {
        _logDialog = new LogDialog(_glWidget, getLogger());
        _logDialog->show();
    } else {
        _logDialog->close();
    }
}

void Application::initAvatarAndViewFrustum() {
    updateAvatar(0.f);
}

QString Application::getLocalVoxelCacheFileName() {
    QString fileName = QStandardPaths::writableLocation(QStandardPaths::DataLocation);
    QDir logDir(fileName);
    if (!logDir.exists(fileName)) {
        logDir.mkdir(fileName);
    }

    fileName.append(QString("/hifi.voxelscache."));
    fileName.append(_profile.getLastDomain());
    fileName.append(QString(".svo"));

    return fileName;
}


void Application::updateLocalOctreeCache(bool firstTime) {
    // only do this if we've already got a persistThread or we're told this is the first time
    if (firstTime || _persistThread) {

        if (_persistThread) {
            _persistThread->terminate();
            _persistThread->deleteLater();
            _persistThread = NULL;
        }

        QString localVoxelCacheFileName = getLocalVoxelCacheFileName();
        const int LOCAL_CACHE_PERSIST_INTERVAL = 1000 * 10; // every 10 seconds

        if (!Menu::getInstance()->isOptionChecked(MenuOption::DisableLocalVoxelCache)) {
            _persistThread = new OctreePersistThread(_voxels.getTree(),
                                            localVoxelCacheFileName.toLocal8Bit().constData(),LOCAL_CACHE_PERSIST_INTERVAL);

            qDebug() << "updateLocalOctreeCache()... localVoxelCacheFileName=" << localVoxelCacheFileName;
        }

        if (_persistThread) {
            _voxels.beginLoadingLocalVoxelCache(); // while local voxels are importing, don't do individual node VBO updates
            connect(_persistThread, SIGNAL(loadCompleted()), &_voxels, SLOT(localVoxelCacheLoaded()));
            _persistThread->initialize(true);
        }
    }
}

void Application::checkVersion() {
    QNetworkRequest latestVersionRequest((QUrl(CHECK_VERSION_URL)));
    latestVersionRequest.setAttribute(QNetworkRequest::CacheLoadControlAttribute, QNetworkRequest::PreferCache);
    connect(Application::getInstance()->getNetworkAccessManager()->get(latestVersionRequest), SIGNAL(finished()), SLOT(parseVersionXml()));
}

void Application::parseVersionXml() {
    
    #ifdef Q_OS_WIN32
    QString operatingSystem("win");
    #endif
    
    #ifdef Q_OS_MAC
    QString operatingSystem("mac");
    #endif
    
    #ifdef Q_OS_LINUX
    QString operatingSystem("ubuntu");
    #endif
    
    QString releaseDate;
    QString releaseNotes;
    QString latestVersion;
    QUrl downloadUrl;
    QObject* sender = QObject::sender();
    
    QXmlStreamReader xml(qobject_cast<QNetworkReply*>(sender));
    while (!xml.atEnd() && !xml.hasError()) {
        QXmlStreamReader::TokenType token = xml.readNext();
        
        if (token == QXmlStreamReader::StartElement) {
            if (xml.name() == "ReleaseDate") {
                xml.readNext();
                releaseDate = xml.text().toString();
            }
            if (xml.name() == "ReleaseNotes") {
                xml.readNext();
                releaseNotes = xml.text().toString();
            }
            if (xml.name() == "Version") {
                xml.readNext();
                latestVersion = xml.text().toString();
            }
            if (xml.name() == operatingSystem) {
                xml.readNext();
                downloadUrl = QUrl(xml.text().toString());
            }
        }
    }
    if (!shouldSkipVersion(latestVersion) && applicationVersion() != latestVersion) {
        new UpdateDialog(_glWidget, releaseNotes, latestVersion, downloadUrl);
    }
    sender->deleteLater();
}

bool Application::shouldSkipVersion(QString latestVersion) {
    QFile skipFile(SKIP_FILENAME);
    skipFile.open(QIODevice::ReadWrite);
    QString skipVersion(skipFile.readAll());
    return (skipVersion == latestVersion || applicationVersion() == "dev");
}

void Application::skipVersion(QString latestVersion) {
    QFile skipFile(SKIP_FILENAME);
    skipFile.open(QIODevice::WriteOnly | QIODevice::Truncate);
    skipFile.seek(0);
    skipFile.write(latestVersion.toStdString().c_str());
}

void Application::takeSnapshot() {
    switchToResourcesParentIfRequired();
    QMediaPlayer* player = new QMediaPlayer();
    QFileInfo inf = QFileInfo("resources/sounds/snap.wav");
    player->setMedia(QUrl::fromLocalFile(inf.absoluteFilePath()));
    player->play();

    Snapshot::saveSnapshot(_glWidget, _profile.getUsername(), _myAvatar->getPosition());
}
<|MERGE_RESOLUTION|>--- conflicted
+++ resolved
@@ -2408,14 +2408,7 @@
     _yawFromTouch = 0.f;
 
     // apply pitch from touch
-<<<<<<< HEAD
-    _myAvatar->getHead().setMousePitch(_myAvatar->getHead().getMousePitch() +
-                                      _myAvatar->getHand().getPitchUpdate() +
-                                      _pitchFromTouch);
-    _myAvatar->getHand().setPitchUpdate(0.f);
-=======
-    _myAvatar.getHead().setPitch(_myAvatar.getHead().getPitch() + _pitchFromTouch);
->>>>>>> 3cfca795
+    _myAvatar->getHead().setPitch(_myAvatar->getHead().getPitch() + _pitchFromTouch);
     _pitchFromTouch = 0.0f;
 
     // Update my avatar's state from gyros
