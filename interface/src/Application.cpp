//
//  Application.cpp
//  interface/src
//
//  Created by Andrzej Kapolka on 5/10/13.
//  Copyright 2013 High Fidelity, Inc.
//
//  Distributed under the Apache License, Version 2.0.
//  See the accompanying file LICENSE or http://www.apache.org/licenses/LICENSE-2.0.html
//

#include "Application.h"

#include <chrono>
#include <thread>

#include <glm/glm.hpp>
#include <glm/gtx/component_wise.hpp>
#include <glm/gtx/quaternion.hpp>
#include <glm/gtx/vector_angle.hpp>
#include <glm/gtc/type_ptr.hpp>

#include <gl/Config.h>

#include <QtCore/QResource>
#include <QtCore/QAbstractNativeEventFilter>
#include <QtCore/QCommandLineParser>
#include <QtCore/QMimeData>
#include <QtCore/QThreadPool>
#include <QtCore/QFileSelector>
#include <QtConcurrent/QtConcurrentRun>

#include <QtGui/QScreen>
#include <QtGui/QWindow>
#include <QtGui/QDesktopServices>

#include <QtNetwork/QLocalSocket>
#include <QtNetwork/QLocalServer>

#include <QtQml/QQmlContext>
#include <QtQml/QQmlEngine>
#include <QtQuick/QQuickWindow>

#include <QtWidgets/QDesktopWidget>
#include <QtWidgets/QMessageBox>

#include <QtMultimedia/QMediaPlayer>

#include <QFontDatabase>
#include <QProcessEnvironment>
#include <QTemporaryDir>

#include <gl/QOpenGLContextWrapper.h>

#include <shared/FileUtils.h>
#include <shared/QtHelpers.h>
#include <shared/GlobalAppProperties.h>
#include <StatTracker.h>
#include <Trace.h>
#include <ResourceScriptingInterface.h>
#include <AccountManager.h>
#include <AddressManager.h>
#include <AnimDebugDraw.h>
#include <BuildInfo.h>
#include <AssetClient.h>
#include <AssetUpload.h>
#include <AutoUpdater.h>
#include <Midi.h>
#include <AudioInjectorManager.h>
#include <AvatarBookmarks.h>
#include <AvatarEntitiesBookmarks.h>
#include <CursorManager.h>
#include <DebugDraw.h>
#include <DeferredLightingEffect.h>
#include <EntityScriptClient.h>
#include <EntityScriptServerLogClient.h>
#include <EntityScriptingInterface.h>
#include "ui/overlays/ContextOverlayInterface.h"
#include <ErrorDialog.h>
#include <FileScriptingInterface.h>
#include <Finally.h>
#include <FingerprintUtils.h>
#include <FramebufferCache.h>
#include <gpu/Batch.h>
#include <gpu/Context.h>
#include <gpu/gl/GLBackend.h>
#include <InfoView.h>
#include <input-plugins/InputPlugin.h>
#include <controllers/UserInputMapper.h>
#include <controllers/InputRecorder.h>
#include <controllers/ScriptingInterface.h>
#include <controllers/StateController.h>
#include <UserActivityLoggerScriptingInterface.h>
#include <LogHandler.h>
#include "LocationBookmarks.h"
#include <LocationScriptingInterface.h>
#include <MainWindow.h>
#include <MappingRequest.h>
#include <MessagesClient.h>
#include <ModelEntityItem.h>
#include <NetworkAccessManager.h>
#include <NetworkingConstants.h>
#include <ObjectMotionState.h>
#include <OctalCode.h>
#include <OctreeSceneStats.h>
#include <OffscreenUi.h>
#include <gl/OffscreenGLCanvas.h>
#include <ui/OffscreenQmlSurfaceCache.h>
#include <PathUtils.h>
#include <PerfStat.h>
#include <PhysicsEngine.h>
#include <PhysicsHelpers.h>
#include <plugins/CodecPlugin.h>
#include <plugins/PluginManager.h>
#include <plugins/PluginUtils.h>
#include <plugins/SteamClientPlugin.h>
#include <plugins/InputConfiguration.h>
#include <RecordingScriptingInterface.h>
#include <UpdateSceneTask.h>
#include <RenderViewTask.h>
#include <SecondaryCamera.h>
#include <ResourceCache.h>
#include <ResourceRequest.h>
#include <SandboxUtils.h>
#include <SceneScriptingInterface.h>
#include <ScriptEngines.h>
#include <ScriptCache.h>
#include <ShapeEntityItem.h>
#include <SoundCache.h>
#include <ui/TabletScriptingInterface.h>
#include <ui/ToolbarScriptingInterface.h>
#include <Tooltip.h>
#include <udt/PacketHeaders.h>
#include <UserActivityLogger.h>
#include <UsersScriptingInterface.h>
#include <recording/ClipCache.h>
#include <recording/Deck.h>
#include <recording/Recorder.h>
#include <shared/StringHelpers.h>
#include <QmlWebWindowClass.h>
#include <Preferences.h>
#include <display-plugins/CompositorHelper.h>
#include <trackers/EyeTracker.h>
#include <avatars-renderer/ScriptAvatar.h>
#include <RenderableEntityItem.h>

#include "AudioClient.h"
#include "audio/AudioScope.h"
#include "avatar/AvatarManager.h"
#include "avatar/MyHead.h"
#include "CrashHandler.h"
#include "Crashpad.h"
#include "devices/DdeFaceTracker.h"
#include "DiscoverabilityManager.h"
#include "GLCanvas.h"
#include "InterfaceDynamicFactory.h"
#include "InterfaceLogging.h"
#include "LODManager.h"
#include "ModelPackager.h"
#include "scripting/Audio.h"
#include "networking/CloseEventSender.h"
#include "scripting/TestScriptingInterface.h"
#include "scripting/AssetMappingsScriptingInterface.h"
#include "scripting/ClipboardScriptingInterface.h"
#include "scripting/DesktopScriptingInterface.h"
#include "scripting/AccountServicesScriptingInterface.h"
#include "scripting/HMDScriptingInterface.h"
#include "scripting/MenuScriptingInterface.h"
#include "scripting/SettingsScriptingInterface.h"
#include "scripting/WindowScriptingInterface.h"
#include "scripting/ControllerScriptingInterface.h"
#include "scripting/RatesScriptingInterface.h"
#include "scripting/SelectionScriptingInterface.h"
#include "scripting/WalletScriptingInterface.h"
#if defined(Q_OS_MAC) || defined(Q_OS_WIN)
#include "SpeechRecognizer.h"
#endif
#include "ui/ResourceImageItem.h"
#include "ui/AddressBarDialog.h"
#include "ui/AvatarInputs.h"
#include "ui/DialogsManager.h"
#include "ui/LoginDialog.h"
#include "ui/overlays/Cube3DOverlay.h"
#include "ui/overlays/Web3DOverlay.h"
#include "ui/Snapshot.h"
#include "ui/SnapshotAnimated.h"
#include "ui/StandAloneJSConsole.h"
#include "ui/Stats.h"
#include "ui/UpdateDialog.h"
#include "ui/overlays/Overlays.h"
#include "ui/DomainConnectionModel.h"
#include "Util.h"
#include "InterfaceParentFinder.h"
#include "ui/OctreeStatsProvider.h"

#include <GPUIdent.h>
#include <gl/GLHelpers.h>
#include <src/scripting/LimitlessVoiceRecognitionScriptingInterface.h>
#include <src/scripting/GooglePolyScriptingInterface.h>
#include <EntityScriptClient.h>
#include <ModelScriptingInterface.h>

#include <PickManager.h>
#include <PointerManager.h>
#include <raypick/RayPickScriptingInterface.h>
#include <raypick/LaserPointerScriptingInterface.h>
#include <raypick/PickScriptingInterface.h>
#include <raypick/PointerScriptingInterface.h>
#include <raypick/MouseRayPick.h>

#include <FadeEffect.h>

#include "commerce/Ledger.h"
#include "commerce/Wallet.h"
#include "commerce/QmlCommerce.h"

#include "webbrowser/WebBrowserSuggestionsEngine.h"
#include <DesktopPreviewProvider.h>

#if defined(Q_OS_WIN)
#include <VersionHelpers.h>

#ifdef DEBUG_EVENT_QUEUE
// This is a HACK that uses private headers included with the qt source distrubution.
// To use this feature you need to add these directores to your include path:
// E:/Qt/5.9.1/Src/qtbase/include/QtCore/5.9.1/QtCore
// E:/Qt/5.9.1/Src/qtbase/include/QtCore/5.9.1
#define QT_BOOTSTRAPPED
#include <private/qthread_p.h>
#include <private/qobject_p.h>
#undef QT_BOOTSTRAPPED
#endif

// On Windows PC, NVidia Optimus laptop, we want to enable NVIDIA GPU
// FIXME seems to be broken.
extern "C" {
 _declspec(dllexport) DWORD NvOptimusEnablement = 0x00000001;
}
#endif

#if defined(Q_OS_ANDROID)
#include <android/log.h>
#endif

enum ApplicationEvent {
    // Execute a lambda function
    Lambda = QEvent::User + 1,
    // Trigger the next render
    Render,
    // Trigger the next idle
    Idle,
};

class RenderEventHandler : public QObject {
    using Parent = QObject;
    Q_OBJECT
public:
    RenderEventHandler(QOpenGLContext* context) {
        _renderContext = new OffscreenGLCanvas();
        _renderContext->setObjectName("RenderContext");
        _renderContext->create(context);
        if (!_renderContext->makeCurrent()) {
            qFatal("Unable to make rendering context current");
        }
        _renderContext->doneCurrent();

        // Deleting the object with automatically shutdown the thread
        connect(qApp, &QCoreApplication::aboutToQuit, this, &QObject::deleteLater);

        // Transfer to a new thread
        moveToNewNamedThread(this, "RenderThread", [this](QThread* renderThread) {
            hifi::qt::addBlockingForbiddenThread("Render", renderThread);
            _renderContext->moveToThreadWithContext(renderThread);
            qApp->_lastTimeRendered.start();
        }, std::bind(&RenderEventHandler::initialize, this), QThread::HighestPriority);
    }

private:
    void initialize() {
        PROFILE_SET_THREAD_NAME("Render");
        if (!_renderContext->makeCurrent()) {
            qFatal("Unable to make rendering context current on render thread");
        }
    }

    void render() {
        if (qApp->shouldPaint()) {
            qApp->paintGL();
        }
    }

    bool event(QEvent* event) override {
        switch ((int)event->type()) {
            case ApplicationEvent::Render:
                render();
                qApp->_pendingRenderEvent.store(false);
                return true;

            default:
                break;
        }
        return Parent::event(event);
    }

    OffscreenGLCanvas* _renderContext { nullptr };
};


Q_LOGGING_CATEGORY(trace_app_input_mouse, "trace.app.input.mouse")

using namespace std;

static QTimer locationUpdateTimer;
static QTimer identityPacketTimer;
static QTimer pingTimer;

#if defined(Q_OS_ANDROID)
static bool DISABLE_WATCHDOG = true;
#else
static const QString DISABLE_WATCHDOG_FLAG{ "HIFI_DISABLE_WATCHDOG" };
static bool DISABLE_WATCHDOG = nsightActive() || QProcessEnvironment::systemEnvironment().contains(DISABLE_WATCHDOG_FLAG);
#endif

#if defined(USE_GLES)
static bool DISABLE_DEFERRED = true;
#else
static const QString RENDER_FORWARD{ "HIFI_RENDER_FORWARD" };
static bool DISABLE_DEFERRED = QProcessEnvironment::systemEnvironment().contains(RENDER_FORWARD);
#endif

static const int MAX_CONCURRENT_RESOURCE_DOWNLOADS = 16;

// For processing on QThreadPool, we target a number of threads after reserving some
// based on how many are being consumed by the application and the display plugin.  However,
// we will never drop below the 'min' value
static const int MIN_PROCESSING_THREAD_POOL_SIZE = 1;

static const QString SNAPSHOT_EXTENSION = ".jpg";
static const QString JPG_EXTENSION = ".jpg";
static const QString PNG_EXTENSION = ".png";
static const QString SVO_EXTENSION = ".svo";
static const QString SVO_JSON_EXTENSION = ".svo.json";
static const QString JSON_GZ_EXTENSION = ".json.gz";
static const QString JSON_EXTENSION = ".json";
static const QString JS_EXTENSION = ".js";
static const QString FST_EXTENSION = ".fst";
static const QString FBX_EXTENSION = ".fbx";
static const QString OBJ_EXTENSION = ".obj";
static const QString AVA_JSON_EXTENSION = ".ava.json";
static const QString WEB_VIEW_TAG = "noDownload=true";
static const QString ZIP_EXTENSION = ".zip";

static const float MIRROR_FULLSCREEN_DISTANCE = 0.389f;

static const quint64 TOO_LONG_SINCE_LAST_SEND_DOWNSTREAM_AUDIO_STATS = 1 * USECS_PER_SECOND;

static const QString INFO_EDIT_ENTITIES_PATH = "html/edit-commands.html";
static const QString INFO_HELP_PATH = "html/tabletHelp.html";

static const unsigned int THROTTLED_SIM_FRAMERATE = 15;
static const int THROTTLED_SIM_FRAME_PERIOD_MS = MSECS_PER_SECOND / THROTTLED_SIM_FRAMERATE;

static const uint32_t INVALID_FRAME = UINT32_MAX;

static const float PHYSICS_READY_RANGE = 3.0f; // how far from avatar to check for entities that aren't ready for simulation

static const QString DESKTOP_LOCATION = QStandardPaths::writableLocation(QStandardPaths::DesktopLocation);

Setting::Handle<int> maxOctreePacketsPerSecond("maxOctreePPS", DEFAULT_MAX_OCTREE_PPS);

static const QString MARKETPLACE_CDN_HOSTNAME = "mpassets.highfidelity.com";
static const int INTERVAL_TO_CHECK_HMD_WORN_STATUS = 500; // milliseconds
static const QString DESKTOP_DISPLAY_PLUGIN_NAME = "Desktop";

static const QString SYSTEM_TABLET = "com.highfidelity.interface.tablet.system";

static const QString DOMAIN_SPAWNING_POINT = "/0, -10, 0";

const QHash<QString, Application::AcceptURLMethod> Application::_acceptedExtensions {
    { SVO_EXTENSION, &Application::importSVOFromURL },
    { SVO_JSON_EXTENSION, &Application::importSVOFromURL },
    { AVA_JSON_EXTENSION, &Application::askToWearAvatarAttachmentUrl },
    { JSON_EXTENSION, &Application::importJSONFromURL },
    { JS_EXTENSION, &Application::askToLoadScript },
    { FST_EXTENSION, &Application::askToSetAvatarUrl },
    { JSON_GZ_EXTENSION, &Application::askToReplaceDomainContent },
    { ZIP_EXTENSION, &Application::importFromZIP },
    { JPG_EXTENSION, &Application::importImage },
    { PNG_EXTENSION, &Application::importImage }
};

class DeadlockWatchdogThread : public QThread {
public:
    static const unsigned long HEARTBEAT_UPDATE_INTERVAL_SECS = 1;
    static const unsigned long MAX_HEARTBEAT_AGE_USECS = 30 * USECS_PER_SECOND;
    static const int WARNING_ELAPSED_HEARTBEAT = 500 * USECS_PER_MSEC; // warn if elapsed heartbeat average is large
    static const int HEARTBEAT_SAMPLES = 100000; // ~5 seconds worth of samples

    // Set the heartbeat on launch
    DeadlockWatchdogThread() {
        setObjectName("Deadlock Watchdog");
        // Give the heartbeat an initial value
        _heartbeat = usecTimestampNow();
        _paused = false;
        connect(qApp, &QCoreApplication::aboutToQuit, [this] {
            _quit = true;
        });
    }

    static void updateHeartbeat() {
        auto now = usecTimestampNow();
        auto elapsed = now - _heartbeat;
        _movingAverage.addSample(elapsed);
        _heartbeat = now;
    }

    static void deadlockDetectionCrash() {
        uint32_t* crashTrigger = nullptr;
        *crashTrigger = 0xDEAD10CC;
    }

    static void withPause(const std::function<void()>& lambda) {
        pause();
        lambda();
        resume();
    }
    static void pause() {
        _paused = true;
    }

    static void resume() {
        // Update the heartbeat BEFORE resuming the checks
        updateHeartbeat();
        _paused = false;
    }

    void run() override {
        while (!_quit) {
            QThread::sleep(HEARTBEAT_UPDATE_INTERVAL_SECS);
            // Don't do heartbeat detection under nsight
            if (_paused) {
                continue;
            }
            uint64_t lastHeartbeat = _heartbeat; // sample atomic _heartbeat, because we could context switch away and have it updated on us
            uint64_t now = usecTimestampNow();
            auto lastHeartbeatAge = (now > lastHeartbeat) ? now - lastHeartbeat : 0;
            auto elapsedMovingAverage = _movingAverage.getAverage();

            if (elapsedMovingAverage > _maxElapsedAverage) {
                qCDebug(interfaceapp_deadlock) << "DEADLOCK WATCHDOG WARNING:"
                    << "lastHeartbeatAge:" << lastHeartbeatAge
                    << "elapsedMovingAverage:" << elapsedMovingAverage
                    << "maxElapsed:" << _maxElapsed
                    << "PREVIOUS maxElapsedAverage:" << _maxElapsedAverage
                    << "NEW maxElapsedAverage:" << elapsedMovingAverage << "** NEW MAX ELAPSED AVERAGE **"
                    << "samples:" << _movingAverage.getSamples();
                _maxElapsedAverage = elapsedMovingAverage;
            }
            if (lastHeartbeatAge > _maxElapsed) {
                qCDebug(interfaceapp_deadlock) << "DEADLOCK WATCHDOG WARNING:"
                    << "lastHeartbeatAge:" << lastHeartbeatAge
                    << "elapsedMovingAverage:" << elapsedMovingAverage
                    << "PREVIOUS maxElapsed:" << _maxElapsed
                    << "NEW maxElapsed:" << lastHeartbeatAge << "** NEW MAX ELAPSED **"
                    << "maxElapsedAverage:" << _maxElapsedAverage
                    << "samples:" << _movingAverage.getSamples();
                _maxElapsed = lastHeartbeatAge;
            }
            if (elapsedMovingAverage > WARNING_ELAPSED_HEARTBEAT) {
                qCDebug(interfaceapp_deadlock) << "DEADLOCK WATCHDOG WARNING:"
                    << "lastHeartbeatAge:" << lastHeartbeatAge
                    << "elapsedMovingAverage:" << elapsedMovingAverage << "** OVER EXPECTED VALUE **"
                    << "maxElapsed:" << _maxElapsed
                    << "maxElapsedAverage:" << _maxElapsedAverage
                    << "samples:" << _movingAverage.getSamples();
            }

            if (lastHeartbeatAge > MAX_HEARTBEAT_AGE_USECS) {
                qCDebug(interfaceapp_deadlock) << "DEADLOCK DETECTED -- "
                         << "lastHeartbeatAge:" << lastHeartbeatAge
                         << "[ lastHeartbeat :" << lastHeartbeat
                         << "now:" << now << " ]"
                         << "elapsedMovingAverage:" << elapsedMovingAverage
                         << "maxElapsed:" << _maxElapsed
                         << "maxElapsedAverage:" << _maxElapsedAverage
                         << "samples:" << _movingAverage.getSamples();

                // Don't actually crash in debug builds, in case this apparent deadlock is simply from
                // the developer actively debugging code
                #ifdef NDEBUG
                    deadlockDetectionCrash();
                #endif
            }
        }
    }

    static std::atomic<bool> _paused;
    static std::atomic<uint64_t> _heartbeat;
    static std::atomic<uint64_t> _maxElapsed;
    static std::atomic<int> _maxElapsedAverage;
    static ThreadSafeMovingAverage<int, HEARTBEAT_SAMPLES> _movingAverage;

    bool _quit { false };
};

std::atomic<bool> DeadlockWatchdogThread::_paused;
std::atomic<uint64_t> DeadlockWatchdogThread::_heartbeat;
std::atomic<uint64_t> DeadlockWatchdogThread::_maxElapsed;
std::atomic<int> DeadlockWatchdogThread::_maxElapsedAverage;
ThreadSafeMovingAverage<int, DeadlockWatchdogThread::HEARTBEAT_SAMPLES> DeadlockWatchdogThread::_movingAverage;

#ifdef Q_OS_WIN
class MyNativeEventFilter : public QAbstractNativeEventFilter {
public:
    static MyNativeEventFilter& getInstance() {
        static MyNativeEventFilter staticInstance;
        return staticInstance;
    }

    bool nativeEventFilter(const QByteArray &eventType, void* msg, long* result) Q_DECL_OVERRIDE {
        if (eventType == "windows_generic_MSG") {
            MSG* message = (MSG*)msg;

            if (message->message == UWM_IDENTIFY_INSTANCES) {
                *result = UWM_IDENTIFY_INSTANCES;
                return true;
            }

            if (message->message == UWM_SHOW_APPLICATION) {
                MainWindow* applicationWindow = qApp->getWindow();
                if (applicationWindow->isMinimized()) {
                    applicationWindow->showNormal();  // Restores to windowed or maximized state appropriately.
                }
                qApp->setActiveWindow(applicationWindow);  // Flashes the taskbar icon if not focus.
                return true;
            }

            if (message->message == WM_COPYDATA) {
                COPYDATASTRUCT* pcds = (COPYDATASTRUCT*)(message->lParam);
                QUrl url = QUrl((const char*)(pcds->lpData));
                if (url.isValid() && url.scheme() == HIFI_URL_SCHEME) {
                    DependencyManager::get<AddressManager>()->handleLookupString(url.toString());
                    return true;
                }
            }

            if (message->message == WM_DEVICECHANGE) {
                const float MIN_DELTA_SECONDS = 2.0f; // de-bounce signal
                static float lastTriggerTime = 0.0f;
                const float deltaSeconds = secTimestampNow() - lastTriggerTime;
                lastTriggerTime = secTimestampNow();
                if (deltaSeconds > MIN_DELTA_SECONDS) {
                    Midi::USBchanged();                // re-scan the MIDI bus
                }
            }
        }
        return false;
    }
};
#endif

class LambdaEvent : public QEvent {
    std::function<void()> _fun;
public:
    LambdaEvent(const std::function<void()> & fun) :
    QEvent(static_cast<QEvent::Type>(ApplicationEvent::Lambda)), _fun(fun) {
    }
    LambdaEvent(std::function<void()> && fun) :
    QEvent(static_cast<QEvent::Type>(ApplicationEvent::Lambda)), _fun(fun) {
    }
    void call() const { _fun(); }
};

void messageHandler(QtMsgType type, const QMessageLogContext& context, const QString& message) {
    QString logMessage = LogHandler::getInstance().printMessage((LogMsgType) type, context, message);

    if (!logMessage.isEmpty()) {
#ifdef Q_OS_WIN
        OutputDebugStringA(logMessage.toLocal8Bit().constData());
        OutputDebugStringA("\n");
#elif defined Q_OS_ANDROID
        const char * local=logMessage.toStdString().c_str();
        switch (type) {
            case QtDebugMsg:
                __android_log_write(ANDROID_LOG_DEBUG,"Interface",local);
                break;
            case QtInfoMsg:
                __android_log_write(ANDROID_LOG_INFO,"Interface",local);
                break;
            case QtWarningMsg:
                __android_log_write(ANDROID_LOG_WARN,"Interface",local);
                break;
            case QtCriticalMsg:
                __android_log_write(ANDROID_LOG_ERROR,"Interface",local);
                break;
            case QtFatalMsg:
            default:
                __android_log_write(ANDROID_LOG_FATAL,"Interface",local);
                abort();
        }
#endif
        qApp->getLogger()->addMessage(qPrintable(logMessage + "\n"));
    }
}

static const QString STATE_IN_HMD = "InHMD";
static const QString STATE_CAMERA_FULL_SCREEN_MIRROR = "CameraFSM";
static const QString STATE_CAMERA_FIRST_PERSON = "CameraFirstPerson";
static const QString STATE_CAMERA_THIRD_PERSON = "CameraThirdPerson";
static const QString STATE_CAMERA_ENTITY = "CameraEntity";
static const QString STATE_CAMERA_INDEPENDENT = "CameraIndependent";
static const QString STATE_SNAP_TURN = "SnapTurn";
static const QString STATE_ADVANCED_MOVEMENT_CONTROLS = "AdvancedMovement";
static const QString STATE_GROUNDED = "Grounded";
static const QString STATE_NAV_FOCUSED = "NavigationFocused";

// Statically provided display and input plugins
extern DisplayPluginList getDisplayPlugins();
extern InputPluginList getInputPlugins();
extern void saveInputPluginSettings(const InputPluginList& plugins);

bool setupEssentials(int& argc, char** argv, bool runningMarkerExisted) {
    const char** constArgv = const_cast<const char**>(argv);

    // HRS: I could not figure out how to move these any earlier in startup, so when using this option, be sure to also supply
    // --allowMultipleInstances
    auto reportAndQuit = [&](const char* commandSwitch, std::function<void(FILE* fp)> report) {
        const char* reportfile = getCmdOption(argc, constArgv, commandSwitch);
        // Reports to the specified file, because stdout is set up to be captured for logging.
        if (reportfile) {
            FILE* fp = fopen(reportfile, "w");
            if (fp) {
                report(fp);
                fclose(fp);
                if (!runningMarkerExisted) { // don't leave ours around
                    RunningMarker runingMarker(RUNNING_MARKER_FILENAME);
                    runingMarker.deleteRunningMarkerFile(); // happens in deleter, but making the side-effect explicit.
                }
                _exit(0);
            }
        }
    };
    reportAndQuit("--protocolVersion", [&](FILE* fp) {
        auto version = protocolVersionsSignatureBase64();
        fputs(version.toLatin1().data(), fp);
    });
    reportAndQuit("--version", [&](FILE* fp) {
        fputs(BuildInfo::VERSION.toLatin1().data(), fp);
    });

    const char* portStr = getCmdOption(argc, constArgv, "--listenPort");
    const int listenPort = portStr ? atoi(portStr) : INVALID_PORT;

    static const auto SUPPRESS_SETTINGS_RESET = "--suppress-settings-reset";
    bool suppressPrompt = cmdOptionExists(argc, const_cast<const char**>(argv), SUPPRESS_SETTINGS_RESET);
    bool previousSessionCrashed = CrashHandler::checkForResetSettings(runningMarkerExisted, suppressPrompt);
    // get dir to use for cache
    static const auto CACHE_SWITCH = "--cache";
    QString cacheDir = getCmdOption(argc, const_cast<const char**>(argv), CACHE_SWITCH);
    if (!cacheDir.isEmpty()) {
        qApp->setProperty(hifi::properties::APP_LOCAL_DATA_PATH, cacheDir);
    }

    // FIXME fix the OSX installer to install the resources.rcc binary instead of resource files and remove
    // this conditional exclusion
#if !defined(Q_OS_OSX)
    {
#if defined(Q_OS_ANDROID)
        const QString resourcesBinaryFile = QStandardPaths::writableLocation(QStandardPaths::CacheLocation) + "/resources.rcc";
#else
        const QString resourcesBinaryFile = QCoreApplication::applicationDirPath() + "/resources.rcc";
#endif
        if (!QFile::exists(resourcesBinaryFile)) {
            throw std::runtime_error("Unable to find primary resources");
        }
        if (!QResource::registerResource(resourcesBinaryFile)) {
            throw std::runtime_error("Unable to load primary resources");
        }
    }
#endif

    // Tell the plugin manager about our statically linked plugins
    auto pluginManager = PluginManager::getInstance();
    pluginManager->setInputPluginProvider([] { return getInputPlugins(); });
    pluginManager->setDisplayPluginProvider([] { return getDisplayPlugins(); });
    pluginManager->setInputPluginSettingsPersister([](const InputPluginList& plugins) { saveInputPluginSettings(plugins); });
    if (auto steamClient = pluginManager->getSteamClientPlugin()) {
        steamClient->init();
    }

    DependencyManager::set<tracing::Tracer>();
    PROFILE_SET_THREAD_NAME("Main Thread");

#if defined(Q_OS_WIN)
    // Select appropriate audio DLL
    QString audioDLLPath = QCoreApplication::applicationDirPath();
    if (IsWindows8OrGreater()) {
        audioDLLPath += "/audioWin8";
    } else {
        audioDLLPath += "/audioWin7";
    }
    QCoreApplication::addLibraryPath(audioDLLPath);
#endif

    DependencyManager::registerInheritance<LimitedNodeList, NodeList>();
    DependencyManager::registerInheritance<AvatarHashMap, AvatarManager>();
    DependencyManager::registerInheritance<EntityDynamicFactoryInterface, InterfaceDynamicFactory>();
    DependencyManager::registerInheritance<SpatialParentFinder, InterfaceParentFinder>();

    // Set dependencies
    DependencyManager::set<PickManager>();
    DependencyManager::set<PointerManager>();
    DependencyManager::set<LaserPointerScriptingInterface>();
    DependencyManager::set<RayPickScriptingInterface>();
    DependencyManager::set<PointerScriptingInterface>();
    DependencyManager::set<PickScriptingInterface>();
    DependencyManager::set<Cursor::Manager>();
    DependencyManager::set<DesktopPreviewProvider>();
    DependencyManager::set<AccountManager>(std::bind(&Application::getUserAgent, qApp));
    DependencyManager::set<StatTracker>();
    DependencyManager::set<ScriptEngines>(ScriptEngine::CLIENT_SCRIPT);
    DependencyManager::set<Preferences>();
    DependencyManager::set<recording::Deck>();
    DependencyManager::set<recording::Recorder>();
    DependencyManager::set<AddressManager>();
    DependencyManager::set<NodeList>(NodeType::Agent, listenPort);
    DependencyManager::set<recording::ClipCache>();
    DependencyManager::set<GeometryCache>();
    DependencyManager::set<ModelCache>();
    DependencyManager::set<ScriptCache>();
    DependencyManager::set<SoundCache>();
    DependencyManager::set<DdeFaceTracker>();
    DependencyManager::set<EyeTracker>();
    DependencyManager::set<AudioClient>();
    DependencyManager::set<AudioScope>();
    DependencyManager::set<DeferredLightingEffect>();
    DependencyManager::set<TextureCache>();
    DependencyManager::set<FramebufferCache>();
    DependencyManager::set<AnimationCache>();
    DependencyManager::set<ModelBlender>();
    DependencyManager::set<UsersScriptingInterface>();
    DependencyManager::set<AvatarManager>();
    DependencyManager::set<LODManager>();
    DependencyManager::set<StandAloneJSConsole>();
    DependencyManager::set<DialogsManager>();
    DependencyManager::set<BandwidthRecorder>();
    DependencyManager::set<ResourceCacheSharedItems>();
    DependencyManager::set<DesktopScriptingInterface>();
    DependencyManager::set<EntityScriptingInterface>(true);
    DependencyManager::set<RecordingScriptingInterface>();
    DependencyManager::set<WindowScriptingInterface>();
    DependencyManager::set<HMDScriptingInterface>();
    DependencyManager::set<ResourceScriptingInterface>();
    DependencyManager::set<TabletScriptingInterface>();
    DependencyManager::set<InputConfiguration>();
    DependencyManager::set<ToolbarScriptingInterface>();
    DependencyManager::set<UserActivityLoggerScriptingInterface>();
    DependencyManager::set<AssetMappingsScriptingInterface>();
    DependencyManager::set<DomainConnectionModel>();

#if defined(Q_OS_MAC) || defined(Q_OS_WIN)
    DependencyManager::set<SpeechRecognizer>();
#endif
    DependencyManager::set<DiscoverabilityManager>();
    DependencyManager::set<SceneScriptingInterface>();
    DependencyManager::set<OffscreenUi>();
    DependencyManager::set<AutoUpdater>();
    DependencyManager::set<Midi>();
    DependencyManager::set<PathUtils>();
    DependencyManager::set<InterfaceDynamicFactory>();
    DependencyManager::set<AudioInjectorManager>();
    DependencyManager::set<MessagesClient>();
    controller::StateController::setStateVariables({ { STATE_IN_HMD, STATE_CAMERA_FULL_SCREEN_MIRROR,
                    STATE_CAMERA_FIRST_PERSON, STATE_CAMERA_THIRD_PERSON, STATE_CAMERA_ENTITY, STATE_CAMERA_INDEPENDENT,
                    STATE_SNAP_TURN, STATE_ADVANCED_MOVEMENT_CONTROLS, STATE_GROUNDED, STATE_NAV_FOCUSED } });
    DependencyManager::set<UserInputMapper>();
    DependencyManager::set<controller::ScriptingInterface, ControllerScriptingInterface>();
    DependencyManager::set<InterfaceParentFinder>();
    DependencyManager::set<EntityTreeRenderer>(true, qApp, qApp);
    DependencyManager::set<CompositorHelper>();
    DependencyManager::set<OffscreenQmlSurfaceCache>();
    DependencyManager::set<EntityScriptClient>();
    DependencyManager::set<EntityScriptServerLogClient>();
    DependencyManager::set<LimitlessVoiceRecognitionScriptingInterface>();
    DependencyManager::set<GooglePolyScriptingInterface>();
    DependencyManager::set<OctreeStatsProvider>(nullptr, qApp->getOcteeSceneStats());
    DependencyManager::set<AvatarBookmarks>();
    DependencyManager::set<AvatarEntitiesBookmarks>();
    DependencyManager::set<LocationBookmarks>();
    DependencyManager::set<Snapshot>();
    DependencyManager::set<CloseEventSender>();
    DependencyManager::set<ResourceManager>();
    DependencyManager::set<SelectionScriptingInterface>();
    DependencyManager::set<Ledger>();
    DependencyManager::set<Wallet>();
    DependencyManager::set<WalletScriptingInterface>();

    DependencyManager::set<FadeEffect>();

    return previousSessionCrashed;
}

// FIXME move to header, or better yet, design some kind of UI manager
// to take care of highlighting keyboard focused items, rather than
// continuing to overburden Application.cpp
std::shared_ptr<Cube3DOverlay> _keyboardFocusHighlight{ nullptr };
OverlayID _keyboardFocusHighlightID{ UNKNOWN_OVERLAY_ID };


OffscreenGLCanvas* _qmlShareContext { nullptr };

// FIXME hack access to the internal share context for the Chromium helper
// Normally we'd want to use QWebEngine::initialize(), but we can't because
// our primary context is a QGLWidget, which can't easily be initialized to share
// from a QOpenGLContext.
//
// So instead we create a new offscreen context to share with the QGLWidget,
// and manually set THAT to be the shared context for the Chromium helper
#if !defined(DISABLE_QML)
OffscreenGLCanvas* _chromiumShareContext { nullptr };
Q_GUI_EXPORT void qt_gl_set_global_share_context(QOpenGLContext *context);
#endif

Setting::Handle<int> sessionRunTime{ "sessionRunTime", 0 };

const float DEFAULT_HMD_TABLET_SCALE_PERCENT = 100.0f;
const float DEFAULT_DESKTOP_TABLET_SCALE_PERCENT = 75.0f;
const bool DEFAULT_DESKTOP_TABLET_BECOMES_TOOLBAR = true;
const bool DEFAULT_HMD_TABLET_BECOMES_TOOLBAR = false;
const bool DEFAULT_PREFER_STYLUS_OVER_LASER = false;
const bool DEFAULT_PREFER_AVATAR_FINGER_OVER_STYLUS = false;
const QString DEFAULT_CURSOR_NAME = "DEFAULT";

Application::Application(int& argc, char** argv, QElapsedTimer& startupTimer, bool runningMarkerExisted) :
    QApplication(argc, argv),
    _window(new MainWindow(desktop())),
    _sessionRunTimer(startupTimer),
    _previousSessionCrashed(setupEssentials(argc, argv, runningMarkerExisted)),
    _undoStackScriptingInterface(&_undoStack),
    _entitySimulation(new PhysicalEntitySimulation()),
    _physicsEngine(new PhysicsEngine(Vectors::ZERO)),
    _entityClipboard(new EntityTree()),
    _lastQueriedTime(usecTimestampNow()),
    _previousScriptLocation("LastScriptLocation", DESKTOP_LOCATION),
    _fieldOfView("fieldOfView", DEFAULT_FIELD_OF_VIEW_DEGREES),
    _hmdTabletScale("hmdTabletScale", DEFAULT_HMD_TABLET_SCALE_PERCENT),
    _desktopTabletScale("desktopTabletScale", DEFAULT_DESKTOP_TABLET_SCALE_PERCENT),
    _desktopTabletBecomesToolbarSetting("desktopTabletBecomesToolbar", DEFAULT_DESKTOP_TABLET_BECOMES_TOOLBAR),
    _hmdTabletBecomesToolbarSetting("hmdTabletBecomesToolbar", DEFAULT_HMD_TABLET_BECOMES_TOOLBAR),
    _preferStylusOverLaserSetting("preferStylusOverLaser", DEFAULT_PREFER_STYLUS_OVER_LASER),
    _preferAvatarFingerOverStylusSetting("preferAvatarFingerOverStylus", DEFAULT_PREFER_AVATAR_FINGER_OVER_STYLUS),
    _constrainToolbarPosition("toolbar/constrainToolbarToCenterX", true),
    _preferredCursor("preferredCursor", DEFAULT_CURSOR_NAME),
    _scaleMirror(1.0f),
    _rotateMirror(0.0f),
    _raiseMirror(0.0f),
    _enableProcessOctreeThread(true),
    _lastNackTime(usecTimestampNow()),
    _lastSendDownstreamAudioStats(usecTimestampNow()),
    _aboutToQuit(false),
    _notifiedPacketVersionMismatchThisDomain(false),
    _maxOctreePPS(maxOctreePacketsPerSecond.get()),
    _lastFaceTrackerUpdate(0),
    _snapshotSound(nullptr),
    _sampleSound(nullptr)

{

    auto steamClient = PluginManager::getInstance()->getSteamClientPlugin();
    setProperty(hifi::properties::STEAM, (steamClient && steamClient->isRunning()));
    setProperty(hifi::properties::CRASHED, _previousSessionCrashed);

    {
        const QString TEST_SCRIPT = "--testScript";
        const QString TRACE_FILE = "--traceFile";
        const QStringList args = arguments();
        for (int i = 0; i < args.size() - 1; ++i) {
            if (args.at(i) == TEST_SCRIPT) {
                QString testScriptPath = args.at(i + 1);
                if (QFileInfo(testScriptPath).exists()) {
                    setProperty(hifi::properties::TEST, QUrl::fromLocalFile(testScriptPath));
                }
            } else if (args.at(i) == TRACE_FILE) {
                QString traceFilePath = args.at(i + 1);
                setProperty(hifi::properties::TRACING, traceFilePath);
                DependencyManager::get<tracing::Tracer>()->startTracing();
            }
        }
    }

    // make sure the debug draw singleton is initialized on the main thread.
    DebugDraw::getInstance().removeMarker("");

    PluginContainer* pluginContainer = dynamic_cast<PluginContainer*>(this); // set the container for any plugins that care
    PluginManager::getInstance()->setContainer(pluginContainer);

    QThreadPool::globalInstance()->setMaxThreadCount(MIN_PROCESSING_THREAD_POOL_SIZE);
    thread()->setPriority(QThread::HighPriority);
    thread()->setObjectName("Main Thread");

    setInstance(this);

    auto controllerScriptingInterface = DependencyManager::get<controller::ScriptingInterface>().data();
    _controllerScriptingInterface = dynamic_cast<ControllerScriptingInterface*>(controllerScriptingInterface);

    _entityClipboard->createRootElement();

#ifdef Q_OS_WIN
    installNativeEventFilter(&MyNativeEventFilter::getInstance());
#endif

    _logger = new FileLogger(this);
    qInstallMessageHandler(messageHandler);

    QFontDatabase::addApplicationFont(PathUtils::resourcesPath() + "styles/Inconsolata.otf");
    _window->setWindowTitle("High Fidelity Interface");

    Model::setAbstractViewStateInterface(this); // The model class will sometimes need to know view state details from us

    auto nodeList = DependencyManager::get<NodeList>();
    nodeList->startThread();

    // Set up a watchdog thread to intentionally crash the application on deadlocks
    if (!DISABLE_WATCHDOG) {
        (new DeadlockWatchdogThread())->start();
    }

    // Set File Logger Session UUID
    auto avatarManager = DependencyManager::get<AvatarManager>();
    auto myAvatar = avatarManager ? avatarManager->getMyAvatar() : nullptr;
    auto accountManager = DependencyManager::get<AccountManager>();

    _logger->setSessionID(accountManager->getSessionID());

    setCrashAnnotation("metaverse_session_id", accountManager->getSessionID().toString().toStdString());

    if (steamClient) {
        qCDebug(interfaceapp) << "[VERSION] SteamVR buildID:" << steamClient->getSteamVRBuildID();
    }
    qCDebug(interfaceapp) << "[VERSION] Build sequence:" << qPrintable(applicationVersion());
    qCDebug(interfaceapp) << "[VERSION] MODIFIED_ORGANIZATION:" << BuildInfo::MODIFIED_ORGANIZATION;
    qCDebug(interfaceapp) << "[VERSION] VERSION:" << BuildInfo::VERSION;
    qCDebug(interfaceapp) << "[VERSION] BUILD_BRANCH:" << BuildInfo::BUILD_BRANCH;
    qCDebug(interfaceapp) << "[VERSION] BUILD_GLOBAL_SERVICES:" << BuildInfo::BUILD_GLOBAL_SERVICES;
#if USE_STABLE_GLOBAL_SERVICES
    qCDebug(interfaceapp) << "[VERSION] We will use STABLE global services.";
#else
    qCDebug(interfaceapp) << "[VERSION] We will use DEVELOPMENT global services.";
#endif

    // set the OCULUS_STORE property so the oculus plugin can know if we ran from the Oculus Store
    static const QString OCULUS_STORE_ARG = "--oculus-store";
    setProperty(hifi::properties::OCULUS_STORE, arguments().indexOf(OCULUS_STORE_ARG) != -1);

    updateHeartbeat();

    // setup a timer for domain-server check ins
    QTimer* domainCheckInTimer = new QTimer(this);
    connect(domainCheckInTimer, &QTimer::timeout, nodeList.data(), &NodeList::sendDomainServerCheckIn);
    domainCheckInTimer->start(DOMAIN_SERVER_CHECK_IN_MSECS);
    connect(this, &QCoreApplication::aboutToQuit, [domainCheckInTimer] {
        domainCheckInTimer->stop();
        domainCheckInTimer->deleteLater();
    });


    auto audioIO = DependencyManager::get<AudioClient>();
    audioIO->setPositionGetter([]{
        auto avatarManager = DependencyManager::get<AvatarManager>();
        auto myAvatar = avatarManager ? avatarManager->getMyAvatar() : nullptr;

        return myAvatar ? myAvatar->getPositionForAudio() : Vectors::ZERO;
    });
    audioIO->setOrientationGetter([]{
        auto avatarManager = DependencyManager::get<AvatarManager>();
        auto myAvatar = avatarManager ? avatarManager->getMyAvatar() : nullptr;

        return myAvatar ? myAvatar->getOrientationForAudio() : Quaternions::IDENTITY;
    });

    recording::Frame::registerFrameHandler(AudioConstants::getAudioFrameName(), [=](recording::Frame::ConstPointer frame) {
        audioIO->handleRecordedAudioInput(frame->data);
    });

    connect(audioIO.data(), &AudioClient::inputReceived, [](const QByteArray& audio){
        static auto recorder = DependencyManager::get<recording::Recorder>();
        if (recorder->isRecording()) {
            static const recording::FrameType AUDIO_FRAME_TYPE = recording::Frame::registerFrameType(AudioConstants::getAudioFrameName());
            recorder->recordFrame(AUDIO_FRAME_TYPE, audio);
        }
    });
    audioIO->startThread();

    auto audioScriptingInterface = DependencyManager::set<AudioScriptingInterface, scripting::Audio>();
    connect(audioIO.data(), &AudioClient::mutedByMixer, audioScriptingInterface.data(), &AudioScriptingInterface::mutedByMixer);
    connect(audioIO.data(), &AudioClient::receivedFirstPacket, audioScriptingInterface.data(), &AudioScriptingInterface::receivedFirstPacket);
    connect(audioIO.data(), &AudioClient::disconnected, audioScriptingInterface.data(), &AudioScriptingInterface::disconnected);
    connect(audioIO.data(), &AudioClient::muteEnvironmentRequested, [](glm::vec3 position, float radius) {
        auto audioClient = DependencyManager::get<AudioClient>();
        auto audioScriptingInterface = DependencyManager::get<AudioScriptingInterface>();
        auto myAvatarPosition = DependencyManager::get<AvatarManager>()->getMyAvatar()->getWorldPosition();
        float distance = glm::distance(myAvatarPosition, position);
        bool shouldMute = !audioClient->isMuted() && (distance < radius);

        if (shouldMute) {
            audioClient->toggleMute();
            audioScriptingInterface->environmentMuted();
        }
    });
    connect(this, &Application::activeDisplayPluginChanged,
        reinterpret_cast<scripting::Audio*>(audioScriptingInterface.data()), &scripting::Audio::onContextChanged);

    // Make sure we don't time out during slow operations at startup
    updateHeartbeat();

    // Setup MessagesClient
    DependencyManager::get<MessagesClient>()->startThread();

    const DomainHandler& domainHandler = nodeList->getDomainHandler();

    connect(&domainHandler, SIGNAL(hostnameChanged(const QString&)), SLOT(domainChanged(const QString&)));
    connect(&domainHandler, SIGNAL(resetting()), SLOT(resettingDomain()));
    connect(&domainHandler, SIGNAL(connectedToDomain(const QString&)), SLOT(updateWindowTitle()));
    connect(&domainHandler, SIGNAL(disconnectedFromDomain()), SLOT(updateWindowTitle()));
    connect(&domainHandler, &DomainHandler::disconnectedFromDomain, this, &Application::clearDomainAvatars);
    connect(&domainHandler, &DomainHandler::disconnectedFromDomain, this, [this]() {
        getOverlays().deleteOverlay(getTabletScreenID());
        getOverlays().deleteOverlay(getTabletHomeButtonID());
        getOverlays().deleteOverlay(getTabletFrameID());
    });
    connect(&domainHandler, &DomainHandler::domainConnectionRefused, this, &Application::domainConnectionRefused);

    // We could clear ATP assets only when changing domains, but it's possible that the domain you are connected
    // to has gone down and switched to a new content set, so when you reconnect the cached ATP assets will no longer be valid.
    connect(&domainHandler, &DomainHandler::disconnectedFromDomain, DependencyManager::get<ScriptCache>().data(), &ScriptCache::clearATPScriptsFromCache);

    // update our location every 5 seconds in the metaverse server, assuming that we are authenticated with one
    const qint64 DATA_SERVER_LOCATION_CHANGE_UPDATE_MSECS = 5 * MSECS_PER_SECOND;

    auto discoverabilityManager = DependencyManager::get<DiscoverabilityManager>();
    connect(&locationUpdateTimer, &QTimer::timeout, discoverabilityManager.data(), &DiscoverabilityManager::updateLocation);
    connect(&locationUpdateTimer, &QTimer::timeout,
        DependencyManager::get<AddressManager>().data(), &AddressManager::storeCurrentAddress);
    locationUpdateTimer.start(DATA_SERVER_LOCATION_CHANGE_UPDATE_MSECS);

    // if we get a domain change, immediately attempt update location in metaverse server
    connect(&nodeList->getDomainHandler(), &DomainHandler::connectedToDomain,
        discoverabilityManager.data(), &DiscoverabilityManager::updateLocation);

    // send a location update immediately
    discoverabilityManager->updateLocation();

    connect(nodeList.data(), &NodeList::nodeAdded, this, &Application::nodeAdded);
    connect(nodeList.data(), &NodeList::nodeKilled, this, &Application::nodeKilled);
    connect(nodeList.data(), &NodeList::nodeActivated, this, &Application::nodeActivated);
    connect(nodeList.data(), &NodeList::uuidChanged, myAvatar.get(), &MyAvatar::setSessionUUID);
    connect(nodeList.data(), &NodeList::uuidChanged, this, &Application::setSessionUUID);
    connect(nodeList.data(), &NodeList::packetVersionMismatch, this, &Application::notifyPacketVersionMismatch);

    // you might think we could just do this in NodeList but we only want this connection for Interface
    connect(&nodeList->getDomainHandler(), SIGNAL(limitOfSilentDomainCheckInsReached()),
            nodeList.data(), SLOT(reset()));

    auto dialogsManager = DependencyManager::get<DialogsManager>();
    connect(accountManager.data(), &AccountManager::authRequired, dialogsManager.data(), &DialogsManager::showLoginDialog);
    connect(accountManager.data(), &AccountManager::usernameChanged, this, &Application::updateWindowTitle);

    // set the account manager's root URL and trigger a login request if we don't have the access token
    accountManager->setIsAgent(true);
    accountManager->setAuthURL(NetworkingConstants::METAVERSE_SERVER_URL());

    auto addressManager = DependencyManager::get<AddressManager>();

    // use our MyAvatar position and quat for address manager path
    addressManager->setPositionGetter([this]{ return getMyAvatar()->getWorldPosition(); });
    addressManager->setOrientationGetter([this]{ return getMyAvatar()->getWorldOrientation(); });

    connect(addressManager.data(), &AddressManager::hostChanged, this, &Application::updateWindowTitle);
    connect(this, &QCoreApplication::aboutToQuit, addressManager.data(), &AddressManager::storeCurrentAddress);

    connect(this, &Application::activeDisplayPluginChanged, this, &Application::updateThreadPoolCount);
    connect(this, &Application::activeDisplayPluginChanged, this, [](){
        qApp->setProperty(hifi::properties::HMD, qApp->isHMDMode());
    });
    connect(this, &Application::activeDisplayPluginChanged, this, &Application::updateSystemTabletMode);

    // Save avatar location immediately after a teleport.
    connect(myAvatar.get(), &MyAvatar::positionGoneTo,
        DependencyManager::get<AddressManager>().data(), &AddressManager::storeCurrentAddress);

    // Inititalize sample before registering
    _sampleSound = DependencyManager::get<SoundCache>()->getSound(PathUtils::resourcesUrl("sounds/sample.wav"));

    auto scriptEngines = DependencyManager::get<ScriptEngines>().data();
    scriptEngines->registerScriptInitializer([this](ScriptEnginePointer engine){
        registerScriptEngineWithApplicationServices(engine);
    });

    connect(scriptEngines, &ScriptEngines::scriptCountChanged, scriptEngines, [this] {
        auto scriptEngines = DependencyManager::get<ScriptEngines>();
        if (scriptEngines->getRunningScripts().isEmpty()) {
            getMyAvatar()->clearScriptableSettings();
        }
    }, Qt::QueuedConnection);

    connect(scriptEngines, &ScriptEngines::scriptsReloading, scriptEngines, [this] {
        getEntities()->reloadEntityScripts();
    }, Qt::QueuedConnection);

    connect(scriptEngines, &ScriptEngines::scriptLoadError,
        scriptEngines, [](const QString& filename, const QString& error){
        OffscreenUi::asyncWarning(nullptr, "Error Loading Script", filename + " failed to load.");
    }, Qt::QueuedConnection);

#ifdef _WIN32
    WSADATA WsaData;
    int wsaresult = WSAStartup(MAKEWORD(2, 2), &WsaData);
#endif

    // tell the NodeList instance who to tell the domain server we care about
    nodeList->addSetOfNodeTypesToNodeInterestSet(NodeSet() << NodeType::AudioMixer << NodeType::AvatarMixer
        << NodeType::EntityServer << NodeType::AssetServer << NodeType::MessagesMixer << NodeType::EntityScriptServer);

    // connect to the packet sent signal of the _entityEditSender
    connect(&_entityEditSender, &EntityEditPacketSender::packetSent, this, &Application::packetSent);
    connect(&_entityEditSender, &EntityEditPacketSender::addingEntityWithCertificate, this, &Application::addingEntityWithCertificate);

    const char** constArgv = const_cast<const char**>(argv);
    QString concurrentDownloadsStr = getCmdOption(argc, constArgv, "--concurrent-downloads");
    bool success;
    int concurrentDownloads = concurrentDownloadsStr.toInt(&success);
    if (!success) {
        concurrentDownloads = MAX_CONCURRENT_RESOURCE_DOWNLOADS;
    }
    ResourceCache::setRequestLimit(concurrentDownloads);

    // perhaps override the avatar url.  Since we will test later for validity
    // we don't need to do so here.
    QString avatarURL = getCmdOption(argc, constArgv, "--avatarURL");
    _avatarOverrideUrl = QUrl::fromUserInput(avatarURL);

    // If someone specifies both --avatarURL and --replaceAvatarURL,
    // the replaceAvatarURL wins.  So only set the _overrideUrl if this
    // does have a non-empty string.
    QString replaceURL = getCmdOption(argc, constArgv, "--replaceAvatarURL");
    if (!replaceURL.isEmpty()) {
        _avatarOverrideUrl = QUrl::fromUserInput(replaceURL);
        _saveAvatarOverrideUrl = true;
    }

    _glWidget = new GLCanvas();
    getApplicationCompositor().setRenderingWidget(_glWidget);
    _window->setCentralWidget(_glWidget);

    _window->restoreGeometry();
    _window->setVisible(true);

    _glWidget->setFocusPolicy(Qt::StrongFocus);
    _glWidget->setFocus();

    if (cmdOptionExists(argc, constArgv, "--system-cursor")) {
        _preferredCursor.set(Cursor::Manager::getIconName(Cursor::Icon::SYSTEM));
    }
    showCursor(Cursor::Manager::lookupIcon(_preferredCursor.get()));

    // enable mouse tracking; otherwise, we only get drag events
    _glWidget->setMouseTracking(true);
    // Make sure the window is set to the correct size by processing the pending events
    QCoreApplication::processEvents();
    _glWidget->createContext();
    _glWidget->makeCurrent();

    initializeGL();
    // Make sure we don't time out during slow operations at startup
    updateHeartbeat();

    // sessionRunTime will be reset soon by loadSettings. Grab it now to get previous session value.
    // The value will be 0 if the user blew away settings this session, which is both a feature and a bug.
    static const QString TESTER = "HIFI_TESTER";
    auto gpuIdent = GPUIdent::getInstance();
    auto glContextData = getGLContextData();
    QJsonObject properties = {
        { "version", applicationVersion() },
        { "tester", QProcessEnvironment::systemEnvironment().contains(TESTER) },
        { "previousSessionCrashed", _previousSessionCrashed },
        { "previousSessionRuntime", sessionRunTime.get() },
        { "cpu_architecture", QSysInfo::currentCpuArchitecture() },
        { "kernel_type", QSysInfo::kernelType() },
        { "kernel_version", QSysInfo::kernelVersion() },
        { "os_type", QSysInfo::productType() },
        { "os_version", QSysInfo::productVersion() },
        { "gpu_name", gpuIdent->getName() },
        { "gpu_driver", gpuIdent->getDriver() },
        { "gpu_memory", static_cast<qint64>(gpuIdent->getMemory()) },
        { "gl_version_int", glVersionToInteger(glContextData.value("version").toString()) },
        { "gl_version", glContextData["version"] },
        { "gl_vender", glContextData["vendor"] },
        { "gl_sl_version", glContextData["sl_version"] },
        { "gl_renderer", glContextData["renderer"] },
        { "ideal_thread_count", QThread::idealThreadCount() }
    };
    auto macVersion = QSysInfo::macVersion();
    if (macVersion != QSysInfo::MV_None) {
        properties["os_osx_version"] = QSysInfo::macVersion();
    }
    auto windowsVersion = QSysInfo::windowsVersion();
    if (windowsVersion != QSysInfo::WV_None) {
        properties["os_win_version"] = QSysInfo::windowsVersion();
    }

    ProcessorInfo procInfo;
    if (getProcessorInfo(procInfo)) {
        properties["processor_core_count"] = procInfo.numProcessorCores;
        properties["logical_processor_count"] = procInfo.numLogicalProcessors;
        properties["processor_l1_cache_count"] = procInfo.numProcessorCachesL1;
        properties["processor_l2_cache_count"] = procInfo.numProcessorCachesL2;
        properties["processor_l3_cache_count"] = procInfo.numProcessorCachesL3;
    }

    // add firstRun flag from settings to launch event
    Setting::Handle<bool> firstRun { Settings::firstRun, true };

    // once the settings have been loaded, check if we need to flip the default for UserActivityLogger
    auto& userActivityLogger = UserActivityLogger::getInstance();
    if (!userActivityLogger.isDisabledSettingSet()) {
        // the user activity logger is opt-out for Interface
        // but it's defaulted to disabled for other targets
        // so we need to enable it here if it has never been disabled by the user
        userActivityLogger.disable(false);
    }

    if (userActivityLogger.isEnabled()) {
        // sessionRunTime will be reset soon by loadSettings. Grab it now to get previous session value.
        // The value will be 0 if the user blew away settings this session, which is both a feature and a bug.
        static const QString TESTER = "HIFI_TESTER";
        auto gpuIdent = GPUIdent::getInstance();
        auto glContextData = getGLContextData();
        QJsonObject properties = {
            { "version", applicationVersion() },
            { "tester", QProcessEnvironment::systemEnvironment().contains(TESTER) },
            { "previousSessionCrashed", _previousSessionCrashed },
            { "previousSessionRuntime", sessionRunTime.get() },
            { "cpu_architecture", QSysInfo::currentCpuArchitecture() },
            { "kernel_type", QSysInfo::kernelType() },
            { "kernel_version", QSysInfo::kernelVersion() },
            { "os_type", QSysInfo::productType() },
            { "os_version", QSysInfo::productVersion() },
            { "gpu_name", gpuIdent->getName() },
            { "gpu_driver", gpuIdent->getDriver() },
            { "gpu_memory", static_cast<qint64>(gpuIdent->getMemory()) },
            { "gl_version_int", glVersionToInteger(glContextData.value("version").toString()) },
            { "gl_version", glContextData["version"] },
            { "gl_vender", glContextData["vendor"] },
            { "gl_sl_version", glContextData["sl_version"] },
            { "gl_renderer", glContextData["renderer"] },
            { "ideal_thread_count", QThread::idealThreadCount() }
        };
        auto macVersion = QSysInfo::macVersion();
        if (macVersion != QSysInfo::MV_None) {
            properties["os_osx_version"] = QSysInfo::macVersion();
        }
        auto windowsVersion = QSysInfo::windowsVersion();
        if (windowsVersion != QSysInfo::WV_None) {
            properties["os_win_version"] = QSysInfo::windowsVersion();
        }

        ProcessorInfo procInfo;
        if (getProcessorInfo(procInfo)) {
            properties["processor_core_count"] = procInfo.numProcessorCores;
            properties["logical_processor_count"] = procInfo.numLogicalProcessors;
            properties["processor_l1_cache_count"] = procInfo.numProcessorCachesL1;
            properties["processor_l2_cache_count"] = procInfo.numProcessorCachesL2;
            properties["processor_l3_cache_count"] = procInfo.numProcessorCachesL3;
        }

        properties["first_run"] = firstRun.get();

        // add the user's machine ID to the launch event
        properties["machine_fingerprint"] = uuidStringWithoutCurlyBraces(FingerprintUtils::getMachineFingerprint());

        userActivityLogger.logAction("launch", properties);
    }

    _entityEditSender.setMyAvatar(myAvatar.get());

    // The entity octree will have to know about MyAvatar for the parentJointName import
    getEntities()->getTree()->setMyAvatar(myAvatar);
    _entityClipboard->setMyAvatar(myAvatar);

    // For now we're going to set the PPS for outbound packets to be super high, this is
    // probably not the right long term solution. But for now, we're going to do this to
    // allow you to move an entity around in your hand
    _entityEditSender.setPacketsPerSecond(3000); // super high!!

    // Overlays need to exist before we set the ContextOverlayInterface dependency
    _overlays.init(); // do this before scripts load
    DependencyManager::set<ContextOverlayInterface>();

    // Make sure we don't time out during slow operations at startup
    updateHeartbeat();

    connect(this, SIGNAL(aboutToQuit()), this, SLOT(onAboutToQuit()));

    // hook up bandwidth estimator
    QSharedPointer<BandwidthRecorder> bandwidthRecorder = DependencyManager::get<BandwidthRecorder>();
    connect(nodeList.data(), &LimitedNodeList::dataSent,
        bandwidthRecorder.data(), &BandwidthRecorder::updateOutboundData);
    connect(nodeList.data(), &LimitedNodeList::dataReceived,
        bandwidthRecorder.data(), &BandwidthRecorder::updateInboundData);

    // FIXME -- I'm a little concerned about this.
    connect(myAvatar->getSkeletonModel().get(), &SkeletonModel::skeletonLoaded,
        this, &Application::checkSkeleton, Qt::QueuedConnection);

    // Setup the userInputMapper with the actions
    auto userInputMapper = DependencyManager::get<UserInputMapper>();
    connect(userInputMapper.data(), &UserInputMapper::actionEvent, [this](int action, float state) {
        using namespace controller;
        auto offscreenUi = DependencyManager::get<OffscreenUi>();
        auto tabletScriptingInterface = DependencyManager::get<TabletScriptingInterface>();
        {
            auto actionEnum = static_cast<Action>(action);
            int key = Qt::Key_unknown;
            static int lastKey = Qt::Key_unknown;
            bool navAxis = false;
            switch (actionEnum) {
                case Action::UI_NAV_VERTICAL:
                    navAxis = true;
                    if (state > 0.0f) {
                        key = Qt::Key_Up;
                    } else if (state < 0.0f) {
                        key = Qt::Key_Down;
                    }
                    break;

                case Action::UI_NAV_LATERAL:
                    navAxis = true;
                    if (state > 0.0f) {
                        key = Qt::Key_Right;
                    } else if (state < 0.0f) {
                        key = Qt::Key_Left;
                    }
                    break;

                case Action::UI_NAV_GROUP:
                    navAxis = true;
                    if (state > 0.0f) {
                        key = Qt::Key_Tab;
                    } else if (state < 0.0f) {
                        key = Qt::Key_Backtab;
                    }
                    break;

                case Action::UI_NAV_BACK:
                    key = Qt::Key_Escape;
                    break;

                case Action::UI_NAV_SELECT:
                    key = Qt::Key_Return;
                    break;
                default:
                    break;
            }

            auto window = tabletScriptingInterface->getTabletWindow();
            if (navAxis && window) {
                if (lastKey != Qt::Key_unknown) {
                    QKeyEvent event(QEvent::KeyRelease, lastKey, Qt::NoModifier);
                    sendEvent(window, &event);
                    lastKey = Qt::Key_unknown;
                }

                if (key != Qt::Key_unknown) {
                    QKeyEvent event(QEvent::KeyPress, key, Qt::NoModifier);
                    sendEvent(window, &event);
                    tabletScriptingInterface->processEvent(&event);
                    lastKey = key;
                }
            } else if (key != Qt::Key_unknown && window) {
                if (state) {
                    QKeyEvent event(QEvent::KeyPress, key, Qt::NoModifier);
                    sendEvent(window, &event);
                    tabletScriptingInterface->processEvent(&event);
                } else {
                    QKeyEvent event(QEvent::KeyRelease, key, Qt::NoModifier);
                    sendEvent(window, &event);
                }
                return;
            }
        }

        if (action == controller::toInt(controller::Action::RETICLE_CLICK)) {
            auto reticlePos = getApplicationCompositor().getReticlePosition();
            QPoint localPos(reticlePos.x, reticlePos.y); // both hmd and desktop already handle this in our coordinates.
            if (state) {
                QMouseEvent mousePress(QEvent::MouseButtonPress, localPos, Qt::LeftButton, Qt::LeftButton, Qt::NoModifier);
                sendEvent(_glWidget, &mousePress);
                _reticleClickPressed = true;
            } else {
                QMouseEvent mouseRelease(QEvent::MouseButtonRelease, localPos, Qt::LeftButton, Qt::NoButton, Qt::NoModifier);
                sendEvent(_glWidget, &mouseRelease);
                _reticleClickPressed = false;
            }
            return; // nothing else to do
        }

        if (state) {
            if (action == controller::toInt(controller::Action::TOGGLE_MUTE)) {
                DependencyManager::get<AudioClient>()->toggleMute();
            } else if (action == controller::toInt(controller::Action::CYCLE_CAMERA)) {
                cycleCamera();
            } else if (action == controller::toInt(controller::Action::CONTEXT_MENU)) {
                toggleTabletUI();
            } else if (action == controller::toInt(controller::Action::RETICLE_X)) {
                auto oldPos = getApplicationCompositor().getReticlePosition();
                getApplicationCompositor().setReticlePosition({ oldPos.x + state, oldPos.y });
            } else if (action == controller::toInt(controller::Action::RETICLE_Y)) {
                auto oldPos = getApplicationCompositor().getReticlePosition();
                getApplicationCompositor().setReticlePosition({ oldPos.x, oldPos.y + state });
            } else if (action == controller::toInt(controller::Action::TOGGLE_OVERLAY)) {
                toggleOverlays();
            }
        }
    });

    _applicationStateDevice = userInputMapper->getStateDevice();

    _applicationStateDevice->setInputVariant(STATE_IN_HMD, []() -> float {
        return qApp->isHMDMode() ? 1 : 0;
    });
    _applicationStateDevice->setInputVariant(STATE_CAMERA_FULL_SCREEN_MIRROR, []() -> float {
        return qApp->getCamera().getMode() == CAMERA_MODE_MIRROR ? 1 : 0;
    });
    _applicationStateDevice->setInputVariant(STATE_CAMERA_FIRST_PERSON, []() -> float {
        return qApp->getCamera().getMode() == CAMERA_MODE_FIRST_PERSON ? 1 : 0;
    });
    _applicationStateDevice->setInputVariant(STATE_CAMERA_THIRD_PERSON, []() -> float {
        return qApp->getCamera().getMode() == CAMERA_MODE_THIRD_PERSON ? 1 : 0;
    });
    _applicationStateDevice->setInputVariant(STATE_CAMERA_ENTITY, []() -> float {
        return qApp->getCamera().getMode() == CAMERA_MODE_ENTITY ? 1 : 0;
    });
    _applicationStateDevice->setInputVariant(STATE_CAMERA_INDEPENDENT, []() -> float {
        return qApp->getCamera().getMode() == CAMERA_MODE_INDEPENDENT ? 1 : 0;
    });
    _applicationStateDevice->setInputVariant(STATE_SNAP_TURN, []() -> float {
        return qApp->getMyAvatar()->getSnapTurn() ? 1 : 0;
    });
    _applicationStateDevice->setInputVariant(STATE_ADVANCED_MOVEMENT_CONTROLS, []() -> float {
        return qApp->getMyAvatar()->useAdvancedMovementControls() ? 1 : 0;
    });

    _applicationStateDevice->setInputVariant(STATE_GROUNDED, []() -> float {
        return qApp->getMyAvatar()->getCharacterController()->onGround() ? 1 : 0;
    });
    _applicationStateDevice->setInputVariant(STATE_NAV_FOCUSED, []() -> float {
        return DependencyManager::get<OffscreenUi>()->navigationFocused() ? 1 : 0;
    });

    // Setup the _keyboardMouseDevice, _touchscreenDevice and the user input mapper with the default bindings
    userInputMapper->registerDevice(_keyboardMouseDevice->getInputDevice());
    // if the _touchscreenDevice is not supported it will not be registered
    if (_touchscreenDevice) {
        userInputMapper->registerDevice(_touchscreenDevice->getInputDevice());
    }

    // this will force the model the look at the correct directory (weird order of operations issue)
    scriptEngines->reloadLocalFiles();

    // do this as late as possible so that all required subsystems are initialized
    // If we've overridden the default scripts location, just load default scripts
    // otherwise, load 'em all

    // we just want to see if --scripts was set, we've already parsed it and done
    // the change in PathUtils.  Rather than pass that in the constructor, lets just
    // look (this could be debated)
    QString scriptsSwitch = QString("--").append(SCRIPTS_SWITCH);
    QDir defaultScriptsLocation(getCmdOption(argc, constArgv, scriptsSwitch.toStdString().c_str()));
    if (!defaultScriptsLocation.exists()) {
        scriptEngines->loadDefaultScripts();
        scriptEngines->defaultScriptsLocationOverridden(true);
    } else {
        scriptEngines->loadScripts();
    }

    // Make sure we don't time out during slow operations at startup
    updateHeartbeat();

    loadSettings();

    // Now that we've loaded the menu and thus switched to the previous display plugin
    // we can unlock the desktop repositioning code, since all the positions will be
    // relative to the desktop size for this plugin
    auto offscreenUi = DependencyManager::get<OffscreenUi>();
    offscreenUi->getDesktop()->setProperty("repositionLocked", false);

    // Make sure we don't time out during slow operations at startup
    updateHeartbeat();

    QTimer* settingsTimer = new QTimer();
    moveToNewNamedThread(settingsTimer, "Settings Thread", [this, settingsTimer]{
        connect(qApp, &Application::beforeAboutToQuit, [this, settingsTimer]{
            // Disconnect the signal from the save settings
            QObject::disconnect(settingsTimer, &QTimer::timeout, this, &Application::saveSettings);
            // Stop the settings timer
            settingsTimer->stop();
            // Delete it (this will trigger the thread destruction
            settingsTimer->deleteLater();
            // Mark the settings thread as finished, so we know we can safely save in the main application
            // shutdown code
            _settingsGuard.trigger();
        });

        int SAVE_SETTINGS_INTERVAL = 10 * MSECS_PER_SECOND; // Let's save every seconds for now
        settingsTimer->setSingleShot(false);
        settingsTimer->setInterval(SAVE_SETTINGS_INTERVAL); // 10s, Qt::CoarseTimer acceptable
        QObject::connect(settingsTimer, &QTimer::timeout, this, &Application::saveSettings);
    }, QThread::LowestPriority);

    if (Menu::getInstance()->isOptionChecked(MenuOption::FirstPerson)) {
        getMyAvatar()->setBoomLength(MyAvatar::ZOOM_MIN);  // So that camera doesn't auto-switch to third person.
    } else if (Menu::getInstance()->isOptionChecked(MenuOption::IndependentMode)) {
        Menu::getInstance()->setIsOptionChecked(MenuOption::ThirdPerson, true);
        cameraMenuChanged();
    } else if (Menu::getInstance()->isOptionChecked(MenuOption::CameraEntityMode)) {
        Menu::getInstance()->setIsOptionChecked(MenuOption::ThirdPerson, true);
        cameraMenuChanged();
    }

    // set the local loopback interface for local sounds
    AudioInjector::setLocalAudioInterface(audioIO.data());
    audioScriptingInterface->setLocalAudioInterface(audioIO.data());
    connect(audioIO.data(), &AudioClient::noiseGateOpened, audioScriptingInterface.data(), &AudioScriptingInterface::noiseGateOpened);
    connect(audioIO.data(), &AudioClient::noiseGateClosed, audioScriptingInterface.data(), &AudioScriptingInterface::noiseGateClosed);
    connect(audioIO.data(), &AudioClient::inputReceived, audioScriptingInterface.data(), &AudioScriptingInterface::inputReceived);

    this->installEventFilter(this);

#ifdef HAVE_DDE
    auto ddeTracker = DependencyManager::get<DdeFaceTracker>();
    ddeTracker->init();
    connect(ddeTracker.data(), &FaceTracker::muteToggled, this, &Application::faceTrackerMuteToggled);
#endif

#ifdef HAVE_IVIEWHMD
    auto eyeTracker = DependencyManager::get<EyeTracker>();
    eyeTracker->init();
    setActiveEyeTracker();
#endif

    // If launched from Steam, let it handle updates
    const QString HIFI_NO_UPDATER_COMMAND_LINE_KEY = "--no-updater";
    bool noUpdater = arguments().indexOf(HIFI_NO_UPDATER_COMMAND_LINE_KEY) != -1;
    if (!noUpdater) {
        auto applicationUpdater = DependencyManager::get<AutoUpdater>();
        connect(applicationUpdater.data(), &AutoUpdater::newVersionIsAvailable, dialogsManager.data(), &DialogsManager::showUpdateDialog);
        applicationUpdater->checkForUpdate();
    }

    Menu::getInstance()->setIsOptionChecked(MenuOption::ActionMotorControl, true);

// FIXME spacemouse code still needs cleanup
#if 0
    // the 3Dconnexion device wants to be initialized after a window is displayed.
    SpacemouseManager::getInstance().init();
#endif

    // If the user clicks an an entity, we will check that it's an unlocked web entity, and if so, set the focus to it
    auto entityScriptingInterface = DependencyManager::get<EntityScriptingInterface>();
    connect(entityScriptingInterface.data(), &EntityScriptingInterface::mousePressOnEntity,
            [this](const EntityItemID& entityItemID, const PointerEvent& event) {
        if (event.shouldFocus()) {
            if (getEntities()->wantsKeyboardFocus(entityItemID)) {
                setKeyboardFocusOverlay(UNKNOWN_OVERLAY_ID);
                setKeyboardFocusEntity(entityItemID);
            } else {
                setKeyboardFocusEntity(UNKNOWN_ENTITY_ID);
            }
        }
    });

    connect(entityScriptingInterface.data(), &EntityScriptingInterface::deletingEntity, [=](const EntityItemID& entityItemID) {
        if (entityItemID == _keyboardFocusedEntity.get()) {
            setKeyboardFocusEntity(UNKNOWN_ENTITY_ID);
        }
    });

    connect(getEntities()->getTree().get(), &EntityTree::deletingEntity, [=](const EntityItemID& entityItemID) {
        auto avatarManager = DependencyManager::get<AvatarManager>();
        auto myAvatar = avatarManager ? avatarManager->getMyAvatar() : nullptr;
        if (myAvatar) {
            myAvatar->clearAvatarEntity(entityItemID);
        }
    });

    EntityTree::setAddMaterialToEntityOperator([&](const QUuid& entityID, graphics::MaterialLayer material, const std::string& parentMaterialName) {
        // try to find the renderable
        auto renderable = getEntities()->renderableForEntityId(entityID);
        if (renderable) {
            renderable->addMaterial(material, parentMaterialName);
        }

        // even if we don't find it, try to find the entity
        auto entity = getEntities()->getEntity(entityID);
        if (entity) {
            entity->addMaterial(material, parentMaterialName);
            return true;
        }
        return false;
    });
    EntityTree::setRemoveMaterialFromEntityOperator([&](const QUuid& entityID, graphics::MaterialPointer material, const std::string& parentMaterialName) {
        // try to find the renderable
        auto renderable = getEntities()->renderableForEntityId(entityID);
        if (renderable) {
            renderable->removeMaterial(material, parentMaterialName);
        }

        // even if we don't find it, try to find the entity
        auto entity = getEntities()->getEntity(entityID);
        if (entity) {
            entity->removeMaterial(material, parentMaterialName);
            return true;
        }
        return false;
    });

    EntityTree::setAddMaterialToAvatarOperator([](const QUuid& avatarID, graphics::MaterialLayer material, const std::string& parentMaterialName) {
        auto avatarManager = DependencyManager::get<AvatarManager>();
        auto avatar = avatarManager->getAvatarBySessionID(avatarID);
        if (avatar) {
            avatar->addMaterial(material, parentMaterialName);
            return true;
        }
        return false;
    });
    EntityTree::setRemoveMaterialFromAvatarOperator([](const QUuid& avatarID, graphics::MaterialPointer material, const std::string& parentMaterialName) {
        auto avatarManager = DependencyManager::get<AvatarManager>();
        auto avatar = avatarManager->getAvatarBySessionID(avatarID);
        if (avatar) {
            avatar->removeMaterial(material, parentMaterialName);
            return true;
        }
        return false;
    });

    EntityTree::setAddMaterialToOverlayOperator([&](const QUuid& overlayID, graphics::MaterialLayer material, const std::string& parentMaterialName) {
        auto overlay = _overlays.getOverlay(overlayID);
        if (overlay) {
            overlay->addMaterial(material, parentMaterialName);
            return true;
        }
        return false;
    });
    EntityTree::setRemoveMaterialFromOverlayOperator([&](const QUuid& overlayID, graphics::MaterialPointer material, const std::string& parentMaterialName) {
        auto overlay = _overlays.getOverlay(overlayID);
        if (overlay) {
            overlay->removeMaterial(material, parentMaterialName);
            return true;
        }
        return false;
    });

    // Keyboard focus handling for Web overlays.
    auto overlays = &(qApp->getOverlays());
    connect(overlays, &Overlays::overlayDeleted, [=](const OverlayID& overlayID) {
        if (overlayID == _keyboardFocusedOverlay.get()) {
            setKeyboardFocusOverlay(UNKNOWN_OVERLAY_ID);
        }
    });

    connect(this, &Application::aboutToQuit, [=]() {
        setKeyboardFocusOverlay(UNKNOWN_OVERLAY_ID);
        setKeyboardFocusEntity(UNKNOWN_ENTITY_ID);
    });

    // Add periodic checks to send user activity data
    static int CHECK_NEARBY_AVATARS_INTERVAL_MS = 10000;
    static int NEARBY_AVATAR_RADIUS_METERS = 10;

    // setup the stats interval depending on if the 1s faster hearbeat was requested
    static const QString FAST_STATS_ARG = "--fast-heartbeat";
    static int SEND_STATS_INTERVAL_MS = arguments().indexOf(FAST_STATS_ARG) != -1 ? 1000 : 10000;

    static glm::vec3 lastAvatarPosition = myAvatar->getWorldPosition();
    static glm::mat4 lastHMDHeadPose = getHMDSensorPose();
    static controller::Pose lastLeftHandPose = myAvatar->getLeftHandPose();
    static controller::Pose lastRightHandPose = myAvatar->getRightHandPose();

    // Periodically send fps as a user activity event
    QTimer* sendStatsTimer = new QTimer(this);
    sendStatsTimer->setInterval(SEND_STATS_INTERVAL_MS);  // 10s, Qt::CoarseTimer acceptable
    connect(sendStatsTimer, &QTimer::timeout, this, [this]() {

        QJsonObject properties = {};
        MemoryInfo memInfo;
        if (getMemoryInfo(memInfo)) {
            properties["system_memory_total"] = static_cast<qint64>(memInfo.totalMemoryBytes);
            properties["system_memory_used"] = static_cast<qint64>(memInfo.usedMemoryBytes);
            properties["process_memory_used"] = static_cast<qint64>(memInfo.processUsedMemoryBytes);
        }

        // content location and build info - useful for filtering stats
        auto addressManager = DependencyManager::get<AddressManager>();
        auto currentDomain = addressManager->currentShareableAddress(true).toString(); // domain only
        auto currentPath = addressManager->currentPath(true); // with orientation
        properties["current_domain"] = currentDomain;
        properties["current_path"] = currentPath;
        properties["build_version"] = BuildInfo::VERSION;

        auto displayPlugin = qApp->getActiveDisplayPlugin();

        properties["render_rate"] = _renderLoopCounter.rate();
        properties["target_render_rate"] = getTargetRenderFrameRate();
        properties["present_rate"] = displayPlugin->presentRate();
        properties["new_frame_present_rate"] = displayPlugin->newFramePresentRate();
        properties["dropped_frame_rate"] = displayPlugin->droppedFrameRate();
        properties["stutter_rate"] = displayPlugin->stutterRate();
        properties["game_rate"] = getGameLoopRate();
        properties["has_async_reprojection"] = displayPlugin->hasAsyncReprojection();
        properties["hardware_stats"] = displayPlugin->getHardwareStats();

        auto bandwidthRecorder = DependencyManager::get<BandwidthRecorder>();
        properties["packet_rate_in"] = bandwidthRecorder->getCachedTotalAverageInputPacketsPerSecond();
        properties["packet_rate_out"] = bandwidthRecorder->getCachedTotalAverageOutputPacketsPerSecond();
        properties["kbps_in"] = bandwidthRecorder->getCachedTotalAverageInputKilobitsPerSecond();
        properties["kbps_out"] = bandwidthRecorder->getCachedTotalAverageOutputKilobitsPerSecond();

        properties["atp_in_kbps"] = bandwidthRecorder->getAverageInputKilobitsPerSecond(NodeType::AssetServer);

        auto nodeList = DependencyManager::get<NodeList>();
        SharedNodePointer entityServerNode = nodeList->soloNodeOfType(NodeType::EntityServer);
        SharedNodePointer audioMixerNode = nodeList->soloNodeOfType(NodeType::AudioMixer);
        SharedNodePointer avatarMixerNode = nodeList->soloNodeOfType(NodeType::AvatarMixer);
        SharedNodePointer assetServerNode = nodeList->soloNodeOfType(NodeType::AssetServer);
        SharedNodePointer messagesMixerNode = nodeList->soloNodeOfType(NodeType::MessagesMixer);
        properties["entity_ping"] = entityServerNode ? entityServerNode->getPingMs() : -1;
        properties["audio_ping"] = audioMixerNode ? audioMixerNode->getPingMs() : -1;
        properties["avatar_ping"] = avatarMixerNode ? avatarMixerNode->getPingMs() : -1;
        properties["asset_ping"] = assetServerNode ? assetServerNode->getPingMs() : -1;
        properties["messages_ping"] = messagesMixerNode ? messagesMixerNode->getPingMs() : -1;

        auto loadingRequests = ResourceCache::getLoadingRequests();

        QJsonArray loadingRequestsStats;
        for (const auto& request : loadingRequests) {
            QJsonObject requestStats;
            requestStats["filename"] = request->getURL().fileName();
            requestStats["received"] = request->getBytesReceived();
            requestStats["total"] = request->getBytesTotal();
            requestStats["attempts"] = (int)request->getDownloadAttempts();
            loadingRequestsStats.append(requestStats);
        }

        properties["active_downloads"] = loadingRequests.size();
        properties["pending_downloads"] = ResourceCache::getPendingRequestCount();
        properties["active_downloads_details"] = loadingRequestsStats;

        auto statTracker = DependencyManager::get<StatTracker>();

        properties["processing_resources"] = statTracker->getStat("Processing").toInt();
        properties["pending_processing_resources"] = statTracker->getStat("PendingProcessing").toInt();

        QJsonObject startedRequests;
        startedRequests["atp"] = statTracker->getStat(STAT_ATP_REQUEST_STARTED).toInt();
        startedRequests["http"] = statTracker->getStat(STAT_HTTP_REQUEST_STARTED).toInt();
        startedRequests["file"] = statTracker->getStat(STAT_FILE_REQUEST_STARTED).toInt();
        startedRequests["total"] = startedRequests["atp"].toInt() + startedRequests["http"].toInt()
            + startedRequests["file"].toInt();
        properties["started_requests"] = startedRequests;

        QJsonObject successfulRequests;
        successfulRequests["atp"] = statTracker->getStat(STAT_ATP_REQUEST_SUCCESS).toInt();
        successfulRequests["http"] = statTracker->getStat(STAT_HTTP_REQUEST_SUCCESS).toInt();
        successfulRequests["file"] = statTracker->getStat(STAT_FILE_REQUEST_SUCCESS).toInt();
        successfulRequests["total"] = successfulRequests["atp"].toInt() + successfulRequests["http"].toInt()
            + successfulRequests["file"].toInt();
        properties["successful_requests"] = successfulRequests;

        QJsonObject failedRequests;
        failedRequests["atp"] = statTracker->getStat(STAT_ATP_REQUEST_FAILED).toInt();
        failedRequests["http"] = statTracker->getStat(STAT_HTTP_REQUEST_FAILED).toInt();
        failedRequests["file"] = statTracker->getStat(STAT_FILE_REQUEST_FAILED).toInt();
        failedRequests["total"] = failedRequests["atp"].toInt() + failedRequests["http"].toInt()
            + failedRequests["file"].toInt();
        properties["failed_requests"] = failedRequests;

        QJsonObject cacheRequests;
        cacheRequests["atp"] = statTracker->getStat(STAT_ATP_REQUEST_CACHE).toInt();
        cacheRequests["http"] = statTracker->getStat(STAT_HTTP_REQUEST_CACHE).toInt();
        cacheRequests["total"] = cacheRequests["atp"].toInt() + cacheRequests["http"].toInt();
        properties["cache_requests"] = cacheRequests;

        QJsonObject atpMappingRequests;
        atpMappingRequests["started"] = statTracker->getStat(STAT_ATP_MAPPING_REQUEST_STARTED).toInt();
        atpMappingRequests["failed"] = statTracker->getStat(STAT_ATP_MAPPING_REQUEST_FAILED).toInt();
        atpMappingRequests["successful"] = statTracker->getStat(STAT_ATP_MAPPING_REQUEST_SUCCESS).toInt();
        properties["atp_mapping_requests"] = atpMappingRequests;

        properties["throttled"] = _displayPlugin ? _displayPlugin->isThrottled() : false;

        QJsonObject bytesDownloaded;
        auto atpBytes = statTracker->getStat(STAT_ATP_RESOURCE_TOTAL_BYTES).toLongLong();
        auto httpBytes = statTracker->getStat(STAT_HTTP_RESOURCE_TOTAL_BYTES).toLongLong();
        auto fileBytes = statTracker->getStat(STAT_FILE_RESOURCE_TOTAL_BYTES).toLongLong();
        bytesDownloaded["atp"] = atpBytes;
        bytesDownloaded["http"] = httpBytes;
        bytesDownloaded["file"] = fileBytes;
        bytesDownloaded["total"] = atpBytes + httpBytes + fileBytes;
        properties["bytes_downloaded"] = bytesDownloaded;

        auto myAvatar = getMyAvatar();
        glm::vec3 avatarPosition = myAvatar->getWorldPosition();
        properties["avatar_has_moved"] = lastAvatarPosition != avatarPosition;
        lastAvatarPosition = avatarPosition;

        auto entityScriptingInterface = DependencyManager::get<EntityScriptingInterface>();
        auto entityActivityTracking = entityScriptingInterface->getActivityTracking();
        entityScriptingInterface->resetActivityTracking();
        properties["added_entity_cnt"] = entityActivityTracking.addedEntityCount;
        properties["deleted_entity_cnt"] = entityActivityTracking.deletedEntityCount;
        properties["edited_entity_cnt"] = entityActivityTracking.editedEntityCount;

        NodeToOctreeSceneStats* octreeServerSceneStats = getOcteeSceneStats();
        unsigned long totalServerOctreeElements = 0;
        for (NodeToOctreeSceneStatsIterator i = octreeServerSceneStats->begin(); i != octreeServerSceneStats->end(); i++) {
            totalServerOctreeElements += i->second.getTotalElements();
        }

        properties["local_octree_elements"] = (qint64) OctreeElement::getInternalNodeCount();
        properties["server_octree_elements"] = (qint64) totalServerOctreeElements;

        properties["active_display_plugin"] = getActiveDisplayPlugin()->getName();
        properties["using_hmd"] = isHMDMode();

        _autoSwitchDisplayModeSupportedHMDPlugin = nullptr;
        foreach(DisplayPluginPointer displayPlugin, PluginManager::getInstance()->getDisplayPlugins()) {
            if (displayPlugin->isHmd() &&
                displayPlugin->getSupportsAutoSwitch()) {
                _autoSwitchDisplayModeSupportedHMDPlugin = displayPlugin;
                _autoSwitchDisplayModeSupportedHMDPluginName =
                    _autoSwitchDisplayModeSupportedHMDPlugin->getName();
                _previousHMDWornStatus =
                    _autoSwitchDisplayModeSupportedHMDPlugin->isDisplayVisible();
                break;
            }
        }

        if (_autoSwitchDisplayModeSupportedHMDPlugin) {
            if (getActiveDisplayPlugin() != _autoSwitchDisplayModeSupportedHMDPlugin &&
                !_autoSwitchDisplayModeSupportedHMDPlugin->isSessionActive()) {
                    startHMDStandBySession();
            }
            // Poll periodically to check whether the user has worn HMD or not. Switch Display mode accordingly.
            // If the user wears HMD then switch to VR mode. If the user removes HMD then switch to Desktop mode.
            QTimer* autoSwitchDisplayModeTimer = new QTimer(this);
            connect(autoSwitchDisplayModeTimer, SIGNAL(timeout()), this, SLOT(switchDisplayMode()));
            autoSwitchDisplayModeTimer->start(INTERVAL_TO_CHECK_HMD_WORN_STATUS);
        }

        auto glInfo = getGLContextData();
        properties["gl_info"] = glInfo;
        properties["gpu_used_memory"] = (int)BYTES_TO_MB(gpu::Context::getUsedGPUMemSize());
        properties["gpu_free_memory"] = (int)BYTES_TO_MB(gpu::Context::getFreeGPUMemSize());
        properties["gpu_frame_time"] = (float)(qApp->getGPUContext()->getFrameTimerGPUAverage());
        properties["batch_frame_time"] = (float)(qApp->getGPUContext()->getFrameTimerBatchAverage());
        properties["ideal_thread_count"] = QThread::idealThreadCount();

        auto hmdHeadPose = getHMDSensorPose();
        properties["hmd_head_pose_changed"] = isHMDMode() && (hmdHeadPose != lastHMDHeadPose);
        lastHMDHeadPose = hmdHeadPose;

        auto leftHandPose = myAvatar->getLeftHandPose();
        auto rightHandPose = myAvatar->getRightHandPose();
        // controller::Pose considers two poses to be different if either are invalid. In our case, we actually
        // want to consider the pose to be unchanged if it was invalid and still is invalid, so we check that first.
        properties["hand_pose_changed"] =
            ((leftHandPose.valid || lastLeftHandPose.valid) && (leftHandPose != lastLeftHandPose))
            || ((rightHandPose.valid || lastRightHandPose.valid) && (rightHandPose != lastRightHandPose));
        lastLeftHandPose = leftHandPose;
        lastRightHandPose = rightHandPose;

        UserActivityLogger::getInstance().logAction("stats", properties);
    });
    sendStatsTimer->start();

    // Periodically check for count of nearby avatars
    static int lastCountOfNearbyAvatars = -1;
    QTimer* checkNearbyAvatarsTimer = new QTimer(this);
    checkNearbyAvatarsTimer->setInterval(CHECK_NEARBY_AVATARS_INTERVAL_MS); // 10 seconds, Qt::CoarseTimer ok
    connect(checkNearbyAvatarsTimer, &QTimer::timeout, this, []() {
        auto avatarManager = DependencyManager::get<AvatarManager>();
        int nearbyAvatars = avatarManager->numberOfAvatarsInRange(avatarManager->getMyAvatar()->getWorldPosition(),
                                                                  NEARBY_AVATAR_RADIUS_METERS) - 1;
        if (nearbyAvatars != lastCountOfNearbyAvatars) {
            lastCountOfNearbyAvatars = nearbyAvatars;
            UserActivityLogger::getInstance().logAction("nearby_avatars", { { "count", nearbyAvatars } });
        }
    });
    checkNearbyAvatarsTimer->start();

    // Track user activity event when we receive a mute packet
    auto onMutedByMixer = []() {
        UserActivityLogger::getInstance().logAction("received_mute_packet");
    };
    connect(DependencyManager::get<AudioClient>().data(), &AudioClient::mutedByMixer, this, onMutedByMixer);

    // Track when the address bar is opened
    auto onAddressBarShown = [this]() {
        // Record time
        UserActivityLogger::getInstance().logAction("opened_address_bar", { { "uptime_ms", _sessionRunTimer.elapsed() } });
    };
    connect(DependencyManager::get<DialogsManager>().data(), &DialogsManager::addressBarShown, this, onAddressBarShown);

    // Make sure we don't time out during slow operations at startup
    updateHeartbeat();

    OctreeEditPacketSender* packetSender = entityScriptingInterface->getPacketSender();
    EntityEditPacketSender* entityPacketSender = static_cast<EntityEditPacketSender*>(packetSender);
    entityPacketSender->setMyAvatar(myAvatar.get());

    connect(this, &Application::applicationStateChanged, this, &Application::activeChanged);
    connect(_window, SIGNAL(windowMinimizedChanged(bool)), this, SLOT(windowMinimizedChanged(bool)));
    qCDebug(interfaceapp, "Startup time: %4.2f seconds.", (double)startupTimer.elapsed() / 1000.0);

    {
        PROFILE_RANGE(render, "Process Default Skybox");
        auto textureCache = DependencyManager::get<TextureCache>();

        QFileSelector fileSelector;
        fileSelector.setExtraSelectors(FileUtils::getFileSelectors());
        auto skyboxUrl = fileSelector.select(PathUtils::resourcesPath() + "images/Default-Sky-9-cubemap.ktx");

        _defaultSkyboxTexture = gpu::Texture::unserialize(skyboxUrl.toStdString());
        _defaultSkyboxAmbientTexture = _defaultSkyboxTexture;

        _defaultSkybox->setCubemap(_defaultSkyboxTexture);
    }

    EntityTreeRenderer::setEntitiesShouldFadeFunction([this]() {
        SharedNodePointer entityServerNode = DependencyManager::get<NodeList>()->soloNodeOfType(NodeType::EntityServer);
        return entityServerNode && !isPhysicsEnabled();
    });

    _snapshotSound = DependencyManager::get<SoundCache>()->getSound(PathUtils::resourcesUrl("sounds/snap.wav"));
    
    QVariant testProperty = property(hifi::properties::TEST);
    qDebug() << testProperty;
    if (testProperty.isValid()) {
        auto scriptEngines = DependencyManager::get<ScriptEngines>();
        const auto testScript = property(hifi::properties::TEST).toUrl();
        scriptEngines->loadScript(testScript, false);
    } else {
        PROFILE_RANGE(render, "GetSandboxStatus");
        auto reply = SandboxUtils::getStatus();
        connect(reply, &QNetworkReply::finished, this, [=] {
            handleSandboxStatus(reply);
        });
    }

    // Monitor model assets (e.g., from Clara.io) added to the world that may need resizing.
    static const int ADD_ASSET_TO_WORLD_TIMER_INTERVAL_MS = 1000;
    _addAssetToWorldResizeTimer.setInterval(ADD_ASSET_TO_WORLD_TIMER_INTERVAL_MS); // 1s, Qt::CoarseTimer acceptable
    connect(&_addAssetToWorldResizeTimer, &QTimer::timeout, this, &Application::addAssetToWorldCheckModelSize);

    // Auto-update and close adding asset to world info message box.
    static const int ADD_ASSET_TO_WORLD_INFO_TIMEOUT_MS = 5000;
    _addAssetToWorldInfoTimer.setInterval(ADD_ASSET_TO_WORLD_INFO_TIMEOUT_MS); // 5s, Qt::CoarseTimer acceptable
    _addAssetToWorldInfoTimer.setSingleShot(true);
    connect(&_addAssetToWorldInfoTimer, &QTimer::timeout, this, &Application::addAssetToWorldInfoTimeout);
    static const int ADD_ASSET_TO_WORLD_ERROR_TIMEOUT_MS = 8000;
    _addAssetToWorldErrorTimer.setInterval(ADD_ASSET_TO_WORLD_ERROR_TIMEOUT_MS); // 8s, Qt::CoarseTimer acceptable
    _addAssetToWorldErrorTimer.setSingleShot(true);
    connect(&_addAssetToWorldErrorTimer, &QTimer::timeout, this, &Application::addAssetToWorldErrorTimeout);

    connect(this, &QCoreApplication::aboutToQuit, this, &Application::addAssetToWorldMessageClose);
    connect(&domainHandler, &DomainHandler::hostnameChanged, this, &Application::addAssetToWorldMessageClose);

    updateSystemTabletMode();

    connect(&_myCamera, &Camera::modeUpdated, this, &Application::cameraModeChanged);

    DependencyManager::get<PickManager>()->setShouldPickHUDOperator([&]() { return DependencyManager::get<HMDScriptingInterface>()->isHMDMode(); });
    DependencyManager::get<PickManager>()->setCalculatePos2DFromHUDOperator([&](const glm::vec3& intersection) {
        const glm::vec2 MARGIN(25.0f);
        glm::vec2 maxPos = _controllerScriptingInterface->getViewportDimensions() - MARGIN;
        glm::vec2 pos2D = DependencyManager::get<HMDScriptingInterface>()->overlayFromWorldPoint(intersection);
        return glm::max(MARGIN, glm::min(pos2D, maxPos));
    });

    // Setup the mouse ray pick and related operators
    DependencyManager::get<EntityTreeRenderer>()->setMouseRayPickID(DependencyManager::get<PickManager>()->addPick(PickQuery::Ray, std::make_shared<MouseRayPick>(
        PickFilter(PickScriptingInterface::PICK_ENTITIES() | PickScriptingInterface::PICK_INCLUDE_NONCOLLIDABLE()), 0.0f, true)));
    DependencyManager::get<EntityTreeRenderer>()->setMouseRayPickResultOperator([&](unsigned int rayPickID) {
        RayToEntityIntersectionResult entityResult;
        entityResult.intersects = false;
        auto pickResult = DependencyManager::get<PickManager>()->getPrevPickResultTyped<RayPickResult>(rayPickID);
        if (pickResult) {
            entityResult.intersects = pickResult->type != IntersectionType::NONE;
            if (entityResult.intersects) {
                entityResult.intersection = pickResult->intersection;
                entityResult.distance = pickResult->distance;
                entityResult.surfaceNormal = pickResult->surfaceNormal;
                entityResult.entityID = pickResult->objectID;
                entityResult.extraInfo = pickResult->extraInfo;
            }
        }
        return entityResult;
    });
    DependencyManager::get<EntityTreeRenderer>()->setSetPrecisionPickingOperator([&](unsigned int rayPickID, bool value) {
        DependencyManager::get<PickManager>()->setPrecisionPicking(rayPickID, value);
    });
    EntityTreeRenderer::setRenderDebugHullsOperator([] {
        return Menu::getInstance()->isOptionChecked(MenuOption::PhysicsShowHulls);
    });

    // Preload Tablet sounds
    DependencyManager::get<TabletScriptingInterface>()->preloadSounds();

    _pendingIdleEvent = false;
    _pendingRenderEvent = false;

    qCDebug(interfaceapp) << "Metaverse session ID is" << uuidStringWithoutCurlyBraces(accountManager->getSessionID());
}

void Application::domainConnectionRefused(const QString& reasonMessage, int reasonCodeInt, const QString& extraInfo) {
    DomainHandler::ConnectionRefusedReason reasonCode = static_cast<DomainHandler::ConnectionRefusedReason>(reasonCodeInt);

    if (reasonCode == DomainHandler::ConnectionRefusedReason::TooManyUsers && !extraInfo.isEmpty()) {
        DependencyManager::get<AddressManager>()->handleLookupString(extraInfo);
        return;
    }

    switch (reasonCode) {
        case DomainHandler::ConnectionRefusedReason::ProtocolMismatch:
        case DomainHandler::ConnectionRefusedReason::TooManyUsers:
        case DomainHandler::ConnectionRefusedReason::Unknown: {
            QString message = "Unable to connect to the location you are visiting.\n";
            message += reasonMessage;
            OffscreenUi::asyncWarning("", message);
            break;
        }
        default:
            // nothing to do.
            break;
    }
}

QString Application::getUserAgent() {
    if (QThread::currentThread() != thread()) {
        QString userAgent;

        BLOCKING_INVOKE_METHOD(this, "getUserAgent", Q_RETURN_ARG(QString, userAgent));

        return userAgent;
    }

    QString userAgent = "Mozilla/5.0 (HighFidelityInterface/" + BuildInfo::VERSION + "; "
        + QSysInfo::productType() + " " + QSysInfo::productVersion() + ")";

    auto formatPluginName = [](QString name) -> QString { return name.trimmed().replace(" ", "-");  };

    // For each plugin, add to userAgent
    auto displayPlugins = PluginManager::getInstance()->getDisplayPlugins();
    for (auto& dp : displayPlugins) {
        if (dp->isActive() && dp->isHmd()) {
            userAgent += " " + formatPluginName(dp->getName());
        }
    }
    auto inputPlugins= PluginManager::getInstance()->getInputPlugins();
    for (auto& ip : inputPlugins) {
        if (ip->isActive()) {
            userAgent += " " + formatPluginName(ip->getName());
        }
    }
    // for codecs, we include all of them, even if not active
    auto codecPlugins = PluginManager::getInstance()->getCodecPlugins();
    for (auto& cp : codecPlugins) {
        userAgent += " " + formatPluginName(cp->getName());
    }

    return userAgent;
}

void Application::toggleTabletUI(bool shouldOpen) const {
    auto tabletScriptingInterface = DependencyManager::get<TabletScriptingInterface>();
    auto hmd = DependencyManager::get<HMDScriptingInterface>();
    if (!(shouldOpen && hmd->getShouldShowTablet())) {
        auto HMD = DependencyManager::get<HMDScriptingInterface>();
        HMD->toggleShouldShowTablet();
    }
}

void Application::checkChangeCursor() {
    QMutexLocker locker(&_changeCursorLock);
    if (_cursorNeedsChanging) {
#ifdef Q_OS_MAC
        auto cursorTarget = _window; // OSX doesn't seem to provide for hiding the cursor only on the GL widget
#else
        // On windows and linux, hiding the top level cursor also means it's invisible when hovering over the
        // window menu, which is a pain, so only hide it for the GL surface
        auto cursorTarget = _glWidget;
#endif
        cursorTarget->setCursor(_desiredCursor);

        _cursorNeedsChanging = false;
    }
}

void Application::showCursor(const Cursor::Icon& cursor) {
    QMutexLocker locker(&_changeCursorLock);

    auto managedCursor = Cursor::Manager::instance().getCursor();
    auto curIcon = managedCursor->getIcon();
    if (curIcon != cursor) {
        managedCursor->setIcon(cursor);
        curIcon = cursor;
    }
    _desiredCursor = cursor == Cursor::Icon::SYSTEM ? Qt::ArrowCursor : Qt::BlankCursor;
    _cursorNeedsChanging = true;
}

void Application::updateHeartbeat() const {
    DeadlockWatchdogThread::updateHeartbeat();
}

void Application::onAboutToQuit() {
    emit beforeAboutToQuit();

    foreach(auto inputPlugin, PluginManager::getInstance()->getInputPlugins()) {
        if (inputPlugin->isActive()) {
            inputPlugin->deactivate();
        }
    }

    getActiveDisplayPlugin()->deactivate();
    if (_autoSwitchDisplayModeSupportedHMDPlugin
        && _autoSwitchDisplayModeSupportedHMDPlugin->isSessionActive()) {
        _autoSwitchDisplayModeSupportedHMDPlugin->endSession();
    }
    // use the CloseEventSender via a QThread to send an event that says the user asked for the app to close
    DependencyManager::get<CloseEventSender>()->startThread();

    // Hide Running Scripts dialog so that it gets destroyed in an orderly manner; prevents warnings at shutdown.
    DependencyManager::get<OffscreenUi>()->hide("RunningScripts");

    _aboutToQuit = true;

    cleanupBeforeQuit();
}

void Application::cleanupBeforeQuit() {
    // add a logline indicating if QTWEBENGINE_REMOTE_DEBUGGING is set or not
    QString webengineRemoteDebugging = QProcessEnvironment::systemEnvironment().value("QTWEBENGINE_REMOTE_DEBUGGING", "false");
    qCDebug(interfaceapp) << "QTWEBENGINE_REMOTE_DEBUGGING =" << webengineRemoteDebugging;

    if (tracing::enabled()) {
        auto tracer = DependencyManager::get<tracing::Tracer>();
        tracer->stopTracing();
        auto outputFile = property(hifi::properties::TRACING).toString();
        tracer->serialize(outputFile);
    }

    // Stop third party processes so that they're not left running in the event of a subsequent shutdown crash.
#ifdef HAVE_DDE
    DependencyManager::get<DdeFaceTracker>()->setEnabled(false);
#endif
#ifdef HAVE_IVIEWHMD
    DependencyManager::get<EyeTracker>()->setEnabled(false, true);
#endif
    AnimDebugDraw::getInstance().shutdown();

    // FIXME: once we move to shared pointer for the INputDevice we shoud remove this naked delete:
    _applicationStateDevice.reset();

    {
        if (_keyboardFocusHighlightID != UNKNOWN_OVERLAY_ID) {
            getOverlays().deleteOverlay(_keyboardFocusHighlightID);
            _keyboardFocusHighlightID = UNKNOWN_OVERLAY_ID;
        }
        _keyboardFocusHighlight = nullptr;
    }

    auto nodeList = DependencyManager::get<NodeList>();

    // send the domain a disconnect packet, force stoppage of domain-server check-ins
    nodeList->getDomainHandler().disconnect();
    nodeList->setIsShuttingDown(true);

    // tell the packet receiver we're shutting down, so it can drop packets
    nodeList->getPacketReceiver().setShouldDropPackets(true);

    getEntities()->shutdown(); // tell the entities system we're shutting down, so it will stop running scripts

    // Clear any queued processing (I/O, FBX/OBJ/Texture parsing)
    QThreadPool::globalInstance()->clear();

    DependencyManager::get<ScriptEngines>()->shutdownScripting(); // stop all currently running global scripts
    DependencyManager::destroy<ScriptEngines>();

    _displayPlugin.reset();
    PluginManager::getInstance()->shutdown();

    // Cleanup all overlays after the scripts, as scripts might add more
    _overlays.cleanupAllOverlays();
    // The cleanup process enqueues the transactions but does not process them.  Calling this here will force the actual
    // removal of the items.
    // See https://highfidelity.fogbugz.com/f/cases/5328
    _main3DScene->enqueueFrame(); // flush all the transactions
    _main3DScene->processTransactionQueue(); // process and apply deletions

    // first stop all timers directly or by invokeMethod
    // depending on what thread they run in
    locationUpdateTimer.stop();
    identityPacketTimer.stop();
    pingTimer.stop();

    // Wait for the settings thread to shut down, and save the settings one last time when it's safe
    if (_settingsGuard.wait()) {
        // save state
        saveSettings();
    }

    _window->saveGeometry();

    // Destroy third party processes after scripts have finished using them.
#ifdef HAVE_DDE
    DependencyManager::destroy<DdeFaceTracker>();
#endif
#ifdef HAVE_IVIEWHMD
    DependencyManager::destroy<EyeTracker>();
#endif

    // stop QML
    DependencyManager::destroy<TabletScriptingInterface>();
    DependencyManager::destroy<ToolbarScriptingInterface>();
    DependencyManager::destroy<OffscreenUi>();

    DependencyManager::destroy<OffscreenQmlSurfaceCache>();

    if (_snapshotSoundInjector != nullptr) {
        _snapshotSoundInjector->stop();
    }

    // FIXME: something else is holding a reference to AudioClient,
    // so it must be explicitly synchronously stopped here
    DependencyManager::get<AudioClient>()->cleanupBeforeQuit();

    // destroy Audio so it and its threads have a chance to go down safely
    // this must happen after QML, as there are unexplained audio crashes originating in qtwebengine
    DependencyManager::destroy<AudioClient>();
    DependencyManager::destroy<AudioInjectorManager>();
    DependencyManager::destroy<AudioScriptingInterface>();

    // The PointerManager must be destroyed before the PickManager because when a Pointer is deleted,
    // it accesses the PickManager to delete its associated Pick
    DependencyManager::destroy<PointerManager>();
    DependencyManager::destroy<PickManager>();

    qCDebug(interfaceapp) << "Application::cleanupBeforeQuit() complete";
}

Application::~Application() {
    // remove avatars from physics engine
    DependencyManager::get<AvatarManager>()->clearOtherAvatars();
    VectorOfMotionStates motionStates;
    DependencyManager::get<AvatarManager>()->getObjectsToRemoveFromPhysics(motionStates);
    _physicsEngine->removeObjects(motionStates);
    DependencyManager::get<AvatarManager>()->deleteAllAvatars();

    _physicsEngine->setCharacterController(nullptr);

    // the _shapeManager should have zero references
    _shapeManager.collectGarbage();
    assert(_shapeManager.getNumShapes() == 0);

    // shutdown render engine
    _main3DScene = nullptr;
    _renderEngine = nullptr;

    DependencyManager::destroy<Preferences>();

    _entityClipboard->eraseAllOctreeElements();
    _entityClipboard.reset();

    EntityTreePointer tree = getEntities()->getTree();
    tree->setSimulation(nullptr);

    _octreeProcessor.terminate();
    _entityEditSender.terminate();

    DependencyManager::destroy<AvatarManager>();
    DependencyManager::destroy<AnimationCache>();
    DependencyManager::destroy<FramebufferCache>();
    DependencyManager::destroy<TextureCache>();
    DependencyManager::destroy<ModelCache>();
    DependencyManager::destroy<GeometryCache>();
    DependencyManager::destroy<ScriptCache>();
    DependencyManager::destroy<SoundCache>();
    DependencyManager::destroy<OctreeStatsProvider>();

    DependencyManager::get<ResourceManager>()->cleanup();

    // remove the NodeList from the DependencyManager
    DependencyManager::destroy<NodeList>();

    if (auto steamClient = PluginManager::getInstance()->getSteamClientPlugin()) {
        steamClient->shutdown();
    }

#if 0
    ConnexionClient::getInstance().destroy();
#endif
    // The window takes ownership of the menu, so this has the side effect of destroying it.
    _window->setMenuBar(nullptr);

    _window->deleteLater();

    // make sure that the quit event has finished sending before we take the application down
    auto closeEventSender = DependencyManager::get<CloseEventSender>();
    while (!closeEventSender->hasFinishedQuitEvent() && !closeEventSender->hasTimedOutQuitEvent()) {
        // sleep a little so we're not spinning at 100%
        std::this_thread::sleep_for(std::chrono::milliseconds(10));
    }
    // quit the thread used by the closure event sender
    closeEventSender->thread()->quit();

    // Can't log to file passed this point, FileLogger about to be deleted
    qInstallMessageHandler(LogHandler::verboseMessageHandler);
}

void Application::initializeGL() {
    qCDebug(interfaceapp) << "Created Display Window.";

    // initialize glut for shape drawing; Qt apparently initializes it on OS X
    if (_isGLInitialized) {
        return;
    } else {
        _isGLInitialized = true;
    }

    // Build a shared canvas / context for the Chromium processes
    _glWidget->makeCurrent();

#if !defined(DISABLE_QML)
    // Chromium rendering uses some GL functions that prevent nSight from capturing
    // frames, so we only create the shared context if nsight is NOT active.
    if (!nsightActive()) {
        _chromiumShareContext = new OffscreenGLCanvas();
        _chromiumShareContext->setObjectName("ChromiumShareContext");
        _chromiumShareContext->create(_glWidget->qglContext());
        _chromiumShareContext->makeCurrent();
        if (!_chromiumShareContext->makeCurrent()) {
            qCWarning(interfaceapp, "Unable to make chromium shared context current");
        }
        qt_gl_set_global_share_context(_chromiumShareContext->getContext());
    } else {
        qCWarning(interfaceapp) << "nSIGHT detected, disabling chrome rendering";
    }
#endif

    // Build a shared canvas / context for the QML rendering
    _glWidget->makeCurrent();
    _qmlShareContext = new OffscreenGLCanvas();
    _qmlShareContext->setObjectName("QmlShareContext");
    _qmlShareContext->create(_glWidget->qglContext());
    if (!_qmlShareContext->makeCurrent()) {
        qCWarning(interfaceapp, "Unable to make QML shared context current");
    }
    OffscreenQmlSurface::setSharedContext(_qmlShareContext->getContext());
    _qmlShareContext->doneCurrent();

    _glWidget->makeCurrent();
    gpu::Context::init<gpu::gl::GLBackend>();
    qApp->setProperty(hifi::properties::gl::MAKE_PROGRAM_CALLBACK,
        QVariant::fromValue((void*)(&gpu::gl::GLBackend::makeProgram)));
    _gpuContext = std::make_shared<gpu::Context>();
    // The gpu context can make child contexts for transfers, so
    // we need to restore primary rendering context
    _glWidget->makeCurrent();

    initDisplay();
    qCDebug(interfaceapp, "Initialized Display.");

    // FIXME: on low end systems os the shaders take up to 1 minute to compile, so we pause the deadlock watchdog thread.
    DeadlockWatchdogThread::withPause([&] {
        // Set up the render engine
        render::CullFunctor cullFunctor = LODManager::shouldRender;
        static const QString RENDER_FORWARD = "HIFI_RENDER_FORWARD";
        _renderEngine->addJob<UpdateSceneTask>("UpdateScene");
#ifndef Q_OS_ANDROID
        _renderEngine->addJob<SecondaryCameraRenderTask>("SecondaryCameraJob", cullFunctor, !DISABLE_DEFERRED);
#endif
        _renderEngine->addJob<RenderViewTask>("RenderMainView", cullFunctor, !DISABLE_DEFERRED, render::ItemKey::TAG_BITS_0, render::ItemKey::TAG_BITS_0);
        _renderEngine->load();
        _renderEngine->registerScene(_main3DScene);

        // Now that OpenGL is initialized, we are sure we have a valid context and can create the various pipeline shaders with success.
        DependencyManager::get<GeometryCache>()->initializeShapePipelines();
    });

    _offscreenContext = new OffscreenGLCanvas();
    _offscreenContext->setObjectName("MainThreadContext");
    _offscreenContext->create(_glWidget->qglContext());
    if (!_offscreenContext->makeCurrent()) {
        qFatal("Unable to make offscreen context current");
    }
    _offscreenContext->doneCurrent();
    _offscreenContext->setThreadContext();
    _renderEventHandler = new RenderEventHandler(_glWidget->qglContext());

    // The UI can't be created until the primary OpenGL
    // context is created, because it needs to share
    // texture resources
    // Needs to happen AFTER the render engine initialization to access its configuration
    if (!_offscreenContext->makeCurrent()) {
        qFatal("Unable to make offscreen context current");
    }

    initializeUi();
    qCDebug(interfaceapp, "Initialized Offscreen UI.");

    if (!_offscreenContext->makeCurrent()) {
        qFatal("Unable to make offscreen context current");
    }
    init();
    qCDebug(interfaceapp, "init() complete.");

    // create thread for parsing of octree data independent of the main network and rendering threads
    _octreeProcessor.initialize(_enableProcessOctreeThread);
    connect(&_octreeProcessor, &OctreePacketProcessor::packetVersionMismatch, this, &Application::notifyPacketVersionMismatch);
    _entityEditSender.initialize(_enableProcessOctreeThread);

    _idleLoopStdev.reset();


    // Restore the primary GL content for the main thread
    if (!_offscreenContext->makeCurrent()) {
        qFatal("Unable to make offscreen context current");
    }

    // update before the first render
    update(0);
}

extern void setupPreferences();

void Application::initializeUi() {
    // Make sure all QML surfaces share the main thread GL context
    OffscreenQmlSurface::setSharedContext(_offscreenContext->getContext());
    OffscreenQmlSurface::addWhitelistContextHandler(QUrl{ "OverlayWindowTest.qml" },
        [](QQmlContext* context) {
        qDebug() << "Whitelist OverlayWindow worked";
        context->setContextProperty("OverlayWindowTestString", "TestWorked");
    });
    OffscreenQmlSurface::addWhitelistContextHandler(QUrl{ "hifi/audio/Audio.qml" },
        [](QQmlContext* context) {
        qDebug() << "QQQ" << __FUNCTION__ << "Whitelist Audio worked";
    });


    AddressBarDialog::registerType();
    ErrorDialog::registerType();
    LoginDialog::registerType();
    Tooltip::registerType();
    UpdateDialog::registerType();
    QmlContextCallback callback = [](QQmlContext* context) {
        context->setContextProperty("Commerce", new QmlCommerce());
    };
    OffscreenQmlSurface::addWhitelistContextHandler({
        QUrl{ "hifi/commerce/checkout/Checkout.qml" },
        QUrl{ "hifi/commerce/common/CommerceLightbox.qml" },
        QUrl{ "hifi/commerce/common/EmulatedMarketplaceHeader.qml" },
        QUrl{ "hifi/commerce/common/FirstUseTutorial.qml" },
        QUrl{ "hifi/commerce/common/SortableListModel.qml" },
        QUrl{ "hifi/commerce/inspectionCertificate/InspectionCertificate.qml" },
        QUrl{ "hifi/commerce/purchases/PurchasedItem.qml" },
        QUrl{ "hifi/commerce/purchases/Purchases.qml" },
        QUrl{ "hifi/commerce/wallet/Help.qml" },
        QUrl{ "hifi/commerce/wallet/NeedsLogIn.qml" },
        QUrl{ "hifi/commerce/wallet/PassphraseChange.qml" },
        QUrl{ "hifi/commerce/wallet/PassphraseModal.qml" },
        QUrl{ "hifi/commerce/wallet/PassphraseSelection.qml" },
        QUrl{ "hifi/commerce/wallet/Security.qml" },
        QUrl{ "hifi/commerce/wallet/SecurityImageChange.qml" },
        QUrl{ "hifi/commerce/wallet/SecurityImageModel.qml" },
        QUrl{ "hifi/commerce/wallet/SecurityImageSelection.qml" },
        QUrl{ "hifi/commerce/wallet/sendMoney/SendMoney.qml" },
        QUrl{ "hifi/commerce/wallet/Wallet.qml" },
        QUrl{ "hifi/commerce/wallet/WalletHome.qml" },
        QUrl{ "hifi/commerce/wallet/WalletSetup.qml" },
    }, callback);
    qmlRegisterType<ResourceImageItem>("Hifi", 1, 0, "ResourceImageItem");
    qmlRegisterType<Preference>("Hifi", 1, 0, "Preference");
    qmlRegisterType<WebBrowserSuggestionsEngine>("HifiWeb", 1, 0, "WebBrowserSuggestionsEngine");

    {
        auto tabletScriptingInterface = DependencyManager::get<TabletScriptingInterface>();
        tabletScriptingInterface->getTablet(SYSTEM_TABLET);
    }

    auto offscreenUi = DependencyManager::get<OffscreenUi>();
    connect(offscreenUi.data(), &hifi::qml::OffscreenSurface::rootContextCreated,
        this, &Application::onDesktopRootContextCreated);
    connect(offscreenUi.data(), &hifi::qml::OffscreenSurface::rootItemCreated,
        this, &Application::onDesktopRootItemCreated);

    offscreenUi->setProxyWindow(_window->windowHandle());
    // OffscreenUi is a subclass of OffscreenQmlSurface specifically designed to
    // support the window management and scripting proxies for VR use
    DeadlockWatchdogThread::withPause([&] {
        offscreenUi->createDesktop(PathUtils::qmlUrl("hifi/Desktop.qml"));
    });
    // FIXME either expose so that dialogs can set this themselves or
    // do better detection in the offscreen UI of what has focus
    offscreenUi->setNavigationFocused(false);

    setupPreferences();

    _glWidget->installEventFilter(offscreenUi.data());
    offscreenUi->setMouseTranslator([=](const QPointF& pt) {
        QPointF result = pt;
        auto displayPlugin = getActiveDisplayPlugin();
        if (displayPlugin->isHmd()) {
            getApplicationCompositor().handleRealMouseMoveEvent(false);
            auto resultVec = getApplicationCompositor().getReticlePosition();
            result = QPointF(resultVec.x, resultVec.y);
        }
        return result.toPoint();
    });
    offscreenUi->resume();
    connect(_window, &MainWindow::windowGeometryChanged, [this](const QRect& r){
        resizeGL();
    });

    // This will set up the input plugins UI
    _activeInputPlugins.clear();
    foreach(auto inputPlugin, PluginManager::getInstance()->getInputPlugins()) {
        if (KeyboardMouseDevice::NAME == inputPlugin->getName()) {
            _keyboardMouseDevice = std::dynamic_pointer_cast<KeyboardMouseDevice>(inputPlugin);
        }
        if (TouchscreenDevice::NAME == inputPlugin->getName()) {
            _touchscreenDevice = std::dynamic_pointer_cast<TouchscreenDevice>(inputPlugin);
        }
    }

    auto compositorHelper = DependencyManager::get<CompositorHelper>();
    connect(compositorHelper.data(), &CompositorHelper::allowMouseCaptureChanged, this, [=] {
        if (isHMDMode()) {
            showCursor(compositorHelper->getAllowMouseCapture() ?
                       Cursor::Manager::lookupIcon(_preferredCursor.get()) :
                       Cursor::Icon::SYSTEM);
        }
    });

    // Pre-create a couple of Web3D overlays to speed up tablet UI
    auto offscreenSurfaceCache = DependencyManager::get<OffscreenQmlSurfaceCache>();
    offscreenSurfaceCache->reserve(TabletScriptingInterface::QML, 1);
    offscreenSurfaceCache->reserve(Web3DOverlay::QML, 2);
}


void Application::onDesktopRootContextCreated(QQmlContext* surfaceContext) {
    auto engine = surfaceContext->engine();
    // in Qt 5.10.0 there is already an "Audio" object in the QML context
    // though I failed to find it (from QtMultimedia??). So..  let it be "AudioScriptingInterface"
    surfaceContext->setContextProperty("AudioScriptingInterface", DependencyManager::get<AudioScriptingInterface>().data());

    surfaceContext->setContextProperty("AudioStats", DependencyManager::get<AudioClient>()->getStats().data());
    surfaceContext->setContextProperty("AudioScope", DependencyManager::get<AudioScope>().data());

    surfaceContext->setContextProperty("Controller", DependencyManager::get<controller::ScriptingInterface>().data());
    surfaceContext->setContextProperty("Entities", DependencyManager::get<EntityScriptingInterface>().data());
    _fileDownload = new FileScriptingInterface(engine);
    surfaceContext->setContextProperty("File", _fileDownload);
    connect(_fileDownload, &FileScriptingInterface::unzipResult, this, &Application::handleUnzip);
    surfaceContext->setContextProperty("MyAvatar", getMyAvatar().get());
    surfaceContext->setContextProperty("Messages", DependencyManager::get<MessagesClient>().data());
    surfaceContext->setContextProperty("Recording", DependencyManager::get<RecordingScriptingInterface>().data());
    surfaceContext->setContextProperty("Preferences", DependencyManager::get<Preferences>().data());
    surfaceContext->setContextProperty("AddressManager", DependencyManager::get<AddressManager>().data());
    surfaceContext->setContextProperty("FrameTimings", &_frameTimingsScriptingInterface);
    surfaceContext->setContextProperty("Rates", new RatesScriptingInterface(this));

    surfaceContext->setContextProperty("TREE_SCALE", TREE_SCALE);
    // FIXME Quat and Vec3 won't work with QJSEngine used by QML
    surfaceContext->setContextProperty("Quat", new Quat());
    surfaceContext->setContextProperty("Vec3", new Vec3());
    surfaceContext->setContextProperty("Uuid", new ScriptUUID());
    surfaceContext->setContextProperty("Assets", DependencyManager::get<AssetMappingsScriptingInterface>().data());

    surfaceContext->setContextProperty("AvatarList", DependencyManager::get<AvatarManager>().data());
    surfaceContext->setContextProperty("Users", DependencyManager::get<UsersScriptingInterface>().data());

    surfaceContext->setContextProperty("UserActivityLogger", DependencyManager::get<UserActivityLoggerScriptingInterface>().data());

    surfaceContext->setContextProperty("Camera", &_myCamera);

#if defined(Q_OS_MAC) || defined(Q_OS_WIN)
    surfaceContext->setContextProperty("SpeechRecognizer", DependencyManager::get<SpeechRecognizer>().data());
#endif

    surfaceContext->setContextProperty("Overlays", &_overlays);
    surfaceContext->setContextProperty("Window", DependencyManager::get<WindowScriptingInterface>().data());
    surfaceContext->setContextProperty("MenuInterface", MenuScriptingInterface::getInstance());
    surfaceContext->setContextProperty("Stats", Stats::getInstance());
    surfaceContext->setContextProperty("Settings", SettingsScriptingInterface::getInstance());
    surfaceContext->setContextProperty("ScriptDiscoveryService", DependencyManager::get<ScriptEngines>().data());
    surfaceContext->setContextProperty("AvatarBookmarks", DependencyManager::get<AvatarBookmarks>().data());
    surfaceContext->setContextProperty("AvatarEntitiesBookmarks", DependencyManager::get<AvatarEntitiesBookmarks>().data());
    surfaceContext->setContextProperty("LocationBookmarks", DependencyManager::get<LocationBookmarks>().data());

    // Caches
    surfaceContext->setContextProperty("AnimationCache", DependencyManager::get<AnimationCache>().data());
    surfaceContext->setContextProperty("TextureCache", DependencyManager::get<TextureCache>().data());
    surfaceContext->setContextProperty("ModelCache", DependencyManager::get<ModelCache>().data());
    surfaceContext->setContextProperty("SoundCache", DependencyManager::get<SoundCache>().data());
    surfaceContext->setContextProperty("InputConfiguration", DependencyManager::get<InputConfiguration>().data());

    surfaceContext->setContextProperty("Account", AccountServicesScriptingInterface::getInstance()); // DEPRECATED - TO BE REMOVED
    surfaceContext->setContextProperty("GlobalServices", AccountServicesScriptingInterface::getInstance()); // DEPRECATED - TO BE REMOVED
    surfaceContext->setContextProperty("AccountServices", AccountServicesScriptingInterface::getInstance());

    surfaceContext->setContextProperty("DialogsManager", _dialogsManagerScriptingInterface);
    surfaceContext->setContextProperty("FaceTracker", DependencyManager::get<DdeFaceTracker>().data());
    surfaceContext->setContextProperty("AvatarManager", DependencyManager::get<AvatarManager>().data());
    surfaceContext->setContextProperty("UndoStack", &_undoStackScriptingInterface);
    surfaceContext->setContextProperty("LODManager", DependencyManager::get<LODManager>().data());
    surfaceContext->setContextProperty("HMD", DependencyManager::get<HMDScriptingInterface>().data());
    surfaceContext->setContextProperty("Scene", DependencyManager::get<SceneScriptingInterface>().data());
    surfaceContext->setContextProperty("Render", _renderEngine->getConfiguration().get());
    surfaceContext->setContextProperty("Reticle", getApplicationCompositor().getReticleInterface());
    surfaceContext->setContextProperty("Snapshot", DependencyManager::get<Snapshot>().data());

    surfaceContext->setContextProperty("ApplicationCompositor", &getApplicationCompositor());

    surfaceContext->setContextProperty("AvatarInputs", AvatarInputs::getInstance());
    surfaceContext->setContextProperty("Selection", DependencyManager::get<SelectionScriptingInterface>().data());
    surfaceContext->setContextProperty("ContextOverlay", DependencyManager::get<ContextOverlayInterface>().data());
    surfaceContext->setContextProperty("Wallet", DependencyManager::get<WalletScriptingInterface>().data());

    if (auto steamClient = PluginManager::getInstance()->getSteamClientPlugin()) {
        surfaceContext->setContextProperty("Steam", new SteamScriptingInterface(engine, steamClient.get()));
    }

    _window->setMenuBar(new Menu());
}

void Application::onDesktopRootItemCreated(QQuickItem* rootItem) {
    Stats::show();
    AvatarInputs::show();
}

void Application::updateCamera(RenderArgs& renderArgs, float deltaTime) {
    PROFILE_RANGE(render, __FUNCTION__);
    PerformanceTimer perfTimer("updateCamera");

    glm::vec3 boomOffset;
    auto myAvatar = getMyAvatar();
    boomOffset = myAvatar->getModelScale() * myAvatar->getBoomLength() * -IDENTITY_FORWARD;

    // The render mode is default or mirror if the camera is in mirror mode, assigned further below
    renderArgs._renderMode = RenderArgs::DEFAULT_RENDER_MODE;

    // Always use the default eye position, not the actual head eye position.
    // Using the latter will cause the camera to wobble with idle animations,
    // or with changes from the face tracker
    if (_myCamera.getMode() == CAMERA_MODE_FIRST_PERSON) {
        _thirdPersonHMDCameraBoomValid= false;
        if (isHMDMode()) {
            mat4 camMat = myAvatar->getSensorToWorldMatrix() * myAvatar->getHMDSensorMatrix();
            _myCamera.setPosition(extractTranslation(camMat));
            _myCamera.setOrientation(glmExtractRotation(camMat));
        }
        else {
            _myCamera.setPosition(myAvatar->getDefaultEyePosition());
            _myCamera.setOrientation(myAvatar->getMyHead()->getHeadOrientation());
        }
    }
    else if (_myCamera.getMode() == CAMERA_MODE_THIRD_PERSON) {
        if (isHMDMode()) {

            if (!_thirdPersonHMDCameraBoomValid) {
                const glm::vec3 CAMERA_OFFSET = glm::vec3(0.0f, 0.0f, 0.7f);
                _thirdPersonHMDCameraBoom = cancelOutRollAndPitch(myAvatar->getHMDSensorOrientation()) * CAMERA_OFFSET;
                _thirdPersonHMDCameraBoomValid = true;
            }

            glm::mat4 thirdPersonCameraSensorToWorldMatrix = myAvatar->getSensorToWorldMatrix();

            const glm::vec3 cameraPos = myAvatar->getHMDSensorPosition() + _thirdPersonHMDCameraBoom * myAvatar->getBoomLength();
            glm::mat4 sensorCameraMat = createMatFromQuatAndPos(myAvatar->getHMDSensorOrientation(), cameraPos);
            glm::mat4 worldCameraMat = thirdPersonCameraSensorToWorldMatrix * sensorCameraMat;

            _myCamera.setOrientation(glm::normalize(glmExtractRotation(worldCameraMat)));
            _myCamera.setPosition(extractTranslation(worldCameraMat));
        }
        else {
            _thirdPersonHMDCameraBoomValid = false;

            _myCamera.setOrientation(myAvatar->getHead()->getOrientation());
            if (Menu::getInstance()->isOptionChecked(MenuOption::CenterPlayerInView)) {
                _myCamera.setPosition(myAvatar->getDefaultEyePosition()
                    + _myCamera.getOrientation() * boomOffset);
            }
            else {
                _myCamera.setPosition(myAvatar->getDefaultEyePosition()
                    + myAvatar->getWorldOrientation() * boomOffset);
            }
        }
    }
    else if (_myCamera.getMode() == CAMERA_MODE_MIRROR) {
        _thirdPersonHMDCameraBoomValid= false;
        if (isHMDMode()) {
            auto mirrorBodyOrientation = myAvatar->getWorldOrientation() * glm::quat(glm::vec3(0.0f, PI + _rotateMirror, 0.0f));

            glm::quat hmdRotation = extractRotation(myAvatar->getHMDSensorMatrix());
            // Mirror HMD yaw and roll
            glm::vec3 mirrorHmdEulers = glm::eulerAngles(hmdRotation);
            mirrorHmdEulers.y = -mirrorHmdEulers.y;
            mirrorHmdEulers.z = -mirrorHmdEulers.z;
            glm::quat mirrorHmdRotation = glm::quat(mirrorHmdEulers);

            glm::quat worldMirrorRotation = mirrorBodyOrientation * mirrorHmdRotation;

            _myCamera.setOrientation(worldMirrorRotation);

            glm::vec3 hmdOffset = extractTranslation(myAvatar->getHMDSensorMatrix());
            // Mirror HMD lateral offsets
            hmdOffset.x = -hmdOffset.x;

            _myCamera.setPosition(myAvatar->getDefaultEyePosition()
                + glm::vec3(0, _raiseMirror * myAvatar->getModelScale(), 0)
                + mirrorBodyOrientation * glm::vec3(0.0f, 0.0f, 1.0f) * MIRROR_FULLSCREEN_DISTANCE * _scaleMirror
                + mirrorBodyOrientation * hmdOffset);
        }
        else {
            _myCamera.setOrientation(myAvatar->getWorldOrientation()
                * glm::quat(glm::vec3(0.0f, PI + _rotateMirror, 0.0f)));
            _myCamera.setPosition(myAvatar->getDefaultEyePosition()
                + glm::vec3(0, _raiseMirror * myAvatar->getModelScale(), 0)
                + (myAvatar->getWorldOrientation() * glm::quat(glm::vec3(0.0f, _rotateMirror, 0.0f))) *
                glm::vec3(0.0f, 0.0f, -1.0f) * MIRROR_FULLSCREEN_DISTANCE * _scaleMirror);
        }
        renderArgs._renderMode = RenderArgs::MIRROR_RENDER_MODE;
    }
    else if (_myCamera.getMode() == CAMERA_MODE_ENTITY) {
        _thirdPersonHMDCameraBoomValid= false;
        EntityItemPointer cameraEntity = _myCamera.getCameraEntityPointer();
        if (cameraEntity != nullptr) {
            if (isHMDMode()) {
                glm::quat hmdRotation = extractRotation(myAvatar->getHMDSensorMatrix());
                _myCamera.setOrientation(cameraEntity->getWorldOrientation() * hmdRotation);
                glm::vec3 hmdOffset = extractTranslation(myAvatar->getHMDSensorMatrix());
                _myCamera.setPosition(cameraEntity->getWorldPosition() + (hmdRotation * hmdOffset));
            }
            else {
                _myCamera.setOrientation(cameraEntity->getWorldOrientation());
                _myCamera.setPosition(cameraEntity->getWorldPosition());
            }
        }
    }
    // Update camera position
    if (!isHMDMode()) {
        _myCamera.update();
    }

    renderArgs._cameraMode = (int8_t)_myCamera.getMode();
}

void Application::runTests() {
    runTimingTests();
    runUnitTests();
}

void Application::faceTrackerMuteToggled() {

    QAction* muteAction = Menu::getInstance()->getActionForOption(MenuOption::MuteFaceTracking);
    Q_CHECK_PTR(muteAction);
    bool isMuted = getSelectedFaceTracker()->isMuted();
    muteAction->setChecked(isMuted);
    getSelectedFaceTracker()->setEnabled(!isMuted);
    Menu::getInstance()->getActionForOption(MenuOption::CalibrateCamera)->setEnabled(!isMuted);
}

void Application::setFieldOfView(float fov) {
    if (fov != _fieldOfView.get()) {
        _fieldOfView.set(fov);
        resizeGL();
    }
}

void Application::setHMDTabletScale(float hmdTabletScale) {
    _hmdTabletScale.set(hmdTabletScale);
}

void Application::setDesktopTabletScale(float desktopTabletScale) {
    _desktopTabletScale.set(desktopTabletScale);
}

void Application::setDesktopTabletBecomesToolbarSetting(bool value) {
    _desktopTabletBecomesToolbarSetting.set(value);
    updateSystemTabletMode();
}

void Application::setHmdTabletBecomesToolbarSetting(bool value) {
    _hmdTabletBecomesToolbarSetting.set(value);
    updateSystemTabletMode();
}

void Application::setPreferStylusOverLaser(bool value) {
    _preferStylusOverLaserSetting.set(value);
}

void Application::setPreferAvatarFingerOverStylus(bool value) {
    _preferAvatarFingerOverStylusSetting.set(value);
}

void Application::setPreferredCursor(const QString& cursorName) {
    qCDebug(interfaceapp) << "setPreferredCursor" << cursorName;
    _preferredCursor.set(cursorName.isEmpty() ? DEFAULT_CURSOR_NAME : cursorName);
    showCursor(Cursor::Manager::lookupIcon(_preferredCursor.get()));
}

void Application::setSettingConstrainToolbarPosition(bool setting) {
    _constrainToolbarPosition.set(setting);
    DependencyManager::get<OffscreenUi>()->setConstrainToolbarToCenterX(setting);
}

void Application::showHelp() {
    static const QString HAND_CONTROLLER_NAME_VIVE = "vive";
    static const QString HAND_CONTROLLER_NAME_OCULUS_TOUCH = "oculus";

    static const QString TAB_KEYBOARD_MOUSE = "kbm";
    static const QString TAB_GAMEPAD = "gamepad";
    static const QString TAB_HAND_CONTROLLERS = "handControllers";

    QString handControllerName = HAND_CONTROLLER_NAME_VIVE;
    QString defaultTab = TAB_KEYBOARD_MOUSE;

    if (PluginUtils::isViveControllerAvailable()) {
        defaultTab = TAB_HAND_CONTROLLERS;
        handControllerName = HAND_CONTROLLER_NAME_VIVE;
    } else if (PluginUtils::isOculusTouchControllerAvailable()) {
        defaultTab = TAB_HAND_CONTROLLERS;
        handControllerName = HAND_CONTROLLER_NAME_OCULUS_TOUCH;
    } else if (PluginUtils::isXboxControllerAvailable()) {
        defaultTab = TAB_GAMEPAD;
    }

    QUrlQuery queryString;
    queryString.addQueryItem("handControllerName", handControllerName);
    queryString.addQueryItem("defaultTab", defaultTab);
    auto tabletScriptingInterface = DependencyManager::get<TabletScriptingInterface>();
    TabletProxy* tablet = dynamic_cast<TabletProxy*>(tabletScriptingInterface->getTablet(SYSTEM_TABLET));
    tablet->gotoWebScreen(PathUtils::resourcesUrl() + INFO_HELP_PATH + "?" + queryString.toString());
    DependencyManager::get<HMDScriptingInterface>()->openTablet();
    //InfoView::show(INFO_HELP_PATH, false, queryString.toString());
}

void Application::resizeEvent(QResizeEvent* event) {
    resizeGL();
}

void Application::resizeGL() {
    PROFILE_RANGE(render, __FUNCTION__);
    if (nullptr == _displayPlugin) {
        return;
    }

    auto displayPlugin = getActiveDisplayPlugin();
    // Set the desired FBO texture size. If it hasn't changed, this does nothing.
    // Otherwise, it must rebuild the FBOs
    uvec2 framebufferSize = displayPlugin->getRecommendedRenderSize();
    uvec2 renderSize = uvec2(vec2(framebufferSize) * getRenderResolutionScale());
    if (_renderResolution != renderSize) {
        _renderResolution = renderSize;
        DependencyManager::get<FramebufferCache>()->setFrameBufferSize(fromGlm(renderSize));
    }

    // FIXME the aspect ratio for stereo displays is incorrect based on this.
    float aspectRatio = displayPlugin->getRecommendedAspectRatio();
    _myCamera.setProjection(glm::perspective(glm::radians(_fieldOfView.get()), aspectRatio,
                                             DEFAULT_NEAR_CLIP, DEFAULT_FAR_CLIP));
    // Possible change in aspect ratio
    {
        QMutexLocker viewLocker(&_viewMutex);
        _myCamera.loadViewFrustum(_viewFrustum);
    }

    DependencyManager::get<OffscreenUi>()->resize(fromGlm(displayPlugin->getRecommendedUiSize()));
}

void Application::handleSandboxStatus(QNetworkReply* reply) {
    PROFILE_RANGE(render, __FUNCTION__);

    bool sandboxIsRunning = SandboxUtils::readStatus(reply->readAll());
    qDebug() << "HandleSandboxStatus" << sandboxIsRunning;

    enum HandControllerType {
        Vive,
        Oculus
    };
    static const std::map<HandControllerType, int> MIN_CONTENT_VERSION = {
        { Vive, 1 },
        { Oculus, 27 }
    };

    // Get sandbox content set version
    auto acDirPath = PathUtils::getAppDataPath() + "../../" + BuildInfo::MODIFIED_ORGANIZATION + "/assignment-client/";
    auto contentVersionPath = acDirPath + "content-version.txt";
    qCDebug(interfaceapp) << "Checking " << contentVersionPath << " for content version";
    int contentVersion = 0;
    QFile contentVersionFile(contentVersionPath);
    if (contentVersionFile.open(QIODevice::ReadOnly | QIODevice::Text)) {
        QString line = contentVersionFile.readAll();
        contentVersion = line.toInt(); // returns 0 if conversion fails
    }

    // Get controller availability
    bool hasHandControllers = false;
    if (PluginUtils::isViveControllerAvailable() || PluginUtils::isOculusTouchControllerAvailable()) {
        hasHandControllers = true;
    }

    // Check HMD use (may be technically available without being in use)
    bool hasHMD = PluginUtils::isHMDAvailable();
    bool isUsingHMD = _displayPlugin->isHmd();
    bool isUsingHMDAndHandControllers = hasHMD && hasHandControllers && isUsingHMD;

    Setting::Handle<bool> firstRun{ Settings::firstRun, true };

    qCDebug(interfaceapp) << "HMD:" << hasHMD << ", Hand Controllers: " << hasHandControllers << ", Using HMD: " << isUsingHMDAndHandControllers;

    // when --url in command line, teleport to location
    const QString HIFI_URL_COMMAND_LINE_KEY = "--url";
    int urlIndex = arguments().indexOf(HIFI_URL_COMMAND_LINE_KEY);
    QString addressLookupString;
    if (urlIndex != -1) {
        addressLookupString = arguments().value(urlIndex + 1);
    }

    static const QString SENT_TO_PREVIOUS_LOCATION = "previous_location";
    static const QString SENT_TO_ENTRY = "entry";
    static const QString SENT_TO_SANDBOX = "sandbox";

    QString sentTo;

        // If this is a first run we short-circuit the address passed in
        if (firstRun.get()) {
            showHelp();
            if (sandboxIsRunning) {
                qCDebug(interfaceapp) << "Home sandbox appears to be running, going to Home.";
                DependencyManager::get<AddressManager>()->goToLocalSandbox();
                sentTo = SENT_TO_SANDBOX;
            } else {
                qCDebug(interfaceapp) << "Home sandbox does not appear to be running, going to Entry.";
                DependencyManager::get<AddressManager>()->goToEntry();
                sentTo = SENT_TO_ENTRY;
            }
            firstRun.set(false);

        } else {
            qCDebug(interfaceapp) << "Not first run... going to" << qPrintable(addressLookupString.isEmpty() ? QString("previous location") : addressLookupString);
            DependencyManager::get<AddressManager>()->loadSettings(addressLookupString);
            sentTo = SENT_TO_PREVIOUS_LOCATION;
        }

    UserActivityLogger::getInstance().logAction("startup_sent_to", {
        { "sent_to", sentTo },
        { "sandbox_is_running", sandboxIsRunning },
        { "has_hmd", hasHMD },
        { "has_hand_controllers", hasHandControllers },
        { "is_using_hmd", isUsingHMD },
        { "is_using_hmd_and_hand_controllers", isUsingHMDAndHandControllers },
        { "content_version", contentVersion }
    });

    _connectionMonitor.init();
}

bool Application::importJSONFromURL(const QString& urlString) {
    // we only load files that terminate in just .json (not .svo.json and not .ava.json)
    QUrl jsonURL { urlString };

    emit svoImportRequested(urlString);
    return true;
}

bool Application::importSVOFromURL(const QString& urlString) {
    emit svoImportRequested(urlString);
    return true;
}

bool Application::importFromZIP(const QString& filePath) {
    qDebug() << "A zip file has been dropped in: " << filePath;
    QUrl empty;
    // handle Blocks download from Marketplace
    if (filePath.contains("poly.google.com/downloads")) {
        addAssetToWorldFromURL(filePath);
    } else {
        qApp->getFileDownloadInterface()->runUnzip(filePath, empty, true, true, false);
    }
    return true;
}

bool Application::importImage(const QString& urlString) {
    qCDebug(interfaceapp) << "An image file has been dropped in";
    QString filepath(urlString);
    filepath.remove("file:///");
    addAssetToWorld(filepath, "", false, false);
    return true;
}

// thread-safe
void Application::onPresent(quint32 frameCount) {
    bool expected = false;
    if (_pendingIdleEvent.compare_exchange_strong(expected, true)) {
        postEvent(this, new QEvent((QEvent::Type)ApplicationEvent::Idle), Qt::HighEventPriority);
    }
    expected = false;
    if (_renderEventHandler && !isAboutToQuit() && _pendingRenderEvent.compare_exchange_strong(expected, true)) {
        postEvent(_renderEventHandler, new QEvent((QEvent::Type)ApplicationEvent::Render));
    }
}

static inline bool isKeyEvent(QEvent::Type type) {
    return type == QEvent::KeyPress || type == QEvent::KeyRelease;
}

bool Application::handleKeyEventForFocusedEntityOrOverlay(QEvent* event) {
    if (!_keyboardFocusedEntity.get().isInvalidID()) {
        switch (event->type()) {
            case QEvent::KeyPress:
            case QEvent::KeyRelease:
                {
                    auto eventHandler = getEntities()->getEventHandler(_keyboardFocusedEntity.get());
                    if (eventHandler) {
                        event->setAccepted(false);
                        QCoreApplication::sendEvent(eventHandler, event);
                        if (event->isAccepted()) {
                            _lastAcceptedKeyPress = usecTimestampNow();
                            return true;
                        }
                    }
                    break;
                }
            default:
                break;
        }
    }

    if (_keyboardFocusedOverlay.get() != UNKNOWN_OVERLAY_ID) {
        switch (event->type()) {
            case QEvent::KeyPress:
            case QEvent::KeyRelease: {
                    // Only Web overlays can have focus.
                    auto overlay = std::dynamic_pointer_cast<Web3DOverlay>(getOverlays().getOverlay(_keyboardFocusedOverlay.get()));
                    if (overlay && overlay->getEventHandler()) {
                        event->setAccepted(false);
                        QCoreApplication::sendEvent(overlay->getEventHandler(), event);
                        if (event->isAccepted()) {
                            _lastAcceptedKeyPress = usecTimestampNow();
                            return true;
                        }
                    }
                }
                break;

            default:
                break;
        }
    }

    return false;
}

bool Application::handleFileOpenEvent(QFileOpenEvent* fileEvent) {
    QUrl url = fileEvent->url();
    if (!url.isEmpty()) {
        QString urlString = url.toString();
        if (canAcceptURL(urlString)) {
            return acceptURL(urlString);
        }
    }
    return false;
}

#ifdef DEBUG_EVENT_QUEUE
static int getEventQueueSize(QThread* thread) {
    auto threadData = QThreadData::get2(thread);
    QMutexLocker locker(&threadData->postEventList.mutex);
    return threadData->postEventList.size();
}

static void dumpEventQueue(QThread* thread) {
    auto threadData = QThreadData::get2(thread);
    QMutexLocker locker(&threadData->postEventList.mutex);
    qDebug() << "Event list, size =" << threadData->postEventList.size();
    for (auto& postEvent : threadData->postEventList) {
        QEvent::Type type = (postEvent.event ? postEvent.event->type() : QEvent::None);
        qDebug() << "    " << type;
    }
}
#endif // DEBUG_EVENT_QUEUE

bool Application::event(QEvent* event) {

    if (!Menu::getInstance()) {
        return false;
    }

    // Allow focused Entities and Overlays to handle keyboard input
    if (isKeyEvent(event->type()) && handleKeyEventForFocusedEntityOrOverlay(event)) {
        return true;
    }

    int type = event->type();
    switch (type) {
        case ApplicationEvent::Lambda:
            static_cast<LambdaEvent*>(event)->call();
            return true;

        // Explicit idle keeps the idle running at a lower interval, but without any rendering
        // see (windowMinimizedChanged)
        case ApplicationEvent::Idle:
            idle();

#ifdef DEBUG_EVENT_QUEUE
            {
                int count = getEventQueueSize(QThread::currentThread());
                if (count > 400) {
                    dumpEventQueue(QThread::currentThread());
                }
            }
#endif // DEBUG_EVENT_QUEUE

            _pendingIdleEvent.store(false);

            return true;

        case QEvent::MouseMove:
            mouseMoveEvent(static_cast<QMouseEvent*>(event));
            return true;
        case QEvent::MouseButtonPress:
            mousePressEvent(static_cast<QMouseEvent*>(event));
            return true;
        case QEvent::MouseButtonDblClick:
            mouseDoublePressEvent(static_cast<QMouseEvent*>(event));
            return true;
        case QEvent::MouseButtonRelease:
            mouseReleaseEvent(static_cast<QMouseEvent*>(event));
            return true;
        case QEvent::KeyPress:
            keyPressEvent(static_cast<QKeyEvent*>(event));
            return true;
        case QEvent::KeyRelease:
            keyReleaseEvent(static_cast<QKeyEvent*>(event));
            return true;
        case QEvent::FocusOut:
            focusOutEvent(static_cast<QFocusEvent*>(event));
            return true;
        case QEvent::TouchBegin:
            touchBeginEvent(static_cast<QTouchEvent*>(event));
            event->accept();
            return true;
        case QEvent::TouchEnd:
            touchEndEvent(static_cast<QTouchEvent*>(event));
            return true;
        case QEvent::TouchUpdate:
            touchUpdateEvent(static_cast<QTouchEvent*>(event));
            return true;
        case QEvent::Gesture:
            touchGestureEvent((QGestureEvent*)event);
            return true;
        case QEvent::Wheel:
            wheelEvent(static_cast<QWheelEvent*>(event));
            return true;
        case QEvent::Drop:
            dropEvent(static_cast<QDropEvent*>(event));
            return true;

        case QEvent::FileOpen:
            if (handleFileOpenEvent(static_cast<QFileOpenEvent*>(event))) {
                return true;
            }
            break;

        default:
            break;
    }

    return QApplication::event(event);
}

bool Application::eventFilter(QObject* object, QEvent* event) {

    if (event->type() == QEvent::Leave) {
        getApplicationCompositor().handleLeaveEvent();
    }

    if (event->type() == QEvent::ShortcutOverride) {
        if (DependencyManager::get<OffscreenUi>()->shouldSwallowShortcut(event)) {
            event->accept();
            return true;
        }

        // Filter out captured keys before they're used for shortcut actions.
        if (_controllerScriptingInterface->isKeyCaptured(static_cast<QKeyEvent*>(event))) {
            event->accept();
            return true;
        }
    }

    return false;
}

static bool _altPressed{ false };

void Application::keyPressEvent(QKeyEvent* event) {
    _altPressed = event->key() == Qt::Key_Alt;
    _keysPressed.insert(event->key());

    _controllerScriptingInterface->emitKeyPressEvent(event); // send events to any registered scripts

    // if one of our scripts have asked to capture this event, then stop processing it
    if (_controllerScriptingInterface->isKeyCaptured(event)) {
        return;
    }

    if (hasFocus()) {
        if (_keyboardMouseDevice->isActive()) {
            _keyboardMouseDevice->keyPressEvent(event);
        }

        bool isShifted = event->modifiers().testFlag(Qt::ShiftModifier);
        bool isMeta = event->modifiers().testFlag(Qt::ControlModifier);
        bool isOption = event->modifiers().testFlag(Qt::AltModifier);
        switch (event->key()) {
            case Qt::Key_Enter:
            case Qt::Key_Return:
                if (isOption) {
                    if (_window->isFullScreen()) {
                        unsetFullscreen();
                    } else {
                        setFullscreen(nullptr);
                    }
                } else {
                    Menu::getInstance()->triggerOption(MenuOption::AddressBar);
                }
                break;

            case Qt::Key_1:
            case Qt::Key_2:
            case Qt::Key_3:
            case Qt::Key_4:
            case Qt::Key_5:
            case Qt::Key_6:
            case Qt::Key_7:
                if (isMeta || isOption) {
                    unsigned int index = static_cast<unsigned int>(event->key() - Qt::Key_1);
                    auto displayPlugins = PluginManager::getInstance()->getDisplayPlugins();
                    if (index < displayPlugins.size()) {
                        auto targetPlugin = displayPlugins.at(index);
                        QString targetName = targetPlugin->getName();
                        auto menu = Menu::getInstance();
                        QAction* action = menu->getActionForOption(targetName);
                        if (action && !action->isChecked()) {
                            action->trigger();
                        }
                    }
                }
                break;

            case Qt::Key_X:
                if (isShifted && isMeta) {
                    auto offscreenUi = DependencyManager::get<OffscreenUi>();
                    offscreenUi->togglePinned();
                    //offscreenUi->getSurfaceContext()->engine()->clearComponentCache();
                    //OffscreenUi::information("Debugging", "Component cache cleared");
                    // placeholder for dialogs being converted to QML.
                }
                break;

            case Qt::Key_Y:
                if (isShifted && isMeta) {
                    getActiveDisplayPlugin()->cycleDebugOutput();
                }
                break;

            case Qt::Key_B:
                if (isMeta) {
                    auto offscreenUi = DependencyManager::get<OffscreenUi>();
                    offscreenUi->load("Browser.qml");
                } else if (isOption) {
                    controller::InputRecorder* inputRecorder = controller::InputRecorder::getInstance();
                    inputRecorder->stopPlayback();
                }
                break;

            case Qt::Key_L:
                if (isShifted && isMeta) {
                    Menu::getInstance()->triggerOption(MenuOption::Log);
                } else if (isMeta) {
                    Menu::getInstance()->triggerOption(MenuOption::AddressBar);
                } else if (isShifted) {
                    Menu::getInstance()->triggerOption(MenuOption::LodTools);
                }
                break;

            case Qt::Key_F: {
                if (isOption) {
                    _physicsEngine->dumpNextStats();
                }
                break;
            }

            case Qt::Key_Asterisk:
                Menu::getInstance()->triggerOption(MenuOption::DefaultSkybox);
                break;

            case Qt::Key_M:
                if (isMeta) {
                    DependencyManager::get<AudioClient>()->toggleMute();
                }
                break;

            case Qt::Key_N:
                if (!isOption && !isShifted && isMeta) {
                    DependencyManager::get<NodeList>()->toggleIgnoreRadius();
                }
                break;

            case Qt::Key_S:
                if (isShifted && isMeta && !isOption) {
                    Menu::getInstance()->triggerOption(MenuOption::SuppressShortTimings);
                } else if (!isOption && !isShifted && isMeta) {
                    AudioInjectorOptions options;
                    options.localOnly = true;
                    options.stereo = true;

                    if (_snapshotSoundInjector) {
                        _snapshotSoundInjector->setOptions(options);
                        _snapshotSoundInjector->restart();
                    } else {
                        QByteArray samples = _snapshotSound->getByteArray();
                        _snapshotSoundInjector = AudioInjector::playSound(samples, options);
                    }
                    takeSnapshot(true);
                }
                break;

            case Qt::Key_Apostrophe: {
                if (isMeta) {
                    auto cursor = Cursor::Manager::instance().getCursor();
                    auto curIcon = cursor->getIcon();
                    if (curIcon == Cursor::Icon::DEFAULT) {
                        showCursor(Cursor::Icon::RETICLE);
                    } else if (curIcon == Cursor::Icon::RETICLE) {
                        showCursor(Cursor::Icon::SYSTEM);
                    } else if (curIcon == Cursor::Icon::SYSTEM) {
                        showCursor(Cursor::Icon::LINK);
                    } else {
                        showCursor(Cursor::Icon::DEFAULT);
                    }
                } else {
                    resetSensors(true);
                }
                break;
            }

            case Qt::Key_Backslash:
                Menu::getInstance()->triggerOption(MenuOption::Chat);
                break;

            case Qt::Key_Up:
                if (_myCamera.getMode() == CAMERA_MODE_MIRROR) {
                    if (!isShifted) {
                        _scaleMirror *= 0.95f;
                    } else {
                        _raiseMirror += 0.05f;
                    }
                }
                break;

            case Qt::Key_Down:
                if (_myCamera.getMode() == CAMERA_MODE_MIRROR) {
                    if (!isShifted) {
                        _scaleMirror *= 1.05f;
                    } else {
                        _raiseMirror -= 0.05f;
                    }
                }
                break;

            case Qt::Key_Left:
                if (_myCamera.getMode() == CAMERA_MODE_MIRROR) {
                    _rotateMirror += PI / 20.0f;
                }
                break;

            case Qt::Key_Right:
                if (_myCamera.getMode() == CAMERA_MODE_MIRROR) {
                    _rotateMirror -= PI / 20.0f;
                }
                break;

#if 0
            case Qt::Key_I:
                if (isShifted) {
                    _myCamera.setEyeOffsetOrientation(glm::normalize(
                                                                     glm::quat(glm::vec3(0.002f, 0, 0)) * _myCamera.getEyeOffsetOrientation()));
                } else {
                    _myCamera.setEyeOffsetPosition(_myCamera.getEyeOffsetPosition() + glm::vec3(0, 0.001, 0));
                }
                updateProjectionMatrix();
                break;

            case Qt::Key_K:
                if (isShifted) {
                    _myCamera.setEyeOffsetOrientation(glm::normalize(
                                                                     glm::quat(glm::vec3(-0.002f, 0, 0)) * _myCamera.getEyeOffsetOrientation()));
                } else {
                    _myCamera.setEyeOffsetPosition(_myCamera.getEyeOffsetPosition() + glm::vec3(0, -0.001, 0));
                }
                updateProjectionMatrix();
                break;

            case Qt::Key_J:
                if (isShifted) {
                    QMutexLocker viewLocker(&_viewMutex);
                    _viewFrustum.setFocalLength(_viewFrustum.getFocalLength() - 0.1f);
                } else {
                    _myCamera.setEyeOffsetPosition(_myCamera.getEyeOffsetPosition() + glm::vec3(-0.001, 0, 0));
                }
                updateProjectionMatrix();
                break;

            case Qt::Key_M:
                if (isShifted) {
                    QMutexLocker viewLocker(&_viewMutex);
                    _viewFrustum.setFocalLength(_viewFrustum.getFocalLength() + 0.1f);
                } else {
                    _myCamera.setEyeOffsetPosition(_myCamera.getEyeOffsetPosition() + glm::vec3(0.001, 0, 0));
                }
                updateProjectionMatrix();
                break;

            case Qt::Key_U:
                if (isShifted) {
                    _myCamera.setEyeOffsetOrientation(glm::normalize(
                                                                     glm::quat(glm::vec3(0, 0, -0.002f)) * _myCamera.getEyeOffsetOrientation()));
                } else {
                    _myCamera.setEyeOffsetPosition(_myCamera.getEyeOffsetPosition() + glm::vec3(0, 0, -0.001));
                }
                updateProjectionMatrix();
                break;

            case Qt::Key_Y:
                if (isShifted) {
                    _myCamera.setEyeOffsetOrientation(glm::normalize(
                                                                     glm::quat(glm::vec3(0, 0, 0.002f)) * _myCamera.getEyeOffsetOrientation()));
                } else {
                    _myCamera.setEyeOffsetPosition(_myCamera.getEyeOffsetPosition() + glm::vec3(0, 0, 0.001));
                }
                updateProjectionMatrix();
                break;
#endif

            case Qt::Key_Slash:
                Menu::getInstance()->triggerOption(MenuOption::Stats);
                break;

            case Qt::Key_Plus: {
                if (isMeta && event->modifiers().testFlag(Qt::KeypadModifier)) {
                    auto& cursorManager = Cursor::Manager::instance();
                    cursorManager.setScale(cursorManager.getScale() * 1.1f);
                } else {
                    getMyAvatar()->increaseSize();
                }
                break;
            }

            case Qt::Key_Minus: {
                if (isMeta && event->modifiers().testFlag(Qt::KeypadModifier)) {
                    auto& cursorManager = Cursor::Manager::instance();
                    cursorManager.setScale(cursorManager.getScale() / 1.1f);
                } else {
                    getMyAvatar()->decreaseSize();
                }
                break;
            }

            case Qt::Key_Equal:
                getMyAvatar()->resetSize();
                break;
            case Qt::Key_Escape: {
                getActiveDisplayPlugin()->abandonCalibration();
                break;
            }

            default:
                event->ignore();
                break;
        }
    }
}

void Application::keyReleaseEvent(QKeyEvent* event) {
    _keysPressed.remove(event->key());

    _controllerScriptingInterface->emitKeyReleaseEvent(event); // send events to any registered scripts

    // if one of our scripts have asked to capture this event, then stop processing it
    if (_controllerScriptingInterface->isKeyCaptured(event)) {
        return;
    }

    if (_keyboardMouseDevice->isActive()) {
        _keyboardMouseDevice->keyReleaseEvent(event);
    }
}

void Application::focusOutEvent(QFocusEvent* event) {
    auto inputPlugins = PluginManager::getInstance()->getInputPlugins();
    foreach(auto inputPlugin, inputPlugins) {
        if (inputPlugin->isActive()) {
            inputPlugin->pluginFocusOutEvent();
        }
    }

// FIXME spacemouse code still needs cleanup
#if 0
    //SpacemouseDevice::getInstance().focusOutEvent();
    //SpacemouseManager::getInstance().getDevice()->focusOutEvent();
    SpacemouseManager::getInstance().ManagerFocusOutEvent();
#endif

    // synthesize events for keys currently pressed, since we may not get their release events
    foreach (int key, _keysPressed) {
        QKeyEvent keyEvent(QEvent::KeyRelease, key, Qt::NoModifier);
        keyReleaseEvent(&keyEvent);
    }
    _keysPressed.clear();
}

void Application::maybeToggleMenuVisible(QMouseEvent* event) const {
#ifndef Q_OS_MAC
    // If in full screen, and our main windows menu bar is hidden, and we're close to the top of the QMainWindow
    // then show the menubar.
    if (_window->isFullScreen()) {
        QMenuBar* menuBar = _window->menuBar();
        if (menuBar) {
            static const int MENU_TOGGLE_AREA = 10;
            if (!menuBar->isVisible()) {
                if (event->pos().y() <= MENU_TOGGLE_AREA) {
                    menuBar->setVisible(true);
                }
            }  else {
                if (event->pos().y() > MENU_TOGGLE_AREA) {
                    menuBar->setVisible(false);
                }
            }
        }
    }
#endif
}

void Application::mouseMoveEvent(QMouseEvent* event) {
    PROFILE_RANGE(app_input_mouse, __FUNCTION__);

    if (_aboutToQuit) {
        return;
    }

    maybeToggleMenuVisible(event);

    auto& compositor = getApplicationCompositor();
    // if this is a real mouse event, and we're in HMD mode, then we should use it to move the
    // compositor reticle
    // handleRealMouseMoveEvent() will return true, if we shouldn't process the event further
    if (!compositor.fakeEventActive() && compositor.handleRealMouseMoveEvent()) {
        return; // bail
    }

    auto offscreenUi = DependencyManager::get<OffscreenUi>();
    auto eventPosition = compositor.getMouseEventPosition(event);
    QPointF transformedPos = offscreenUi->mapToVirtualScreen(eventPosition);
    auto button = event->button();
    auto buttons = event->buttons();
    // Determine if the ReticleClick Action is 1 and if so, fake include the LeftMouseButton
    if (_reticleClickPressed) {
        if (button == Qt::NoButton) {
            button = Qt::LeftButton;
        }
        buttons |= Qt::LeftButton;
    }

    QMouseEvent mappedEvent(event->type(),
        transformedPos,
        event->screenPos(), button,
        buttons, event->modifiers());

    if (compositor.getReticleVisible() || !isHMDMode() || !compositor.getReticleOverDesktop() ||
        getOverlays().getOverlayAtPoint(glm::vec2(transformedPos.x(), transformedPos.y())) != UNKNOWN_OVERLAY_ID) {
        getOverlays().mouseMoveEvent(&mappedEvent);
        getEntities()->mouseMoveEvent(&mappedEvent);
    }

    _controllerScriptingInterface->emitMouseMoveEvent(&mappedEvent); // send events to any registered scripts

    // if one of our scripts have asked to capture this event, then stop processing it
    if (_controllerScriptingInterface->isMouseCaptured()) {
        return;
    }

    if (_keyboardMouseDevice->isActive()) {
        _keyboardMouseDevice->mouseMoveEvent(event);
    }
}

void Application::mousePressEvent(QMouseEvent* event) {
    // Inhibit the menu if the user is using alt-mouse dragging
    _altPressed = false;

    auto offscreenUi = DependencyManager::get<OffscreenUi>();
    // If we get a mouse press event it means it wasn't consumed by the offscreen UI,
    // hence, we should defocus all of the offscreen UI windows, in order to allow
    // keyboard shortcuts not to be swallowed by them.  In particular, WebEngineViews
    // will consume all keyboard events.
    offscreenUi->unfocusWindows();

    auto eventPosition = getApplicationCompositor().getMouseEventPosition(event);
    QPointF transformedPos = offscreenUi->mapToVirtualScreen(eventPosition);
    QMouseEvent mappedEvent(event->type(),
        transformedPos,
        event->screenPos(), event->button(),
        event->buttons(), event->modifiers());

    if (!_aboutToQuit) {
        getOverlays().mousePressEvent(&mappedEvent);
        if (!_controllerScriptingInterface->areEntityClicksCaptured()) {
            getEntities()->mousePressEvent(&mappedEvent);
        }
    }

    _controllerScriptingInterface->emitMousePressEvent(&mappedEvent); // send events to any registered scripts

    // if one of our scripts have asked to capture this event, then stop processing it
    if (_controllerScriptingInterface->isMouseCaptured()) {
        return;
    }

    if (hasFocus()) {
        if (_keyboardMouseDevice->isActive()) {
            _keyboardMouseDevice->mousePressEvent(event);
        }
    }
}

void Application::mouseDoublePressEvent(QMouseEvent* event) {
    auto offscreenUi = DependencyManager::get<OffscreenUi>();
    auto eventPosition = getApplicationCompositor().getMouseEventPosition(event);
    QPointF transformedPos = offscreenUi->mapToVirtualScreen(eventPosition);
    QMouseEvent mappedEvent(event->type(),
        transformedPos,
        event->screenPos(), event->button(),
        event->buttons(), event->modifiers());

    if (!_aboutToQuit) {
        getOverlays().mouseDoublePressEvent(&mappedEvent);
        if (!_controllerScriptingInterface->areEntityClicksCaptured()) {
            getEntities()->mouseDoublePressEvent(&mappedEvent);
        }
    }


    // if one of our scripts have asked to capture this event, then stop processing it
    if (_controllerScriptingInterface->isMouseCaptured()) {
        return;
    }

    _controllerScriptingInterface->emitMouseDoublePressEvent(event);
}

void Application::mouseReleaseEvent(QMouseEvent* event) {

    auto offscreenUi = DependencyManager::get<OffscreenUi>();
    auto eventPosition = getApplicationCompositor().getMouseEventPosition(event);
    QPointF transformedPos = offscreenUi->mapToVirtualScreen(eventPosition);
    QMouseEvent mappedEvent(event->type(),
        transformedPos,
        event->screenPos(), event->button(),
        event->buttons(), event->modifiers());

    if (!_aboutToQuit) {
        getOverlays().mouseReleaseEvent(&mappedEvent);
        getEntities()->mouseReleaseEvent(&mappedEvent);
    }

    _controllerScriptingInterface->emitMouseReleaseEvent(&mappedEvent); // send events to any registered scripts

    // if one of our scripts have asked to capture this event, then stop processing it
    if (_controllerScriptingInterface->isMouseCaptured()) {
        return;
    }

    if (hasFocus()) {
        if (_keyboardMouseDevice->isActive()) {
            _keyboardMouseDevice->mouseReleaseEvent(event);
        }
    }
}

void Application::touchUpdateEvent(QTouchEvent* event) {
    _altPressed = false;

    if (event->type() == QEvent::TouchUpdate) {
        TouchEvent thisEvent(*event, _lastTouchEvent);
        _controllerScriptingInterface->emitTouchUpdateEvent(thisEvent); // send events to any registered scripts
        _lastTouchEvent = thisEvent;
    }

    // if one of our scripts have asked to capture this event, then stop processing it
    if (_controllerScriptingInterface->isTouchCaptured()) {
        return;
    }

    if (_keyboardMouseDevice->isActive()) {
        _keyboardMouseDevice->touchUpdateEvent(event);
    }
    if (_touchscreenDevice && _touchscreenDevice->isActive()) {
        _touchscreenDevice->touchUpdateEvent(event);
    }
}

void Application::touchBeginEvent(QTouchEvent* event) {
    _altPressed = false;
    TouchEvent thisEvent(*event); // on touch begin, we don't compare to last event
    _controllerScriptingInterface->emitTouchBeginEvent(thisEvent); // send events to any registered scripts

    _lastTouchEvent = thisEvent; // and we reset our last event to this event before we call our update
    touchUpdateEvent(event);

    // if one of our scripts have asked to capture this event, then stop processing it
    if (_controllerScriptingInterface->isTouchCaptured()) {
        return;
    }

    if (_keyboardMouseDevice->isActive()) {
        _keyboardMouseDevice->touchBeginEvent(event);
    }
    if (_touchscreenDevice && _touchscreenDevice->isActive()) {
        _touchscreenDevice->touchBeginEvent(event);
    }

}

void Application::touchEndEvent(QTouchEvent* event) {
    _altPressed = false;
    TouchEvent thisEvent(*event, _lastTouchEvent);
    _controllerScriptingInterface->emitTouchEndEvent(thisEvent); // send events to any registered scripts
    _lastTouchEvent = thisEvent;

    // if one of our scripts have asked to capture this event, then stop processing it
    if (_controllerScriptingInterface->isTouchCaptured()) {
        return;
    }

    if (_keyboardMouseDevice->isActive()) {
        _keyboardMouseDevice->touchEndEvent(event);
    }
    if (_touchscreenDevice && _touchscreenDevice->isActive()) {
        _touchscreenDevice->touchEndEvent(event);
    }

    // put any application specific touch behavior below here..
}

void Application::touchGestureEvent(QGestureEvent* event) {
    if (_touchscreenDevice && _touchscreenDevice->isActive()) {
        _touchscreenDevice->touchGestureEvent(event);
    }
}

void Application::wheelEvent(QWheelEvent* event) const {
    _altPressed = false;
    _controllerScriptingInterface->emitWheelEvent(event); // send events to any registered scripts

    // if one of our scripts have asked to capture this event, then stop processing it
    if (_controllerScriptingInterface->isWheelCaptured()) {
        return;
    }

    if (_keyboardMouseDevice->isActive()) {
        _keyboardMouseDevice->wheelEvent(event);
    }
}

void Application::dropEvent(QDropEvent *event) {
    const QMimeData* mimeData = event->mimeData();
    for (auto& url : mimeData->urls()) {
        QString urlString = url.toString();
        if (acceptURL(urlString, true)) {
            event->acceptProposedAction();
        }
    }
}

void Application::dragEnterEvent(QDragEnterEvent* event) {
    event->acceptProposedAction();
}

// This is currently not used, but could be invoked if the user wants to go to the place embedded in an
// Interface-taken snapshot. (It was developed for drag and drop, before we had asset-server loading or in-world browsers.)
bool Application::acceptSnapshot(const QString& urlString) {
    QUrl url(urlString);
    QString snapshotPath = url.toLocalFile();

    SnapshotMetaData* snapshotData = Snapshot::parseSnapshotData(snapshotPath);
    if (snapshotData) {
        if (!snapshotData->getURL().toString().isEmpty()) {
            DependencyManager::get<AddressManager>()->handleLookupString(snapshotData->getURL().toString());
        }
    } else {
        OffscreenUi::asyncWarning("", "No location details were found in the file\n" +
                             snapshotPath + "\nTry dragging in an authentic Hifi snapshot.");
    }
    return true;
}

static uint32_t _renderedFrameIndex { INVALID_FRAME };

bool Application::shouldPaint() const {
    if (_aboutToQuit) {
        return false;
    }


    auto displayPlugin = getActiveDisplayPlugin();

#ifdef DEBUG_PAINT_DELAY
    static uint64_t paintDelaySamples{ 0 };
    static uint64_t paintDelayUsecs{ 0 };

    paintDelayUsecs += displayPlugin->getPaintDelayUsecs();

    static const int PAINT_DELAY_THROTTLE = 1000;
    if (++paintDelaySamples % PAINT_DELAY_THROTTLE == 0) {
        qCDebug(interfaceapp).nospace() <<
            "Paint delay (" << paintDelaySamples << " samples): " <<
            (float)paintDelaySamples / paintDelayUsecs << "us";
    }
#endif

    // Throttle if requested
    if (displayPlugin->isThrottled() && (_lastTimeRendered.elapsed() < THROTTLED_SIM_FRAME_PERIOD_MS)) {
        return false;
    }

    // Sync up the _renderedFrameIndex
    _renderedFrameIndex = displayPlugin->presentCount();
    return true;
}

#ifdef Q_OS_WIN
#include <Windows.h>
#include <TCHAR.h>
#include <pdh.h>
#pragma comment(lib, "pdh.lib")
#pragma comment(lib, "ntdll.lib")

extern "C" {
    enum SYSTEM_INFORMATION_CLASS {
        SystemBasicInformation = 0,
        SystemProcessorPerformanceInformation = 8,
    };

    struct SYSTEM_PROCESSOR_PERFORMANCE_INFORMATION {
        LARGE_INTEGER IdleTime;
        LARGE_INTEGER KernelTime;
        LARGE_INTEGER UserTime;
        LARGE_INTEGER DpcTime;
        LARGE_INTEGER InterruptTime;
        ULONG InterruptCount;
    };

    struct SYSTEM_BASIC_INFORMATION {
        ULONG Reserved;
        ULONG TimerResolution;
        ULONG PageSize;
        ULONG NumberOfPhysicalPages;
        ULONG LowestPhysicalPageNumber;
        ULONG HighestPhysicalPageNumber;
        ULONG AllocationGranularity;
        ULONG_PTR MinimumUserModeAddress;
        ULONG_PTR MaximumUserModeAddress;
        ULONG_PTR ActiveProcessorsAffinityMask;
        CCHAR NumberOfProcessors;
    };

    NTSYSCALLAPI NTSTATUS NTAPI NtQuerySystemInformation(
        _In_ SYSTEM_INFORMATION_CLASS SystemInformationClass,
        _Out_writes_bytes_opt_(SystemInformationLength) PVOID SystemInformation,
        _In_ ULONG SystemInformationLength,
        _Out_opt_ PULONG ReturnLength
    );

}
template <typename T>
NTSTATUS NtQuerySystemInformation(SYSTEM_INFORMATION_CLASS SystemInformationClass, T& t) {
    return NtQuerySystemInformation(SystemInformationClass, &t, (ULONG)sizeof(T), nullptr);
}

template <typename T>
NTSTATUS NtQuerySystemInformation(SYSTEM_INFORMATION_CLASS SystemInformationClass, std::vector<T>& t) {
    return NtQuerySystemInformation(SystemInformationClass, t.data(), (ULONG)(sizeof(T) * t.size()), nullptr);
}


template <typename T>
void updateValueAndDelta(std::pair<T, T>& pair, T newValue) {
    auto& value = pair.first;
    auto& delta = pair.second;
    delta = (value != 0) ? newValue - value : 0;
    value = newValue;
}

struct MyCpuInfo {
    using ValueAndDelta = std::pair<LONGLONG, LONGLONG>;
    std::string name;
    ValueAndDelta kernel { 0, 0 };
    ValueAndDelta user { 0, 0 };
    ValueAndDelta idle { 0, 0 };
    float kernelUsage { 0.0f };
    float userUsage { 0.0f };

    void update(const SYSTEM_PROCESSOR_PERFORMANCE_INFORMATION& cpuInfo) {
        updateValueAndDelta(kernel, cpuInfo.KernelTime.QuadPart);
        updateValueAndDelta(user, cpuInfo.UserTime.QuadPart);
        updateValueAndDelta(idle, cpuInfo.IdleTime.QuadPart);
        auto totalTime = kernel.second + user.second + idle.second;
        if (totalTime != 0) {
            kernelUsage = (FLOAT)kernel.second / totalTime;
            userUsage = (FLOAT)user.second / totalTime;
        } else {
            kernelUsage = userUsage = 0.0f;
        }
    }
};

void updateCpuInformation() {
    static std::once_flag once;
    static SYSTEM_BASIC_INFORMATION systemInfo {};
    static SYSTEM_PROCESSOR_PERFORMANCE_INFORMATION cpuTotals;
    static std::vector<SYSTEM_PROCESSOR_PERFORMANCE_INFORMATION> cpuInfos;
    static std::vector<MyCpuInfo> myCpuInfos;
    static MyCpuInfo myCpuTotals;
    std::call_once(once, [&] {
        NtQuerySystemInformation( SystemBasicInformation, systemInfo);
        cpuInfos.resize(systemInfo.NumberOfProcessors);
        myCpuInfos.resize(systemInfo.NumberOfProcessors);
        for (size_t i = 0; i < systemInfo.NumberOfProcessors; ++i) {
            myCpuInfos[i].name = "cpu." + std::to_string(i);
        }
        myCpuTotals.name = "cpu.total";
    });
    NtQuerySystemInformation(SystemProcessorPerformanceInformation, cpuInfos);

    // Zero the CPU totals.
    memset(&cpuTotals, 0, sizeof(SYSTEM_PROCESSOR_PERFORMANCE_INFORMATION));
    for (size_t i = 0; i < systemInfo.NumberOfProcessors; ++i) {
        auto& cpuInfo = cpuInfos[i];
        // KernelTime includes IdleTime.
        cpuInfo.KernelTime.QuadPart -= cpuInfo.IdleTime.QuadPart;

        // Update totals
        cpuTotals.IdleTime.QuadPart += cpuInfo.IdleTime.QuadPart;
        cpuTotals.KernelTime.QuadPart += cpuInfo.KernelTime.QuadPart;
        cpuTotals.UserTime.QuadPart += cpuInfo.UserTime.QuadPart;

        // Update friendly structure
        auto& myCpuInfo = myCpuInfos[i];
        myCpuInfo.update(cpuInfo);
        PROFILE_COUNTER(app, myCpuInfo.name.c_str(), {
            { "kernel", myCpuInfo.kernelUsage },
            { "user", myCpuInfo.userUsage }
        });
    }

    myCpuTotals.update(cpuTotals);
    PROFILE_COUNTER(app, myCpuTotals.name.c_str(), {
        { "kernel", myCpuTotals.kernelUsage },
        { "user", myCpuTotals.userUsage }
    });
}


static ULARGE_INTEGER lastCPU, lastSysCPU, lastUserCPU;
static int numProcessors;
static HANDLE self;
static PDH_HQUERY cpuQuery;
static PDH_HCOUNTER cpuTotal;

void initCpuUsage() {
    SYSTEM_INFO sysInfo;
    FILETIME ftime, fsys, fuser;

    GetSystemInfo(&sysInfo);
    numProcessors = sysInfo.dwNumberOfProcessors;

    GetSystemTimeAsFileTime(&ftime);
    memcpy(&lastCPU, &ftime, sizeof(FILETIME));

    self = GetCurrentProcess();
    GetProcessTimes(self, &ftime, &ftime, &fsys, &fuser);
    memcpy(&lastSysCPU, &fsys, sizeof(FILETIME));
    memcpy(&lastUserCPU, &fuser, sizeof(FILETIME));

    PdhOpenQuery(NULL, NULL, &cpuQuery);
    PdhAddCounter(cpuQuery, "\\Processor(_Total)\\% Processor Time", NULL, &cpuTotal);
    PdhCollectQueryData(cpuQuery);
}

void getCpuUsage(vec3& systemAndUser) {
    FILETIME ftime, fsys, fuser;
    ULARGE_INTEGER now, sys, user;

    GetSystemTimeAsFileTime(&ftime);
    memcpy(&now, &ftime, sizeof(FILETIME));

    GetProcessTimes(self, &ftime, &ftime, &fsys, &fuser);
    memcpy(&sys, &fsys, sizeof(FILETIME));
    memcpy(&user, &fuser, sizeof(FILETIME));
    systemAndUser.x = (sys.QuadPart - lastSysCPU.QuadPart);
    systemAndUser.y = (user.QuadPart - lastUserCPU.QuadPart);
    systemAndUser /= (float)(now.QuadPart - lastCPU.QuadPart);
    systemAndUser /= (float)numProcessors;
    systemAndUser *= 100.0f;
    lastCPU = now;
    lastUserCPU = user;
    lastSysCPU = sys;

    PDH_FMT_COUNTERVALUE counterVal;
    PdhCollectQueryData(cpuQuery);
    PdhGetFormattedCounterValue(cpuTotal, PDH_FMT_DOUBLE, NULL, &counterVal);
    systemAndUser.z = (float)counterVal.doubleValue;
}

void setupCpuMonitorThread() {
    initCpuUsage();
    auto cpuMonitorThread = QThread::currentThread();

    QTimer* timer = new QTimer();
    timer->setInterval(50);
    QObject::connect(timer, &QTimer::timeout, [] {
        updateCpuInformation();
        vec3 kernelUserAndSystem;
        getCpuUsage(kernelUserAndSystem);
        PROFILE_COUNTER(app, "cpuProcess", { { "system", kernelUserAndSystem.x }, { "user", kernelUserAndSystem.y } });
        PROFILE_COUNTER(app, "cpuSystem", { { "system", kernelUserAndSystem.z } });
    });
    QObject::connect(cpuMonitorThread, &QThread::finished, [=] {
        timer->deleteLater();
        cpuMonitorThread->deleteLater();
    });
    timer->start();
}

#endif

void Application::idle() {
    PerformanceTimer perfTimer("idle");

    // Update the deadlock watchdog
    updateHeartbeat();

    auto offscreenUi = DependencyManager::get<OffscreenUi>();

    // These tasks need to be done on our first idle, because we don't want the showing of
    // overlay subwindows to do a showDesktop() until after the first time through
    static bool firstIdle = true;
    if (firstIdle) {
        firstIdle = false;
        connect(offscreenUi.data(), &OffscreenUi::showDesktop, this, &Application::showDesktop);
    }

#ifdef Q_OS_WIN
    // If tracing is enabled then monitor the CPU in a separate thread
    static std::once_flag once;
    std::call_once(once, [&] {
        if (trace_app().isDebugEnabled()) {
            QThread* cpuMonitorThread = new QThread(qApp);
            cpuMonitorThread->setObjectName("cpuMonitorThread");
            QObject::connect(cpuMonitorThread, &QThread::started, [this] { setupCpuMonitorThread(); });
            QObject::connect(qApp, &QCoreApplication::aboutToQuit, cpuMonitorThread, &QThread::quit);
            cpuMonitorThread->start();
        }
    });
#endif

    auto displayPlugin = getActiveDisplayPlugin();
    if (displayPlugin) {
        auto uiSize = displayPlugin->getRecommendedUiSize();
        // Bit of a hack since there's no device pixel ratio change event I can find.
        if (offscreenUi->size() != fromGlm(uiSize)) {
            qCDebug(interfaceapp) << "Device pixel ratio changed, triggering resize to " << uiSize;
            offscreenUi->resize(fromGlm(uiSize));
            _offscreenContext->makeCurrent();
        }
    }

    if (displayPlugin) {
        PROFILE_COUNTER_IF_CHANGED(app, "present", float, displayPlugin->presentRate());
    }
    PROFILE_COUNTER_IF_CHANGED(app, "renderLoopRate", float, _renderLoopCounter.rate());
    PROFILE_COUNTER_IF_CHANGED(app, "currentDownloads", int, ResourceCache::getLoadingRequests().length());
    PROFILE_COUNTER_IF_CHANGED(app, "pendingDownloads", int, ResourceCache::getPendingRequestCount());
    PROFILE_COUNTER_IF_CHANGED(app, "currentProcessing", int, DependencyManager::get<StatTracker>()->getStat("Processing").toInt());
    PROFILE_COUNTER_IF_CHANGED(app, "pendingProcessing", int, DependencyManager::get<StatTracker>()->getStat("PendingProcessing").toInt());
    auto renderConfig = _renderEngine->getConfiguration();
    PROFILE_COUNTER_IF_CHANGED(render, "gpuTime", float, (float)_gpuContext->getFrameTimerGPUAverage());
    auto opaqueRangeTimer = renderConfig->getConfig("OpaqueRangeTimer");
    auto linearDepth = renderConfig->getConfig("LinearDepth");
    auto surfaceGeometry = renderConfig->getConfig("SurfaceGeometry");
    auto renderDeferred = renderConfig->getConfig("RenderDeferred");
    auto toneAndPostRangeTimer = renderConfig->getConfig("ToneAndPostRangeTimer");

    PROFILE_COUNTER(render_detail, "gpuTimes", {
        { "OpaqueRangeTimer", opaqueRangeTimer ? opaqueRangeTimer->property("gpuRunTime") : 0 },
        { "LinearDepth", linearDepth ? linearDepth->property("gpuRunTime") : 0 },
        { "SurfaceGeometry", surfaceGeometry ? surfaceGeometry->property("gpuRunTime") : 0 },
        { "RenderDeferred", renderDeferred ? renderDeferred->property("gpuRunTime") : 0 },
        { "ToneAndPostRangeTimer", toneAndPostRangeTimer ? toneAndPostRangeTimer->property("gpuRunTime") : 0 }
    });

    PROFILE_RANGE(app, __FUNCTION__);

    if (auto steamClient = PluginManager::getInstance()->getSteamClientPlugin()) {
        steamClient->runCallbacks();
    }

    float secondsSinceLastUpdate = (float)_lastTimeUpdated.nsecsElapsed() / NSECS_PER_MSEC / MSECS_PER_SECOND;
    _lastTimeUpdated.start();

    // If the offscreen Ui has something active that is NOT the root, then assume it has keyboard focus.
    if (_keyboardDeviceHasFocus && offscreenUi && offscreenUi->getWindow()->activeFocusItem() != offscreenUi->getRootItem()) {
        _keyboardMouseDevice->pluginFocusOutEvent();
        _keyboardDeviceHasFocus = false;
    } else if (offscreenUi && offscreenUi->getWindow()->activeFocusItem() == offscreenUi->getRootItem()) {
        _keyboardDeviceHasFocus = true;
    }

    checkChangeCursor();

    Stats::getInstance()->updateStats();

    // Normally we check PipelineWarnings, but since idle will often take more than 10ms we only show these idle timing
    // details if we're in ExtraDebugging mode. However, the ::update() and its subcomponents will show their timing
    // details normally.
    bool showWarnings = getLogger()->extraDebugging();
    PerformanceWarning warn(showWarnings, "idle()");

    if (!_offscreenContext->makeCurrent()) {
        qFatal("Unable to make main thread context current");
    }

    {
        PerformanceTimer perfTimer("update");
        PerformanceWarning warn(showWarnings, "Application::idle()... update()");
        static const float BIGGEST_DELTA_TIME_SECS = 0.25f;
        update(glm::clamp(secondsSinceLastUpdate, 0.0f, BIGGEST_DELTA_TIME_SECS));
    }


    // Update focus highlight for entity or overlay.
    {
        if (!_keyboardFocusedEntity.get().isInvalidID() || _keyboardFocusedOverlay.get() != UNKNOWN_OVERLAY_ID) {
            const quint64 LOSE_FOCUS_AFTER_ELAPSED_TIME = 30 * USECS_PER_SECOND; // if idle for 30 seconds, drop focus
            quint64 elapsedSinceAcceptedKeyPress = usecTimestampNow() - _lastAcceptedKeyPress;
            if (elapsedSinceAcceptedKeyPress > LOSE_FOCUS_AFTER_ELAPSED_TIME) {
                setKeyboardFocusEntity(UNKNOWN_ENTITY_ID);
                setKeyboardFocusOverlay(UNKNOWN_OVERLAY_ID);
            } else {
                // update position of highlight overlay
                if (!_keyboardFocusedEntity.get().isInvalidID()) {
                    auto entity = getEntities()->getTree()->findEntityByID(_keyboardFocusedEntity.get());
                    if (entity && _keyboardFocusHighlight) {
                        _keyboardFocusHighlight->setWorldOrientation(entity->getWorldOrientation());
                        _keyboardFocusHighlight->setWorldPosition(entity->getWorldPosition());
                    }
                } else {
                    // Only Web overlays can have focus.
                    auto overlay =
                        std::dynamic_pointer_cast<Web3DOverlay>(getOverlays().getOverlay(_keyboardFocusedOverlay.get()));
                    if (overlay && _keyboardFocusHighlight) {
                        _keyboardFocusHighlight->setWorldOrientation(overlay->getWorldOrientation());
                        _keyboardFocusHighlight->setWorldPosition(overlay->getWorldPosition());
                    }
                }
            }
        }
    }

    {
        PerformanceTimer perfTimer("pluginIdle");
        PerformanceWarning warn(showWarnings, "Application::idle()... pluginIdle()");
        getActiveDisplayPlugin()->idle();
        auto inputPlugins = PluginManager::getInstance()->getInputPlugins();
        foreach(auto inputPlugin, inputPlugins) {
            if (inputPlugin->isActive()) {
                inputPlugin->idle();
            }
        }
    }
    {
        PerformanceTimer perfTimer("rest");
        PerformanceWarning warn(showWarnings, "Application::idle()... rest of it");
        _idleLoopStdev.addValue(secondsSinceLastUpdate);

        //  Record standard deviation and reset counter if needed
        const int STDEV_SAMPLES = 500;
        if (_idleLoopStdev.getSamples() > STDEV_SAMPLES) {
            _idleLoopMeasuredJitter = _idleLoopStdev.getStDev();
            _idleLoopStdev.reset();
        }
    }

    _overlayConductor.update(secondsSinceLastUpdate);

    auto myAvatar = getMyAvatar();
    if (_myCamera.getMode() == CAMERA_MODE_FIRST_PERSON || _myCamera.getMode() == CAMERA_MODE_THIRD_PERSON) {
        Menu::getInstance()->setIsOptionChecked(MenuOption::FirstPerson, myAvatar->getBoomLength() <= MyAvatar::ZOOM_MIN);
        Menu::getInstance()->setIsOptionChecked(MenuOption::ThirdPerson, !(myAvatar->getBoomLength() <= MyAvatar::ZOOM_MIN));
        cameraMenuChanged();
    }
    _gameLoopCounter.increment();
}

ivec2 Application::getMouse() const {
    return getApplicationCompositor().getReticlePosition();
}

FaceTracker* Application::getActiveFaceTracker() {
    auto dde = DependencyManager::get<DdeFaceTracker>();

    return dde->isActive() ? static_cast<FaceTracker*>(dde.data()) : nullptr;
}

FaceTracker* Application::getSelectedFaceTracker() {
    FaceTracker* faceTracker = nullptr;
#ifdef HAVE_DDE
    if (Menu::getInstance()->isOptionChecked(MenuOption::UseCamera)) {
        faceTracker = DependencyManager::get<DdeFaceTracker>().data();
    }
#endif
    return faceTracker;
}

void Application::setActiveFaceTracker() const {
#ifdef HAVE_DDE
    bool isMuted = Menu::getInstance()->isOptionChecked(MenuOption::MuteFaceTracking);
    bool isUsingDDE = Menu::getInstance()->isOptionChecked(MenuOption::UseCamera);
    Menu::getInstance()->getActionForOption(MenuOption::BinaryEyelidControl)->setVisible(isUsingDDE);
    Menu::getInstance()->getActionForOption(MenuOption::CoupleEyelids)->setVisible(isUsingDDE);
    Menu::getInstance()->getActionForOption(MenuOption::UseAudioForMouth)->setVisible(isUsingDDE);
    Menu::getInstance()->getActionForOption(MenuOption::VelocityFilter)->setVisible(isUsingDDE);
    Menu::getInstance()->getActionForOption(MenuOption::CalibrateCamera)->setVisible(isUsingDDE);
    auto ddeTracker = DependencyManager::get<DdeFaceTracker>();
    ddeTracker->setIsMuted(isMuted);
    ddeTracker->setEnabled(isUsingDDE && !isMuted);
#endif
}

#ifdef HAVE_IVIEWHMD
void Application::setActiveEyeTracker() {
    auto eyeTracker = DependencyManager::get<EyeTracker>();
    if (!eyeTracker->isInitialized()) {
        return;
    }

    bool isEyeTracking = Menu::getInstance()->isOptionChecked(MenuOption::SMIEyeTracking);
    bool isSimulating = Menu::getInstance()->isOptionChecked(MenuOption::SimulateEyeTracking);
    eyeTracker->setEnabled(isEyeTracking, isSimulating);

    Menu::getInstance()->getActionForOption(MenuOption::OnePointCalibration)->setEnabled(isEyeTracking && !isSimulating);
    Menu::getInstance()->getActionForOption(MenuOption::ThreePointCalibration)->setEnabled(isEyeTracking && !isSimulating);
    Menu::getInstance()->getActionForOption(MenuOption::FivePointCalibration)->setEnabled(isEyeTracking && !isSimulating);
}

void Application::calibrateEyeTracker1Point() {
    DependencyManager::get<EyeTracker>()->calibrate(1);
}

void Application::calibrateEyeTracker3Points() {
    DependencyManager::get<EyeTracker>()->calibrate(3);
}

void Application::calibrateEyeTracker5Points() {
    DependencyManager::get<EyeTracker>()->calibrate(5);
}
#endif

bool Application::exportEntities(const QString& filename,
                                 const QVector<EntityItemID>& entityIDs,
                                 const glm::vec3* givenOffset) {
    QHash<EntityItemID, EntityItemPointer> entities;

    auto nodeList = DependencyManager::get<NodeList>();
    const QUuid myAvatarID = nodeList->getSessionUUID();

    auto entityTree = getEntities()->getTree();
    auto exportTree = std::make_shared<EntityTree>();
    exportTree->setMyAvatar(getMyAvatar());
    exportTree->createRootElement();
    glm::vec3 root(TREE_SCALE, TREE_SCALE, TREE_SCALE);
    bool success = true;
    entityTree->withReadLock([&] {
        for (auto entityID : entityIDs) { // Gather entities and properties.
            auto entityItem = entityTree->findEntityByEntityItemID(entityID);
            if (!entityItem) {
                qCWarning(interfaceapp) << "Skipping export of" << entityID << "that is not in scene.";
                continue;
            }

            if (!givenOffset) {
                EntityItemID parentID = entityItem->getParentID();
                bool parentIsAvatar = (parentID == AVATAR_SELF_ID || parentID == myAvatarID);
                if (!parentIsAvatar && (parentID.isInvalidID() ||
                                        !entityIDs.contains(parentID) ||
                                        !entityTree->findEntityByEntityItemID(parentID))) {
                    // If parent wasn't selected, we want absolute position, which isn't in properties.
                    auto position = entityItem->getWorldPosition();
                    root.x = glm::min(root.x, position.x);
                    root.y = glm::min(root.y, position.y);
                    root.z = glm::min(root.z, position.z);
                }
            }
            entities[entityID] = entityItem;
        }

        if (entities.size() == 0) {
            success = false;
            return;
        }

        if (givenOffset) {
            root = *givenOffset;
        }
        for (EntityItemPointer& entityDatum : entities) {
            auto properties = entityDatum->getProperties();
            EntityItemID parentID = properties.getParentID();
            bool parentIsAvatar = (parentID == AVATAR_SELF_ID || parentID == myAvatarID);
            if (parentIsAvatar) {
                properties.setParentID(AVATAR_SELF_ID);
            } else {
                if (parentID.isInvalidID()) {
                    properties.setPosition(properties.getPosition() - root);
                } else if (!entities.contains(parentID)) {
                    entityDatum->globalizeProperties(properties, "Parent %3 of %2 %1 is not selected for export.", -root);
                } // else valid parent -- don't offset
            }
            exportTree->addEntity(entityDatum->getEntityItemID(), properties);
        }
    });
    if (success) {
        success = exportTree->writeToJSONFile(filename.toLocal8Bit().constData());

        // restore the main window's active state
        _window->activateWindow();
    }
    return success;
}

bool Application::exportEntities(const QString& filename, float x, float y, float z, float scale) {
    glm::vec3 center(x, y, z);
    glm::vec3 minCorner = center - vec3(scale);
    float cubeSize = scale * 2;
    AACube boundingCube(minCorner, cubeSize);
    QVector<EntityItemPointer> entities;
    QVector<EntityItemID> ids;
    auto entityTree = getEntities()->getTree();
    entityTree->withReadLock([&] {
        entityTree->findEntities(boundingCube, entities);
        foreach(EntityItemPointer entity, entities) {
            ids << entity->getEntityItemID();
        }
    });
    return exportEntities(filename, ids, &center);
}

void Application::loadSettings() {

    sessionRunTime.set(0); // Just clean living. We're about to saveSettings, which will update value.
    DependencyManager::get<AudioClient>()->loadSettings();
    DependencyManager::get<LODManager>()->loadSettings();

    // DONT CHECK IN
    //DependencyManager::get<LODManager>()->setAutomaticLODAdjust(false);

    Menu::getInstance()->loadSettings();

    // If there is a preferred plugin, we probably messed it up with the menu settings, so fix it.
    auto pluginManager = PluginManager::getInstance();
    auto plugins = pluginManager->getPreferredDisplayPlugins();
    auto menu = Menu::getInstance();
    if (plugins.size() > 0) {
        for (auto plugin : plugins) {
            if (auto action = menu->getActionForOption(plugin->getName())) {
                action->setChecked(true);
                action->trigger();
                // Find and activated highest priority plugin, bail for the rest
                break;
            }
        }
    }

    Setting::Handle<bool> firstRun { Settings::firstRun, true };
    bool isFirstPerson = false;
    if (firstRun.get()) {
        // If this is our first run, and no preferred devices were set, default to
        // an HMD device if available.
        auto displayPlugins = pluginManager->getDisplayPlugins();
        for (auto& plugin : displayPlugins) {
            if (plugin->isHmd()) {
                if (auto action = menu->getActionForOption(plugin->getName())) {
                    action->setChecked(true);
                    action->trigger();
                    break;
                }
            }
        }

        isFirstPerson = (qApp->isHMDMode());
    } else {
        // if this is not the first run, the camera will be initialized differently depending on user settings

        if (qApp->isHMDMode()) {
            // if the HMD is active, use first-person camera, unless the appropriate setting is checked
            isFirstPerson = menu->isOptionChecked(MenuOption::FirstPersonHMD);
        } else {
            // if HMD is not active, only use first person if the menu option is checked
            isFirstPerson = menu->isOptionChecked(MenuOption::FirstPerson);
        }
    }

    // finish initializing the camera, based on everything we checked above. Third person camera will be used if no settings
    // dictated that we should be in first person
    Menu::getInstance()->setIsOptionChecked(MenuOption::FirstPerson, isFirstPerson);
    Menu::getInstance()->setIsOptionChecked(MenuOption::ThirdPerson, !isFirstPerson);
    _myCamera.setMode((isFirstPerson) ? CAMERA_MODE_FIRST_PERSON : CAMERA_MODE_THIRD_PERSON);
    cameraMenuChanged();

    auto inputs = pluginManager->getInputPlugins();
    for (auto plugin : inputs) {
        if (!plugin->isActive()) {
            plugin->activate();
        }
    }

    getMyAvatar()->loadData();
    _settingsLoaded = true;
}

void Application::saveSettings() const {
    sessionRunTime.set(_sessionRunTimer.elapsed() / MSECS_PER_SECOND);
    DependencyManager::get<AudioClient>()->saveSettings();
    DependencyManager::get<LODManager>()->saveSettings();

    Menu::getInstance()->saveSettings();
    getMyAvatar()->saveData();
    PluginManager::getInstance()->saveSettings();
}

bool Application::importEntities(const QString& urlOrFilename) {
    bool success = false;
    _entityClipboard->withWriteLock([&] {
        _entityClipboard->eraseAllOctreeElements();

        success = _entityClipboard->readFromURL(urlOrFilename);
        if (success) {
            _entityClipboard->reaverageOctreeElements();
        }
    });
    return success;
}

QVector<EntityItemID> Application::pasteEntities(float x, float y, float z) {
    return _entityClipboard->sendEntities(&_entityEditSender, getEntities()->getTree(), x, y, z);
}

void Application::initDisplay() {
}

void Application::init() {
    
    // Make sure Login state is up to date
    DependencyManager::get<DialogsManager>()->toggleLoginDialog();
    if (!DISABLE_DEFERRED) {
        DependencyManager::get<DeferredLightingEffect>()->init();
    }
    DependencyManager::get<AvatarManager>()->init();

    _timerStart.start();
    _lastTimeUpdated.start();

    if (auto steamClient = PluginManager::getInstance()->getSteamClientPlugin()) {
        // when +connect_lobby in command line, join steam lobby
        const QString STEAM_LOBBY_COMMAND_LINE_KEY = "+connect_lobby";
        int lobbyIndex = arguments().indexOf(STEAM_LOBBY_COMMAND_LINE_KEY);
        if (lobbyIndex != -1) {
            QString lobbyId = arguments().value(lobbyIndex + 1);
            steamClient->joinLobby(lobbyId);
        }
    }


    qCDebug(interfaceapp) << "Loaded settings";

    // fire off an immediate domain-server check in now that settings are loaded
    DependencyManager::get<NodeList>()->sendDomainServerCheckIn();

    // This allows collision to be set up properly for shape entities supported by GeometryCache.
    // This is before entity setup to ensure that it's ready for whenever instance collision is initialized.
    ShapeEntityItem::setShapeInfoCalulator(ShapeEntityItem::ShapeInfoCalculator(&shapeInfoCalculator));

    getEntities()->init();
    getEntities()->setEntityLoadingPriorityFunction([this](const EntityItem& item) {
        auto dims = item.getScaledDimensions();
        auto maxSize = glm::compMax(dims);

        if (maxSize <= 0.0f) {
            return 0.0f;
        }

        auto distance = glm::distance(getMyAvatar()->getWorldPosition(), item.getWorldPosition());
        return atan2(maxSize, distance);
    });

    ObjectMotionState::setShapeManager(&_shapeManager);
    _physicsEngine->init();

    EntityTreePointer tree = getEntities()->getTree();
    _entitySimulation->init(tree, _physicsEngine, &_entityEditSender);
    tree->setSimulation(_entitySimulation);

    auto entityScriptingInterface = DependencyManager::get<EntityScriptingInterface>();

    // connect the _entityCollisionSystem to our EntityTreeRenderer since that's what handles running entity scripts
    connect(_entitySimulation.get(), &EntitySimulation::entityCollisionWithEntity,
            getEntities().data(), &EntityTreeRenderer::entityCollisionWithEntity);

    // connect the _entities (EntityTreeRenderer) to our script engine's EntityScriptingInterface for firing
    // of events related clicking, hovering over, and entering entities
    getEntities()->connectSignalsToSlots(entityScriptingInterface.data());

    // Make sure any new sounds are loaded as soon as know about them.
    connect(tree.get(), &EntityTree::newCollisionSoundURL, this, [this](QUrl newURL, EntityItemID id) {
        getEntities()->setCollisionSound(id, DependencyManager::get<SoundCache>()->getSound(newURL));
    }, Qt::QueuedConnection);
    connect(getMyAvatar().get(), &MyAvatar::newCollisionSoundURL, this, [this](QUrl newURL) {
        if (auto avatar = getMyAvatar()) {
            auto sound = DependencyManager::get<SoundCache>()->getSound(newURL);
            avatar->setCollisionSound(sound);
        }
    }, Qt::QueuedConnection);
}

void Application::updateLOD(float deltaTime) const {
    PerformanceTimer perfTimer("LOD");
    // adjust it unless we were asked to disable this feature, or if we're currently in throttleRendering mode
    if (!isThrottleRendering()) {
        float presentTime = getActiveDisplayPlugin()->getAveragePresentTime();
        float engineRunTime = (float)(_renderEngine->getConfiguration().get()->getCPURunTime());
        float gpuTime = getGPUContext()->getFrameTimerGPUAverage();
        auto lodManager = DependencyManager::get<LODManager>();
        lodManager->setRenderTimes(presentTime, engineRunTime, gpuTime);
        lodManager->autoAdjustLOD(deltaTime);
    } else {
        DependencyManager::get<LODManager>()->resetLODAdjust();
    }
}

void Application::pushPostUpdateLambda(void* key, std::function<void()> func) {
    std::unique_lock<std::mutex> guard(_postUpdateLambdasLock);
    _postUpdateLambdas[key] = func;
}

// Called during Application::update immediately before AvatarManager::updateMyAvatar, updating my data that is then sent to everyone.
// (Maybe this code should be moved there?)
// The principal result is to call updateLookAtTargetAvatar() and then setLookAtPosition().
// Note that it is called BEFORE we update position or joints based on sensors, etc.
void Application::updateMyAvatarLookAtPosition() {
    PerformanceTimer perfTimer("lookAt");
    bool showWarnings = Menu::getInstance()->isOptionChecked(MenuOption::PipelineWarnings);
    PerformanceWarning warn(showWarnings, "Application::updateMyAvatarLookAtPosition()");

    auto myAvatar = getMyAvatar();
    myAvatar->updateLookAtTargetAvatar();
    FaceTracker* faceTracker = getActiveFaceTracker();
    auto eyeTracker = DependencyManager::get<EyeTracker>();

    bool isLookingAtSomeone = false;
    bool isHMD = qApp->isHMDMode();
    glm::vec3 lookAtSpot;
    if (eyeTracker->isTracking() && (isHMD || eyeTracker->isSimulating())) {
        //  Look at the point that the user is looking at.
        glm::vec3 lookAtPosition = eyeTracker->getLookAtPosition();
        if (_myCamera.getMode() == CAMERA_MODE_MIRROR) {
            lookAtPosition.x = -lookAtPosition.x;
        }
        if (isHMD) {
            // TODO -- this code is probably wrong, getHeadPose() returns something in sensor frame, not avatar
            glm::mat4 headPose = getActiveDisplayPlugin()->getHeadPose();
            glm::quat hmdRotation = glm::quat_cast(headPose);
            lookAtSpot = _myCamera.getPosition() + myAvatar->getWorldOrientation() * (hmdRotation * lookAtPosition);
        } else {
            lookAtSpot = myAvatar->getHead()->getEyePosition()
                + (myAvatar->getHead()->getFinalOrientationInWorldFrame() * lookAtPosition);
        }
    } else {
        AvatarSharedPointer lookingAt = myAvatar->getLookAtTargetAvatar().lock();
        bool haveLookAtCandidate = lookingAt && myAvatar.get() != lookingAt.get();
        auto avatar = static_pointer_cast<Avatar>(lookingAt);
        bool mutualLookAtSnappingEnabled = avatar && avatar->getLookAtSnappingEnabled() && myAvatar->getLookAtSnappingEnabled();
        if (haveLookAtCandidate && mutualLookAtSnappingEnabled) {
            //  If I am looking at someone else, look directly at one of their eyes
            isLookingAtSomeone = true;
            auto lookingAtHead = avatar->getHead();

            const float MAXIMUM_FACE_ANGLE = 65.0f * RADIANS_PER_DEGREE;
            glm::vec3 lookingAtFaceOrientation = lookingAtHead->getFinalOrientationInWorldFrame() * IDENTITY_FORWARD;
            glm::vec3 fromLookingAtToMe = glm::normalize(myAvatar->getHead()->getEyePosition()
                - lookingAtHead->getEyePosition());
            float faceAngle = glm::angle(lookingAtFaceOrientation, fromLookingAtToMe);

            if (faceAngle < MAXIMUM_FACE_ANGLE) {
                // Randomly look back and forth between look targets
                eyeContactTarget target = Menu::getInstance()->isOptionChecked(MenuOption::FixGaze) ?
                    LEFT_EYE : myAvatar->getEyeContactTarget();
                switch (target) {
                    case LEFT_EYE:
                        lookAtSpot = lookingAtHead->getLeftEyePosition();
                        break;
                    case RIGHT_EYE:
                        lookAtSpot = lookingAtHead->getRightEyePosition();
                        break;
                    case MOUTH:
                        lookAtSpot = lookingAtHead->getMouthPosition();
                        break;
                }
            } else {
                // Just look at their head (mid point between eyes)
                lookAtSpot = lookingAtHead->getEyePosition();
            }
        } else {
            //  I am not looking at anyone else, so just look forward
            auto headPose = myAvatar->getControllerPoseInWorldFrame(controller::Action::HEAD);
            if (headPose.isValid()) {
                lookAtSpot = transformPoint(headPose.getMatrix(), glm::vec3(0.0f, 0.0f, TREE_SCALE));
            } else {
                lookAtSpot = myAvatar->getHead()->getEyePosition() +
                    (myAvatar->getHead()->getFinalOrientationInWorldFrame() * glm::vec3(0.0f, 0.0f, -TREE_SCALE));
            }
        }

        // Deflect the eyes a bit to match the detected gaze from the face tracker if active.
        if (faceTracker && !faceTracker->isMuted()) {
            float eyePitch = faceTracker->getEstimatedEyePitch();
            float eyeYaw = faceTracker->getEstimatedEyeYaw();
            const float GAZE_DEFLECTION_REDUCTION_DURING_EYE_CONTACT = 0.1f;
            glm::vec3 origin = myAvatar->getHead()->getEyePosition();
            float deflection = faceTracker->getEyeDeflection();
            if (isLookingAtSomeone) {
                deflection *= GAZE_DEFLECTION_REDUCTION_DURING_EYE_CONTACT;
            }
            lookAtSpot = origin + _myCamera.getOrientation() * glm::quat(glm::radians(glm::vec3(
                eyePitch * deflection, eyeYaw * deflection, 0.0f))) *
                glm::inverse(_myCamera.getOrientation()) * (lookAtSpot - origin);
        }
    }

    myAvatar->getHead()->setLookAtPosition(lookAtSpot);
}

void Application::updateThreads(float deltaTime) {
    PerformanceTimer perfTimer("updateThreads");
    bool showWarnings = Menu::getInstance()->isOptionChecked(MenuOption::PipelineWarnings);
    PerformanceWarning warn(showWarnings, "Application::updateThreads()");

    // parse voxel packets
    if (!_enableProcessOctreeThread) {
        _octreeProcessor.threadRoutine();
        _entityEditSender.threadRoutine();
    }
}

void Application::toggleOverlays() {
    auto menu = Menu::getInstance();
    menu->setIsOptionChecked(MenuOption::Overlays, menu->isOptionChecked(MenuOption::Overlays));
}

void Application::setOverlaysVisible(bool visible) {
    auto menu = Menu::getInstance();
    menu->setIsOptionChecked(MenuOption::Overlays, true);
}

void Application::centerUI() {
    _overlayConductor.centerUI();
}

void Application::cycleCamera() {
    auto menu = Menu::getInstance();
    if (menu->isOptionChecked(MenuOption::FullscreenMirror)) {

        menu->setIsOptionChecked(MenuOption::FullscreenMirror, false);
        menu->setIsOptionChecked(MenuOption::FirstPerson, true);

    } else if (menu->isOptionChecked(MenuOption::FirstPerson)) {

        menu->setIsOptionChecked(MenuOption::FirstPerson, false);
        menu->setIsOptionChecked(MenuOption::ThirdPerson, true);

    } else if (menu->isOptionChecked(MenuOption::ThirdPerson)) {

        menu->setIsOptionChecked(MenuOption::ThirdPerson, false);
        menu->setIsOptionChecked(MenuOption::FullscreenMirror, true);

    } else if (menu->isOptionChecked(MenuOption::IndependentMode) || menu->isOptionChecked(MenuOption::CameraEntityMode)) {
        // do nothing if in independent or camera entity modes
        return;
    }
    cameraMenuChanged(); // handle the menu change
}

void Application::cameraModeChanged() {
    switch (_myCamera.getMode()) {
        case CAMERA_MODE_FIRST_PERSON:
            Menu::getInstance()->setIsOptionChecked(MenuOption::FirstPerson, true);
            break;
        case CAMERA_MODE_THIRD_PERSON:
            Menu::getInstance()->setIsOptionChecked(MenuOption::ThirdPerson, true);
            break;
        case CAMERA_MODE_MIRROR:
            Menu::getInstance()->setIsOptionChecked(MenuOption::FullscreenMirror, true);
            break;
        case CAMERA_MODE_INDEPENDENT:
            Menu::getInstance()->setIsOptionChecked(MenuOption::IndependentMode, true);
            break;
        case CAMERA_MODE_ENTITY:
            Menu::getInstance()->setIsOptionChecked(MenuOption::CameraEntityMode, true);
            break;
        default:
            break;
    }
    cameraMenuChanged();
}


void Application::cameraMenuChanged() {
    auto menu = Menu::getInstance();
    if (menu->isOptionChecked(MenuOption::FullscreenMirror)) {
        if (!isHMDMode() && _myCamera.getMode() != CAMERA_MODE_MIRROR) {
            _myCamera.setMode(CAMERA_MODE_MIRROR);
            getMyAvatar()->reset(false, false, false); // to reset any active MyAvatar::FollowHelpers
        }
    } else if (menu->isOptionChecked(MenuOption::FirstPerson)) {
        if (_myCamera.getMode() != CAMERA_MODE_FIRST_PERSON) {
            _myCamera.setMode(CAMERA_MODE_FIRST_PERSON);
            getMyAvatar()->setBoomLength(MyAvatar::ZOOM_MIN);
        }
    } else if (menu->isOptionChecked(MenuOption::ThirdPerson)) {
        if (_myCamera.getMode() != CAMERA_MODE_THIRD_PERSON) {
            _myCamera.setMode(CAMERA_MODE_THIRD_PERSON);
            if (getMyAvatar()->getBoomLength() == MyAvatar::ZOOM_MIN) {
                getMyAvatar()->setBoomLength(MyAvatar::ZOOM_DEFAULT);
            }
        }
    } else if (menu->isOptionChecked(MenuOption::IndependentMode)) {
        if (_myCamera.getMode() != CAMERA_MODE_INDEPENDENT) {
            _myCamera.setMode(CAMERA_MODE_INDEPENDENT);
        }
    } else if (menu->isOptionChecked(MenuOption::CameraEntityMode)) {
        if (_myCamera.getMode() != CAMERA_MODE_ENTITY) {
            _myCamera.setMode(CAMERA_MODE_ENTITY);
        }
    }
}

void Application::resetPhysicsReadyInformation() {
    // we've changed domains or cleared out caches or something.  we no longer know enough about the
    // collision information of nearby entities to make running bullet be safe.
    _fullSceneReceivedCounter = 0;
    _fullSceneCounterAtLastPhysicsCheck = 0;
    _nearbyEntitiesCountAtLastPhysicsCheck = 0;
    _nearbyEntitiesStabilityCount = 0;
    _physicsEnabled = false;
}


void Application::reloadResourceCaches() {
    resetPhysicsReadyInformation();

    // Query the octree to refresh everything in view
    _lastQueriedTime = 0;
    _octreeQuery.incrementConnectionID();

    queryOctree(NodeType::EntityServer, PacketType::EntityQuery);

    DependencyManager::get<AssetClient>()->clearCache();

    DependencyManager::get<AnimationCache>()->refreshAll();
    DependencyManager::get<ModelCache>()->refreshAll();
    DependencyManager::get<SoundCache>()->refreshAll();
    DependencyManager::get<TextureCache>()->refreshAll();

    DependencyManager::get<NodeList>()->reset();  // Force redownload of .fst models

    getMyAvatar()->resetFullAvatarURL();
}

void Application::rotationModeChanged() const {
    if (!Menu::getInstance()->isOptionChecked(MenuOption::CenterPlayerInView)) {
        getMyAvatar()->setHeadPitch(0);
    }
}

void Application::setKeyboardFocusHighlight(const glm::vec3& position, const glm::quat& rotation, const glm::vec3& dimensions) {
    // Create focus
    if (_keyboardFocusHighlightID == UNKNOWN_OVERLAY_ID || !getOverlays().isAddedOverlay(_keyboardFocusHighlightID)) {
        _keyboardFocusHighlight = std::make_shared<Cube3DOverlay>();
        _keyboardFocusHighlight->setAlpha(1.0f);
        _keyboardFocusHighlight->setColor({ 0xFF, 0xEF, 0x00 });
        _keyboardFocusHighlight->setIsSolid(false);
        _keyboardFocusHighlight->setPulseMin(0.5);
        _keyboardFocusHighlight->setPulseMax(1.0);
        _keyboardFocusHighlight->setColorPulse(1.0);
        _keyboardFocusHighlight->setIgnoreRayIntersection(true);
        _keyboardFocusHighlight->setDrawInFront(false);
        _keyboardFocusHighlightID = getOverlays().addOverlay(_keyboardFocusHighlight);
    }

    // Position focus
    _keyboardFocusHighlight->setWorldOrientation(rotation);
    _keyboardFocusHighlight->setWorldPosition(position);
    _keyboardFocusHighlight->setDimensions(dimensions);
    _keyboardFocusHighlight->setVisible(true);
}

QUuid Application::getKeyboardFocusEntity() const {
    return _keyboardFocusedEntity.get();
}

static const float FOCUS_HIGHLIGHT_EXPANSION_FACTOR = 1.05f;

void Application::setKeyboardFocusEntity(const EntityItemID& entityItemID) {
    if (_keyboardFocusedEntity.get() != entityItemID) {
        _keyboardFocusedEntity.set(entityItemID);

        if (_keyboardFocusHighlight && _keyboardFocusedOverlay.get() == UNKNOWN_OVERLAY_ID) {
            _keyboardFocusHighlight->setVisible(false);
        }

        if (entityItemID == UNKNOWN_ENTITY_ID) {
            return;
        }

        auto entityScriptingInterface = DependencyManager::get<EntityScriptingInterface>();
        auto properties = entityScriptingInterface->getEntityProperties(entityItemID);
        if (!properties.getLocked() && properties.getVisible()) {

            auto entities = getEntities();
            auto entityId = _keyboardFocusedEntity.get();
            if (entities->wantsKeyboardFocus(entityId)) {
                entities->setProxyWindow(entityId, _window->windowHandle());
                auto entity = getEntities()->getEntity(entityId);
                if (_keyboardMouseDevice->isActive()) {
                    _keyboardMouseDevice->pluginFocusOutEvent();
                }
                _lastAcceptedKeyPress = usecTimestampNow();

                setKeyboardFocusHighlight(entity->getWorldPosition(), entity->getWorldOrientation(),
                    entity->getScaledDimensions() * FOCUS_HIGHLIGHT_EXPANSION_FACTOR);
            }
        }
    }
}

OverlayID Application::getKeyboardFocusOverlay() {
    return _keyboardFocusedOverlay.get();
}

void Application::setKeyboardFocusOverlay(const OverlayID& overlayID) {
    if (overlayID != _keyboardFocusedOverlay.get()) {
        _keyboardFocusedOverlay.set(overlayID);

        if (_keyboardFocusHighlight && _keyboardFocusedEntity.get() == UNKNOWN_ENTITY_ID) {
            _keyboardFocusHighlight->setVisible(false);
        }

        if (overlayID == UNKNOWN_OVERLAY_ID) {
            return;
        }

        auto overlayType = getOverlays().getOverlayType(overlayID);
        auto isVisible = getOverlays().getProperty(overlayID, "visible").value.toBool();
        if (overlayType == Web3DOverlay::TYPE && isVisible) {
            auto overlay = std::dynamic_pointer_cast<Web3DOverlay>(getOverlays().getOverlay(overlayID));
            overlay->setProxyWindow(_window->windowHandle());

            if (_keyboardMouseDevice->isActive()) {
                _keyboardMouseDevice->pluginFocusOutEvent();
            }
            _lastAcceptedKeyPress = usecTimestampNow();

            if (overlay->getProperty("showKeyboardFocusHighlight").toBool()) {
                auto size = overlay->getSize() * FOCUS_HIGHLIGHT_EXPANSION_FACTOR;
                const float OVERLAY_DEPTH = 0.0105f;
                setKeyboardFocusHighlight(overlay->getWorldPosition(), overlay->getWorldOrientation(), glm::vec3(size.x, size.y, OVERLAY_DEPTH));
            } else if (_keyboardFocusHighlight) {
                _keyboardFocusHighlight->setVisible(false);
            }
        }
    }
}

void Application::updateDialogs(float deltaTime) const {
    PerformanceTimer perfTimer("updateDialogs");
    bool showWarnings = Menu::getInstance()->isOptionChecked(MenuOption::PipelineWarnings);
    PerformanceWarning warn(showWarnings, "Application::updateDialogs()");
    auto dialogsManager = DependencyManager::get<DialogsManager>();

    QPointer<OctreeStatsDialog> octreeStatsDialog = dialogsManager->getOctreeStatsDialog();
    if (octreeStatsDialog) {
        octreeStatsDialog->update();
    }
}

static bool domainLoadingInProgress = false;

void Application::update(float deltaTime) {
    PROFILE_RANGE_EX(app, __FUNCTION__, 0xffff0000, (uint64_t)_renderFrameCount + 1);

    if (!_physicsEnabled) {
        if (!domainLoadingInProgress) {
            PROFILE_ASYNC_BEGIN(app, "Scene Loading", "");
            domainLoadingInProgress = true;
        }

        // we haven't yet enabled physics.  we wait until we think we have all the collision information
        // for nearby entities before starting bullet up.
        quint64 now = usecTimestampNow();
        const int PHYSICS_CHECK_TIMEOUT = 2 * USECS_PER_SECOND;

        if (now - _lastPhysicsCheckTime > PHYSICS_CHECK_TIMEOUT || _fullSceneReceivedCounter > _fullSceneCounterAtLastPhysicsCheck) {
            // we've received a new full-scene octree stats packet, or it's been long enough to try again anyway
            _lastPhysicsCheckTime = now;
            _fullSceneCounterAtLastPhysicsCheck = _fullSceneReceivedCounter;

            // process octree stats packets are sent in between full sends of a scene (this isn't currently true).
            // We keep physics disabled until we've received a full scene and everything near the avatar in that
            // scene is ready to compute its collision shape.
            if (nearbyEntitiesAreReadyForPhysics()) {
                _physicsEnabled = true;
                getMyAvatar()->updateMotionBehaviorFromMenu();
            }
        }
    } else if (domainLoadingInProgress) {
        domainLoadingInProgress = false;
        PROFILE_ASYNC_END(app, "Scene Loading", "");
    }

    auto myAvatar = getMyAvatar();
    {
        PerformanceTimer perfTimer("devices");

        FaceTracker* tracker = getSelectedFaceTracker();
        if (tracker && Menu::getInstance()->isOptionChecked(MenuOption::MuteFaceTracking) != tracker->isMuted()) {
            tracker->toggleMute();
        }

        tracker = getActiveFaceTracker();
        if (tracker && !tracker->isMuted()) {
            tracker->update(deltaTime);

            // Auto-mute microphone after losing face tracking?
            if (tracker->isTracking()) {
                _lastFaceTrackerUpdate = usecTimestampNow();
            } else {
                const quint64 MUTE_MICROPHONE_AFTER_USECS = 5000000;  //5 secs
                Menu* menu = Menu::getInstance();
                auto audioClient = DependencyManager::get<AudioClient>();
                if (menu->isOptionChecked(MenuOption::AutoMuteAudio) && !audioClient->isMuted()) {
                    if (_lastFaceTrackerUpdate > 0
                        && ((usecTimestampNow() - _lastFaceTrackerUpdate) > MUTE_MICROPHONE_AFTER_USECS)) {
                        audioClient->toggleMute();
                        _lastFaceTrackerUpdate = 0;
                    }
                } else {
                    _lastFaceTrackerUpdate = 0;
                }
            }
        } else {
            _lastFaceTrackerUpdate = 0;
        }

        auto userInputMapper = DependencyManager::get<UserInputMapper>();

        controller::InputCalibrationData calibrationData = {
            myAvatar->getSensorToWorldMatrix(),
            createMatFromQuatAndPos(myAvatar->getWorldOrientation(), myAvatar->getWorldPosition()),
            myAvatar->getHMDSensorMatrix(),
            myAvatar->getCenterEyeCalibrationMat(),
            myAvatar->getHeadCalibrationMat(),
            myAvatar->getSpine2CalibrationMat(),
            myAvatar->getHipsCalibrationMat(),
            myAvatar->getLeftFootCalibrationMat(),
            myAvatar->getRightFootCalibrationMat(),
            myAvatar->getRightArmCalibrationMat(),
            myAvatar->getLeftArmCalibrationMat(),
            myAvatar->getRightHandCalibrationMat(),
            myAvatar->getLeftHandCalibrationMat()
        };

        InputPluginPointer keyboardMousePlugin;
        for (auto inputPlugin : PluginManager::getInstance()->getInputPlugins()) {
            if (inputPlugin->getName() == KeyboardMouseDevice::NAME) {
                keyboardMousePlugin = inputPlugin;
            } else if (inputPlugin->isActive()) {
                inputPlugin->pluginUpdate(deltaTime, calibrationData);
            }
        }

        userInputMapper->setInputCalibrationData(calibrationData);
        userInputMapper->update(deltaTime);

        if (keyboardMousePlugin && keyboardMousePlugin->isActive()) {
            keyboardMousePlugin->pluginUpdate(deltaTime, calibrationData);
        }

        // Transfer the user inputs to the driveKeys
        // FIXME can we drop drive keys and just have the avatar read the action states directly?
        myAvatar->clearDriveKeys();
        if (_myCamera.getMode() != CAMERA_MODE_INDEPENDENT) {
            if (!_controllerScriptingInterface->areActionsCaptured()) {
                myAvatar->setDriveKey(MyAvatar::TRANSLATE_Z, -1.0f * userInputMapper->getActionState(controller::Action::TRANSLATE_Z));
                myAvatar->setDriveKey(MyAvatar::TRANSLATE_Y, userInputMapper->getActionState(controller::Action::TRANSLATE_Y));
                myAvatar->setDriveKey(MyAvatar::TRANSLATE_X, userInputMapper->getActionState(controller::Action::TRANSLATE_X));
                if (deltaTime > FLT_EPSILON) {
                    myAvatar->setDriveKey(MyAvatar::PITCH, -1.0f * userInputMapper->getActionState(controller::Action::PITCH));
                    myAvatar->setDriveKey(MyAvatar::YAW, -1.0f * userInputMapper->getActionState(controller::Action::YAW));
                    myAvatar->setDriveKey(MyAvatar::STEP_YAW, -1.0f * userInputMapper->getActionState(controller::Action::STEP_YAW));
                }
            }
            myAvatar->setDriveKey(MyAvatar::ZOOM, userInputMapper->getActionState(controller::Action::TRANSLATE_CAMERA_Z));
        }

        static const std::vector<controller::Action> avatarControllerActions = {
            controller::Action::LEFT_HAND,
            controller::Action::RIGHT_HAND,
            controller::Action::LEFT_FOOT,
            controller::Action::RIGHT_FOOT,
            controller::Action::HIPS,
            controller::Action::SPINE2,
            controller::Action::HEAD,
            controller::Action::LEFT_HAND_THUMB1,
            controller::Action::LEFT_HAND_THUMB2,
            controller::Action::LEFT_HAND_THUMB3,
            controller::Action::LEFT_HAND_THUMB4,
            controller::Action::LEFT_HAND_INDEX1,
            controller::Action::LEFT_HAND_INDEX2,
            controller::Action::LEFT_HAND_INDEX3,
            controller::Action::LEFT_HAND_INDEX4,
            controller::Action::LEFT_HAND_MIDDLE1,
            controller::Action::LEFT_HAND_MIDDLE2,
            controller::Action::LEFT_HAND_MIDDLE3,
            controller::Action::LEFT_HAND_MIDDLE4,
            controller::Action::LEFT_HAND_RING1,
            controller::Action::LEFT_HAND_RING2,
            controller::Action::LEFT_HAND_RING3,
            controller::Action::LEFT_HAND_RING4,
            controller::Action::LEFT_HAND_PINKY1,
            controller::Action::LEFT_HAND_PINKY2,
            controller::Action::LEFT_HAND_PINKY3,
            controller::Action::LEFT_HAND_PINKY4,
            controller::Action::RIGHT_HAND_THUMB1,
            controller::Action::RIGHT_HAND_THUMB2,
            controller::Action::RIGHT_HAND_THUMB3,
            controller::Action::RIGHT_HAND_THUMB4,
            controller::Action::RIGHT_HAND_INDEX1,
            controller::Action::RIGHT_HAND_INDEX2,
            controller::Action::RIGHT_HAND_INDEX3,
            controller::Action::RIGHT_HAND_INDEX4,
            controller::Action::RIGHT_HAND_MIDDLE1,
            controller::Action::RIGHT_HAND_MIDDLE2,
            controller::Action::RIGHT_HAND_MIDDLE3,
            controller::Action::RIGHT_HAND_MIDDLE4,
            controller::Action::RIGHT_HAND_RING1,
            controller::Action::RIGHT_HAND_RING2,
            controller::Action::RIGHT_HAND_RING3,
            controller::Action::RIGHT_HAND_RING4,
            controller::Action::RIGHT_HAND_PINKY1,
            controller::Action::RIGHT_HAND_PINKY2,
            controller::Action::RIGHT_HAND_PINKY3,
            controller::Action::RIGHT_HAND_PINKY4,
            controller::Action::LEFT_ARM,
            controller::Action::RIGHT_ARM,
            controller::Action::LEFT_SHOULDER,
            controller::Action::RIGHT_SHOULDER,
            controller::Action::LEFT_FORE_ARM,
            controller::Action::RIGHT_FORE_ARM,
            controller::Action::LEFT_LEG,
            controller::Action::RIGHT_LEG,
            controller::Action::LEFT_UP_LEG,
            controller::Action::RIGHT_UP_LEG,
            controller::Action::LEFT_TOE_BASE,
            controller::Action::RIGHT_TOE_BASE
        };

        // copy controller poses from userInputMapper to myAvatar.
        glm::mat4 myAvatarMatrix = createMatFromQuatAndPos(myAvatar->getWorldOrientation(), myAvatar->getWorldPosition());
        glm::mat4 worldToSensorMatrix = glm::inverse(myAvatar->getSensorToWorldMatrix());
        glm::mat4 avatarToSensorMatrix = worldToSensorMatrix * myAvatarMatrix;
        for (auto& action : avatarControllerActions) {
            controller::Pose pose = userInputMapper->getPoseState(action);
            myAvatar->setControllerPoseInSensorFrame(action, pose.transform(avatarToSensorMatrix));
        }
    }

    updateThreads(deltaTime); // If running non-threaded, then give the threads some time to process...
    updateDialogs(deltaTime); // update various stats dialogs if present

    QSharedPointer<AvatarManager> avatarManager = DependencyManager::get<AvatarManager>();

    {
        PROFILE_RANGE(simulation_physics, "Physics");
        PerformanceTimer perfTimer("physics");
        if (_physicsEnabled) {
            {
                PROFILE_RANGE(simulation_physics, "PreStep");
                PerformanceTimer perfTimer("preStep)");
                static VectorOfMotionStates motionStates;
                _entitySimulation->getObjectsToRemoveFromPhysics(motionStates);
                _physicsEngine->removeObjects(motionStates);
                _entitySimulation->deleteObjectsRemovedFromPhysics();

                getEntities()->getTree()->withReadLock([&] {
                    _entitySimulation->getObjectsToAddToPhysics(motionStates);
                    _physicsEngine->addObjects(motionStates);

                });
                getEntities()->getTree()->withReadLock([&] {
                    _entitySimulation->getObjectsToChange(motionStates);
                    VectorOfMotionStates stillNeedChange = _physicsEngine->changeObjects(motionStates);
                    _entitySimulation->setObjectsToChange(stillNeedChange);
                });

                _entitySimulation->applyDynamicChanges();

                 avatarManager->getObjectsToRemoveFromPhysics(motionStates);
                _physicsEngine->removeObjects(motionStates);
                avatarManager->getObjectsToAddToPhysics(motionStates);
                _physicsEngine->addObjects(motionStates);
                avatarManager->getObjectsToChange(motionStates);
                _physicsEngine->changeObjects(motionStates);

                myAvatar->prepareForPhysicsSimulation();
                _physicsEngine->forEachDynamic([&](EntityDynamicPointer dynamic) {
                    dynamic->prepareForPhysicsSimulation();
                });
            }
            {
                PROFILE_RANGE(simulation_physics, "Step");
                PerformanceTimer perfTimer("step");
                getEntities()->getTree()->withWriteLock([&] {
                    _physicsEngine->stepSimulation();
                });
            }
            {
                PROFILE_RANGE(simulation_physics, "PostStep");
                PerformanceTimer perfTimer("postStep");
                if (_physicsEngine->hasOutgoingChanges()) {
                    // grab the collision events BEFORE handleOutgoingChanges() because at this point
                    // we have a better idea of which objects we own or should own.
                    auto& collisionEvents = _physicsEngine->getCollisionEvents();

                    getEntities()->getTree()->withWriteLock([&] {
                        PROFILE_RANGE(simulation_physics, "HandleChanges");
                        PerformanceTimer perfTimer("handleChanges");

                        const VectorOfMotionStates& outgoingChanges = _physicsEngine->getChangedMotionStates();
                        _entitySimulation->handleChangedMotionStates(outgoingChanges);
                        avatarManager->handleChangedMotionStates(outgoingChanges);

                        const VectorOfMotionStates& deactivations = _physicsEngine->getDeactivatedMotionStates();
                        _entitySimulation->handleDeactivatedMotionStates(deactivations);
                    });

                    if (!_aboutToQuit) {
                        // handleCollisionEvents() AFTER handleOutgoingChanges()
                        {
                            PROFILE_RANGE(simulation_physics, "CollisionEvents");
                            avatarManager->handleCollisionEvents(collisionEvents);
                            // Collision events (and their scripts) must not be handled when we're locked, above. (That would risk
                            // deadlock.)
                            _entitySimulation->handleCollisionEvents(collisionEvents);
                        }

                        // NOTE: the getEntities()->update() call below will wait for lock
                        // and will simulate entity motion (the EntityTree has been given an EntitySimulation).
                        getEntities()->update(true); // update the models...
                    }

                    {
                        PROFILE_RANGE(simulation_physics, "MyAvatar");
                        myAvatar->harvestResultsFromPhysicsSimulation(deltaTime);
                    }

                    if (PerformanceTimer::isActive() &&
                            Menu::getInstance()->isOptionChecked(MenuOption::DisplayDebugTimingDetails) &&
                            Menu::getInstance()->isOptionChecked(MenuOption::ExpandPhysicsSimulationTiming)) {
                        _physicsEngine->harvestPerformanceStats();
                    }
                    // NOTE: the PhysicsEngine stats are written to stdout NOT to Qt log framework
                    _physicsEngine->dumpStatsIfNecessary();
                }
            }
        } else {
            // update the rendering without any simulation
            getEntities()->update(false);
        }
    }

    // AvatarManager update
    {
        {
            PROFILE_RANGE(simulation, "OtherAvatars");
            PerformanceTimer perfTimer("otherAvatars");
            avatarManager->updateOtherAvatars(deltaTime);
        }

        {
            PROFILE_RANGE(simulation, "MyAvatar");
            PerformanceTimer perfTimer("MyAvatar");
            qApp->updateMyAvatarLookAtPosition();
            avatarManager->updateMyAvatar(deltaTime);
        }
    }

    bool showWarnings = Menu::getInstance()->isOptionChecked(MenuOption::PipelineWarnings);
    PerformanceWarning warn(showWarnings, "Application::update()");

    updateLOD(deltaTime);

    // TODO: break these out into distinct perfTimers when they prove interesting
    {
        PROFILE_RANGE(app, "PickManager");
        PerformanceTimer perfTimer("pickManager");
        DependencyManager::get<PickManager>()->update();
    }

    {
        PROFILE_RANGE(app, "PointerManager");
        PerformanceTimer perfTimer("pointerManager");
        DependencyManager::get<PointerManager>()->update();
    }

    {
        PROFILE_RANGE_EX(app, "Overlays", 0xffff0000, (uint64_t)getActiveDisplayPlugin()->presentCount());
        PerformanceTimer perfTimer("overlays");
        _overlays.update(deltaTime);
    }

    // Update _viewFrustum with latest camera and view frustum data...
    // NOTE: we get this from the view frustum, to make it simpler, since the
    // loadViewFrumstum() method will get the correct details from the camera
    // We could optimize this to not actually load the viewFrustum, since we don't
    // actually need to calculate the view frustum planes to send these details
    // to the server.
    {
        QMutexLocker viewLocker(&_viewMutex);
        _myCamera.loadViewFrustum(_viewFrustum);
    }

    quint64 now = usecTimestampNow();

    // Update my voxel servers with my current voxel query...
    {
        PROFILE_RANGE_EX(app, "QueryOctree", 0xffff0000, (uint64_t)getActiveDisplayPlugin()->presentCount());
        PerformanceTimer perfTimer("queryOctree");
        QMutexLocker viewLocker(&_viewMutex);
        quint64 sinceLastQuery = now - _lastQueriedTime;
        const quint64 TOO_LONG_SINCE_LAST_QUERY = 3 * USECS_PER_SECOND;
        bool queryIsDue = sinceLastQuery > TOO_LONG_SINCE_LAST_QUERY;
        bool viewIsDifferentEnough = !_lastQueriedViewFrustum.isVerySimilar(_viewFrustum);
        // if it's been a while since our last query or the view has significantly changed then send a query, otherwise suppress it
        if (queryIsDue || viewIsDifferentEnough) {
            _lastQueriedTime = now;
            if (DependencyManager::get<SceneScriptingInterface>()->shouldRenderEntities()) {
                queryOctree(NodeType::EntityServer, PacketType::EntityQuery);
            }
            sendAvatarViewFrustum();
            _lastQueriedViewFrustum = _viewFrustum;
        }
    }

    // sent nack packets containing missing sequence numbers of received packets from nodes
    {
        quint64 sinceLastNack = now - _lastNackTime;
        const quint64 TOO_LONG_SINCE_LAST_NACK = 1 * USECS_PER_SECOND;
        if (sinceLastNack > TOO_LONG_SINCE_LAST_NACK) {
            _lastNackTime = now;
            sendNackPackets();
        }
    }

    // send packet containing downstream audio stats to the AudioMixer
    {
        quint64 sinceLastNack = now - _lastSendDownstreamAudioStats;
        if (sinceLastNack > TOO_LONG_SINCE_LAST_SEND_DOWNSTREAM_AUDIO_STATS) {
            _lastSendDownstreamAudioStats = now;

            QMetaObject::invokeMethod(DependencyManager::get<AudioClient>().data(), "sendDownstreamAudioStatsPacket", Qt::QueuedConnection);
        }
    }

    {
        PerformanceTimer perfTimer("avatarManager/postUpdate");
        avatarManager->postUpdate(deltaTime, getMain3DScene());
    }

    {
        PROFILE_RANGE_EX(app, "PostUpdateLambdas", 0xffff0000, (uint64_t)0);
        PerformanceTimer perfTimer("postUpdateLambdas");
        std::unique_lock<std::mutex> guard(_postUpdateLambdasLock);
        for (auto& iter : _postUpdateLambdas) {
            iter.second();
        }
        _postUpdateLambdas.clear();
    }


    editRenderArgs([this, deltaTime](AppRenderArgs& appRenderArgs) {
        PerformanceTimer perfTimer("editRenderArgs");
        appRenderArgs._headPose= getHMDSensorPose();

        auto myAvatar = getMyAvatar();

        // update the avatar with a fresh HMD pose
        {
            PROFILE_RANGE(render, "/updateAvatar");
            myAvatar->updateFromHMDSensorMatrix(appRenderArgs._headPose);
        }

        auto lodManager = DependencyManager::get<LODManager>();

        float sensorToWorldScale = getMyAvatar()->getSensorToWorldScale();
        appRenderArgs._sensorToWorldScale = sensorToWorldScale;
        appRenderArgs._sensorToWorld = getMyAvatar()->getSensorToWorldMatrix();
        {
            PROFILE_RANGE(render, "/buildFrustrumAndArgs");
            {
                QMutexLocker viewLocker(&_viewMutex);
                // adjust near clip plane to account for sensor scaling.
                auto adjustedProjection = glm::perspective(_viewFrustum.getFieldOfView(),
                    _viewFrustum.getAspectRatio(),
                    DEFAULT_NEAR_CLIP * sensorToWorldScale,
                    _viewFrustum.getFarClip());
                _viewFrustum.setProjection(adjustedProjection);
                _viewFrustum.calculate();
            }
            appRenderArgs._renderArgs = RenderArgs(_gpuContext, lodManager->getOctreeSizeScale(),
                lodManager->getBoundaryLevelAdjust(), RenderArgs::DEFAULT_RENDER_MODE,
                RenderArgs::MONO, RenderArgs::RENDER_DEBUG_NONE);
            appRenderArgs._renderArgs._scene = getMain3DScene();

            {
                QMutexLocker viewLocker(&_viewMutex);
                appRenderArgs._renderArgs.setViewFrustum(_viewFrustum);
            }
        }
        {
            PROFILE_RANGE(render, "/resizeGL");
            PerformanceWarning::setSuppressShortTimings(Menu::getInstance()->isOptionChecked(MenuOption::SuppressShortTimings));
            bool showWarnings = Menu::getInstance()->isOptionChecked(MenuOption::PipelineWarnings);
            PerformanceWarning warn(showWarnings, "Application::paintGL()");
            resizeGL();
        }

        this->updateCamera(appRenderArgs._renderArgs, deltaTime);
        appRenderArgs._eyeToWorld = _myCamera.getTransform();
        appRenderArgs._isStereo = false;

        {
            auto hmdInterface = DependencyManager::get<HMDScriptingInterface>();
            float ipdScale = hmdInterface->getIPDScale();

            // scale IPD by sensorToWorldScale, to make the world seem larger or smaller accordingly.
            ipdScale *= sensorToWorldScale;

            auto baseProjection = appRenderArgs._renderArgs.getViewFrustum().getProjection();

            if (getActiveDisplayPlugin()->isStereo()) {
                // Stereo modes will typically have a larger projection matrix overall,
                // so we ask for the 'mono' projection matrix, which for stereo and HMD
                // plugins will imply the combined projection for both eyes.
                //
                // This is properly implemented for the Oculus plugins, but for OpenVR
                // and Stereo displays I'm not sure how to get / calculate it, so we're
                // just relying on the left FOV in each case and hoping that the
                // overall culling margin of error doesn't cause popping in the
                // right eye.  There are FIXMEs in the relevant plugins
                _myCamera.setProjection(getActiveDisplayPlugin()->getCullingProjection(baseProjection));
                appRenderArgs._isStereo = true;

                auto& eyeOffsets = appRenderArgs._eyeOffsets;
                auto& eyeProjections = appRenderArgs._eyeProjections;

                // FIXME we probably don't need to set the projection matrix every frame,
                // only when the display plugin changes (or in non-HMD modes when the user
                // changes the FOV manually, which right now I don't think they can.
                for_each_eye([&](Eye eye) {
                    // For providing the stereo eye views, the HMD head pose has already been
                    // applied to the avatar, so we need to get the difference between the head
                    // pose applied to the avatar and the per eye pose, and use THAT as
                    // the per-eye stereo matrix adjustment.
                    mat4 eyeToHead = getActiveDisplayPlugin()->getEyeToHeadTransform(eye);
                    // Grab the translation
                    vec3 eyeOffset = glm::vec3(eyeToHead[3]);
                    // Apply IPD scaling
                    mat4 eyeOffsetTransform = glm::translate(mat4(), eyeOffset * -1.0f * ipdScale);
                    eyeOffsets[eye] = eyeOffsetTransform;
                    eyeProjections[eye] = getActiveDisplayPlugin()->getEyeProjection(eye, baseProjection);
                });

                // Configure the type of display / stereo
                appRenderArgs._renderArgs._displayMode = (isHMDMode() ? RenderArgs::STEREO_HMD : RenderArgs::STEREO_MONITOR);
            }
        }

        // HACK
        // load the view frustum
        // FIXME: This preDisplayRender call is temporary until we create a separate render::scene for the mirror rendering.
        // Then we can move this logic into the Avatar::simulate call.
        myAvatar->preDisplaySide(&appRenderArgs._renderArgs);

        {
            QMutexLocker viewLocker(&_viewMutex);
            _myCamera.loadViewFrustum(_displayViewFrustum);
        }

        {
            QMutexLocker viewLocker(&_viewMutex);
            appRenderArgs._renderArgs.setViewFrustum(_displayViewFrustum);
        }
    });

    {
        PerformanceTimer perfTimer("limitless");
        AnimDebugDraw::getInstance().update();
    }

    {
        PerformanceTimer perfTimer("limitless");
        DependencyManager::get<LimitlessVoiceRecognitionScriptingInterface>()->update();
    }

    { // Game loop is done, mark the end of the frame for the scene transactions and the render loop to take over
        PerformanceTimer perfTimer("enqueueFrame");
        getMain3DScene()->enqueueFrame();
    }
}

void Application::sendAvatarViewFrustum() {
    QByteArray viewFrustumByteArray = _viewFrustum.toByteArray();
    auto avatarPacket = NLPacket::create(PacketType::ViewFrustum, viewFrustumByteArray.size());
    avatarPacket->write(viewFrustumByteArray);

    DependencyManager::get<NodeList>()->broadcastToNodes(std::move(avatarPacket), NodeSet() << NodeType::AvatarMixer);
}


int Application::sendNackPackets() {

    // iterates through all nodes in NodeList
    auto nodeList = DependencyManager::get<NodeList>();

    int packetsSent = 0;

    nodeList->eachNode([&](const SharedNodePointer& node){

        if (node->getActiveSocket() && node->getType() == NodeType::EntityServer) {

            auto nackPacketList = NLPacketList::create(PacketType::OctreeDataNack);

            QUuid nodeUUID = node->getUUID();

            // if there are octree packets from this node that are waiting to be processed,
            // don't send a NACK since the missing packets may be among those waiting packets.
            if (_octreeProcessor.hasPacketsToProcessFrom(nodeUUID)) {
                return;
            }

            QSet<OCTREE_PACKET_SEQUENCE> missingSequenceNumbers;
            _octreeServerSceneStats.withReadLock([&] {
                // retrieve octree scene stats of this node
                if (_octreeServerSceneStats.find(nodeUUID) == _octreeServerSceneStats.end()) {
                    return;
                }
                // get sequence number stats of node, prune its missing set, and make a copy of the missing set
                SequenceNumberStats& sequenceNumberStats = _octreeServerSceneStats[nodeUUID].getIncomingOctreeSequenceNumberStats();
                sequenceNumberStats.pruneMissingSet();
                missingSequenceNumbers = sequenceNumberStats.getMissingSet();
            });

            // construct nack packet(s) for this node
            foreach(const OCTREE_PACKET_SEQUENCE& missingNumber, missingSequenceNumbers) {
                nackPacketList->writePrimitive(missingNumber);
            }

            if (nackPacketList->getNumPackets()) {
                packetsSent += (int)nackPacketList->getNumPackets();

                // send the packet list
                nodeList->sendPacketList(std::move(nackPacketList), *node);
            }
        }
    });

    return packetsSent;
}

void Application::queryOctree(NodeType_t serverType, PacketType packetType) {

    if (!_settingsLoaded) {
        return; // bail early if settings are not loaded
    }

    ViewFrustum viewFrustum;
    copyViewFrustum(viewFrustum);
    _octreeQuery.setCameraPosition(viewFrustum.getPosition());
    _octreeQuery.setCameraOrientation(viewFrustum.getOrientation());
    _octreeQuery.setCameraFov(viewFrustum.getFieldOfView());
    _octreeQuery.setCameraAspectRatio(viewFrustum.getAspectRatio());
    _octreeQuery.setCameraNearClip(viewFrustum.getNearClip());
    _octreeQuery.setCameraFarClip(viewFrustum.getFarClip());
    _octreeQuery.setCameraEyeOffsetPosition(glm::vec3());
    _octreeQuery.setCameraCenterRadius(viewFrustum.getCenterRadius());
    auto lodManager = DependencyManager::get<LODManager>();
    _octreeQuery.setOctreeSizeScale(lodManager->getOctreeSizeScale());
    _octreeQuery.setBoundaryLevelAdjust(lodManager->getBoundaryLevelAdjust());

    auto nodeList = DependencyManager::get<NodeList>();

    auto node = nodeList->soloNodeOfType(serverType);
    if (node && node->getActiveSocket()) {
        _octreeQuery.setMaxQueryPacketsPerSecond(getMaxOctreePacketsPerSecond());

        auto queryPacket = NLPacket::create(packetType);

        // encode the query data
        auto packetData = reinterpret_cast<unsigned char*>(queryPacket->getPayload());
        int packetSize = _octreeQuery.getBroadcastData(packetData);
        queryPacket->setPayloadSize(packetSize);

        // make sure we still have an active socket
        nodeList->sendUnreliablePacket(*queryPacket, *node);
    }
}


bool Application::isHMDMode() const {
    return getActiveDisplayPlugin()->isHmd();
}

float Application::getTargetRenderFrameRate() const { return getActiveDisplayPlugin()->getTargetFrameRate(); }

QRect Application::getDesirableApplicationGeometry() const {
    QRect applicationGeometry = getWindow()->geometry();

    // If our parent window is on the HMD, then don't use its geometry, instead use
    // the "main screen" geometry.
    HMDToolsDialog* hmdTools = DependencyManager::get<DialogsManager>()->getHMDToolsDialog();
    if (hmdTools && hmdTools->hasHMDScreen()) {
        QScreen* hmdScreen = hmdTools->getHMDScreen();
        QWindow* appWindow = getWindow()->windowHandle();
        QScreen* appScreen = appWindow->screen();

        // if our app's screen is the hmd screen, we don't want to place the
        // running scripts widget on it. So we need to pick a better screen.
        // we will use the screen for the HMDTools since it's a guaranteed
        // better screen.
        if (appScreen == hmdScreen) {
            QScreen* betterScreen = hmdTools->windowHandle()->screen();
            applicationGeometry = betterScreen->geometry();
        }
    }
    return applicationGeometry;
}

PickRay Application::computePickRay(float x, float y) const {
    vec2 pickPoint { x, y };
    PickRay result;
    if (isHMDMode()) {
        getApplicationCompositor().computeHmdPickRay(pickPoint, result.origin, result.direction);
    } else {
        pickPoint /= getCanvasSize();
        QMutexLocker viewLocker(&_viewMutex);
        _viewFrustum.computePickRay(pickPoint.x, pickPoint.y, result.origin, result.direction);
    }
    return result;
}

std::shared_ptr<MyAvatar> Application::getMyAvatar() const {
    return DependencyManager::get<AvatarManager>()->getMyAvatar();
}

glm::vec3 Application::getAvatarPosition() const {
    return getMyAvatar()->getWorldPosition();
}

void Application::copyViewFrustum(ViewFrustum& viewOut) const {
    QMutexLocker viewLocker(&_viewMutex);
    viewOut = _viewFrustum;
}

void Application::copyDisplayViewFrustum(ViewFrustum& viewOut) const {
    QMutexLocker viewLocker(&_viewMutex);
    viewOut = _displayViewFrustum;
}

void Application::resetSensors(bool andReload) {
    DependencyManager::get<DdeFaceTracker>()->reset();
    DependencyManager::get<EyeTracker>()->reset();
    getActiveDisplayPlugin()->resetSensors();
    _overlayConductor.centerUI();
    getMyAvatar()->reset(true, andReload);
    QMetaObject::invokeMethod(DependencyManager::get<AudioClient>().data(), "reset", Qt::QueuedConnection);
}

void Application::updateWindowTitle() const {

    auto nodeList = DependencyManager::get<NodeList>();
    auto accountManager = DependencyManager::get<AccountManager>();

    QString buildVersion = " (build " + applicationVersion() + ")";

    QString loginStatus = accountManager->isLoggedIn() ? "" : " (NOT LOGGED IN)";

    QString connectionStatus = nodeList->getDomainHandler().isConnected() ? "" : " (NOT CONNECTED)";
    QString username = accountManager->getAccountInfo().getUsername();
    QString currentPlaceName = DependencyManager::get<AddressManager>()->getHost();

    if (currentPlaceName.isEmpty()) {
        currentPlaceName = nodeList->getDomainHandler().getHostname();
    }

    QString title = QString() + (!username.isEmpty() ? username + " @ " : QString())
        + currentPlaceName + connectionStatus + loginStatus + buildVersion;

#ifndef WIN32
    // crashes with vs2013/win32
    qCDebug(interfaceapp, "Application title set to: %s", title.toStdString().c_str());
#endif
    _window->setWindowTitle(title);

    // updateTitleWindow gets called whenever there's a change regarding the domain, so rather
    // than placing this within domainChanged, it's placed here to cover the other potential cases.
    DependencyManager::get< MessagesClient >()->sendLocalMessage("Toolbar-DomainChanged", "");
}

void Application::clearDomainOctreeDetails() {

    // if we're about to quit, we really don't need to do any of these things...
    if (_aboutToQuit) {
        return;
    }

    qCDebug(interfaceapp) << "Clearing domain octree details...";

    resetPhysicsReadyInformation();

    _octreeServerSceneStats.withWriteLock([&] {
        _octreeServerSceneStats.clear();
    });

    // reset the model renderer
    getEntities()->clear();

    auto skyStage = DependencyManager::get<SceneScriptingInterface>()->getSkyStage();

    skyStage->setBackgroundMode(graphics::SunSkyStage::SKY_DEFAULT);

    DependencyManager::get<AnimationCache>()->clearUnusedResources();
    DependencyManager::get<ModelCache>()->clearUnusedResources();
    DependencyManager::get<SoundCache>()->clearUnusedResources();
    DependencyManager::get<TextureCache>()->clearUnusedResources();

    getMyAvatar()->setAvatarEntityDataChanged(true);
}

void Application::clearDomainAvatars() {
    getMyAvatar()->setAvatarEntityDataChanged(true); // to recreate worn entities
    DependencyManager::get<AvatarManager>()->clearOtherAvatars();
}

void Application::domainChanged(const QString& domainHostname) {
    updateWindowTitle();
    // disable physics until we have enough information about our new location to not cause craziness.
    resetPhysicsReadyInformation();
}


void Application::resettingDomain() {
    _notifiedPacketVersionMismatchThisDomain = false;
}

void Application::nodeAdded(SharedNodePointer node) const {
    // nothing to do here
}

void Application::nodeActivated(SharedNodePointer node) {
    if (node->getType() == NodeType::AssetServer) {
        // asset server just connected - check if we have the asset browser showing

        auto offscreenUi = DependencyManager::get<OffscreenUi>();
        auto assetDialog = offscreenUi->getRootItem()->findChild<QQuickItem*>("AssetServer");

        if (assetDialog) {
            auto nodeList = DependencyManager::get<NodeList>();

            if (nodeList->getThisNodeCanWriteAssets()) {
                // call reload on the shown asset browser dialog to get the mappings (if permissions allow)
                QMetaObject::invokeMethod(assetDialog, "reload");
            } else {
                // we switched to an Asset Server that we can't modify, hide the Asset Browser
                assetDialog->setVisible(false);
            }
        }
    }

    // If we get a new EntityServer activated, reset lastQueried time
    // so we will do a proper query during update
    if (node->getType() == NodeType::EntityServer) {
        _lastQueriedTime = 0;
        _octreeQuery.incrementConnectionID();
    }

    if (node->getType() == NodeType::AudioMixer) {
        DependencyManager::get<AudioClient>()->negotiateAudioFormat();
    }

    if (node->getType() == NodeType::AvatarMixer) {
        // new avatar mixer, send off our identity packet on next update loop
        // Reset skeletonModelUrl if the last server modified our choice.
        // Override the avatar url (but not model name) here too.
        if (_avatarOverrideUrl.isValid()) {
            getMyAvatar()->useFullAvatarURL(_avatarOverrideUrl);
        }
        static const QUrl empty{};
        if (getMyAvatar()->getFullAvatarURLFromPreferences() != getMyAvatar()->cannonicalSkeletonModelURL(empty)) {
            getMyAvatar()->resetFullAvatarURL();
        }
        getMyAvatar()->markIdentityDataChanged();
        getMyAvatar()->resetLastSent();
    }
}

void Application::nodeKilled(SharedNodePointer node) {
    // These are here because connecting NodeList::nodeKilled to OctreePacketProcessor::nodeKilled doesn't work:
    // OctreePacketProcessor::nodeKilled is not being called when NodeList::nodeKilled is emitted.
    // This may have to do with GenericThread::threadRoutine() blocking the QThread event loop

    _octreeProcessor.nodeKilled(node);

    _entityEditSender.nodeKilled(node);

    if (node->getType() == NodeType::AudioMixer) {
        QMetaObject::invokeMethod(DependencyManager::get<AudioClient>().data(), "audioMixerKilled");
    } else if (node->getType() == NodeType::EntityServer) {
        // we lost an entity server, clear all of the domain octree details
        clearDomainOctreeDetails();
    } else if (node->getType() == NodeType::AvatarMixer) {
        // our avatar mixer has gone away - clear the hash of avatars
        DependencyManager::get<AvatarManager>()->clearOtherAvatars();
    } else if (node->getType() == NodeType::AssetServer) {
        // asset server going away - check if we have the asset browser showing

        auto offscreenUi = DependencyManager::get<OffscreenUi>();
        auto assetDialog = offscreenUi->getRootItem()->findChild<QQuickItem*>("AssetServer");

        if (assetDialog) {
            // call reload on the shown asset browser dialog
            QMetaObject::invokeMethod(assetDialog, "clear");
        }
    }
}

void Application::trackIncomingOctreePacket(ReceivedMessage& message, SharedNodePointer sendingNode, bool wasStatsPacket) {
    // Attempt to identify the sender from its address.
    if (sendingNode) {
        const QUuid& nodeUUID = sendingNode->getUUID();

        // now that we know the node ID, let's add these stats to the stats for that node...
        _octreeServerSceneStats.withWriteLock([&] {
            if (_octreeServerSceneStats.find(nodeUUID) != _octreeServerSceneStats.end()) {
                OctreeSceneStats& stats = _octreeServerSceneStats[nodeUUID];
                stats.trackIncomingOctreePacket(message, wasStatsPacket, sendingNode->getClockSkewUsec());
            }
        });
    }
}

bool Application::nearbyEntitiesAreReadyForPhysics() {
    // this is used to avoid the following scenario:
    // A table has some items sitting on top of it.  The items are at rest, meaning they aren't active in bullet.
    // Someone logs in close to the table.  They receive information about the items on the table before they
    // receive information about the table.  The items are very close to the avatar's capsule, so they become
    // activated in bullet.  This causes them to fall to the floor, because the table's shape isn't yet in bullet.
    EntityTreePointer entityTree = getEntities()->getTree();
    if (!entityTree) {
        return false;
    }

    // We don't want to use EntityTree::findEntities(AABox, ...) method because that scan will snarf parented entities
    // whose bounding boxes cannot be computed (it is too loose for our purposes here).  Instead we manufacture
    // custom filters and use the general-purpose EntityTree::findEntities(filter, ...)
    QVector<EntityItemPointer> entities;
    AABox avatarBox(getMyAvatar()->getWorldPosition() - glm::vec3(PHYSICS_READY_RANGE), glm::vec3(2 * PHYSICS_READY_RANGE));
    // create two functions that use avatarBox (entityScan and elementScan), the second calls the first
    std::function<bool (EntityItemPointer&)> entityScan = [=](EntityItemPointer& entity) {
            if (entity->shouldBePhysical()) {
                bool success = false;
                AABox entityBox = entity->getAABox(success);
                // important: bail for entities that cannot supply a valid AABox
                return success && avatarBox.touches(entityBox);
            }
            return false;
        };
    std::function<bool(const OctreeElementPointer&, void*)> elementScan = [&](const OctreeElementPointer& element, void* unused) {
            if (element->getAACube().touches(avatarBox)) {
                EntityTreeElementPointer entityTreeElement = std::static_pointer_cast<EntityTreeElement>(element);
                entityTreeElement->getEntities(entityScan, entities);
                return true;
            }
            return false;
        };

    entityTree->withReadLock([&] {
        // Pass the second function to the general-purpose EntityTree::findEntities()
        // which will traverse the tree, apply the two filter functions (to element, then to entities)
        // as it traverses.  The end result will be a list of entities that match.
        entityTree->findEntities(elementScan, entities);
    });

    uint32_t nearbyCount = entities.size();
    if (nearbyCount == _nearbyEntitiesCountAtLastPhysicsCheck) {
        _nearbyEntitiesStabilityCount++;
    } else {
        _nearbyEntitiesStabilityCount = 0;
    }
    _nearbyEntitiesCountAtLastPhysicsCheck = nearbyCount;

    const uint32_t MINIMUM_NEARBY_ENTITIES_STABILITY_COUNT = 3;
    if (_nearbyEntitiesStabilityCount >= MINIMUM_NEARBY_ENTITIES_STABILITY_COUNT) {
        // We've seen the same number of nearby entities for several stats packets in a row.  assume we've got all
        // the local entities.
        bool result = true;
        foreach (EntityItemPointer entity, entities) {
            if (entity->shouldBePhysical() && !entity->isReadyToComputeShape()) {
                static QString repeatedMessage =
                    LogHandler::getInstance().addRepeatedMessageRegex("Physics disabled until entity loads: .*");
                qCDebug(interfaceapp) << "Physics disabled until entity loads: " << entity->getID() << entity->getName();
                // don't break here because we want all the relevant entities to start their downloads
                result = false;
            }
        }
        return result;
    }
    return false;
}

int Application::processOctreeStats(ReceivedMessage& message, SharedNodePointer sendingNode) {
    // parse the incoming stats datas stick it in a temporary object for now, while we
    // determine which server it belongs to
    int statsMessageLength = 0;

    const QUuid& nodeUUID = sendingNode->getUUID();

    // now that we know the node ID, let's add these stats to the stats for that node...
    _octreeServerSceneStats.withWriteLock([&] {
        OctreeSceneStats& octreeStats = _octreeServerSceneStats[nodeUUID];
        statsMessageLength = octreeStats.unpackFromPacket(message);

        if (octreeStats.isFullScene()) {
            _fullSceneReceivedCounter++;
        }
    });

    return statsMessageLength;
}

void Application::packetSent(quint64 length) {
}

void Application::addingEntityWithCertificate(const QString& certificateID, const QString& placeName) {
    auto ledger = DependencyManager::get<Ledger>();
    ledger->updateLocation(certificateID, placeName);
}

void Application::registerScriptEngineWithApplicationServices(ScriptEnginePointer scriptEngine) {

    scriptEngine->setEmitScriptUpdatesFunction([this]() {
        SharedNodePointer entityServerNode = DependencyManager::get<NodeList>()->soloNodeOfType(NodeType::EntityServer);
        return !entityServerNode || isPhysicsEnabled();
    });

    // setup the packet sender of the script engine's scripting interfaces so
    // we can use the same ones from the application.
    auto entityScriptingInterface = DependencyManager::get<EntityScriptingInterface>();
    entityScriptingInterface->setPacketSender(&_entityEditSender);
    entityScriptingInterface->setEntityTree(getEntities()->getTree());

    // give the script engine to the RecordingScriptingInterface for its callbacks
    DependencyManager::get<RecordingScriptingInterface>()->setScriptEngine(scriptEngine);

    if (property(hifi::properties::TEST).isValid()) {
        scriptEngine->registerGlobalObject("Test", TestScriptingInterface::getInstance());
    }

    scriptEngine->registerGlobalObject("Rates", new RatesScriptingInterface(this));

    // hook our avatar and avatar hash map object into this script engine
    getMyAvatar()->registerMetaTypes(scriptEngine);

    scriptEngine->registerGlobalObject("AvatarList", DependencyManager::get<AvatarManager>().data());

    scriptEngine->registerGlobalObject("Camera", &_myCamera);

#if defined(Q_OS_MAC) || defined(Q_OS_WIN)
    scriptEngine->registerGlobalObject("SpeechRecognizer", DependencyManager::get<SpeechRecognizer>().data());
#endif

    ClipboardScriptingInterface* clipboardScriptable = new ClipboardScriptingInterface();
    scriptEngine->registerGlobalObject("Clipboard", clipboardScriptable);
    connect(scriptEngine.data(), &ScriptEngine::finished, clipboardScriptable, &ClipboardScriptingInterface::deleteLater);

    scriptEngine->registerGlobalObject("Overlays", &_overlays);
    qScriptRegisterMetaType(scriptEngine.data(), OverlayPropertyResultToScriptValue, OverlayPropertyResultFromScriptValue);
    qScriptRegisterMetaType(scriptEngine.data(), RayToOverlayIntersectionResultToScriptValue,
                            RayToOverlayIntersectionResultFromScriptValue);

    scriptEngine->registerGlobalObject("OffscreenFlags", DependencyManager::get<OffscreenUi>()->getFlags());
    scriptEngine->registerGlobalObject("Desktop", DependencyManager::get<DesktopScriptingInterface>().data());

    qScriptRegisterMetaType(scriptEngine.data(), wrapperToScriptValue<ToolbarProxy>, wrapperFromScriptValue<ToolbarProxy>);
    qScriptRegisterMetaType(scriptEngine.data(),
                            wrapperToScriptValue<ToolbarButtonProxy>, wrapperFromScriptValue<ToolbarButtonProxy>);
    scriptEngine->registerGlobalObject("Toolbars", DependencyManager::get<ToolbarScriptingInterface>().data());

    qScriptRegisterMetaType(scriptEngine.data(), wrapperToScriptValue<TabletProxy>, wrapperFromScriptValue<TabletProxy>);
    qScriptRegisterMetaType(scriptEngine.data(),
                            wrapperToScriptValue<TabletButtonProxy>, wrapperFromScriptValue<TabletButtonProxy>);
    scriptEngine->registerGlobalObject("Tablet", DependencyManager::get<TabletScriptingInterface>().data());
    // FIXME remove these deprecated names for the tablet scripting interface
    scriptEngine->registerGlobalObject("tabletInterface", DependencyManager::get<TabletScriptingInterface>().data());

    auto toolbarScriptingInterface = DependencyManager::get<ToolbarScriptingInterface>().data();
    DependencyManager::get<TabletScriptingInterface>().data()->setToolbarScriptingInterface(toolbarScriptingInterface);

    scriptEngine->registerGlobalObject("Window", DependencyManager::get<WindowScriptingInterface>().data());
    scriptEngine->registerGetterSetter("location", LocationScriptingInterface::locationGetter,
                        LocationScriptingInterface::locationSetter, "Window");
    // register `location` on the global object.
    scriptEngine->registerGetterSetter("location", LocationScriptingInterface::locationGetter,
                                       LocationScriptingInterface::locationSetter);

#if !defined(Q_OS_ANDROID)
    scriptEngine->registerFunction("OverlayWebWindow", QmlWebWindowClass::constructor);
#endif
    scriptEngine->registerFunction("OverlayWindow", QmlWindowClass::constructor);

    scriptEngine->registerGlobalObject("Menu", MenuScriptingInterface::getInstance());
    scriptEngine->registerGlobalObject("DesktopPreviewProvider", DependencyManager::get<DesktopPreviewProvider>().data());
    scriptEngine->registerGlobalObject("Stats", Stats::getInstance());
    scriptEngine->registerGlobalObject("Settings", SettingsScriptingInterface::getInstance());
    scriptEngine->registerGlobalObject("Snapshot", DependencyManager::get<Snapshot>().data());
    scriptEngine->registerGlobalObject("AudioStats", DependencyManager::get<AudioClient>()->getStats().data());
    scriptEngine->registerGlobalObject("AudioScope", DependencyManager::get<AudioScope>().data());
    scriptEngine->registerGlobalObject("AvatarBookmarks", DependencyManager::get<AvatarBookmarks>().data());
    scriptEngine->registerGlobalObject("AvatarEntitiesBookmarks", DependencyManager::get<AvatarEntitiesBookmarks>().data());
    scriptEngine->registerGlobalObject("LocationBookmarks", DependencyManager::get<LocationBookmarks>().data());

    scriptEngine->registerGlobalObject("RayPick", DependencyManager::get<RayPickScriptingInterface>().data());
    scriptEngine->registerGlobalObject("LaserPointers", DependencyManager::get<LaserPointerScriptingInterface>().data());
    scriptEngine->registerGlobalObject("Picks", DependencyManager::get<PickScriptingInterface>().data());
    scriptEngine->registerGlobalObject("Pointers", DependencyManager::get<PointerScriptingInterface>().data());

    // Caches
    scriptEngine->registerGlobalObject("AnimationCache", DependencyManager::get<AnimationCache>().data());
    scriptEngine->registerGlobalObject("TextureCache", DependencyManager::get<TextureCache>().data());
    scriptEngine->registerGlobalObject("ModelCache", DependencyManager::get<ModelCache>().data());
    scriptEngine->registerGlobalObject("SoundCache", DependencyManager::get<SoundCache>().data());

    scriptEngine->registerGlobalObject("DialogsManager", _dialogsManagerScriptingInterface);

    scriptEngine->registerGlobalObject("Account", AccountServicesScriptingInterface::getInstance()); // DEPRECATED - TO BE REMOVED
    scriptEngine->registerGlobalObject("GlobalServices", AccountServicesScriptingInterface::getInstance()); // DEPRECATED - TO BE REMOVED
    scriptEngine->registerGlobalObject("AccountServices", AccountServicesScriptingInterface::getInstance());
    qScriptRegisterMetaType(scriptEngine.data(), DownloadInfoResultToScriptValue, DownloadInfoResultFromScriptValue);

    scriptEngine->registerGlobalObject("FaceTracker", DependencyManager::get<DdeFaceTracker>().data());

    scriptEngine->registerGlobalObject("AvatarManager", DependencyManager::get<AvatarManager>().data());

    scriptEngine->registerGlobalObject("UndoStack", &_undoStackScriptingInterface);

    scriptEngine->registerGlobalObject("LODManager", DependencyManager::get<LODManager>().data());

    scriptEngine->registerGlobalObject("Paths", DependencyManager::get<PathUtils>().data());

    scriptEngine->registerGlobalObject("HMD", DependencyManager::get<HMDScriptingInterface>().data());
    scriptEngine->registerFunction("HMD", "getHUDLookAtPosition2D", HMDScriptingInterface::getHUDLookAtPosition2D, 0);
    scriptEngine->registerFunction("HMD", "getHUDLookAtPosition3D", HMDScriptingInterface::getHUDLookAtPosition3D, 0);

    scriptEngine->registerGlobalObject("Scene", DependencyManager::get<SceneScriptingInterface>().data());
    scriptEngine->registerGlobalObject("Render", _renderEngine->getConfiguration().get());

    scriptEngine->registerGlobalObject("ScriptDiscoveryService", DependencyManager::get<ScriptEngines>().data());
    scriptEngine->registerGlobalObject("Reticle", getApplicationCompositor().getReticleInterface());

    scriptEngine->registerGlobalObject("UserActivityLogger", DependencyManager::get<UserActivityLoggerScriptingInterface>().data());
    scriptEngine->registerGlobalObject("Users", DependencyManager::get<UsersScriptingInterface>().data());

    scriptEngine->registerGlobalObject("LimitlessSpeechRecognition", DependencyManager::get<LimitlessVoiceRecognitionScriptingInterface>().data());
    scriptEngine->registerGlobalObject("GooglePoly", DependencyManager::get<GooglePolyScriptingInterface>().data());

    if (auto steamClient = PluginManager::getInstance()->getSteamClientPlugin()) {
        scriptEngine->registerGlobalObject("Steam", new SteamScriptingInterface(scriptEngine.data(), steamClient.get()));
    }
    auto scriptingInterface = DependencyManager::get<controller::ScriptingInterface>();
    scriptEngine->registerGlobalObject("Controller", scriptingInterface.data());
    UserInputMapper::registerControllerTypes(scriptEngine.data());

    auto recordingInterface = DependencyManager::get<RecordingScriptingInterface>();
    scriptEngine->registerGlobalObject("Recording", recordingInterface.data());

    auto entityScriptServerLog = DependencyManager::get<EntityScriptServerLogClient>();
    scriptEngine->registerGlobalObject("EntityScriptServerLog", entityScriptServerLog.data());
    scriptEngine->registerGlobalObject("AvatarInputs", AvatarInputs::getInstance());
    scriptEngine->registerGlobalObject("Selection", DependencyManager::get<SelectionScriptingInterface>().data());
    scriptEngine->registerGlobalObject("ContextOverlay", DependencyManager::get<ContextOverlayInterface>().data());
    scriptEngine->registerGlobalObject("Wallet", DependencyManager::get<WalletScriptingInterface>().data());

    qScriptRegisterMetaType(scriptEngine.data(), OverlayIDtoScriptValue, OverlayIDfromScriptValue);

    DependencyManager::get<PickScriptingInterface>()->registerMetaTypes(scriptEngine.data());

    // connect this script engines printedMessage signal to the global ScriptEngines these various messages
    connect(scriptEngine.data(), &ScriptEngine::printedMessage,
            DependencyManager::get<ScriptEngines>().data(), &ScriptEngines::onPrintedMessage);
    connect(scriptEngine.data(), &ScriptEngine::errorMessage,
            DependencyManager::get<ScriptEngines>().data(), &ScriptEngines::onErrorMessage);
    connect(scriptEngine.data(), &ScriptEngine::warningMessage,
            DependencyManager::get<ScriptEngines>().data(), &ScriptEngines::onWarningMessage);
    connect(scriptEngine.data(), &ScriptEngine::infoMessage,
            DependencyManager::get<ScriptEngines>().data(), &ScriptEngines::onInfoMessage);
    connect(scriptEngine.data(), &ScriptEngine::clearDebugWindow,
            DependencyManager::get<ScriptEngines>().data(), &ScriptEngines::onClearDebugWindow);

}

bool Application::canAcceptURL(const QString& urlString) const {
    QUrl url(urlString);
    if (url.query().contains(WEB_VIEW_TAG)) {
        return false;
    } else if (urlString.startsWith(HIFI_URL_SCHEME)) {
        return true;
    }
    QHashIterator<QString, AcceptURLMethod> i(_acceptedExtensions);
    QString lowerPath = url.path().toLower();
    while (i.hasNext()) {
        i.next();
        if (lowerPath.endsWith(i.key(), Qt::CaseInsensitive)) {
            return true;
        }
    }
    return false;
}

bool Application::acceptURL(const QString& urlString, bool defaultUpload) {
    if (urlString.startsWith(HIFI_URL_SCHEME)) {
        // this is a hifi URL - have the AddressManager handle it
        emit receivedHifiSchemeURL(urlString);
        QMetaObject::invokeMethod(DependencyManager::get<AddressManager>().data(), "handleLookupString",
                                  Qt::AutoConnection, Q_ARG(const QString&, urlString));
        return true;
    }

    QUrl url(urlString);
    QHashIterator<QString, AcceptURLMethod> i(_acceptedExtensions);
    QString lowerPath = url.path().toLower();
    while (i.hasNext()) {
        i.next();
        if (lowerPath.endsWith(i.key(), Qt::CaseInsensitive)) {
            AcceptURLMethod method = i.value();
            return (this->*method)(urlString);
        }
    }

    if (defaultUpload && !url.fileName().isEmpty() && url.isLocalFile()) {
        showAssetServerWidget(urlString);
    }
    return defaultUpload;
}

void Application::setSessionUUID(const QUuid& sessionUUID) const {
    Physics::setSessionUUID(sessionUUID);
}

bool Application::askToSetAvatarUrl(const QString& url) {
    QUrl realUrl(url);
    if (realUrl.isLocalFile()) {
        OffscreenUi::asyncWarning("", "You can not use local files for avatar components.");
        return false;
    }

    // Download the FST file, to attempt to determine its model type
    QVariantHash fstMapping = FSTReader::downloadMapping(url);

    FSTReader::ModelType modelType = FSTReader::predictModelType(fstMapping);

    QString modelName = fstMapping["name"].toString();
    QString modelLicense = fstMapping["license"].toString();

    bool agreeToLicense = true; // assume true
    //create set avatar callback
    auto setAvatar = [=] (QString url, QString modelName) {
        ModalDialogListener* dlg = OffscreenUi::asyncQuestion("Set Avatar",
                                                              "Would you like to use '" + modelName + "' for your avatar?",
                                                              QMessageBox::Ok | QMessageBox::Cancel, QMessageBox::Ok);
        QObject::connect(dlg, &ModalDialogListener::response, this, [=] (QVariant answer) {
            QObject::disconnect(dlg, &ModalDialogListener::response, this, nullptr);

            bool ok = (QMessageBox::Ok == static_cast<QMessageBox::StandardButton>(answer.toInt()));
            if (ok) {
                getMyAvatar()->useFullAvatarURL(url, modelName);
                emit fullAvatarURLChanged(url, modelName);
            } else {
                qCDebug(interfaceapp) << "Declined to use the avatar: " << url;
            }
        });
    };

    if (!modelLicense.isEmpty()) {
        // word wrap the license text to fit in a reasonable shaped message box.
        const int MAX_CHARACTERS_PER_LINE = 90;
        modelLicense = simpleWordWrap(modelLicense, MAX_CHARACTERS_PER_LINE);

        ModalDialogListener* dlg = OffscreenUi::asyncQuestion("Avatar Usage License",
                                                              modelLicense + "\nDo you agree to these terms?",
                                                              QMessageBox::Yes | QMessageBox::No, QMessageBox::Yes);
        QObject::connect(dlg, &ModalDialogListener::response, this, [=, &agreeToLicense] (QVariant answer) {
            QObject::disconnect(dlg, &ModalDialogListener::response, this, nullptr);

            agreeToLicense = (static_cast<QMessageBox::StandardButton>(answer.toInt()) == QMessageBox::Yes);
            if (agreeToLicense) {
                switch (modelType) {
                    case FSTReader::HEAD_AND_BODY_MODEL: {
                    setAvatar(url, modelName);
                    break;
                }
                default:
                    OffscreenUi::asyncWarning("", modelName + "Does not support a head and body as required.");
                    break;
                }
            } else {
                qCDebug(interfaceapp) << "Declined to agree to avatar license: " << url;
            }

            //auto offscreenUi = DependencyManager::get<OffscreenUi>();
        });
    } else {
        setAvatar(url, modelName);
    }

    return true;
}


bool Application::askToLoadScript(const QString& scriptFilenameOrURL) {
    QString shortName = scriptFilenameOrURL;

    QUrl scriptURL { scriptFilenameOrURL };

    if (scriptURL.host().endsWith(MARKETPLACE_CDN_HOSTNAME)) {
        int startIndex = shortName.lastIndexOf('/') + 1;
        int endIndex = shortName.lastIndexOf('?');
        shortName = shortName.mid(startIndex, endIndex - startIndex);
    }

    QString message = "Would you like to run this script:\n" + shortName;
    ModalDialogListener* dlg = OffscreenUi::asyncQuestion(getWindow(), "Run Script", message,
                                                           QMessageBox::Yes | QMessageBox::No);

    QObject::connect(dlg, &ModalDialogListener::response, this, [=] (QVariant answer) {
        const QString& fileName = scriptFilenameOrURL;
        if (static_cast<QMessageBox::StandardButton>(answer.toInt()) == QMessageBox::Yes) {
            qCDebug(interfaceapp) << "Chose to run the script: " << fileName;
            DependencyManager::get<ScriptEngines>()->loadScript(fileName);
        } else {
            qCDebug(interfaceapp) << "Declined to run the script: " << scriptFilenameOrURL;
        }
        QObject::disconnect(dlg, &ModalDialogListener::response, this, nullptr);
    });

    return true;
}

bool Application::askToWearAvatarAttachmentUrl(const QString& url) {
    QNetworkAccessManager& networkAccessManager = NetworkAccessManager::getInstance();
    QNetworkRequest networkRequest = QNetworkRequest(url);
    networkRequest.setAttribute(QNetworkRequest::FollowRedirectsAttribute, true);
    networkRequest.setHeader(QNetworkRequest::UserAgentHeader, HIGH_FIDELITY_USER_AGENT);
    QNetworkReply* reply = networkAccessManager.get(networkRequest);
    int requestNumber = ++_avatarAttachmentRequest;
    connect(reply, &QNetworkReply::finished, [this, reply, url, requestNumber]() {

        if (requestNumber != _avatarAttachmentRequest) {
            // this request has been superseded by another more recent request
            reply->deleteLater();
            return;
        }

        QNetworkReply::NetworkError networkError = reply->error();
        if (networkError == QNetworkReply::NoError) {
            // download success
            QByteArray contents = reply->readAll();

            QJsonParseError jsonError;
            auto doc = QJsonDocument::fromJson(contents, &jsonError);
            if (jsonError.error == QJsonParseError::NoError) {

                auto jsonObject = doc.object();

                // retrieve optional name field from JSON
                QString name = tr("Unnamed Attachment");
                auto nameValue = jsonObject.value("name");
                if (nameValue.isString()) {
                    name = nameValue.toString();
                }

                auto avatarAttachmentConfirmationTitle = tr("Avatar Attachment Confirmation");
                auto avatarAttachmentConfirmationMessage = tr("Would you like to wear '%1' on your avatar?").arg(name);
                ModalDialogListener* dlg = OffscreenUi::asyncQuestion(avatarAttachmentConfirmationTitle,
                                           avatarAttachmentConfirmationMessage,
                                           QMessageBox::Ok | QMessageBox::Cancel);
                QObject::connect(dlg, &ModalDialogListener::response, this, [=] (QVariant answer) {
                    QObject::disconnect(dlg, &ModalDialogListener::response, this, nullptr);
                    if (static_cast<QMessageBox::StandardButton>(answer.toInt()) == QMessageBox::Yes) {
                        // add attachment to avatar
                        auto myAvatar = getMyAvatar();
                        assert(myAvatar);
                        auto attachmentDataVec = myAvatar->getAttachmentData();
                        AttachmentData attachmentData;
                        attachmentData.fromJson(jsonObject);
                        attachmentDataVec.push_back(attachmentData);
                        myAvatar->setAttachmentData(attachmentDataVec);
                    } else {
                        qCDebug(interfaceapp) << "User declined to wear the avatar attachment: " << url;
                    }
                });
            } else {
                // json parse error
                auto avatarAttachmentParseErrorString = tr("Error parsing attachment JSON from url: \"%1\"");
                displayAvatarAttachmentWarning(avatarAttachmentParseErrorString.arg(url));
            }
        } else {
            // download failure
            auto avatarAttachmentDownloadErrorString = tr("Error downloading attachment JSON from url: \"%1\"");
            displayAvatarAttachmentWarning(avatarAttachmentDownloadErrorString.arg(url));
        }
        reply->deleteLater();
    });
    return true;
}

void Application::replaceDomainContent(const QString& url) {
    qCDebug(interfaceapp) << "Attempting to replace domain content: " << url;
    QByteArray urlData(url.toUtf8());
    auto limitedNodeList = DependencyManager::get<LimitedNodeList>();
    limitedNodeList->eachMatchingNode([](const SharedNodePointer& node) {
        return node->getType() == NodeType::EntityServer && node->getActiveSocket();
    }, [&urlData, limitedNodeList](const SharedNodePointer& octreeNode) {
        auto octreeFilePacket = NLPacket::create(PacketType::OctreeFileReplacementFromUrl, urlData.size(), true);
        octreeFilePacket->write(urlData);
        limitedNodeList->sendPacket(std::move(octreeFilePacket), *octreeNode);
    });
    auto addressManager = DependencyManager::get<AddressManager>();
    addressManager->handleLookupString(DOMAIN_SPAWNING_POINT);
    QString newHomeAddress = addressManager->getHost() + DOMAIN_SPAWNING_POINT;
    qCDebug(interfaceapp) << "Setting new home bookmark to: " << newHomeAddress;
    DependencyManager::get<LocationBookmarks>()->setHomeLocationToAddress(newHomeAddress);
}

bool Application::askToReplaceDomainContent(const QString& url) {
    QString methodDetails;
    const int MAX_CHARACTERS_PER_LINE = 90;
    if (DependencyManager::get<NodeList>()->getThisNodeCanReplaceContent()) {
        QUrl originURL { url };
        if (originURL.host().endsWith(MARKETPLACE_CDN_HOSTNAME)) {
            // Create a confirmation dialog when this call is made
            static const QString infoText = simpleWordWrap("Your domain's content will be replaced with a new content set. "
                "If you want to save what you have now, create a backup before proceeding. For more information about backing up "
                "and restoring content, visit the documentation page at: ", MAX_CHARACTERS_PER_LINE) +
                "\nhttps://docs.highfidelity.com/create-and-explore/start-working-in-your-sandbox/restoring-sandbox-content";

            ModalDialogListener* dig = OffscreenUi::asyncQuestion("Are you sure you want to replace this domain's content set?",
                                                                  infoText, QMessageBox::Yes | QMessageBox::No, QMessageBox::No);

            QObject::connect(dig, &ModalDialogListener::response, this, [=] (QVariant answer) {
                QString details;
                if (static_cast<QMessageBox::StandardButton>(answer.toInt()) == QMessageBox::Yes) {
                    // Given confirmation, send request to domain server to replace content
<<<<<<< HEAD
                    qCDebug(interfaceapp) << "Attempting to replace domain content: " << url;
                    QByteArray urlData(url.toUtf8());
                    auto limitedNodeList = DependencyManager::get<NodeList>();
                    const auto& domainHandler = limitedNodeList->getDomainHandler();
                    limitedNodeList->eachMatchingNode([](const SharedNodePointer& node) {
                            return node->getType() == NodeType::EntityServer && node->getActiveSocket();
                        }, [&urlData, limitedNodeList, &domainHandler](const SharedNodePointer& octreeNode) {
                            auto octreeFilePacket = NLPacket::create(PacketType::OctreeFileReplacementFromUrl, urlData.size(), true);
                            octreeFilePacket->write(urlData);
                            limitedNodeList->sendPacket(std::move(octreeFilePacket), domainHandler.getSockAddr());
                        });
                    auto addressManager = DependencyManager::get<AddressManager>();
                    addressManager->handleLookupString(DOMAIN_SPAWNING_POINT);
                    QString newHomeAddress = addressManager->getHost() + DOMAIN_SPAWNING_POINT;
                    qCDebug(interfaceapp) << "Setting new home bookmark to: " << newHomeAddress;
                    DependencyManager::get<LocationBookmarks>()->setHomeLocationToAddress(newHomeAddress);
=======
                    replaceDomainContent(url);
>>>>>>> 730dce31
                    details = "SuccessfulRequestToReplaceContent";
                } else {
                    details = "UserDeclinedToReplaceContent";
                }
                QJsonObject messageProperties = {
                    { "status", details },
                    { "content_set_url", url }
                };
                UserActivityLogger::getInstance().logAction("replace_domain_content", messageProperties);
                QObject::disconnect(dig, &ModalDialogListener::response, this, nullptr);
            });
        } else {
            methodDetails = "ContentSetDidNotOriginateFromMarketplace";
            QJsonObject messageProperties = {
                { "status", methodDetails },
                { "content_set_url", url }
            };
            UserActivityLogger::getInstance().logAction("replace_domain_content", messageProperties);
        }
    } else {
            methodDetails = "UserDoesNotHavePermissionToReplaceContent";
            static const QString warningMessage = simpleWordWrap("The domain owner must enable 'Replace Content' "
                "permissions for you in this domain's server settings before you can continue.", MAX_CHARACTERS_PER_LINE);
            OffscreenUi::asyncWarning("You do not have permissions to replace domain content", warningMessage,
                                 QMessageBox::Ok, QMessageBox::Ok);

            QJsonObject messageProperties = {
                { "status", methodDetails },
                { "content_set_url", url }
            };
            UserActivityLogger::getInstance().logAction("replace_domain_content", messageProperties);
    }
    return true;
}

void Application::displayAvatarAttachmentWarning(const QString& message) const {
    auto avatarAttachmentWarningTitle = tr("Avatar Attachment Failure");
    OffscreenUi::asyncWarning(avatarAttachmentWarningTitle, message);
}

void Application::showDialog(const QUrl& widgetUrl, const QUrl& tabletUrl, const QString& name) const {
    auto tablet = DependencyManager::get<TabletScriptingInterface>()->getTablet(SYSTEM_TABLET);
    auto hmd = DependencyManager::get<HMDScriptingInterface>();
    bool onTablet = false;

    if (!tablet->getToolbarMode()) {
        onTablet = tablet->pushOntoStack(tabletUrl);
        if (onTablet) {
            toggleTabletUI(true);
        }
    }

    if (!onTablet) {
        DependencyManager::get<OffscreenUi>()->show(widgetUrl, name);
    }
    if (tablet->getToolbarMode()) {
        DependencyManager::get<OffscreenUi>()->show(widgetUrl, name);
    }
}

void Application::showScriptLogs() {
    auto scriptEngines = DependencyManager::get<ScriptEngines>();
    QUrl defaultScriptsLoc = PathUtils::defaultScriptsLocation();
    defaultScriptsLoc.setPath(defaultScriptsLoc.path() + "developer/debugging/debugWindow.js");
    scriptEngines->loadScript(defaultScriptsLoc.toString());
}

void Application::showAssetServerWidget(QString filePath) {
    if (!DependencyManager::get<NodeList>()->getThisNodeCanWriteAssets()) {
        return;
    }
    static const QUrl url { "hifi/AssetServer.qml" };

    auto startUpload = [=](QQmlContext* context, QObject* newObject){
        if (!filePath.isEmpty()) {
            emit uploadRequest(filePath);
        }
    };
    auto tabletScriptingInterface = DependencyManager::get<TabletScriptingInterface>();
    auto tablet = dynamic_cast<TabletProxy*>(tabletScriptingInterface->getTablet(SYSTEM_TABLET));
    auto hmd = DependencyManager::get<HMDScriptingInterface>();
    if (tablet->getToolbarMode()) {
        DependencyManager::get<OffscreenUi>()->show(url, "AssetServer", startUpload);
    } else {
        if (!hmd->getShouldShowTablet() && !isHMDMode()) {
            DependencyManager::get<OffscreenUi>()->show(url, "AssetServer", startUpload);
        } else {
            static const QUrl url("hifi/dialogs/TabletAssetServer.qml");
            tablet->pushOntoStack(url);
        }
    }

    startUpload(nullptr, nullptr);
}

void Application::addAssetToWorldFromURL(QString url) {
    qInfo(interfaceapp) << "Download model and add to world from" << url;

    QString filename;
    if (url.contains("filename")) {
        filename = url.section("filename=", 1, 1);  // Filename is in "?filename=" parameter at end of URL.
    }
    if (url.contains("poly.google.com/downloads")) {
        filename = url.section('/', -1);
        if (url.contains("noDownload")) {
            filename.remove(".zip?noDownload=false");
        } else {
            filename.remove(".zip");
        }
        
    }

    if (!DependencyManager::get<NodeList>()->getThisNodeCanWriteAssets()) {
        QString errorInfo = "You do not have permissions to write to the Asset Server.";
        qWarning(interfaceapp) << "Error downloading model: " + errorInfo;
        addAssetToWorldError(filename, errorInfo);
        return;
    }

    addAssetToWorldInfo(filename, "Downloading model file " + filename + ".");

    auto request = DependencyManager::get<ResourceManager>()->createResourceRequest(nullptr, QUrl(url));
    connect(request, &ResourceRequest::finished, this, &Application::addAssetToWorldFromURLRequestFinished);
    request->send();
}

void Application::addAssetToWorldFromURLRequestFinished() {
    auto request = qobject_cast<ResourceRequest*>(sender());
    auto url = request->getUrl().toString();
    auto result = request->getResult();

    QString filename;
    bool isBlocks = false;

    if (url.contains("filename")) {
        filename = url.section("filename=", 1, 1);  // Filename is in "?filename=" parameter at end of URL.
    }
    if (url.contains("poly.google.com/downloads")) {
        filename = url.section('/', -1);
        if (url.contains("noDownload")) {
            filename.remove(".zip?noDownload=false");
        } else {
            filename.remove(".zip");
        }
        isBlocks = true;
    }

    if (result == ResourceRequest::Success) {
        qInfo(interfaceapp) << "Downloaded model from" << url;
        QTemporaryDir temporaryDir;
        temporaryDir.setAutoRemove(false);
        if (temporaryDir.isValid()) {
            QString temporaryDirPath = temporaryDir.path();
            QString downloadPath = temporaryDirPath + "/" + filename;
            qInfo(interfaceapp) << "Download path:" << downloadPath;

            QFile tempFile(downloadPath);
            if (tempFile.open(QIODevice::WriteOnly)) {
                tempFile.write(request->getData());
                addAssetToWorldInfoClear(filename);  // Remove message from list; next one added will have a different key.
                tempFile.close();
                qApp->getFileDownloadInterface()->runUnzip(downloadPath, url, true, false, isBlocks);
            } else {
                QString errorInfo = "Couldn't open temporary file for download";
                qWarning(interfaceapp) << errorInfo;
                addAssetToWorldError(filename, errorInfo);
            }
        } else {
            QString errorInfo = "Couldn't create temporary directory for download";
            qWarning(interfaceapp) << errorInfo;
            addAssetToWorldError(filename, errorInfo);
        }
    } else {
        qWarning(interfaceapp) << "Error downloading" << url << ":" << request->getResultString();
        addAssetToWorldError(filename, "Error downloading " + filename + " : " + request->getResultString());
    }

    request->deleteLater();
}


QString filenameFromPath(QString filePath) {
    return filePath.right(filePath.length() - filePath.lastIndexOf("/") - 1);
}

void Application::addAssetToWorldUnzipFailure(QString filePath) {
    QString filename = filenameFromPath(QUrl(filePath).toLocalFile());
    qWarning(interfaceapp) << "Couldn't unzip file" << filePath;
    addAssetToWorldError(filename, "Couldn't unzip file " + filename + ".");
}

void Application::addAssetToWorld(QString path, QString zipFile, bool isZip, bool isBlocks) {
    // Automatically upload and add asset to world as an alternative manual process initiated by showAssetServerWidget().
    QString mapping;
    QString filename = filenameFromPath(path);
    if (isZip || isBlocks) {
        QString assetName = zipFile.section("/", -1).remove(QRegExp("[.]zip(.*)$"));
        QString assetFolder = path.section("model_repo/", -1);
        mapping = "/" + assetName + "/" + assetFolder;
    } else {
        mapping = "/" + filename;
    }

    // Test repeated because possibly different code paths.
    if (!DependencyManager::get<NodeList>()->getThisNodeCanWriteAssets()) {
        QString errorInfo = "You do not have permissions to write to the Asset Server.";
        qWarning(interfaceapp) << "Error downloading model: " + errorInfo;
        addAssetToWorldError(filename, errorInfo);
        return;
    }

    addAssetToWorldInfo(filename, "Adding " + mapping.mid(1) + " to the Asset Server.");

    addAssetToWorldWithNewMapping(path, mapping, 0);
}

void Application::addAssetToWorldWithNewMapping(QString filePath, QString mapping, int copy) {
    auto request = DependencyManager::get<AssetClient>()->createGetMappingRequest(mapping);

    QObject::connect(request, &GetMappingRequest::finished, this, [=](GetMappingRequest* request) mutable {
        const int MAX_COPY_COUNT = 100;  // Limit number of duplicate assets; recursion guard.
        auto result = request->getError();
        if (result == GetMappingRequest::NotFound) {
            addAssetToWorldUpload(filePath, mapping);
        } else if (result != GetMappingRequest::NoError) {
            QString errorInfo = "Could not map asset name: "
                + mapping.left(mapping.length() - QString::number(copy).length() - 1);
            qWarning(interfaceapp) << "Error downloading model: " + errorInfo;
            addAssetToWorldError(filenameFromPath(filePath), errorInfo);
        } else if (copy < MAX_COPY_COUNT - 1) {
            if (copy > 0) {
                mapping = mapping.remove(mapping.lastIndexOf("-"), QString::number(copy).length() + 1);
            }
            copy++;
            mapping = mapping.insert(mapping.lastIndexOf("."), "-" + QString::number(copy));
            addAssetToWorldWithNewMapping(filePath, mapping, copy);
        } else {
            QString errorInfo = "Too many copies of asset name: "
                + mapping.left(mapping.length() - QString::number(copy).length() - 1);
            qWarning(interfaceapp) << "Error downloading model: " + errorInfo;
            addAssetToWorldError(filenameFromPath(filePath), errorInfo);
        }
        request->deleteLater();
    });

    request->start();
}

void Application::addAssetToWorldUpload(QString filePath, QString mapping) {
    qInfo(interfaceapp) << "Uploading" << filePath << "to Asset Server as" << mapping;
    auto upload = DependencyManager::get<AssetClient>()->createUpload(filePath);
    QObject::connect(upload, &AssetUpload::finished, this, [=](AssetUpload* upload, const QString& hash) mutable {
        if (upload->getError() != AssetUpload::NoError) {
            QString errorInfo = "Could not upload model to the Asset Server.";
            qWarning(interfaceapp) << "Error downloading model: " + errorInfo;
            addAssetToWorldError(filenameFromPath(filePath), errorInfo);
        } else {
            addAssetToWorldSetMapping(filePath, mapping, hash);
        }

        // Remove temporary directory created by Clara.io market place download.
        int index = filePath.lastIndexOf("/model_repo/");
        if (index > 0) {
            QString tempDir = filePath.left(index);
            qCDebug(interfaceapp) << "Removing temporary directory at: " + tempDir;
            QDir(tempDir).removeRecursively();
        }

        upload->deleteLater();
    });

    upload->start();
}

void Application::addAssetToWorldSetMapping(QString filePath, QString mapping, QString hash) {
    auto request = DependencyManager::get<AssetClient>()->createSetMappingRequest(mapping, hash);
    connect(request, &SetMappingRequest::finished, this, [=](SetMappingRequest* request) mutable {
        if (request->getError() != SetMappingRequest::NoError) {
            QString errorInfo = "Could not set asset mapping.";
            qWarning(interfaceapp) << "Error downloading model: " + errorInfo;
            addAssetToWorldError(filenameFromPath(filePath), errorInfo);
        } else {
            // to prevent files that aren't models from being loaded into world automatically
            if (filePath.endsWith(OBJ_EXTENSION) || filePath.endsWith(FBX_EXTENSION) || 
                filePath.endsWith(JPG_EXTENSION) || filePath.endsWith(PNG_EXTENSION)) {
                addAssetToWorldAddEntity(filePath, mapping);
            } else {
                qCDebug(interfaceapp) << "Zipped contents are not supported entity files";
                addAssetToWorldInfoDone(filenameFromPath(filePath));
            }
        }
        request->deleteLater();
    });

    request->start();
}

void Application::addAssetToWorldAddEntity(QString filePath, QString mapping) {
    EntityItemProperties properties;
    properties.setType(EntityTypes::Model);
    properties.setName(mapping.right(mapping.length() - 1));
    if (filePath.endsWith(PNG_EXTENSION) || filePath.endsWith(JPG_EXTENSION)) {
        QJsonObject textures {
            {"tex.picture", QString("atp:" + mapping) }
        };
        properties.setModelURL("https://hifi-content.s3.amazonaws.com/DomainContent/production/default-image-model.fbx");
        properties.setTextures(QJsonDocument(textures).toJson(QJsonDocument::Compact));
        properties.setShapeType(SHAPE_TYPE_BOX);
    } else {
        properties.setModelURL("atp:" + mapping);
        properties.setShapeType(SHAPE_TYPE_SIMPLE_COMPOUND);
    }
    properties.setCollisionless(true);  // Temporarily set so that doesn't collide with avatar.
    properties.setVisible(false);  // Temporarily set so that don't see at large unresized dimensions.
    glm::vec3 positionOffset = getMyAvatar()->getWorldOrientation() * (getMyAvatar()->getSensorToWorldScale() * glm::vec3(0.0f, 0.0f, -2.0f));
    properties.setPosition(getMyAvatar()->getWorldPosition() + positionOffset);
    properties.setRotation(getMyAvatar()->getWorldOrientation());
    properties.setGravity(glm::vec3(0.0f, 0.0f, 0.0f));
    auto entityID = DependencyManager::get<EntityScriptingInterface>()->addEntity(properties);

    // Note: Model dimensions are not available here; model is scaled per FBX mesh in RenderableModelEntityItem::update() later
    // on. But FBX dimensions may be in cm, so we monitor for the dimension change and rescale again if warranted.

    if (entityID == QUuid()) {
        QString errorInfo = "Could not add model " + mapping + " to world.";
        qWarning(interfaceapp) << "Could not add model to world: " + errorInfo;
        addAssetToWorldError(filenameFromPath(filePath), errorInfo);
    } else {
        // Monitor when asset is rendered in world so that can resize if necessary.
        _addAssetToWorldResizeList.insert(entityID, 0);  // List value is count of checks performed.
        if (!_addAssetToWorldResizeTimer.isActive()) {
            _addAssetToWorldResizeTimer.start();
        }

        // Close progress message box.
        addAssetToWorldInfoDone(filenameFromPath(filePath));
    }
}

void Application::addAssetToWorldCheckModelSize() {
    if (_addAssetToWorldResizeList.size() == 0) {
        return;
    }

    auto item = _addAssetToWorldResizeList.begin();
    while (item != _addAssetToWorldResizeList.end()) {
        auto entityID = item.key();

        EntityPropertyFlags propertyFlags;
        propertyFlags += PROP_NAME;
        propertyFlags += PROP_DIMENSIONS;
        auto entityScriptingInterface = DependencyManager::get<EntityScriptingInterface>();
        auto properties = entityScriptingInterface->getEntityProperties(entityID, propertyFlags);
        auto name = properties.getName();
        auto dimensions = properties.getDimensions();

        const QString GRABBABLE_USER_DATA = "{\"grabbableKey\":{\"grabbable\":true}}";
        bool doResize = false;

        const glm::vec3 DEFAULT_DIMENSIONS = glm::vec3(0.1f, 0.1f, 0.1f);
        if (dimensions != DEFAULT_DIMENSIONS) {

            // Scale model so that its maximum is exactly specific size.
            const float MAXIMUM_DIMENSION = getMyAvatar()->getSensorToWorldScale();
            auto previousDimensions = dimensions;
            auto scale = std::min(MAXIMUM_DIMENSION / dimensions.x, std::min(MAXIMUM_DIMENSION / dimensions.y,
                MAXIMUM_DIMENSION / dimensions.z));
            dimensions *= scale;
            qInfo(interfaceapp) << "Model" << name << "auto-resized from" << previousDimensions << " to " << dimensions;
            doResize = true;

            item = _addAssetToWorldResizeList.erase(item);  // Finished with this entity; advance to next.
        } else {
            // Increment count of checks done.
            _addAssetToWorldResizeList[entityID]++;

            const int CHECK_MODEL_SIZE_MAX_CHECKS = 300;
            if (_addAssetToWorldResizeList[entityID] > CHECK_MODEL_SIZE_MAX_CHECKS) {
                // Have done enough checks; model was either the default size or something's gone wrong.

                // Rescale all dimensions.
                const glm::vec3 UNIT_DIMENSIONS = glm::vec3(1.0f, 1.0f, 1.0f);
                dimensions = UNIT_DIMENSIONS;
                qInfo(interfaceapp) << "Model" << name << "auto-resize timed out; resized to " << dimensions;
                doResize = true;

                item = _addAssetToWorldResizeList.erase(item);  // Finished with this entity; advance to next.
            } else {
                // No action on this entity; advance to next.
                ++item;
            }
        }

        if (doResize) {
            EntityItemProperties properties;
            properties.setDimensions(dimensions);
            properties.setVisible(true);
            properties.setCollisionless(false);
            properties.setUserData(GRABBABLE_USER_DATA);
            properties.setLastEdited(usecTimestampNow());
            entityScriptingInterface->editEntity(entityID, properties);
        }
    }

    // Stop timer if nothing in list to check.
    if (_addAssetToWorldResizeList.size() == 0) {
        _addAssetToWorldResizeTimer.stop();
    }
}


void Application::addAssetToWorldInfo(QString modelName, QString infoText) {
    // Displays the most recent info message, subject to being overridden by error messages.

    if (_aboutToQuit) {
        return;
    }

    /*
    Cancel info timer if running.
    If list has an entry for modelName, delete it (just one).
    Append modelName, infoText to list.
    Display infoText in message box unless an error is being displayed (i.e., error timer is running).
    Show message box if not already visible.
    */

    _addAssetToWorldInfoTimer.stop();

    addAssetToWorldInfoClear(modelName);

    _addAssetToWorldInfoKeys.append(modelName);
    _addAssetToWorldInfoMessages.append(infoText);

    if (!_addAssetToWorldErrorTimer.isActive()) {
        if (!_addAssetToWorldMessageBox) {
            _addAssetToWorldMessageBox = DependencyManager::get<OffscreenUi>()->createMessageBox(OffscreenUi::ICON_INFORMATION,
                "Downloading Model", "", QMessageBox::NoButton, QMessageBox::NoButton);
            connect(_addAssetToWorldMessageBox, SIGNAL(destroyed()), this, SLOT(onAssetToWorldMessageBoxClosed()));
        }

        _addAssetToWorldMessageBox->setProperty("text", "\n" + infoText);
        _addAssetToWorldMessageBox->setVisible(true);
    }
}

void Application::addAssetToWorldInfoClear(QString modelName) {
    // Clears modelName entry from message list without affecting message currently displayed.

    if (_aboutToQuit) {
        return;
    }

    /*
    Delete entry for modelName from list.
    */

    auto index = _addAssetToWorldInfoKeys.indexOf(modelName);
    if (index > -1) {
        _addAssetToWorldInfoKeys.removeAt(index);
        _addAssetToWorldInfoMessages.removeAt(index);
    }
}

void Application::addAssetToWorldInfoDone(QString modelName) {
    // Continues to display this message if the latest for a few seconds, then deletes it and displays the next latest.

    if (_aboutToQuit) {
        return;
    }

    /*
    Delete entry for modelName from list.
    (Re)start the info timer to update message box. ... onAddAssetToWorldInfoTimeout()
    */

    addAssetToWorldInfoClear(modelName);
    _addAssetToWorldInfoTimer.start();
}

void Application::addAssetToWorldInfoTimeout() {
    if (_aboutToQuit) {
        return;
    }

    /*
    If list not empty, display last message in list (may already be displayed ) unless an error is being displayed.
    If list empty, close the message box unless an error is being displayed.
    */

    if (!_addAssetToWorldErrorTimer.isActive() && _addAssetToWorldMessageBox) {
        if (_addAssetToWorldInfoKeys.length() > 0) {
            _addAssetToWorldMessageBox->setProperty("text", "\n" + _addAssetToWorldInfoMessages.last());
        } else {
            disconnect(_addAssetToWorldMessageBox);
            _addAssetToWorldMessageBox->setVisible(false);
            _addAssetToWorldMessageBox->deleteLater();
            _addAssetToWorldMessageBox = nullptr;
        }
    }
}

void Application::addAssetToWorldError(QString modelName, QString errorText) {
    // Displays the most recent error message for a few seconds.

    if (_aboutToQuit) {
        return;
    }

    /*
    If list has an entry for modelName, delete it.
    Display errorText in message box.
    Show message box if not already visible.
    (Re)start error timer. ... onAddAssetToWorldErrorTimeout()
    */

    addAssetToWorldInfoClear(modelName);

    if (!_addAssetToWorldMessageBox) {
        _addAssetToWorldMessageBox = DependencyManager::get<OffscreenUi>()->createMessageBox(OffscreenUi::ICON_INFORMATION,
            "Downloading Model", "", QMessageBox::NoButton, QMessageBox::NoButton);
        connect(_addAssetToWorldMessageBox, SIGNAL(destroyed()), this, SLOT(onAssetToWorldMessageBoxClosed()));
    }

    _addAssetToWorldMessageBox->setProperty("text", "\n" + errorText);
    _addAssetToWorldMessageBox->setVisible(true);

    _addAssetToWorldErrorTimer.start();
}

void Application::addAssetToWorldErrorTimeout() {
    if (_aboutToQuit) {
        return;
    }

    /*
    If list is not empty, display message from last entry.
    If list is empty, close the message box.
    */

    if (_addAssetToWorldMessageBox) {
        if (_addAssetToWorldInfoKeys.length() > 0) {
            _addAssetToWorldMessageBox->setProperty("text", "\n" + _addAssetToWorldInfoMessages.last());
        } else {
            disconnect(_addAssetToWorldMessageBox);
            _addAssetToWorldMessageBox->setVisible(false);
            _addAssetToWorldMessageBox->deleteLater();
            _addAssetToWorldMessageBox = nullptr;
        }
    }
}


void Application::addAssetToWorldMessageClose() {
    // Clear messages, e.g., if Interface is being closed or domain changes.

    /*
    Call if user manually closes message box.
    Call if domain changes.
    Call if application is shutting down.

    Stop timers.
    Close the message box if open.
    Clear lists.
    */

    _addAssetToWorldInfoTimer.stop();
    _addAssetToWorldErrorTimer.stop();

    if (_addAssetToWorldMessageBox) {
        disconnect(_addAssetToWorldMessageBox);
        _addAssetToWorldMessageBox->setVisible(false);
        _addAssetToWorldMessageBox->deleteLater();
        _addAssetToWorldMessageBox = nullptr;
    }

    _addAssetToWorldInfoKeys.clear();
    _addAssetToWorldInfoMessages.clear();
}

void Application::onAssetToWorldMessageBoxClosed() {
    if (_addAssetToWorldMessageBox) {
        // User manually closed message box; perhaps because it has become stuck, so reset all messages.
        qInfo(interfaceapp) << "User manually closed download status message box";
        disconnect(_addAssetToWorldMessageBox);
        _addAssetToWorldMessageBox = nullptr;
        addAssetToWorldMessageClose();
    }
}


void Application::handleUnzip(QString zipFile, QStringList unzipFile, bool autoAdd, bool isZip, bool isBlocks) {
    if (autoAdd) {
        if (!unzipFile.isEmpty()) {
            for (int i = 0; i < unzipFile.length(); i++) {
                if (QFileInfo(unzipFile.at(i)).isFile()) {
                    qCDebug(interfaceapp) << "Preparing file for asset server: " << unzipFile.at(i);
                    addAssetToWorld(unzipFile.at(i), zipFile, isZip, isBlocks);
                }
            }
        } else {
            addAssetToWorldUnzipFailure(zipFile);
        }
    } else {
        showAssetServerWidget(unzipFile.first());
    }
}

void Application::packageModel() {
    ModelPackager::package();
}

void Application::openUrl(const QUrl& url) const {
    if (!url.isEmpty()) {
        if (url.scheme() == HIFI_URL_SCHEME) {
            DependencyManager::get<AddressManager>()->handleLookupString(url.toString());
        } else {
            // address manager did not handle - ask QDesktopServices to handle
            QDesktopServices::openUrl(url);
        }
    }
}

void Application::loadDialog() {
    auto scriptEngines = DependencyManager::get<ScriptEngines>();
    ModalDialogListener* dlg = OffscreenUi::getOpenFileNameAsync(_glWidget, tr("Open Script"),
                                                                 getPreviousScriptLocation(),
                                                                 tr("JavaScript Files (*.js)"));
    connect(dlg, &ModalDialogListener::response, this, [=] (QVariant answer) {
        disconnect(dlg, &ModalDialogListener::response, this, nullptr);
        const QString& response = answer.toString();
        if (!response.isEmpty() && QFile(response).exists()) {
            setPreviousScriptLocation(QFileInfo(response).absolutePath());
            DependencyManager::get<ScriptEngines>()->loadScript(response, true, false, false, true);  // Don't load from cache
        }
    });
}

QString Application::getPreviousScriptLocation() {
    QString result = _previousScriptLocation.get();
    return result;
}

void Application::setPreviousScriptLocation(const QString& location) {
    _previousScriptLocation.set(location);
}

void Application::loadScriptURLDialog() const {
    ModalDialogListener* dlg = OffscreenUi::getTextAsync(OffscreenUi::ICON_NONE, "Open and Run Script", "Script URL");
    connect(dlg, &ModalDialogListener::response, this, [=] (QVariant response) {
        disconnect(dlg, &ModalDialogListener::response, this, nullptr);
        const QString& newScript = response.toString();
        if (QUrl(newScript).scheme() == "atp") {
            OffscreenUi::asyncWarning("Error Loading Script", "Cannot load client script over ATP");
        } else if (!newScript.isEmpty()) {
            DependencyManager::get<ScriptEngines>()->loadScript(newScript.trimmed());
        }
    });
}

SharedSoundPointer Application::getSampleSound() const {
    return _sampleSound;
}

void Application::loadLODToolsDialog() {
    auto tabletScriptingInterface = DependencyManager::get<TabletScriptingInterface>();
    auto tablet = dynamic_cast<TabletProxy*>(tabletScriptingInterface->getTablet(SYSTEM_TABLET));
    if (tablet->getToolbarMode() || (!tablet->getTabletRoot() && !isHMDMode())) {
        auto dialogsManager = DependencyManager::get<DialogsManager>();
        dialogsManager->lodTools();
    } else {
        tablet->pushOntoStack("hifi/dialogs/TabletLODTools.qml");
    }
}


void Application::loadEntityStatisticsDialog() {
    auto tabletScriptingInterface = DependencyManager::get<TabletScriptingInterface>();
    auto tablet = dynamic_cast<TabletProxy*>(tabletScriptingInterface->getTablet(SYSTEM_TABLET));
    if (tablet->getToolbarMode() || (!tablet->getTabletRoot() && !isHMDMode())) {
        auto dialogsManager = DependencyManager::get<DialogsManager>();
        dialogsManager->octreeStatsDetails();
    } else {
        tablet->pushOntoStack("hifi/dialogs/TabletEntityStatistics.qml");
    }
}

void Application::loadDomainConnectionDialog() {
    auto tabletScriptingInterface = DependencyManager::get<TabletScriptingInterface>();
    auto tablet = dynamic_cast<TabletProxy*>(tabletScriptingInterface->getTablet(SYSTEM_TABLET));
    if (tablet->getToolbarMode() || (!tablet->getTabletRoot() && !isHMDMode())) {
        auto dialogsManager = DependencyManager::get<DialogsManager>();
        dialogsManager->showDomainConnectionDialog();
    } else {
        tablet->pushOntoStack("hifi/dialogs/TabletDCDialog.qml");
    }
}

void Application::toggleLogDialog() {
    if (! _logDialog) {
        _logDialog = new LogDialog(nullptr, getLogger());
    }

    if (_logDialog->isVisible()) {
        _logDialog->hide();
    } else {
        _logDialog->show();
    }
}

void Application::toggleEntityScriptServerLogDialog() {
    if (! _entityScriptServerLogDialog) {
        _entityScriptServerLogDialog = new EntityScriptServerLogDialog(nullptr);
    }

    if (_entityScriptServerLogDialog->isVisible()) {
        _entityScriptServerLogDialog->hide();
    } else {
        _entityScriptServerLogDialog->show();
    }
}

void Application::loadAddAvatarBookmarkDialog() const {
    auto avatarBookmarks = DependencyManager::get<AvatarBookmarks>();
    avatarBookmarks->addBookmark();
}

void Application::loadAvatarBrowser() const {
    auto tablet = dynamic_cast<TabletProxy*>(DependencyManager::get<TabletScriptingInterface>()->getTablet("com.highfidelity.interface.tablet.system"));
    // construct the url to the marketplace item
    QString url = NetworkingConstants::METAVERSE_SERVER_URL().toString() + "/marketplace?category=avatars";
    QString MARKETPLACES_INJECT_SCRIPT_PATH = "file:///" + qApp->applicationDirPath() + "/scripts/system/html/js/marketplacesInject.js";
    tablet->gotoWebScreen(url, MARKETPLACES_INJECT_SCRIPT_PATH);
    DependencyManager::get<HMDScriptingInterface>()->openTablet();
}

void Application::takeSnapshot(bool notify, bool includeAnimated, float aspectRatio, const QString& filename) {
    postLambdaEvent([notify, includeAnimated, aspectRatio, filename, this] {
        // Get a screenshot and save it
        QString path = Snapshot::saveSnapshot(getActiveDisplayPlugin()->getScreenshot(aspectRatio), filename);
        // If we're not doing an animated snapshot as well...
        if (!includeAnimated) {
            // Tell the dependency manager that the capture of the still snapshot has taken place.
            emit DependencyManager::get<WindowScriptingInterface>()->stillSnapshotTaken(path, notify);
        } else if (!SnapshotAnimated::isAlreadyTakingSnapshotAnimated()) {
            // Get an animated GIF snapshot and save it
            SnapshotAnimated::saveSnapshotAnimated(path, aspectRatio, qApp, DependencyManager::get<WindowScriptingInterface>());
        }
    });
}

void Application::takeSecondaryCameraSnapshot(const QString& filename) {
    postLambdaEvent([filename, this] {
        QString snapshotPath = Snapshot::saveSnapshot(getActiveDisplayPlugin()->getSecondaryCameraScreenshot(), filename);
        emit DependencyManager::get<WindowScriptingInterface>()->stillSnapshotTaken(snapshotPath, true);
    });
}

void Application::shareSnapshot(const QString& path, const QUrl& href) {
    postLambdaEvent([path, href] {
        // not much to do here, everything is done in snapshot code...
        Snapshot::uploadSnapshot(path, href);
    });
}

float Application::getRenderResolutionScale() const {
    if (Menu::getInstance()->isOptionChecked(MenuOption::RenderResolutionOne)) {
        return 1.0f;
    } else if (Menu::getInstance()->isOptionChecked(MenuOption::RenderResolutionTwoThird)) {
        return 0.666f;
    } else if (Menu::getInstance()->isOptionChecked(MenuOption::RenderResolutionHalf)) {
        return 0.5f;
    } else if (Menu::getInstance()->isOptionChecked(MenuOption::RenderResolutionThird)) {
        return 0.333f;
    } else if (Menu::getInstance()->isOptionChecked(MenuOption::RenderResolutionQuarter)) {
        return 0.25f;
    } else {
        return 1.0f;
    }
}

void Application::notifyPacketVersionMismatch() {
    if (!_notifiedPacketVersionMismatchThisDomain) {
        _notifiedPacketVersionMismatchThisDomain = true;

        QString message = "The location you are visiting is running an incompatible server version.\n";
        message += "Content may not display properly.";

        OffscreenUi::asyncWarning("", message);
    }
}

void Application::checkSkeleton() const {
    if (getMyAvatar()->getSkeletonModel()->isActive() && !getMyAvatar()->getSkeletonModel()->hasSkeleton()) {
        qCDebug(interfaceapp) << "MyAvatar model has no skeleton";

        QString message = "Your selected avatar body has no skeleton.\n\nThe default body will be loaded...";
        OffscreenUi::asyncWarning("", message);

        getMyAvatar()->useFullAvatarURL(AvatarData::defaultFullAvatarModelUrl(), DEFAULT_FULL_AVATAR_MODEL_NAME);
    } else {
        _physicsEngine->setCharacterController(getMyAvatar()->getCharacterController());
    }
}

void Application::activeChanged(Qt::ApplicationState state) {
    switch (state) {
        case Qt::ApplicationActive:
            _isForeground = true;
            break;

        case Qt::ApplicationSuspended:
        case Qt::ApplicationHidden:
        case Qt::ApplicationInactive:
        default:
            _isForeground = false;
            break;
    }
}

void Application::windowMinimizedChanged(bool minimized) {
    // initialize the _minimizedWindowTimer
    static std::once_flag once;
    std::call_once(once, [&] {
        connect(&_minimizedWindowTimer, &QTimer::timeout, this, [] {
            QCoreApplication::postEvent(QCoreApplication::instance(), new QEvent(static_cast<QEvent::Type>(Idle)), Qt::HighEventPriority);
        });
    });

    // avoid rendering to the display plugin but continue posting Idle events,
    // so that physics continues to simulate and the deadlock watchdog knows we're alive
    if (!minimized && !getActiveDisplayPlugin()->isActive()) {
        _minimizedWindowTimer.stop();
        getActiveDisplayPlugin()->activate();
    } else if (minimized && getActiveDisplayPlugin()->isActive()) {
        getActiveDisplayPlugin()->deactivate();
        _minimizedWindowTimer.start(THROTTLED_SIM_FRAME_PERIOD_MS);
    }
}

void Application::postLambdaEvent(std::function<void()> f) {
    if (this->thread() == QThread::currentThread()) {
        f();
    } else {
        QCoreApplication::postEvent(this, new LambdaEvent(f));
    }
}

void Application::initPlugins(const QStringList& arguments) {
    QCommandLineOption display("display", "Preferred displays", "displays");
    QCommandLineOption disableDisplays("disable-displays", "Displays to disable", "displays");
    QCommandLineOption disableInputs("disable-inputs", "Inputs to disable", "inputs");

    QCommandLineParser parser;
    parser.addOption(display);
    parser.addOption(disableDisplays);
    parser.addOption(disableInputs);
    parser.parse(arguments);

    if (parser.isSet(display)) {
        auto preferredDisplays = parser.value(display).split(',', QString::SkipEmptyParts);
        qInfo() << "Setting prefered display plugins:" << preferredDisplays;
        PluginManager::getInstance()->setPreferredDisplayPlugins(preferredDisplays);
    }

    if (parser.isSet(disableDisplays)) {
        auto disabledDisplays = parser.value(disableDisplays).split(',', QString::SkipEmptyParts);
        qInfo() << "Disabling following display plugins:"  << disabledDisplays;
        PluginManager::getInstance()->disableDisplays(disabledDisplays);
    }

    if (parser.isSet(disableInputs)) {
        auto disabledInputs = parser.value(disableInputs).split(',', QString::SkipEmptyParts);
        qInfo() << "Disabling following input plugins:" << disabledInputs;
        PluginManager::getInstance()->disableInputs(disabledInputs);
    }
}

void Application::shutdownPlugins() {
}

glm::uvec2 Application::getCanvasSize() const {
    return glm::uvec2(_glWidget->width(), _glWidget->height());
}

QRect Application::getRenderingGeometry() const {
    auto geometry = _glWidget->geometry();
    auto topLeft = geometry.topLeft();
    auto topLeftScreen = _glWidget->mapToGlobal(topLeft);
    geometry.moveTopLeft(topLeftScreen);
    return geometry;
}

glm::uvec2 Application::getUiSize() const {
    static const uint MIN_SIZE = 1;
    glm::uvec2 result(MIN_SIZE);
    if (_displayPlugin) {
        result = getActiveDisplayPlugin()->getRecommendedUiSize();
    }
    return result;
}

QRect Application::getRecommendedHUDRect() const {
    auto uiSize = getUiSize();
    QRect result(0, 0, uiSize.x, uiSize.y);
    if (_displayPlugin) {
        result = getActiveDisplayPlugin()->getRecommendedHUDRect();
    }
    return result;
}

glm::vec2 Application::getDeviceSize() const {
    static const int MIN_SIZE = 1;
    glm::vec2 result(MIN_SIZE);
    if (_displayPlugin) {
        result = getActiveDisplayPlugin()->getRecommendedRenderSize();
    }
    return result;
}

bool Application::isThrottleRendering() const {
    if (_displayPlugin) {
        return getActiveDisplayPlugin()->isThrottled();
    }
    return false;
}

bool Application::hasFocus() const {
    if (_displayPlugin) {
        return getActiveDisplayPlugin()->hasFocus();
    }
    return (QApplication::activeWindow() != nullptr);
}

void Application::setMaxOctreePacketsPerSecond(int maxOctreePPS) {
    if (maxOctreePPS != _maxOctreePPS) {
        _maxOctreePPS = maxOctreePPS;
        maxOctreePacketsPerSecond.set(_maxOctreePPS);
    }
}

int Application::getMaxOctreePacketsPerSecond() const {
    return _maxOctreePPS;
}

qreal Application::getDevicePixelRatio() {
    return (_window && _window->windowHandle()) ? _window->windowHandle()->devicePixelRatio() : 1.0;
}

DisplayPluginPointer Application::getActiveDisplayPlugin() const {
    if (QThread::currentThread() != thread()) {
        std::unique_lock<std::mutex> lock(_displayPluginLock);
        return _displayPlugin;
    }

    if (!_displayPlugin) {
        const_cast<Application*>(this)->updateDisplayMode();
        Q_ASSERT(_displayPlugin);
    }
    return _displayPlugin;
}

static const char* EXCLUSION_GROUP_KEY = "exclusionGroup";

static void addDisplayPluginToMenu(DisplayPluginPointer displayPlugin, bool active = false) {
    auto menu = Menu::getInstance();
    QString name = displayPlugin->getName();
    auto grouping = displayPlugin->getGrouping();
    QString groupingMenu { "" };
    Q_ASSERT(!menu->menuItemExists(MenuOption::OutputMenu, name));

    // assign the meny grouping based on plugin grouping
    switch (grouping) {
        case Plugin::ADVANCED:
            groupingMenu = "Advanced";
            break;
        case Plugin::DEVELOPER:
            groupingMenu = "Developer";
            break;
        default:
            groupingMenu = "Standard";
            break;
    }

    static QActionGroup* displayPluginGroup = nullptr;
    if (!displayPluginGroup) {
        displayPluginGroup = new QActionGroup(menu);
        displayPluginGroup->setExclusive(true);
    }
    auto parent = menu->getMenu(MenuOption::OutputMenu);
    auto action = menu->addActionToQMenuAndActionHash(parent,
        name, 0, qApp,
        SLOT(updateDisplayMode()),
        QAction::NoRole, Menu::UNSPECIFIED_POSITION, groupingMenu);

    action->setCheckable(true);
    action->setChecked(active);
    displayPluginGroup->addAction(action);

    action->setProperty(EXCLUSION_GROUP_KEY, QVariant::fromValue(displayPluginGroup));
    Q_ASSERT(menu->menuItemExists(MenuOption::OutputMenu, name));
}

void Application::updateDisplayMode() {
    // Unsafe to call this method from anything but the main thread
    if (QThread::currentThread() != thread()) {
        qFatal("Attempted to switch display plugins from a non-main thread");
    }

    auto menu = Menu::getInstance();
    auto displayPlugins = PluginManager::getInstance()->getDisplayPlugins();

    static std::once_flag once;
    std::call_once(once, [&] {
        bool first = true;

        // first sort the plugins into groupings: standard, advanced, developer
        DisplayPluginList standard;
        DisplayPluginList advanced;
        DisplayPluginList developer;
        foreach(auto displayPlugin, displayPlugins) {
            displayPlugin->setContext(_gpuContext);
            auto grouping = displayPlugin->getGrouping();
            switch (grouping) {
                case Plugin::ADVANCED:
                    advanced.push_back(displayPlugin);
                    break;
                case Plugin::DEVELOPER:
                    developer.push_back(displayPlugin);
                    break;
                default:
                    standard.push_back(displayPlugin);
                    break;
            }
        }

        // concatenate the groupings into a single list in the order: standard, advanced, developer
        standard.insert(std::end(standard), std::begin(advanced), std::end(advanced));
        standard.insert(std::end(standard), std::begin(developer), std::end(developer));

        foreach(auto displayPlugin, standard) {
            addDisplayPluginToMenu(displayPlugin, first);
            auto displayPluginName = displayPlugin->getName();
            QObject::connect(displayPlugin.get(), &DisplayPlugin::recommendedFramebufferSizeChanged, [this](const QSize & size) {
                resizeGL();
            });
            QObject::connect(displayPlugin.get(), &DisplayPlugin::resetSensorsRequested, this, &Application::requestReset);
            first = false;
        }

        // after all plugins have been added to the menu, add a separator to the menu
        auto menu = Menu::getInstance();
        auto parent = menu->getMenu(MenuOption::OutputMenu);
        parent->addSeparator();
    });


    // Default to the first item on the list, in case none of the menu items match
    DisplayPluginPointer newDisplayPlugin = displayPlugins.at(0);
    foreach(DisplayPluginPointer displayPlugin, PluginManager::getInstance()->getDisplayPlugins()) {
        QString name = displayPlugin->getName();
        QAction* action = menu->getActionForOption(name);
        // Menu might have been removed if the display plugin lost
        if (!action) {
            continue;
        }
        if (action->isChecked()) {
            newDisplayPlugin = displayPlugin;
            break;
        }
    }

    if (newDisplayPlugin == _displayPlugin) {
        return;
    }

    auto offscreenUi = DependencyManager::get<OffscreenUi>();
    auto desktop = offscreenUi->getDesktop();

    // Make the switch atomic from the perspective of other threads
    {
        std::unique_lock<std::mutex> lock(_displayPluginLock);
        bool wasRepositionLocked = false;
        if (desktop) {
            // Tell the desktop to no reposition (which requires plugin info), until we have set the new plugin, below.
            wasRepositionLocked = offscreenUi->getDesktop()->property("repositionLocked").toBool();
            offscreenUi->getDesktop()->setProperty("repositionLocked", true);
        }

        if (_displayPlugin) {
            disconnect(_displayPlugin.get(), &DisplayPlugin::presented, this, &Application::onPresent);
            _displayPlugin->deactivate();
        }

        auto oldDisplayPlugin = _displayPlugin;
        bool active = newDisplayPlugin->activate();

        if (!active) {
            // If the new plugin fails to activate, fallback to last display
            qWarning() << "Failed to activate display: " << newDisplayPlugin->getName();
            newDisplayPlugin = oldDisplayPlugin;

            if (newDisplayPlugin) {
                qWarning() << "Falling back to last display: " << newDisplayPlugin->getName();
                active = newDisplayPlugin->activate();
            }

            // If there is no last display, or
            // If the last display fails to activate, fallback to desktop
            if (!active) {
                newDisplayPlugin = displayPlugins.at(0);
                qWarning() << "Falling back to display: " << newDisplayPlugin->getName();
                active = newDisplayPlugin->activate();
            }

            if (!active) {
                qFatal("Failed to activate fallback plugin");
            }

            // We've changed the selection - it should be reflected in the menu
            QAction* action = menu->getActionForOption(newDisplayPlugin->getName());
            if (!action) {
                qFatal("Failed to find activated plugin");
            }
            action->setChecked(true);
        }

        offscreenUi->resize(fromGlm(newDisplayPlugin->getRecommendedUiSize()));
        getApplicationCompositor().setDisplayPlugin(newDisplayPlugin);
        _displayPlugin = newDisplayPlugin;
        connect(_displayPlugin.get(), &DisplayPlugin::presented, this, &Application::onPresent, Qt::DirectConnection);
        if (desktop) {
            desktop->setProperty("repositionLocked", wasRepositionLocked);
        }
    }

    bool isHmd = _displayPlugin->isHmd();
    qCDebug(interfaceapp) << "Entering into" << (isHmd ? "HMD" : "Desktop") << "Mode";

    // Only log/emit after a successful change
    UserActivityLogger::getInstance().logAction("changed_display_mode", {
        { "previous_display_mode", _displayPlugin ? _displayPlugin->getName() : "" },
        { "display_mode", newDisplayPlugin ? newDisplayPlugin->getName() : "" },
        { "hmd", isHmd }
    });
    emit activeDisplayPluginChanged();

    // reset the avatar, to set head and hand palms back to a reasonable default pose.
    getMyAvatar()->reset(false);

    // switch to first person if entering hmd and setting is checked
    if (isHmd && menu->isOptionChecked(MenuOption::FirstPersonHMD)) {
        menu->setIsOptionChecked(MenuOption::FirstPerson, true);
        cameraMenuChanged();
    }
    
    // Remove the mirror camera option from menu if in HMD mode
    auto mirrorAction = menu->getActionForOption(MenuOption::FullscreenMirror);
    mirrorAction->setVisible(!isHmd);

    Q_ASSERT_X(_displayPlugin, "Application::updateDisplayMode", "could not find an activated display plugin");
}

void Application::switchDisplayMode() {
    if (!_autoSwitchDisplayModeSupportedHMDPlugin) {
        return;
    }
    bool currentHMDWornStatus = _autoSwitchDisplayModeSupportedHMDPlugin->isDisplayVisible();
    if (currentHMDWornStatus != _previousHMDWornStatus) {
        // Switch to respective mode as soon as currentHMDWornStatus changes
        if (currentHMDWornStatus) {
            qCDebug(interfaceapp) << "Switching from Desktop to HMD mode";
            endHMDSession();
            setActiveDisplayPlugin(_autoSwitchDisplayModeSupportedHMDPluginName);
        } else {
            qCDebug(interfaceapp) << "Switching from HMD to desktop mode";
            setActiveDisplayPlugin(DESKTOP_DISPLAY_PLUGIN_NAME);
            startHMDStandBySession();
        }
        emit activeDisplayPluginChanged();
    }
    _previousHMDWornStatus = currentHMDWornStatus;
}

void Application::startHMDStandBySession() {
    _autoSwitchDisplayModeSupportedHMDPlugin->startStandBySession();
}

void Application::endHMDSession() {
    _autoSwitchDisplayModeSupportedHMDPlugin->endSession();
}

mat4 Application::getEyeProjection(int eye) const {
    QMutexLocker viewLocker(&_viewMutex);
    if (isHMDMode()) {
        return getActiveDisplayPlugin()->getEyeProjection((Eye)eye, _viewFrustum.getProjection());
    }
    return _viewFrustum.getProjection();
}

mat4 Application::getEyeOffset(int eye) const {
    // FIXME invert?
    return getActiveDisplayPlugin()->getEyeToHeadTransform((Eye)eye);
}

mat4 Application::getHMDSensorPose() const {
    if (isHMDMode()) {
        return getActiveDisplayPlugin()->getHeadPose();
    }
    return mat4();
}

void Application::deadlockApplication() {
    qCDebug(interfaceapp) << "Intentionally deadlocked Interface";
    // Using a loop that will *technically* eventually exit (in ~600 billion years)
    // to avoid compiler warnings about a loop that will never exit
    for (uint64_t i = 1; i != 0; ++i) {
        QThread::sleep(1);
    }
}

void Application::setActiveDisplayPlugin(const QString& pluginName) {
    auto menu = Menu::getInstance();
    foreach(DisplayPluginPointer displayPlugin, PluginManager::getInstance()->getDisplayPlugins()) {
        QString name = displayPlugin->getName();
        QAction* action = menu->getActionForOption(name);
        if (pluginName == name) {
            action->setChecked(true);
        }
    }
    updateDisplayMode();
}

void Application::handleLocalServerConnection() const {
    auto server = qobject_cast<QLocalServer*>(sender());

    qCDebug(interfaceapp) << "Got connection on local server from additional instance - waiting for parameters";

    auto socket = server->nextPendingConnection();

    connect(socket, &QLocalSocket::readyRead, this, &Application::readArgumentsFromLocalSocket);

    qApp->getWindow()->raise();
    qApp->getWindow()->activateWindow();
}

void Application::readArgumentsFromLocalSocket() const {
    auto socket = qobject_cast<QLocalSocket*>(sender());

    auto message = socket->readAll();
    socket->deleteLater();

    qCDebug(interfaceapp) << "Read from connection: " << message;

    // If we received a message, try to open it as a URL
    if (message.length() > 0) {
        qApp->openUrl(QString::fromUtf8(message));
    }
}

void Application::showDesktop() {
    Menu::getInstance()->setIsOptionChecked(MenuOption::Overlays, true);
}

CompositorHelper& Application::getApplicationCompositor() const {
    return *DependencyManager::get<CompositorHelper>();
}


// virtual functions required for PluginContainer
ui::Menu* Application::getPrimaryMenu() {
    auto appMenu = _window->menuBar();
    auto uiMenu = dynamic_cast<ui::Menu*>(appMenu);
    return uiMenu;
}

void Application::showDisplayPluginsTools(bool show) {
    DependencyManager::get<DialogsManager>()->hmdTools(show);
}

GLWidget* Application::getPrimaryWidget() {
    return _glWidget;
}

MainWindow* Application::getPrimaryWindow() {
    return getWindow();
}

QOpenGLContext* Application::getPrimaryContext() {
    return _glWidget->qglContext();
}

bool Application::makeRenderingContextCurrent() {
    return _offscreenContext->makeCurrent();
}

bool Application::isForeground() const {
    return _isForeground && !_window->isMinimized();
}

// FIXME?  perhaps two, one for the main thread and one for the offscreen UI rendering thread?
static const int UI_RESERVED_THREADS = 1;
// Windows won't let you have all the cores
static const int OS_RESERVED_THREADS = 1;

void Application::updateThreadPoolCount() const {
    auto reservedThreads = UI_RESERVED_THREADS + OS_RESERVED_THREADS + _displayPlugin->getRequiredThreadCount();
    auto availableThreads = QThread::idealThreadCount() - reservedThreads;
    auto threadPoolSize = std::max(MIN_PROCESSING_THREAD_POOL_SIZE, availableThreads);
    qCDebug(interfaceapp) << "Ideal Thread Count " << QThread::idealThreadCount();
    qCDebug(interfaceapp) << "Reserved threads " << reservedThreads;
    qCDebug(interfaceapp) << "Setting thread pool size to " << threadPoolSize;
    QThreadPool::globalInstance()->setMaxThreadCount(threadPoolSize);
}

void Application::updateSystemTabletMode() {
    if (_settingsLoaded) {
        qApp->setProperty(hifi::properties::HMD, isHMDMode());
        if (isHMDMode()) {
            DependencyManager::get<TabletScriptingInterface>()->setToolbarMode(getHmdTabletBecomesToolbarSetting());
        } else {
            DependencyManager::get<TabletScriptingInterface>()->setToolbarMode(getDesktopTabletBecomesToolbarSetting());
        }
    }
}

OverlayID Application::getTabletScreenID() const {
    auto HMD = DependencyManager::get<HMDScriptingInterface>();
    return HMD->getCurrentTabletScreenID();
}

OverlayID Application::getTabletHomeButtonID() const {
    auto HMD = DependencyManager::get<HMDScriptingInterface>();
    return HMD->getCurrentHomeButtonID();
}

QUuid Application::getTabletFrameID() const {
    auto HMD = DependencyManager::get<HMDScriptingInterface>();
    return HMD->getCurrentTabletFrameID();
}

void Application::setAvatarOverrideUrl(const QUrl& url, bool save) {
    _avatarOverrideUrl = url;
    _saveAvatarOverrideUrl = save;
}

void Application::saveNextPhysicsStats(QString filename) {
    _physicsEngine->saveNextPhysicsStats(filename);
}

#include "Application.moc"<|MERGE_RESOLUTION|>--- conflicted
+++ resolved
@@ -6287,13 +6287,14 @@
 void Application::replaceDomainContent(const QString& url) {
     qCDebug(interfaceapp) << "Attempting to replace domain content: " << url;
     QByteArray urlData(url.toUtf8());
-    auto limitedNodeList = DependencyManager::get<LimitedNodeList>();
+    auto limitedNodeList = DependencyManager::get<NodeList>();
+    const auto& domainHandler = limitedNodeList->getDomainHandler();
     limitedNodeList->eachMatchingNode([](const SharedNodePointer& node) {
         return node->getType() == NodeType::EntityServer && node->getActiveSocket();
-    }, [&urlData, limitedNodeList](const SharedNodePointer& octreeNode) {
+    }, [&urlData, limitedNodeList, &domainHandler](const SharedNodePointer& octreeNode) {
         auto octreeFilePacket = NLPacket::create(PacketType::OctreeFileReplacementFromUrl, urlData.size(), true);
         octreeFilePacket->write(urlData);
-        limitedNodeList->sendPacket(std::move(octreeFilePacket), *octreeNode);
+        limitedNodeList->sendPacket(std::move(octreeFilePacket), domainHandler.getSockAddr());
     });
     auto addressManager = DependencyManager::get<AddressManager>();
     addressManager->handleLookupString(DOMAIN_SPAWNING_POINT);
@@ -6321,26 +6322,7 @@
                 QString details;
                 if (static_cast<QMessageBox::StandardButton>(answer.toInt()) == QMessageBox::Yes) {
                     // Given confirmation, send request to domain server to replace content
-<<<<<<< HEAD
-                    qCDebug(interfaceapp) << "Attempting to replace domain content: " << url;
-                    QByteArray urlData(url.toUtf8());
-                    auto limitedNodeList = DependencyManager::get<NodeList>();
-                    const auto& domainHandler = limitedNodeList->getDomainHandler();
-                    limitedNodeList->eachMatchingNode([](const SharedNodePointer& node) {
-                            return node->getType() == NodeType::EntityServer && node->getActiveSocket();
-                        }, [&urlData, limitedNodeList, &domainHandler](const SharedNodePointer& octreeNode) {
-                            auto octreeFilePacket = NLPacket::create(PacketType::OctreeFileReplacementFromUrl, urlData.size(), true);
-                            octreeFilePacket->write(urlData);
-                            limitedNodeList->sendPacket(std::move(octreeFilePacket), domainHandler.getSockAddr());
-                        });
-                    auto addressManager = DependencyManager::get<AddressManager>();
-                    addressManager->handleLookupString(DOMAIN_SPAWNING_POINT);
-                    QString newHomeAddress = addressManager->getHost() + DOMAIN_SPAWNING_POINT;
-                    qCDebug(interfaceapp) << "Setting new home bookmark to: " << newHomeAddress;
-                    DependencyManager::get<LocationBookmarks>()->setHomeLocationToAddress(newHomeAddress);
-=======
                     replaceDomainContent(url);
->>>>>>> 730dce31
                     details = "SuccessfulRequestToReplaceContent";
                 } else {
                     details = "UserDeclinedToReplaceContent";
