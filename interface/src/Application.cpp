--- conflicted
+++ resolved
@@ -791,12 +791,6 @@
         } else if (Menu::getInstance()->isOptionChecked(MenuOption::Mirror)) {
             renderRearViewMirror(_mirrorViewRect);
         }
-<<<<<<< HEAD
-    }
-    primaryFbo->release();
-    
-    QOpenGLFramebufferObject * finalFbo = DependencyManager::get<GlowEffect>()->render();
-=======
     }
     primaryFbo->release();
     
@@ -810,26 +804,12 @@
     }
     finalFbo->release();
 
->>>>>>> bdfb6449
     // This might not be needed *right now*.  We want to ensure that the FBO rendering
     // has completed before we start trying to read from it in another context.  However
     // once we have multi-threaded rendering, this will almost certainly be critical,
     // but may be better handled with a fence object
     glFinish();
-<<<<<<< HEAD
-
-#if 0
-    {
-        PerformanceTimer perfTimer("renderOverlay");
-        _applicationOverlay.renderOverlay();
-        _applicationOverlay.displayOverlayTexture();
-    }
-#endif
-
-=======
-
-
->>>>>>> bdfb6449
+
     _offscreenContext->doneCurrent();
     Q_ASSERT(!QOpenGLContext::currentContext());
     getActiveRenderPlugin()->render(finalFbo->texture());
@@ -3183,18 +3163,8 @@
 void Application::computeOffAxisFrustum(float& left, float& right, float& bottom, float& top, float& nearVal,
     float& farVal, glm::vec4& nearClipPlane, glm::vec4& farClipPlane) const {
     _displayViewFrustum.computeOffAxisFrustum(left, right, bottom, top, nearVal, farVal, nearClipPlane, farClipPlane);
-<<<<<<< HEAD
-#if 0
-    if (OculusManager::isConnected()) {
-        OculusManager::overrideOffAxisFrustum(left, right, bottom, top, nearVal, farVal, nearClipPlane, farClipPlane);
-    } else if (TV3DManager::isConnected()) {
-        TV3DManager::overrideOffAxisFrustum(left, right, bottom, top, nearVal, farVal, nearClipPlane, farClipPlane);    
-    }
-#endif
-=======
     // allow 3DTV/Oculus to override parameters from camera
     getActiveRenderPlugin()->overrideOffAxisFrustum(left, right, bottom, top, nearVal, farVal, nearClipPlane, farClipPlane);
->>>>>>> bdfb6449
 }
 
 bool Application::getShadowsEnabled() {
@@ -3287,13 +3257,6 @@
     DependencyManager::get<DdeFaceTracker>()->reset();
 
     getActiveRenderPlugin()->resetSensors();
-<<<<<<< HEAD
-#if 0
-    OculusManager::reset();
-#endif
-
-=======
->>>>>>> bdfb6449
     //_leapmotion.reset();
 
 #if 0
