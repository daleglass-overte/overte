--- conflicted
+++ resolved
@@ -517,10 +517,6 @@
     if (!url.isValid()) {
         return false;
     }
-<<<<<<< HEAD
-    // XXX check ending of path
-    return url.scheme() == HIFI_URL_SCHEME || url.scheme() == "file" || url.scheme() == "http" || url.scheme() == "https";
-=======
     if (url.scheme() != HIFI_URL_SCHEME &&
         url.scheme() != "file" &&
         url.scheme() != "http" &&
@@ -534,7 +530,6 @@
     }
 
     return false;
->>>>>>> b58530fc
 }
 
 #ifdef Q_OS_WIN
