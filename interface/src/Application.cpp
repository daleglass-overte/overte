--- conflicted
+++ resolved
@@ -3872,14 +3872,7 @@
         Menu::getInstance()->getActionForOption(MenuOption::UploadAsset)->setEnabled(false);
     }
 }
-<<<<<<< HEAD
- 
 void Application::trackIncomingOctreePacket(ReceivedMessage& message, SharedNodePointer sendingNode, bool wasStatsPacket) {
-=======
-
-void Application::trackIncomingOctreePacket(NLPacket& packet, SharedNodePointer sendingNode, bool wasStatsPacket) {
->>>>>>> b74c229d
-
     // Attempt to identify the sender from its address.
     if (sendingNode) {
         const QUuid& nodeUUID = sendingNode->getUUID();
