//
//  Application.cpp
//  interface/src
//
//  Created by Andrzej Kapolka on 5/10/13.
//  Copyright 2013 High Fidelity, Inc.
//
//  Distributed under the Apache License, Version 2.0.
//  See the accompanying file LICENSE or http://www.apache.org/licenses/LICENSE-2.0.html
//

#include "Application.h"

#include <chrono>
#include <thread>

#include <glm/glm.hpp>
#include <glm/gtx/component_wise.hpp>
#include <glm/gtx/quaternion.hpp>
#include <glm/gtx/vector_angle.hpp>
#include <glm/gtc/type_ptr.hpp>

#include <gl/Config.h>

#include <QtCore/QResource>
#include <QtCore/QAbstractNativeEventFilter>
#include <QtCore/QCommandLineParser>
#include <QtCore/QMimeData>
#include <QtCore/QThreadPool>
#include <QtCore/QFileSelector>
#include <QtConcurrent/QtConcurrentRun>

#include <QtGui/QScreen>
#include <QtGui/QWindow>
#include <QtGui/QDesktopServices>

#include <QtNetwork/QLocalSocket>
#include <QtNetwork/QLocalServer>

#include <QtQml/QQmlContext>
#include <QtQml/QQmlEngine>
#include <QtQuick/QQuickWindow>

#include <QtWidgets/QDesktopWidget>
#include <QtWidgets/QMessageBox>

#include <QtMultimedia/QMediaPlayer>

#include <QFontDatabase>
#include <QProcessEnvironment>
#include <QTemporaryDir>

#include <gl/QOpenGLContextWrapper.h>

#include <shared/FileUtils.h>
#include <shared/QtHelpers.h>
#include <shared/GlobalAppProperties.h>
#include <StatTracker.h>
#include <Trace.h>
#include <ResourceScriptingInterface.h>
#include <AccountManager.h>
#include <AddressManager.h>
#include <AnimDebugDraw.h>
#include <BuildInfo.h>
#include <AssetClient.h>
#include <AssetUpload.h>
#include <AutoUpdater.h>
#include <Midi.h>
#include <AudioInjectorManager.h>
#include <AvatarBookmarks.h>
#include <CursorManager.h>
#include <VirtualPadManager.h>
#include <DebugDraw.h>
#include <DeferredLightingEffect.h>
#include <EntityScriptClient.h>
#include <EntityScriptServerLogClient.h>
#include <EntityScriptingInterface.h>
#include "ui/overlays/ContextOverlayInterface.h"
#include <ErrorDialog.h>
#include <FileScriptingInterface.h>
#include <Finally.h>
#include <FingerprintUtils.h>
#include <FramebufferCache.h>
#include <gpu/Batch.h>
#include <gpu/Context.h>
#include <gpu/gl/GLBackend.h>
#include <InfoView.h>
#include <input-plugins/InputPlugin.h>
#include <controllers/UserInputMapper.h>
#include <controllers/InputRecorder.h>
#include <controllers/ScriptingInterface.h>
#include <controllers/StateController.h>
#include <UserActivityLoggerScriptingInterface.h>
#include <LogHandler.h>
#include "LocationBookmarks.h"
#include <LocationScriptingInterface.h>
#include <MainWindow.h>
#include <MappingRequest.h>
#include <MessagesClient.h>
#include <ModelEntityItem.h>
#include <NetworkAccessManager.h>
#include <NetworkingConstants.h>
#include <ObjectMotionState.h>
#include <OctalCode.h>
#include <OctreeSceneStats.h>
#include <OffscreenUi.h>
#include <gl/OffscreenGLCanvas.h>
#include <ui/OffscreenQmlSurfaceCache.h>
#include <PathUtils.h>
#include <PerfStat.h>
#include <PhysicsEngine.h>
#include <PhysicsHelpers.h>
#include <plugins/CodecPlugin.h>
#include <plugins/PluginManager.h>
#include <plugins/PluginUtils.h>
#include <plugins/SteamClientPlugin.h>
#include <plugins/InputConfiguration.h>
#include <RecordingScriptingInterface.h>
#include <UpdateSceneTask.h>
#include <RenderViewTask.h>
#include <SecondaryCamera.h>
#include <ResourceCache.h>
#include <ResourceRequest.h>
#include <SandboxUtils.h>
#include <SceneScriptingInterface.h>
#include <ScriptEngines.h>
#include <ScriptCache.h>
#include <ShapeEntityItem.h>
#include <SoundCache.h>
#include <ui/TabletScriptingInterface.h>
#include <ui/ToolbarScriptingInterface.h>
#include <Tooltip.h>
#include <udt/PacketHeaders.h>
#include <UserActivityLogger.h>
#include <UsersScriptingInterface.h>
#include <recording/ClipCache.h>
#include <recording/Deck.h>
#include <recording/Recorder.h>
#include <shared/StringHelpers.h>
#include <QmlWebWindowClass.h>
#include <QmlFragmentClass.h>
#include <Preferences.h>
#include <display-plugins/CompositorHelper.h>
#include <trackers/EyeTracker.h>
#include <avatars-renderer/ScriptAvatar.h>
#include <RenderableEntityItem.h>
#include <procedural/ProceduralSkybox.h>

#include "AudioClient.h"
#include "audio/AudioScope.h"
#include "avatar/AvatarManager.h"
#include "avatar/MyHead.h"
#include "CrashHandler.h"
#include "Crashpad.h"
#include "devices/DdeFaceTracker.h"
#include "DiscoverabilityManager.h"
#include "GLCanvas.h"
#include "InterfaceDynamicFactory.h"
#include "InterfaceLogging.h"
#include "LODManager.h"
#include "ModelPackager.h"
#include "scripting/Audio.h"
#include "networking/CloseEventSender.h"
#include "scripting/TestScriptingInterface.h"
#include "scripting/AssetMappingsScriptingInterface.h"
#include "scripting/ClipboardScriptingInterface.h"
#include "scripting/DesktopScriptingInterface.h"
#include "scripting/AccountServicesScriptingInterface.h"
#include "scripting/HMDScriptingInterface.h"
#include "scripting/MenuScriptingInterface.h"
#include "graphics-scripting/GraphicsScriptingInterface.h"
#include "scripting/SettingsScriptingInterface.h"
#include "scripting/WindowScriptingInterface.h"
#include "scripting/ControllerScriptingInterface.h"
#include "scripting/RatesScriptingInterface.h"
#include "scripting/SelectionScriptingInterface.h"
#include "scripting/WalletScriptingInterface.h"
#if defined(Q_OS_MAC) || defined(Q_OS_WIN)
#include "SpeechRecognizer.h"
#endif
#include "ui/ResourceImageItem.h"
#include "ui/AddressBarDialog.h"
#include "ui/AvatarInputs.h"
#include "ui/DialogsManager.h"
#include "ui/LoginDialog.h"
#include "ui/overlays/Cube3DOverlay.h"
#include "ui/overlays/Web3DOverlay.h"
#include "ui/Snapshot.h"
#include "ui/SnapshotAnimated.h"
#include "ui/StandAloneJSConsole.h"
#include "ui/Stats.h"
#include "ui/UpdateDialog.h"
#include "ui/overlays/Overlays.h"
#include "ui/DomainConnectionModel.h"
#include "Util.h"
#include "InterfaceParentFinder.h"
#include "ui/OctreeStatsProvider.h"

#include <GPUIdent.h>
#include <gl/GLHelpers.h>
#include <src/scripting/LimitlessVoiceRecognitionScriptingInterface.h>
#include <src/scripting/GooglePolyScriptingInterface.h>
#include <EntityScriptClient.h>
#include <ModelScriptingInterface.h>

#include <PickManager.h>
#include <PointerManager.h>
#include <raypick/RayPickScriptingInterface.h>
#include <raypick/LaserPointerScriptingInterface.h>
#include <raypick/PickScriptingInterface.h>
#include <raypick/PointerScriptingInterface.h>
#include <raypick/MouseRayPick.h>

#include <FadeEffect.h>

#include "commerce/Ledger.h"
#include "commerce/Wallet.h"
#include "commerce/QmlCommerce.h"

#include "webbrowser/WebBrowserSuggestionsEngine.h"
#include <DesktopPreviewProvider.h>

#if defined(Q_OS_WIN)
#include <VersionHelpers.h>

#ifdef DEBUG_EVENT_QUEUE
// This is a HACK that uses private headers included with the qt source distrubution.
// To use this feature you need to add these directores to your include path:
// E:/Qt/5.10.1/Src/qtbase/include/QtCore/5.10.1/QtCore
// E:/Qt/5.10.1/Src/qtbase/include/QtCore/5.10.1
#define QT_BOOTSTRAPPED
#include <private/qthread_p.h>
#include <private/qobject_p.h>
#undef QT_BOOTSTRAPPED
#endif

// On Windows PC, NVidia Optimus laptop, we want to enable NVIDIA GPU
// FIXME seems to be broken.
extern "C" {
 _declspec(dllexport) DWORD NvOptimusEnablement = 0x00000001;
}
#endif

#if defined(Q_OS_ANDROID)
#include <android/log.h>
#include "AndroidHelper.h"
#endif

enum ApplicationEvent {
    // Execute a lambda function
    Lambda = QEvent::User + 1,
    // Trigger the next render
    Render,
    // Trigger the next idle
    Idle,
};

class RenderEventHandler : public QObject {
    using Parent = QObject;
    Q_OBJECT
public:
    RenderEventHandler(QOpenGLContext* context) {
        _renderContext = new OffscreenGLCanvas();
        _renderContext->setObjectName("RenderContext");
        _renderContext->create(context);
        if (!_renderContext->makeCurrent()) {
            qFatal("Unable to make rendering context current");
        }
        _renderContext->doneCurrent();

        // Deleting the object with automatically shutdown the thread
        connect(qApp, &QCoreApplication::aboutToQuit, this, &QObject::deleteLater);

        // Transfer to a new thread
        moveToNewNamedThread(this, "RenderThread", [this](QThread* renderThread) {
            hifi::qt::addBlockingForbiddenThread("Render", renderThread);
            _renderContext->moveToThreadWithContext(renderThread);
            qApp->_lastTimeRendered.start();
        }, std::bind(&RenderEventHandler::initialize, this), QThread::HighestPriority);
    }

private:
    void initialize() {
        PROFILE_SET_THREAD_NAME("Render");
        if (!_renderContext->makeCurrent()) {
            qFatal("Unable to make rendering context current on render thread");
        }
    }

    void render() {
        if (qApp->shouldPaint()) {
            qApp->paintGL();
        }
    }

    bool event(QEvent* event) override {
        switch ((int)event->type()) {
            case ApplicationEvent::Render:
                render();
                qApp->_pendingRenderEvent.store(false);
                return true;

            default:
                break;
        }
        return Parent::event(event);
    }

    OffscreenGLCanvas* _renderContext { nullptr };
};


Q_LOGGING_CATEGORY(trace_app_input_mouse, "trace.app.input.mouse")

using namespace std;

static QTimer locationUpdateTimer;
static QTimer identityPacketTimer;
static QTimer pingTimer;

#if defined(Q_OS_ANDROID)
static bool DISABLE_WATCHDOG = true;
#else
static const QString DISABLE_WATCHDOG_FLAG{ "HIFI_DISABLE_WATCHDOG" };
static bool DISABLE_WATCHDOG = nsightActive() || QProcessEnvironment::systemEnvironment().contains(DISABLE_WATCHDOG_FLAG);
#endif

#if defined(USE_GLES)
static bool DISABLE_DEFERRED = true;
#else
static const QString RENDER_FORWARD{ "HIFI_RENDER_FORWARD" };
static bool DISABLE_DEFERRED = QProcessEnvironment::systemEnvironment().contains(RENDER_FORWARD);
#endif

static const int MAX_CONCURRENT_RESOURCE_DOWNLOADS = 16;

// For processing on QThreadPool, we target a number of threads after reserving some
// based on how many are being consumed by the application and the display plugin.  However,
// we will never drop below the 'min' value
static const int MIN_PROCESSING_THREAD_POOL_SIZE = 1;

static const QString SNAPSHOT_EXTENSION = ".jpg";
static const QString JPG_EXTENSION = ".jpg";
static const QString PNG_EXTENSION = ".png";
static const QString SVO_EXTENSION = ".svo";
static const QString SVO_JSON_EXTENSION = ".svo.json";
static const QString JSON_GZ_EXTENSION = ".json.gz";
static const QString JSON_EXTENSION = ".json";
static const QString JS_EXTENSION = ".js";
static const QString FST_EXTENSION = ".fst";
static const QString FBX_EXTENSION = ".fbx";
static const QString OBJ_EXTENSION = ".obj";
static const QString AVA_JSON_EXTENSION = ".ava.json";
static const QString WEB_VIEW_TAG = "noDownload=true";
static const QString ZIP_EXTENSION = ".zip";
static const QString CONTENT_ZIP_EXTENSION = ".content.zip";

static const float MIRROR_FULLSCREEN_DISTANCE = 0.789f;

static const quint64 TOO_LONG_SINCE_LAST_SEND_DOWNSTREAM_AUDIO_STATS = 1 * USECS_PER_SECOND;

static const QString INFO_EDIT_ENTITIES_PATH = "html/edit-commands.html";
static const QString INFO_HELP_PATH = "html/tabletHelp.html";

static const unsigned int THROTTLED_SIM_FRAMERATE = 15;
static const int THROTTLED_SIM_FRAME_PERIOD_MS = MSECS_PER_SECOND / THROTTLED_SIM_FRAMERATE;

static const uint32_t INVALID_FRAME = UINT32_MAX;

static const float PHYSICS_READY_RANGE = 3.0f; // how far from avatar to check for entities that aren't ready for simulation

static const QString DESKTOP_LOCATION = QStandardPaths::writableLocation(QStandardPaths::DesktopLocation);

Setting::Handle<int> maxOctreePacketsPerSecond("maxOctreePPS", DEFAULT_MAX_OCTREE_PPS);

static const QString MARKETPLACE_CDN_HOSTNAME = "mpassets.highfidelity.com";
static const int INTERVAL_TO_CHECK_HMD_WORN_STATUS = 500; // milliseconds
static const QString DESKTOP_DISPLAY_PLUGIN_NAME = "Desktop";
static const QString ACTIVE_DISPLAY_PLUGIN_SETTING_NAME = "activeDisplayPlugin";
static const QString SYSTEM_TABLET = "com.highfidelity.interface.tablet.system";

const std::vector<std::pair<QString, Application::AcceptURLMethod>> Application::_acceptedExtensions {
    { SVO_EXTENSION, &Application::importSVOFromURL },
    { SVO_JSON_EXTENSION, &Application::importSVOFromURL },
    { AVA_JSON_EXTENSION, &Application::askToWearAvatarAttachmentUrl },
    { JSON_EXTENSION, &Application::importJSONFromURL },
    { JS_EXTENSION, &Application::askToLoadScript },
    { FST_EXTENSION, &Application::askToSetAvatarUrl },
    { JSON_GZ_EXTENSION, &Application::askToReplaceDomainContent },
    { CONTENT_ZIP_EXTENSION, &Application::askToReplaceDomainContent },
    { ZIP_EXTENSION, &Application::importFromZIP },
    { JPG_EXTENSION, &Application::importImage },
    { PNG_EXTENSION, &Application::importImage }
};

class DeadlockWatchdogThread : public QThread {
public:
    static const unsigned long HEARTBEAT_UPDATE_INTERVAL_SECS = 1;
    static const unsigned long MAX_HEARTBEAT_AGE_USECS = 120 * USECS_PER_SECOND; // 2 mins with no checkin probably a deadlock
    static const int WARNING_ELAPSED_HEARTBEAT = 500 * USECS_PER_MSEC; // warn if elapsed heartbeat average is large
    static const int HEARTBEAT_SAMPLES = 100000; // ~5 seconds worth of samples

    // Set the heartbeat on launch
    DeadlockWatchdogThread() {
        setObjectName("Deadlock Watchdog");
        // Give the heartbeat an initial value
        _heartbeat = usecTimestampNow();
        _paused = false;
        connect(qApp, &QCoreApplication::aboutToQuit, [this] {
            _quit = true;
        });
    }

    static void updateHeartbeat() {
        auto now = usecTimestampNow();
        auto elapsed = now - _heartbeat;
        _movingAverage.addSample(elapsed);
        _heartbeat = now;
    }

    static void deadlockDetectionCrash() {
        uint32_t* crashTrigger = nullptr;
        *crashTrigger = 0xDEAD10CC;
    }

    static void withPause(const std::function<void()>& lambda) {
        pause();
        lambda();
        resume();
    }
    static void pause() {
        _paused = true;
    }

    static void resume() {
        // Update the heartbeat BEFORE resuming the checks
        updateHeartbeat();
        _paused = false;
    }

    void run() override {
        while (!_quit) {
            QThread::sleep(HEARTBEAT_UPDATE_INTERVAL_SECS);
            // Don't do heartbeat detection under nsight
            if (_paused) {
                continue;
            }
            uint64_t lastHeartbeat = _heartbeat; // sample atomic _heartbeat, because we could context switch away and have it updated on us
            uint64_t now = usecTimestampNow();
            auto lastHeartbeatAge = (now > lastHeartbeat) ? now - lastHeartbeat : 0;
            auto elapsedMovingAverage = _movingAverage.getAverage();

            if (elapsedMovingAverage > _maxElapsedAverage) {
                qCDebug(interfaceapp_deadlock) << "DEADLOCK WATCHDOG WARNING:"
                    << "lastHeartbeatAge:" << lastHeartbeatAge
                    << "elapsedMovingAverage:" << elapsedMovingAverage
                    << "maxElapsed:" << _maxElapsed
                    << "PREVIOUS maxElapsedAverage:" << _maxElapsedAverage
                    << "NEW maxElapsedAverage:" << elapsedMovingAverage << "** NEW MAX ELAPSED AVERAGE **"
                    << "samples:" << _movingAverage.getSamples();
                _maxElapsedAverage = elapsedMovingAverage;
            }
            if (lastHeartbeatAge > _maxElapsed) {
                qCDebug(interfaceapp_deadlock) << "DEADLOCK WATCHDOG WARNING:"
                    << "lastHeartbeatAge:" << lastHeartbeatAge
                    << "elapsedMovingAverage:" << elapsedMovingAverage
                    << "PREVIOUS maxElapsed:" << _maxElapsed
                    << "NEW maxElapsed:" << lastHeartbeatAge << "** NEW MAX ELAPSED **"
                    << "maxElapsedAverage:" << _maxElapsedAverage
                    << "samples:" << _movingAverage.getSamples();
                _maxElapsed = lastHeartbeatAge;
            }
            if (elapsedMovingAverage > WARNING_ELAPSED_HEARTBEAT) {
                qCDebug(interfaceapp_deadlock) << "DEADLOCK WATCHDOG WARNING:"
                    << "lastHeartbeatAge:" << lastHeartbeatAge
                    << "elapsedMovingAverage:" << elapsedMovingAverage << "** OVER EXPECTED VALUE **"
                    << "maxElapsed:" << _maxElapsed
                    << "maxElapsedAverage:" << _maxElapsedAverage
                    << "samples:" << _movingAverage.getSamples();
            }

            if (lastHeartbeatAge > MAX_HEARTBEAT_AGE_USECS) {
                qCDebug(interfaceapp_deadlock) << "DEADLOCK DETECTED -- "
                         << "lastHeartbeatAge:" << lastHeartbeatAge
                         << "[ lastHeartbeat :" << lastHeartbeat
                         << "now:" << now << " ]"
                         << "elapsedMovingAverage:" << elapsedMovingAverage
                         << "maxElapsed:" << _maxElapsed
                         << "maxElapsedAverage:" << _maxElapsedAverage
                         << "samples:" << _movingAverage.getSamples();

                // Don't actually crash in debug builds, in case this apparent deadlock is simply from
                // the developer actively debugging code
                #ifdef NDEBUG
                deadlockDetectionCrash();
                #endif
            }
        }
    }

    static std::atomic<bool> _paused;
    static std::atomic<uint64_t> _heartbeat;
    static std::atomic<uint64_t> _maxElapsed;
    static std::atomic<int> _maxElapsedAverage;
    static ThreadSafeMovingAverage<int, HEARTBEAT_SAMPLES> _movingAverage;

    bool _quit { false };
};

std::atomic<bool> DeadlockWatchdogThread::_paused;
std::atomic<uint64_t> DeadlockWatchdogThread::_heartbeat;
std::atomic<uint64_t> DeadlockWatchdogThread::_maxElapsed;
std::atomic<int> DeadlockWatchdogThread::_maxElapsedAverage;
ThreadSafeMovingAverage<int, DeadlockWatchdogThread::HEARTBEAT_SAMPLES> DeadlockWatchdogThread::_movingAverage;

bool isDomainURL(QUrl url) {
    if (!url.isValid()) {
        return false;
    }
    if (url.scheme() == URL_SCHEME_HIFI) {
        return true;
    }
    if (url.scheme() != URL_SCHEME_FILE) {
        // TODO -- once Octree::readFromURL no-longer takes over the main event-loop, serverless-domain urls can
        // be loaded over http(s)
        // && url.scheme() != URL_SCHEME_HTTP &&
        // url.scheme() != URL_SCHEME_HTTPS
        return false;
    }
    if (url.path().endsWith(".json", Qt::CaseInsensitive) ||
        url.path().endsWith(".json.gz", Qt::CaseInsensitive)) {
        return true;
    }
    return false;
}

#ifdef Q_OS_WIN
class MyNativeEventFilter : public QAbstractNativeEventFilter {
public:
    static MyNativeEventFilter& getInstance() {
        static MyNativeEventFilter staticInstance;
        return staticInstance;
    }

    bool nativeEventFilter(const QByteArray &eventType, void* msg, long* result) Q_DECL_OVERRIDE {
        if (eventType == "windows_generic_MSG") {
            MSG* message = (MSG*)msg;

            if (message->message == UWM_IDENTIFY_INSTANCES) {
                *result = UWM_IDENTIFY_INSTANCES;
                return true;
            }

            if (message->message == UWM_SHOW_APPLICATION) {
                MainWindow* applicationWindow = qApp->getWindow();
                if (applicationWindow->isMinimized()) {
                    applicationWindow->showNormal();  // Restores to windowed or maximized state appropriately.
                }
                qApp->setActiveWindow(applicationWindow);  // Flashes the taskbar icon if not focus.
                return true;
            }

            if (message->message == WM_COPYDATA) {
                COPYDATASTRUCT* pcds = (COPYDATASTRUCT*)(message->lParam);
                QUrl url = QUrl((const char*)(pcds->lpData));
                if (isDomainURL(url)) {
                    DependencyManager::get<AddressManager>()->handleLookupString(url.toString());
                    return true;
                }
            }

            if (message->message == WM_DEVICECHANGE) {
                const float MIN_DELTA_SECONDS = 2.0f; // de-bounce signal
                static float lastTriggerTime = 0.0f;
                const float deltaSeconds = secTimestampNow() - lastTriggerTime;
                lastTriggerTime = secTimestampNow();
                if (deltaSeconds > MIN_DELTA_SECONDS) {
                    Midi::USBchanged();                // re-scan the MIDI bus
                }
            }
        }
        return false;
    }
};
#endif

class LambdaEvent : public QEvent {
    std::function<void()> _fun;
public:
    LambdaEvent(const std::function<void()> & fun) :
    QEvent(static_cast<QEvent::Type>(ApplicationEvent::Lambda)), _fun(fun) {
    }
    LambdaEvent(std::function<void()> && fun) :
    QEvent(static_cast<QEvent::Type>(ApplicationEvent::Lambda)), _fun(fun) {
    }
    void call() const { _fun(); }
};

void messageHandler(QtMsgType type, const QMessageLogContext& context, const QString& message) {
    QString logMessage = LogHandler::getInstance().printMessage((LogMsgType) type, context, message);

    if (!logMessage.isEmpty()) {
#ifdef Q_OS_ANDROID
        const char * local=logMessage.toStdString().c_str();
        switch (type) {
            case QtDebugMsg:
                __android_log_write(ANDROID_LOG_DEBUG,"Interface",local);
                break;
            case QtInfoMsg:
                __android_log_write(ANDROID_LOG_INFO,"Interface",local);
                break;
            case QtWarningMsg:
                __android_log_write(ANDROID_LOG_WARN,"Interface",local);
                break;
            case QtCriticalMsg:
                __android_log_write(ANDROID_LOG_ERROR,"Interface",local);
                break;
            case QtFatalMsg:
            default:
                __android_log_write(ANDROID_LOG_FATAL,"Interface",local);
                abort();
        }
#endif
        qApp->getLogger()->addMessage(qPrintable(logMessage));
    }
}


class ApplicationMeshProvider : public scriptable::ModelProviderFactory  {
public:
    virtual scriptable::ModelProviderPointer lookupModelProvider(const QUuid& uuid) override {
        bool success;
        if (auto nestable = DependencyManager::get<SpatialParentFinder>()->find(uuid, success).lock()) {
            auto type = nestable->getNestableType();
#ifdef SCRIPTABLE_MESH_DEBUG
            qCDebug(interfaceapp) << "ApplicationMeshProvider::lookupModelProvider" << uuid << SpatiallyNestable::nestableTypeToString(type);
#endif
            switch (type) {
            case NestableType::Entity:
                return getEntityModelProvider(static_cast<EntityItemID>(uuid));
            case NestableType::Overlay:
                return getOverlayModelProvider(static_cast<OverlayID>(uuid));
            case NestableType::Avatar:
                return getAvatarModelProvider(uuid);
            }
        }
        return nullptr;
    }

private:
    scriptable::ModelProviderPointer getEntityModelProvider(EntityItemID entityID) {
        scriptable::ModelProviderPointer provider;
        auto entityTreeRenderer = qApp->getEntities();
        auto entityTree = entityTreeRenderer->getTree();
        if (auto entity = entityTree->findEntityByID(entityID)) {
            if (auto renderer = entityTreeRenderer->renderableForEntityId(entityID)) {
                provider = std::dynamic_pointer_cast<scriptable::ModelProvider>(renderer);
                provider->modelProviderType = NestableType::Entity;
            } else {
                qCWarning(interfaceapp) << "no renderer for entity ID" << entityID.toString();
            }
        }
        return provider;
    }

    scriptable::ModelProviderPointer getOverlayModelProvider(OverlayID overlayID) {
        scriptable::ModelProviderPointer provider;
        auto &overlays = qApp->getOverlays();
        if (auto overlay = overlays.getOverlay(overlayID)) {
            if (auto base3d = std::dynamic_pointer_cast<Base3DOverlay>(overlay)) {
                provider = std::dynamic_pointer_cast<scriptable::ModelProvider>(base3d);
                provider->modelProviderType = NestableType::Overlay;
            } else {
                qCWarning(interfaceapp) << "no renderer for overlay ID" << overlayID.toString();
            }
        } else {
            qCWarning(interfaceapp) << "overlay not found" << overlayID.toString();
        }
        return provider;
    }

    scriptable::ModelProviderPointer getAvatarModelProvider(QUuid sessionUUID) {
        scriptable::ModelProviderPointer provider;
        auto avatarManager = DependencyManager::get<AvatarManager>();
        if (auto avatar = avatarManager->getAvatarBySessionID(sessionUUID)) {
            provider = std::dynamic_pointer_cast<scriptable::ModelProvider>(avatar);
            provider->modelProviderType = NestableType::Avatar;
        }
        return provider;
    }
};

/**jsdoc
 * <p>The <code>Controller.Hardware.Application</code> object has properties representing Interface's state. The property 
 * values are integer IDs, uniquely identifying each output. <em>Read-only.</em> These can be mapped to actions or functions or 
 * <code>Controller.Standard</code> items in a {@link RouteObject} mapping (e.g., using the {@link RouteObject#when} method).
 * Each data value is either <code>1.0</code> for "true" or <code>0.0</code> for "false".</p>
 * <table>
 *   <thead>
 *     <tr><th>Property</th><th>Type</th><th>Data</th><th>Description</th></tr>
 *   </thead>
 *   <tbody>
 *     <tr><td><code>CameraFirstPerson</code></td><td>number</td><td>number</td><td>The camera is in first-person mode.
 *       </td></tr>
 *     <tr><td><code>CameraThirdPerson</code></td><td>number</td><td>number</td><td>The camera is in third-person mode.
 *       </td></tr>
 *     <tr><td><code>CameraFSM</code></td><td>number</td><td>number</td><td>The camera is in full screen mirror mode.</td></tr>
 *     <tr><td><code>CameraIndependent</code></td><td>number</td><td>number</td><td>The camera is in independent mode.</td></tr>
 *     <tr><td><code>CameraEntity</code></td><td>number</td><td>number</td><td>The camera is in entity mode.</td></tr>
 *     <tr><td><code>InHMD</code></td><td>number</td><td>number</td><td>The user is in HMD mode.</td></tr>
 *     <tr><td><code>AdvancedMovement</code></td><td>number</td><td>number</td><td>Advanced movement controls are enabled.
 *       </td></tr>
 *     <tr><td><code>SnapTurn</code></td><td>number</td><td>number</td><td>Snap turn is enabled.</td></tr>
 *     <tr><td><code>Grounded</code></td><td>number</td><td>number</td><td>The user's avatar is on the ground.</td></tr>
 *     <tr><td><code>NavigationFocused</code></td><td>number</td><td>number</td><td><em>Not used.</em></td></tr>
 *   </tbody>
 * </table>
 * @typedef Controller.Hardware-Application
 */

static const QString STATE_IN_HMD = "InHMD";
static const QString STATE_CAMERA_FULL_SCREEN_MIRROR = "CameraFSM";
static const QString STATE_CAMERA_FIRST_PERSON = "CameraFirstPerson";
static const QString STATE_CAMERA_THIRD_PERSON = "CameraThirdPerson";
static const QString STATE_CAMERA_ENTITY = "CameraEntity";
static const QString STATE_CAMERA_INDEPENDENT = "CameraIndependent";
static const QString STATE_SNAP_TURN = "SnapTurn";
static const QString STATE_ADVANCED_MOVEMENT_CONTROLS = "AdvancedMovement";
static const QString STATE_GROUNDED = "Grounded";
static const QString STATE_NAV_FOCUSED = "NavigationFocused";

// Statically provided display and input plugins
extern DisplayPluginList getDisplayPlugins();
extern InputPluginList getInputPlugins();
extern void saveInputPluginSettings(const InputPluginList& plugins);

// Parameters used for running tests from teh command line
const QString TEST_SCRIPT_COMMAND{ "--testScript" };
const QString TEST_QUIT_WHEN_FINISHED_OPTION{ "quitWhenFinished" };
const QString TEST_RESULTS_LOCATION_COMMAND{ "--testResultsLocation" };

bool setupEssentials(int& argc, char** argv, bool runningMarkerExisted) {
    const char** constArgv = const_cast<const char**>(argv);

    // HRS: I could not figure out how to move these any earlier in startup, so when using this option, be sure to also supply
    // --allowMultipleInstances
    auto reportAndQuit = [&](const char* commandSwitch, std::function<void(FILE* fp)> report) {
        const char* reportfile = getCmdOption(argc, constArgv, commandSwitch);
        // Reports to the specified file, because stdout is set up to be captured for logging.
        if (reportfile) {
            FILE* fp = fopen(reportfile, "w");
            if (fp) {
                report(fp);
                fclose(fp);
                if (!runningMarkerExisted) { // don't leave ours around
                    RunningMarker runingMarker(RUNNING_MARKER_FILENAME);
                    runingMarker.deleteRunningMarkerFile(); // happens in deleter, but making the side-effect explicit.
                }
                _exit(0);
            }
        }
    };
    reportAndQuit("--protocolVersion", [&](FILE* fp) {
        auto version = protocolVersionsSignatureBase64();
        fputs(version.toLatin1().data(), fp);
    });
    reportAndQuit("--version", [&](FILE* fp) {
        fputs(BuildInfo::VERSION.toLatin1().data(), fp);
    });

    const char* portStr = getCmdOption(argc, constArgv, "--listenPort");
    const int listenPort = portStr ? atoi(portStr) : INVALID_PORT;

    static const auto SUPPRESS_SETTINGS_RESET = "--suppress-settings-reset";
    bool suppressPrompt = cmdOptionExists(argc, const_cast<const char**>(argv), SUPPRESS_SETTINGS_RESET);

    // Ignore any previous crashes if running from command line with a test script.  
    bool inTestMode { false };
    for (int i = 0; i < argc; ++i) {
        QString parameter(argv[i]);
        if (parameter == TEST_SCRIPT_COMMAND) {
            inTestMode = true;
            break;
        }
    }

    bool previousSessionCrashed { false };
    if (!inTestMode) {
        previousSessionCrashed = CrashHandler::checkForResetSettings(runningMarkerExisted, suppressPrompt);
    }

    // get dir to use for cache
    static const auto CACHE_SWITCH = "--cache";
    QString cacheDir = getCmdOption(argc, const_cast<const char**>(argv), CACHE_SWITCH);
    if (!cacheDir.isEmpty()) {
        qApp->setProperty(hifi::properties::APP_LOCAL_DATA_PATH, cacheDir);
    }

    // FIXME fix the OSX installer to install the resources.rcc binary instead of resource files and remove
    // this conditional exclusion
#if !defined(Q_OS_OSX)
    {
#if defined(Q_OS_ANDROID)
        const QString resourcesBinaryFile = QStandardPaths::writableLocation(QStandardPaths::CacheLocation) + "/resources.rcc";
#else
        const QString resourcesBinaryFile = QCoreApplication::applicationDirPath() + "/resources.rcc";
#endif
        if (!QFile::exists(resourcesBinaryFile)) {
            throw std::runtime_error("Unable to find primary resources");
        }
        if (!QResource::registerResource(resourcesBinaryFile)) {
            throw std::runtime_error("Unable to load primary resources");
        }
    }
#endif

    // Tell the plugin manager about our statically linked plugins
    auto pluginManager = PluginManager::getInstance();
    pluginManager->setInputPluginProvider([] { return getInputPlugins(); });
    pluginManager->setDisplayPluginProvider([] { return getDisplayPlugins(); });
    pluginManager->setInputPluginSettingsPersister([](const InputPluginList& plugins) { saveInputPluginSettings(plugins); });
    if (auto steamClient = pluginManager->getSteamClientPlugin()) {
        steamClient->init();
    }

    PROFILE_SET_THREAD_NAME("Main Thread");

#if defined(Q_OS_WIN)
    // Select appropriate audio DLL
    QString audioDLLPath = QCoreApplication::applicationDirPath();
    if (IsWindows8OrGreater()) {
        audioDLLPath += "/audioWin8";
    } else {
        audioDLLPath += "/audioWin7";
    }
    QCoreApplication::addLibraryPath(audioDLLPath);
#endif

    DependencyManager::registerInheritance<LimitedNodeList, NodeList>();
    DependencyManager::registerInheritance<AvatarHashMap, AvatarManager>();
    DependencyManager::registerInheritance<EntityDynamicFactoryInterface, InterfaceDynamicFactory>();
    DependencyManager::registerInheritance<SpatialParentFinder, InterfaceParentFinder>();

    // Set dependencies
    DependencyManager::set<PickManager>();
    DependencyManager::set<PointerManager>();
    DependencyManager::set<LaserPointerScriptingInterface>();
    DependencyManager::set<RayPickScriptingInterface>();
    DependencyManager::set<PointerScriptingInterface>();
    DependencyManager::set<PickScriptingInterface>();
    DependencyManager::set<Cursor::Manager>();
    DependencyManager::set<VirtualPad::Manager>();
    DependencyManager::set<DesktopPreviewProvider>();
#if defined(Q_OS_ANDROID)
    DependencyManager::set<AccountManager>(); // use the default user agent getter
#else
    DependencyManager::set<AccountManager>(std::bind(&Application::getUserAgent, qApp));
#endif
    DependencyManager::set<StatTracker>();
    DependencyManager::set<ScriptEngines>(ScriptEngine::CLIENT_SCRIPT);
    DependencyManager::set<ScriptInitializerMixin, NativeScriptInitializers>();
    DependencyManager::set<Preferences>();
    DependencyManager::set<recording::Deck>();
    DependencyManager::set<recording::Recorder>();
    DependencyManager::set<AddressManager>();
    DependencyManager::set<NodeList>(NodeType::Agent, listenPort);
    DependencyManager::set<recording::ClipCache>();
    DependencyManager::set<GeometryCache>();
    DependencyManager::set<ModelCache>();
    DependencyManager::set<ScriptCache>();
    DependencyManager::set<SoundCache>();
    DependencyManager::set<DdeFaceTracker>();
    DependencyManager::set<EyeTracker>();
    DependencyManager::set<AudioClient>();
    DependencyManager::set<AudioScope>();
    DependencyManager::set<DeferredLightingEffect>();
    DependencyManager::set<TextureCache>();
    DependencyManager::set<FramebufferCache>();
    DependencyManager::set<AnimationCache>();
    DependencyManager::set<ModelBlender>();
    DependencyManager::set<UsersScriptingInterface>();
    DependencyManager::set<AvatarManager>();
    DependencyManager::set<LODManager>();
    DependencyManager::set<StandAloneJSConsole>();
    DependencyManager::set<DialogsManager>();
    DependencyManager::set<BandwidthRecorder>();
    DependencyManager::set<ResourceCacheSharedItems>();
    DependencyManager::set<DesktopScriptingInterface>();
    DependencyManager::set<EntityScriptingInterface>(true);
    DependencyManager::set<GraphicsScriptingInterface>();
    DependencyManager::registerInheritance<scriptable::ModelProviderFactory, ApplicationMeshProvider>();
    DependencyManager::set<ApplicationMeshProvider>();
    DependencyManager::set<RecordingScriptingInterface>();
    DependencyManager::set<WindowScriptingInterface>();
    DependencyManager::set<HMDScriptingInterface>();
    DependencyManager::set<ResourceScriptingInterface>();
    DependencyManager::set<TabletScriptingInterface>();
    DependencyManager::set<InputConfiguration>();
    DependencyManager::set<ToolbarScriptingInterface>();
    DependencyManager::set<UserActivityLoggerScriptingInterface>();
    DependencyManager::set<AssetMappingsScriptingInterface>();
    DependencyManager::set<DomainConnectionModel>();

#if defined(Q_OS_MAC) || defined(Q_OS_WIN)
    DependencyManager::set<SpeechRecognizer>();
#endif
    DependencyManager::set<DiscoverabilityManager>();
    DependencyManager::set<SceneScriptingInterface>();
    DependencyManager::set<OffscreenUi>();
    DependencyManager::set<AutoUpdater>();
    DependencyManager::set<Midi>();
    DependencyManager::set<PathUtils>();
    DependencyManager::set<InterfaceDynamicFactory>();
    DependencyManager::set<AudioInjectorManager>();
    DependencyManager::set<MessagesClient>();
    controller::StateController::setStateVariables({ { STATE_IN_HMD, STATE_CAMERA_FULL_SCREEN_MIRROR,
                    STATE_CAMERA_FIRST_PERSON, STATE_CAMERA_THIRD_PERSON, STATE_CAMERA_ENTITY, STATE_CAMERA_INDEPENDENT,
                    STATE_SNAP_TURN, STATE_ADVANCED_MOVEMENT_CONTROLS, STATE_GROUNDED, STATE_NAV_FOCUSED } });
    DependencyManager::set<UserInputMapper>();
    DependencyManager::set<controller::ScriptingInterface, ControllerScriptingInterface>();
    DependencyManager::set<InterfaceParentFinder>();
    DependencyManager::set<EntityTreeRenderer>(true, qApp, qApp);
    DependencyManager::set<CompositorHelper>();
    DependencyManager::set<OffscreenQmlSurfaceCache>();
    DependencyManager::set<EntityScriptClient>();
    DependencyManager::set<EntityScriptServerLogClient>();
    DependencyManager::set<LimitlessVoiceRecognitionScriptingInterface>();
    DependencyManager::set<GooglePolyScriptingInterface>();
    DependencyManager::set<OctreeStatsProvider>(nullptr, qApp->getOcteeSceneStats());
    DependencyManager::set<AvatarBookmarks>();
    DependencyManager::set<LocationBookmarks>();
    DependencyManager::set<Snapshot>();
    DependencyManager::set<CloseEventSender>();
    DependencyManager::set<ResourceManager>();
    DependencyManager::set<SelectionScriptingInterface>();
    DependencyManager::set<Ledger>();
    DependencyManager::set<Wallet>();
    DependencyManager::set<WalletScriptingInterface>();

    DependencyManager::set<FadeEffect>();

    return previousSessionCrashed;
}

// FIXME move to header, or better yet, design some kind of UI manager
// to take care of highlighting keyboard focused items, rather than
// continuing to overburden Application.cpp
std::shared_ptr<Cube3DOverlay> _keyboardFocusHighlight{ nullptr };
OverlayID _keyboardFocusHighlightID{ UNKNOWN_OVERLAY_ID };


OffscreenGLCanvas* _qmlShareContext { nullptr };

// FIXME hack access to the internal share context for the Chromium helper
// Normally we'd want to use QWebEngine::initialize(), but we can't because
// our primary context is a QGLWidget, which can't easily be initialized to share
// from a QOpenGLContext.
//
// So instead we create a new offscreen context to share with the QGLWidget,
// and manually set THAT to be the shared context for the Chromium helper
#if !defined(DISABLE_QML)
OffscreenGLCanvas* _chromiumShareContext { nullptr };
Q_GUI_EXPORT void qt_gl_set_global_share_context(QOpenGLContext *context);
#endif

Setting::Handle<int> sessionRunTime{ "sessionRunTime", 0 };

const float DEFAULT_HMD_TABLET_SCALE_PERCENT = 70.0f;
const float DEFAULT_DESKTOP_TABLET_SCALE_PERCENT = 75.0f;
const bool DEFAULT_DESKTOP_TABLET_BECOMES_TOOLBAR = true;
const bool DEFAULT_HMD_TABLET_BECOMES_TOOLBAR = false;
const bool DEFAULT_PREFER_STYLUS_OVER_LASER = false;
const bool DEFAULT_PREFER_AVATAR_FINGER_OVER_STYLUS = false;
const QString DEFAULT_CURSOR_NAME = "DEFAULT";

Application::Application(int& argc, char** argv, QElapsedTimer& startupTimer, bool runningMarkerExisted) :
    QApplication(argc, argv),
    _window(new MainWindow(desktop())),
    _sessionRunTimer(startupTimer),
    _previousSessionCrashed(setupEssentials(argc, argv, runningMarkerExisted)),
    _undoStackScriptingInterface(&_undoStack),
    _entitySimulation(new PhysicalEntitySimulation()),
    _physicsEngine(new PhysicsEngine(Vectors::ZERO)),
    _entityClipboard(new EntityTree()),
    _previousScriptLocation("LastScriptLocation", DESKTOP_LOCATION),
    _fieldOfView("fieldOfView", DEFAULT_FIELD_OF_VIEW_DEGREES),
    _hmdTabletScale("hmdTabletScale", DEFAULT_HMD_TABLET_SCALE_PERCENT),
    _desktopTabletScale("desktopTabletScale", DEFAULT_DESKTOP_TABLET_SCALE_PERCENT),
    _desktopTabletBecomesToolbarSetting("desktopTabletBecomesToolbar", DEFAULT_DESKTOP_TABLET_BECOMES_TOOLBAR),
    _hmdTabletBecomesToolbarSetting("hmdTabletBecomesToolbar", DEFAULT_HMD_TABLET_BECOMES_TOOLBAR),
    _preferStylusOverLaserSetting("preferStylusOverLaser", DEFAULT_PREFER_STYLUS_OVER_LASER),
    _preferAvatarFingerOverStylusSetting("preferAvatarFingerOverStylus", DEFAULT_PREFER_AVATAR_FINGER_OVER_STYLUS),
    _constrainToolbarPosition("toolbar/constrainToolbarToCenterX", true),
    _preferredCursor("preferredCursor", DEFAULT_CURSOR_NAME),
    _scaleMirror(1.0f),
    _mirrorYawOffset(0.0f),
    _raiseMirror(0.0f),
    _enableProcessOctreeThread(true),
    _lastNackTime(usecTimestampNow()),
    _lastSendDownstreamAudioStats(usecTimestampNow()),
    _aboutToQuit(false),
    _notifiedPacketVersionMismatchThisDomain(false),
    _maxOctreePPS(maxOctreePacketsPerSecond.get()),
    _lastFaceTrackerUpdate(0),
    _snapshotSound(nullptr),
    _sampleSound(nullptr)

{

    auto steamClient = PluginManager::getInstance()->getSteamClientPlugin();
    setProperty(hifi::properties::STEAM, (steamClient && steamClient->isRunning()));
    setProperty(hifi::properties::CRASHED, _previousSessionCrashed);
    {
        const QStringList args = arguments();

        for (int i = 0; i < args.size() - 1; ++i) {
            if (args.at(i) == TEST_SCRIPT_COMMAND && (i + 1) < args.size()) {
                QString testScriptPath = args.at(i + 1);

                // If the URL scheme is http(s) or ftp, then use as is, else - treat it as a local file
                // This is done so as not break previous command line scripts
                if (testScriptPath.left(URL_SCHEME_HTTP.length()) == URL_SCHEME_HTTP ||
                    testScriptPath.left(URL_SCHEME_FTP.length()) == URL_SCHEME_FTP) {
                    
                    setProperty(hifi::properties::TEST, QUrl::fromUserInput(testScriptPath));
                } else if (QFileInfo(testScriptPath).exists()) {
                    setProperty(hifi::properties::TEST, QUrl::fromLocalFile(testScriptPath));
                }

                // quite when finished parameter must directly follow the test script
                if ((i + 2) < args.size() && args.at(i + 2) == TEST_QUIT_WHEN_FINISHED_OPTION) {
                    quitWhenFinished = true;
                }
            } else if (args.at(i) == TEST_RESULTS_LOCATION_COMMAND) {
                // Set test snapshot location only if it is a writeable directory
                QString path(args.at(i + 1));

                QFileInfo fileInfo(path);
                if (fileInfo.isDir() && fileInfo.isWritable()) {
                    TestScriptingInterface::getInstance()->setTestResultsLocation(path);
                }
            }
        }
    }

    // make sure the debug draw singleton is initialized on the main thread.
    DebugDraw::getInstance().removeMarker("");

    PluginContainer* pluginContainer = dynamic_cast<PluginContainer*>(this); // set the container for any plugins that care
    PluginManager::getInstance()->setContainer(pluginContainer);

    QThreadPool::globalInstance()->setMaxThreadCount(MIN_PROCESSING_THREAD_POOL_SIZE);
    thread()->setPriority(QThread::HighPriority);
    thread()->setObjectName("Main Thread");

    setInstance(this);

    auto controllerScriptingInterface = DependencyManager::get<controller::ScriptingInterface>().data();
    _controllerScriptingInterface = dynamic_cast<ControllerScriptingInterface*>(controllerScriptingInterface);

    _entityClipboard->createRootElement();

#ifdef Q_OS_WIN
    installNativeEventFilter(&MyNativeEventFilter::getInstance());
#endif

    _logger = new FileLogger(this);
    qInstallMessageHandler(messageHandler);

    QFontDatabase::addApplicationFont(PathUtils::resourcesPath() + "styles/Inconsolata.otf");
    QFontDatabase::addApplicationFont(PathUtils::resourcesPath() + "fonts/fontawesome-webfont.ttf");
    QFontDatabase::addApplicationFont(PathUtils::resourcesPath() + "fonts/hifi-glyphs.ttf");
    QFontDatabase::addApplicationFont(PathUtils::resourcesPath() + "fonts/AnonymousPro-Regular.ttf");
    QFontDatabase::addApplicationFont(PathUtils::resourcesPath() + "fonts/FiraSans-Regular.ttf");
    QFontDatabase::addApplicationFont(PathUtils::resourcesPath() + "fonts/FiraSans-SemiBold.ttf");
    QFontDatabase::addApplicationFont(PathUtils::resourcesPath() + "fonts/Raleway-Light.ttf");
    QFontDatabase::addApplicationFont(PathUtils::resourcesPath() + "fonts/Raleway-Regular.ttf");
    QFontDatabase::addApplicationFont(PathUtils::resourcesPath() + "fonts/Raleway-Bold.ttf");
    QFontDatabase::addApplicationFont(PathUtils::resourcesPath() + "fonts/Raleway-SemiBold.ttf");
    _window->setWindowTitle("High Fidelity Interface");

    Model::setAbstractViewStateInterface(this); // The model class will sometimes need to know view state details from us

    auto nodeList = DependencyManager::get<NodeList>();
    nodeList->startThread();

    const char** constArgv = const_cast<const char**>(argv);
    if (cmdOptionExists(argc, constArgv, "--disableWatchdog")) {
        DISABLE_WATCHDOG = true;
    }
    // Set up a watchdog thread to intentionally crash the application on deadlocks
    if (!DISABLE_WATCHDOG) {
        (new DeadlockWatchdogThread())->start();
    }

    // Set File Logger Session UUID
    auto avatarManager = DependencyManager::get<AvatarManager>();
    auto myAvatar = avatarManager ? avatarManager->getMyAvatar() : nullptr;
    auto accountManager = DependencyManager::get<AccountManager>();

    _logger->setSessionID(accountManager->getSessionID());

    setCrashAnnotation("metaverse_session_id", accountManager->getSessionID().toString().toStdString());

    if (steamClient) {
        qCDebug(interfaceapp) << "[VERSION] SteamVR buildID:" << steamClient->getSteamVRBuildID();
    }
    setCrashAnnotation("steam", property(hifi::properties::STEAM).toBool() ? "1" : "0");

    qCDebug(interfaceapp) << "[VERSION] Build sequence:" << qPrintable(applicationVersion());
    qCDebug(interfaceapp) << "[VERSION] MODIFIED_ORGANIZATION:" << BuildInfo::MODIFIED_ORGANIZATION;
    qCDebug(interfaceapp) << "[VERSION] VERSION:" << BuildInfo::VERSION;
    qCDebug(interfaceapp) << "[VERSION] BUILD_BRANCH:" << BuildInfo::BUILD_BRANCH;
    qCDebug(interfaceapp) << "[VERSION] BUILD_GLOBAL_SERVICES:" << BuildInfo::BUILD_GLOBAL_SERVICES;
#if USE_STABLE_GLOBAL_SERVICES
    qCDebug(interfaceapp) << "[VERSION] We will use STABLE global services.";
#else
    qCDebug(interfaceapp) << "[VERSION] We will use DEVELOPMENT global services.";
#endif

    // set the OCULUS_STORE property so the oculus plugin can know if we ran from the Oculus Store
    static const QString OCULUS_STORE_ARG = "--oculus-store";
    setProperty(hifi::properties::OCULUS_STORE, arguments().indexOf(OCULUS_STORE_ARG) != -1);

    updateHeartbeat();

    // setup a timer for domain-server check ins
    QTimer* domainCheckInTimer = new QTimer(this);
    connect(domainCheckInTimer, &QTimer::timeout, [this, nodeList] {
        if (!isServerlessMode()) {
            nodeList->sendDomainServerCheckIn();
        }
    });
    domainCheckInTimer->start(DOMAIN_SERVER_CHECK_IN_MSECS);
    connect(this, &QCoreApplication::aboutToQuit, [domainCheckInTimer] {
        domainCheckInTimer->stop();
        domainCheckInTimer->deleteLater();
    });


    auto audioIO = DependencyManager::get<AudioClient>();
    audioIO->setPositionGetter([]{
        auto avatarManager = DependencyManager::get<AvatarManager>();
        auto myAvatar = avatarManager ? avatarManager->getMyAvatar() : nullptr;

        return myAvatar ? myAvatar->getPositionForAudio() : Vectors::ZERO;
    });
    audioIO->setOrientationGetter([]{
        auto avatarManager = DependencyManager::get<AvatarManager>();
        auto myAvatar = avatarManager ? avatarManager->getMyAvatar() : nullptr;

        return myAvatar ? myAvatar->getOrientationForAudio() : Quaternions::IDENTITY;
    });

    recording::Frame::registerFrameHandler(AudioConstants::getAudioFrameName(), [=](recording::Frame::ConstPointer frame) {
        audioIO->handleRecordedAudioInput(frame->data);
    });

    connect(audioIO.data(), &AudioClient::inputReceived, [](const QByteArray& audio){
        static auto recorder = DependencyManager::get<recording::Recorder>();
        if (recorder->isRecording()) {
            static const recording::FrameType AUDIO_FRAME_TYPE = recording::Frame::registerFrameType(AudioConstants::getAudioFrameName());
            recorder->recordFrame(AUDIO_FRAME_TYPE, audio);
        }
    });
    audioIO->startThread();

    auto audioScriptingInterface = DependencyManager::set<AudioScriptingInterface, scripting::Audio>();
    connect(audioIO.data(), &AudioClient::mutedByMixer, audioScriptingInterface.data(), &AudioScriptingInterface::mutedByMixer);
    connect(audioIO.data(), &AudioClient::receivedFirstPacket, audioScriptingInterface.data(), &AudioScriptingInterface::receivedFirstPacket);
    connect(audioIO.data(), &AudioClient::disconnected, audioScriptingInterface.data(), &AudioScriptingInterface::disconnected);
    connect(audioIO.data(), &AudioClient::muteEnvironmentRequested, [](glm::vec3 position, float radius) {
        auto audioClient = DependencyManager::get<AudioClient>();
        auto audioScriptingInterface = DependencyManager::get<AudioScriptingInterface>();
        auto myAvatarPosition = DependencyManager::get<AvatarManager>()->getMyAvatar()->getWorldPosition();
        float distance = glm::distance(myAvatarPosition, position);

        if (distance < radius) {
            audioClient->setMuted(true);
            audioScriptingInterface->environmentMuted();
        }
    });
    connect(this, &Application::activeDisplayPluginChanged,
        reinterpret_cast<scripting::Audio*>(audioScriptingInterface.data()), &scripting::Audio::onContextChanged);

    // Make sure we don't time out during slow operations at startup
    updateHeartbeat();

    // Setup MessagesClient
    DependencyManager::get<MessagesClient>()->startThread();

    const DomainHandler& domainHandler = nodeList->getDomainHandler();

    connect(&domainHandler, SIGNAL(domainURLChanged(QUrl)), SLOT(domainURLChanged(QUrl)));
    connect(&domainHandler, &DomainHandler::domainURLChanged, [](QUrl domainURL){
        setCrashAnnotation("domain", domainURL.toString().toStdString());
    });
    connect(&domainHandler, SIGNAL(resetting()), SLOT(resettingDomain()));
    connect(&domainHandler, SIGNAL(connectedToDomain(QUrl)), SLOT(updateWindowTitle()));
    connect(&domainHandler, SIGNAL(disconnectedFromDomain()), SLOT(updateWindowTitle()));
    connect(&domainHandler, &DomainHandler::disconnectedFromDomain, this, &Application::clearDomainAvatars);
    connect(&domainHandler, &DomainHandler::disconnectedFromDomain, this, [this]() {
        getOverlays().deleteOverlay(getTabletScreenID());
        getOverlays().deleteOverlay(getTabletHomeButtonID());
        getOverlays().deleteOverlay(getTabletFrameID());
    });
    connect(&domainHandler, &DomainHandler::domainConnectionRefused, this, &Application::domainConnectionRefused);

    // We could clear ATP assets only when changing domains, but it's possible that the domain you are connected
    // to has gone down and switched to a new content set, so when you reconnect the cached ATP assets will no longer be valid.
    connect(&domainHandler, &DomainHandler::disconnectedFromDomain, DependencyManager::get<ScriptCache>().data(), &ScriptCache::clearATPScriptsFromCache);

    // update our location every 5 seconds in the metaverse server, assuming that we are authenticated with one
    const qint64 DATA_SERVER_LOCATION_CHANGE_UPDATE_MSECS = 5 * MSECS_PER_SECOND;

    auto discoverabilityManager = DependencyManager::get<DiscoverabilityManager>();
    connect(&locationUpdateTimer, &QTimer::timeout, discoverabilityManager.data(), &DiscoverabilityManager::updateLocation);
    connect(&locationUpdateTimer, &QTimer::timeout,
        DependencyManager::get<AddressManager>().data(), &AddressManager::storeCurrentAddress);
    locationUpdateTimer.start(DATA_SERVER_LOCATION_CHANGE_UPDATE_MSECS);

    // if we get a domain change, immediately attempt update location in metaverse server
    connect(&nodeList->getDomainHandler(), &DomainHandler::connectedToDomain,
        discoverabilityManager.data(), &DiscoverabilityManager::updateLocation);

    // send a location update immediately
    discoverabilityManager->updateLocation();

    connect(nodeList.data(), &NodeList::nodeAdded, this, &Application::nodeAdded);
    connect(nodeList.data(), &NodeList::nodeKilled, this, &Application::nodeKilled);
    connect(nodeList.data(), &NodeList::nodeActivated, this, &Application::nodeActivated);
    connect(nodeList.data(), &NodeList::uuidChanged, myAvatar.get(), &MyAvatar::setSessionUUID);
    connect(nodeList.data(), &NodeList::uuidChanged, this, &Application::setSessionUUID);
    connect(nodeList.data(), &NodeList::packetVersionMismatch, this, &Application::notifyPacketVersionMismatch);

    // you might think we could just do this in NodeList but we only want this connection for Interface
    connect(&nodeList->getDomainHandler(), SIGNAL(limitOfSilentDomainCheckInsReached()),
            nodeList.data(), SLOT(reset()));

    auto dialogsManager = DependencyManager::get<DialogsManager>();
#if defined(Q_OS_ANDROID)
    connect(accountManager.data(), &AccountManager::authRequired, this, []() {
        AndroidHelper::instance().showLoginDialog();
    });
#else
    connect(accountManager.data(), &AccountManager::authRequired, dialogsManager.data(), &DialogsManager::showLoginDialog);
#endif
    connect(accountManager.data(), &AccountManager::usernameChanged, this, &Application::updateWindowTitle);
    connect(accountManager.data(), &AccountManager::usernameChanged, [](QString username){
        setCrashAnnotation("username", username.toStdString());
    });

    // set the account manager's root URL and trigger a login request if we don't have the access token
    accountManager->setIsAgent(true);
    accountManager->setAuthURL(NetworkingConstants::METAVERSE_SERVER_URL());

    auto addressManager = DependencyManager::get<AddressManager>();

    // use our MyAvatar position and quat for address manager path
    addressManager->setPositionGetter([this]{ return getMyAvatar()->getWorldPosition(); });
    addressManager->setOrientationGetter([this]{ return getMyAvatar()->getWorldOrientation(); });

    connect(addressManager.data(), &AddressManager::hostChanged, this, &Application::updateWindowTitle);
    connect(this, &QCoreApplication::aboutToQuit, addressManager.data(), &AddressManager::storeCurrentAddress);

    connect(this, &Application::activeDisplayPluginChanged, this, &Application::updateThreadPoolCount);
    connect(this, &Application::activeDisplayPluginChanged, this, [](){
        qApp->setProperty(hifi::properties::HMD, qApp->isHMDMode());
        auto displayPlugin = qApp->getActiveDisplayPlugin();
        setCrashAnnotation("display_plugin", displayPlugin->getName().toStdString());
        setCrashAnnotation("hmd", displayPlugin->isHmd() ? "1" : "0");
    });
    connect(this, &Application::activeDisplayPluginChanged, this, &Application::updateSystemTabletMode);

    // Save avatar location immediately after a teleport.
    connect(myAvatar.get(), &MyAvatar::positionGoneTo,
        DependencyManager::get<AddressManager>().data(), &AddressManager::storeCurrentAddress);

    connect(myAvatar.get(), &MyAvatar::skeletonModelURLChanged, [](){
        QUrl avatarURL = qApp->getMyAvatar()->getSkeletonModelURL();
        setCrashAnnotation("avatar", avatarURL.toString().toStdString());
    });


    // Inititalize sample before registering
    _sampleSound = DependencyManager::get<SoundCache>()->getSound(PathUtils::resourcesUrl("sounds/sample.wav"));

    auto scriptEngines = DependencyManager::get<ScriptEngines>().data();
    scriptEngines->registerScriptInitializer([this](ScriptEnginePointer engine){
        registerScriptEngineWithApplicationServices(engine);
    });

    connect(scriptEngines, &ScriptEngines::scriptCountChanged, scriptEngines, [this] {
        auto scriptEngines = DependencyManager::get<ScriptEngines>();
        if (scriptEngines->getRunningScripts().isEmpty()) {
            getMyAvatar()->clearScriptableSettings();
        }
    }, Qt::QueuedConnection);

    connect(scriptEngines, &ScriptEngines::scriptsReloading, scriptEngines, [this] {
        getEntities()->reloadEntityScripts();
        loadAvatarScripts(getMyAvatar()->getScriptUrls());
    }, Qt::QueuedConnection);

    connect(scriptEngines, &ScriptEngines::scriptLoadError,
        scriptEngines, [](const QString& filename, const QString& error){
        OffscreenUi::asyncWarning(nullptr, "Error Loading Script", filename + " failed to load.");
    }, Qt::QueuedConnection);

#ifdef _WIN32
    WSADATA WsaData;
    int wsaresult = WSAStartup(MAKEWORD(2, 2), &WsaData);
#endif

    // tell the NodeList instance who to tell the domain server we care about
    nodeList->addSetOfNodeTypesToNodeInterestSet(NodeSet() << NodeType::AudioMixer << NodeType::AvatarMixer
        << NodeType::EntityServer << NodeType::AssetServer << NodeType::MessagesMixer << NodeType::EntityScriptServer);

    // connect to the packet sent signal of the _entityEditSender
    connect(&_entityEditSender, &EntityEditPacketSender::packetSent, this, &Application::packetSent);
    connect(&_entityEditSender, &EntityEditPacketSender::addingEntityWithCertificate, this, &Application::addingEntityWithCertificate);

    QString concurrentDownloadsStr = getCmdOption(argc, constArgv, "--concurrent-downloads");
    bool success;
    int concurrentDownloads = concurrentDownloadsStr.toInt(&success);
    if (!success) {
        concurrentDownloads = MAX_CONCURRENT_RESOURCE_DOWNLOADS;
    }
    ResourceCache::setRequestLimit(concurrentDownloads);

    // perhaps override the avatar url.  Since we will test later for validity
    // we don't need to do so here.
    QString avatarURL = getCmdOption(argc, constArgv, "--avatarURL");
    _avatarOverrideUrl = QUrl::fromUserInput(avatarURL);

    // If someone specifies both --avatarURL and --replaceAvatarURL,
    // the replaceAvatarURL wins.  So only set the _overrideUrl if this
    // does have a non-empty string.
    QString replaceURL = getCmdOption(argc, constArgv, "--replaceAvatarURL");
    if (!replaceURL.isEmpty()) {
        _avatarOverrideUrl = QUrl::fromUserInput(replaceURL);
        _saveAvatarOverrideUrl = true;
    }

    _glWidget = new GLCanvas();
    getApplicationCompositor().setRenderingWidget(_glWidget);
    _window->setCentralWidget(_glWidget);

    _window->restoreGeometry();
    _window->setVisible(true);

    _glWidget->setFocusPolicy(Qt::StrongFocus);
    _glWidget->setFocus();

    if (cmdOptionExists(argc, constArgv, "--system-cursor")) {
        _preferredCursor.set(Cursor::Manager::getIconName(Cursor::Icon::SYSTEM));
    }
    showCursor(Cursor::Manager::lookupIcon(_preferredCursor.get()));

    // enable mouse tracking; otherwise, we only get drag events
    _glWidget->setMouseTracking(true);
    // Make sure the window is set to the correct size by processing the pending events
    QCoreApplication::processEvents();
    _glWidget->createContext();

    // Create the main thread context, the GPU backend
    initializeGL();
    qCDebug(interfaceapp, "Initialized GL");

    // Initialize the display plugin architecture 
    initializeDisplayPlugins();
    qCDebug(interfaceapp, "Initialized Display");

    // Create the rendering engine.  This can be slow on some machines due to lots of 
    // GPU pipeline creation.
    initializeRenderEngine();
    qCDebug(interfaceapp, "Initialized Render Engine.");

    // Initialize the user interface and menu system
    // Needs to happen AFTER the render engine initialization to access its configuration
    initializeUi();

    init();
    qCDebug(interfaceapp, "init() complete.");

    // create thread for parsing of octree data independent of the main network and rendering threads
    _octreeProcessor.initialize(_enableProcessOctreeThread);
    connect(&_octreeProcessor, &OctreePacketProcessor::packetVersionMismatch, this, &Application::notifyPacketVersionMismatch);
    _entityEditSender.initialize(_enableProcessOctreeThread);

    _idleLoopStdev.reset();

    // update before the first render
    update(0);

    // Make sure we don't time out during slow operations at startup
    updateHeartbeat();

    constexpr auto INSTALLER_INI_NAME = "installer.ini";
    auto iniPath = QDir(applicationDirPath()).filePath(INSTALLER_INI_NAME);
    QFile installerFile { iniPath };
    std::unordered_map<QString, QString> installerKeyValues;
    if (installerFile.open(QIODevice::ReadOnly)) {
        while (!installerFile.atEnd()) {
            auto line = installerFile.readLine();
            if (!line.isEmpty()) {
                auto index = line.indexOf("=");
                if (index >= 0) {
                    installerKeyValues[line.mid(0, index).trimmed()] = line.mid(index + 1).trimmed();
                }
            }
        }
    }

    // In practice we shouldn't run across installs that don't have a known installer type.
    // Client or Client+Server installs should always have the installer.ini next to their
    // respective interface.exe, and Steam installs will be detected as such. If a user were
    // to delete the installer.ini, though, and as an example, we won't know the context of the 
    // original install.
    constexpr auto INSTALLER_KEY_TYPE = "type";
    constexpr auto INSTALLER_KEY_CAMPAIGN = "campaign";
    constexpr auto INSTALLER_TYPE_UNKNOWN = "unknown";
    constexpr auto INSTALLER_TYPE_STEAM = "steam";

    auto typeIt = installerKeyValues.find(INSTALLER_KEY_TYPE);
    QString installerType = INSTALLER_TYPE_UNKNOWN;
    if (typeIt == installerKeyValues.end()) {
        if (property(hifi::properties::STEAM).toBool()) {
            installerType = INSTALLER_TYPE_STEAM;
        }
    } else {
        installerType = typeIt->second;
    }

    auto campaignIt = installerKeyValues.find(INSTALLER_KEY_CAMPAIGN);
    QString installerCampaign = campaignIt != installerKeyValues.end() ? campaignIt->second : "";

    qDebug() << "Detected installer type:" << installerType;
    qDebug() << "Detected installer campaign:" << installerCampaign;

    // add firstRun flag from settings to launch event
    Setting::Handle<bool> firstRun { Settings::firstRun, true };

    // once the settings have been loaded, check if we need to flip the default for UserActivityLogger
    auto& userActivityLogger = UserActivityLogger::getInstance();
    if (!userActivityLogger.isDisabledSettingSet()) {
        // the user activity logger is opt-out for Interface
        // but it's defaulted to disabled for other targets
        // so we need to enable it here if it has never been disabled by the user
        userActivityLogger.disable(false);
    }

    QString machineFingerPrint = uuidStringWithoutCurlyBraces(FingerprintUtils::getMachineFingerprint());

    if (userActivityLogger.isEnabled()) {
        // sessionRunTime will be reset soon by loadSettings. Grab it now to get previous session value.
        // The value will be 0 if the user blew away settings this session, which is both a feature and a bug.
        static const QString TESTER = "HIFI_TESTER";
        auto gpuIdent = GPUIdent::getInstance();
        auto glContextData = getGLContextData();
        QJsonObject properties = {
            { "version", applicationVersion() },
            { "tester", QProcessEnvironment::systemEnvironment().contains(TESTER) },
            { "installer_campaign", installerCampaign },
            { "installer_type", installerType },
            { "previousSessionCrashed", _previousSessionCrashed },
            { "previousSessionRuntime", sessionRunTime.get() },
            { "cpu_architecture", QSysInfo::currentCpuArchitecture() },
            { "kernel_type", QSysInfo::kernelType() },
            { "kernel_version", QSysInfo::kernelVersion() },
            { "os_type", QSysInfo::productType() },
            { "os_version", QSysInfo::productVersion() },
            { "gpu_name", gpuIdent->getName() },
            { "gpu_driver", gpuIdent->getDriver() },
            { "gpu_memory", static_cast<qint64>(gpuIdent->getMemory()) },
            { "gl_version_int", glVersionToInteger(glContextData.value("version").toString()) },
            { "gl_version", glContextData["version"] },
            { "gl_vender", glContextData["vendor"] },
            { "gl_sl_version", glContextData["sl_version"] },
            { "gl_renderer", glContextData["renderer"] },
            { "ideal_thread_count", QThread::idealThreadCount() }
        };
        auto macVersion = QSysInfo::macVersion();
        if (macVersion != QSysInfo::MV_None) {
            properties["os_osx_version"] = QSysInfo::macVersion();
        }
        auto windowsVersion = QSysInfo::windowsVersion();
        if (windowsVersion != QSysInfo::WV_None) {
            properties["os_win_version"] = QSysInfo::windowsVersion();
        }

        ProcessorInfo procInfo;
        if (getProcessorInfo(procInfo)) {
            properties["processor_core_count"] = procInfo.numProcessorCores;
            properties["logical_processor_count"] = procInfo.numLogicalProcessors;
            properties["processor_l1_cache_count"] = procInfo.numProcessorCachesL1;
            properties["processor_l2_cache_count"] = procInfo.numProcessorCachesL2;
            properties["processor_l3_cache_count"] = procInfo.numProcessorCachesL3;
        }

        properties["first_run"] = firstRun.get();

        // add the user's machine ID to the launch event
        properties["machine_fingerprint"] = machineFingerPrint;

        userActivityLogger.logAction("launch", properties);
    }

    setCrashAnnotation("machine_fingerprint", machineFingerPrint.toStdString());

    _entityEditSender.setMyAvatar(myAvatar.get());

    // The entity octree will have to know about MyAvatar for the parentJointName import
    getEntities()->getTree()->setMyAvatar(myAvatar);
    _entityClipboard->setMyAvatar(myAvatar);

    // For now we're going to set the PPS for outbound packets to be super high, this is
    // probably not the right long term solution. But for now, we're going to do this to
    // allow you to move an entity around in your hand
    _entityEditSender.setPacketsPerSecond(3000); // super high!!

    // Overlays need to exist before we set the ContextOverlayInterface dependency
    _overlays.init(); // do this before scripts load
    DependencyManager::set<ContextOverlayInterface>();

    // Make sure we don't time out during slow operations at startup
    updateHeartbeat();

    connect(this, SIGNAL(aboutToQuit()), this, SLOT(onAboutToQuit()));

    // hook up bandwidth estimator
    QSharedPointer<BandwidthRecorder> bandwidthRecorder = DependencyManager::get<BandwidthRecorder>();
    connect(nodeList.data(), &LimitedNodeList::dataSent,
        bandwidthRecorder.data(), &BandwidthRecorder::updateOutboundData);
    connect(nodeList.data(), &LimitedNodeList::dataReceived,
        bandwidthRecorder.data(), &BandwidthRecorder::updateInboundData);

    // FIXME -- I'm a little concerned about this.
    connect(myAvatar->getSkeletonModel().get(), &SkeletonModel::skeletonLoaded,
        this, &Application::checkSkeleton, Qt::QueuedConnection);

    // Setup the userInputMapper with the actions
    auto userInputMapper = DependencyManager::get<UserInputMapper>();
    connect(userInputMapper.data(), &UserInputMapper::actionEvent, [this](int action, float state) {
        using namespace controller;
        auto offscreenUi = DependencyManager::get<OffscreenUi>();
        auto tabletScriptingInterface = DependencyManager::get<TabletScriptingInterface>();
        {
            auto actionEnum = static_cast<Action>(action);
            int key = Qt::Key_unknown;
            static int lastKey = Qt::Key_unknown;
            bool navAxis = false;
            switch (actionEnum) {
                case Action::UI_NAV_VERTICAL:
                    navAxis = true;
                    if (state > 0.0f) {
                        key = Qt::Key_Up;
                    } else if (state < 0.0f) {
                        key = Qt::Key_Down;
                    }
                    break;

                case Action::UI_NAV_LATERAL:
                    navAxis = true;
                    if (state > 0.0f) {
                        key = Qt::Key_Right;
                    } else if (state < 0.0f) {
                        key = Qt::Key_Left;
                    }
                    break;

                case Action::UI_NAV_GROUP:
                    navAxis = true;
                    if (state > 0.0f) {
                        key = Qt::Key_Tab;
                    } else if (state < 0.0f) {
                        key = Qt::Key_Backtab;
                    }
                    break;

                case Action::UI_NAV_BACK:
                    key = Qt::Key_Escape;
                    break;

                case Action::UI_NAV_SELECT:
                    key = Qt::Key_Return;
                    break;
                default:
                    break;
            }

            auto window = tabletScriptingInterface->getTabletWindow();
            if (navAxis && window) {
                if (lastKey != Qt::Key_unknown) {
                    QKeyEvent event(QEvent::KeyRelease, lastKey, Qt::NoModifier);
                    sendEvent(window, &event);
                    lastKey = Qt::Key_unknown;
                }

                if (key != Qt::Key_unknown) {
                    QKeyEvent event(QEvent::KeyPress, key, Qt::NoModifier);
                    sendEvent(window, &event);
                    tabletScriptingInterface->processEvent(&event);
                    lastKey = key;
                }
            } else if (key != Qt::Key_unknown && window) {
                if (state) {
                    QKeyEvent event(QEvent::KeyPress, key, Qt::NoModifier);
                    sendEvent(window, &event);
                    tabletScriptingInterface->processEvent(&event);
                } else {
                    QKeyEvent event(QEvent::KeyRelease, key, Qt::NoModifier);
                    sendEvent(window, &event);
                }
                return;
            }
        }

        if (action == controller::toInt(controller::Action::RETICLE_CLICK)) {
            auto reticlePos = getApplicationCompositor().getReticlePosition();
            QPoint localPos(reticlePos.x, reticlePos.y); // both hmd and desktop already handle this in our coordinates.
            if (state) {
                QMouseEvent mousePress(QEvent::MouseButtonPress, localPos, Qt::LeftButton, Qt::LeftButton, Qt::NoModifier);
                sendEvent(_glWidget, &mousePress);
                _reticleClickPressed = true;
            } else {
                QMouseEvent mouseRelease(QEvent::MouseButtonRelease, localPos, Qt::LeftButton, Qt::NoButton, Qt::NoModifier);
                sendEvent(_glWidget, &mouseRelease);
                _reticleClickPressed = false;
            }
            return; // nothing else to do
        }

        if (state) {
            if (action == controller::toInt(controller::Action::TOGGLE_MUTE)) {
                auto audioClient = DependencyManager::get<AudioClient>();
                audioClient->setMuted(!audioClient->isMuted());
            } else if (action == controller::toInt(controller::Action::CYCLE_CAMERA)) {
                cycleCamera();
            } else if (action == controller::toInt(controller::Action::CONTEXT_MENU)) {
                toggleTabletUI();
            } else if (action == controller::toInt(controller::Action::RETICLE_X)) {
                auto oldPos = getApplicationCompositor().getReticlePosition();
                getApplicationCompositor().setReticlePosition({ oldPos.x + state, oldPos.y });
            } else if (action == controller::toInt(controller::Action::RETICLE_Y)) {
                auto oldPos = getApplicationCompositor().getReticlePosition();
                getApplicationCompositor().setReticlePosition({ oldPos.x, oldPos.y + state });
            } else if (action == controller::toInt(controller::Action::TOGGLE_OVERLAY)) {
                toggleOverlays();
            }
        }
    });

    _applicationStateDevice = userInputMapper->getStateDevice();

    _applicationStateDevice->setInputVariant(STATE_IN_HMD, []() -> float {
        return qApp->isHMDMode() ? 1 : 0;
    });
    _applicationStateDevice->setInputVariant(STATE_CAMERA_FULL_SCREEN_MIRROR, []() -> float {
        return qApp->getCamera().getMode() == CAMERA_MODE_MIRROR ? 1 : 0;
    });
    _applicationStateDevice->setInputVariant(STATE_CAMERA_FIRST_PERSON, []() -> float {
        return qApp->getCamera().getMode() == CAMERA_MODE_FIRST_PERSON ? 1 : 0;
    });
    _applicationStateDevice->setInputVariant(STATE_CAMERA_THIRD_PERSON, []() -> float {
        return qApp->getCamera().getMode() == CAMERA_MODE_THIRD_PERSON ? 1 : 0;
    });
    _applicationStateDevice->setInputVariant(STATE_CAMERA_ENTITY, []() -> float {
        return qApp->getCamera().getMode() == CAMERA_MODE_ENTITY ? 1 : 0;
    });
    _applicationStateDevice->setInputVariant(STATE_CAMERA_INDEPENDENT, []() -> float {
        return qApp->getCamera().getMode() == CAMERA_MODE_INDEPENDENT ? 1 : 0;
    });
    _applicationStateDevice->setInputVariant(STATE_SNAP_TURN, []() -> float {
        return qApp->getMyAvatar()->getSnapTurn() ? 1 : 0;
    });
    _applicationStateDevice->setInputVariant(STATE_ADVANCED_MOVEMENT_CONTROLS, []() -> float {
        return qApp->getMyAvatar()->useAdvancedMovementControls() ? 1 : 0;
    });

    _applicationStateDevice->setInputVariant(STATE_GROUNDED, []() -> float {
        return qApp->getMyAvatar()->getCharacterController()->onGround() ? 1 : 0;
    });
    _applicationStateDevice->setInputVariant(STATE_NAV_FOCUSED, []() -> float {
        return DependencyManager::get<OffscreenUi>()->navigationFocused() ? 1 : 0;
    });

    // Setup the _keyboardMouseDevice, _touchscreenDevice, _touchscreenVirtualPadDevice and the user input mapper with the default bindings
    userInputMapper->registerDevice(_keyboardMouseDevice->getInputDevice());
    // if the _touchscreenDevice is not supported it will not be registered
    if (_touchscreenDevice) {
        userInputMapper->registerDevice(_touchscreenDevice->getInputDevice());
    }
    if (_touchscreenVirtualPadDevice) {
        userInputMapper->registerDevice(_touchscreenVirtualPadDevice->getInputDevice());
    }

    // this will force the model the look at the correct directory (weird order of operations issue)
    scriptEngines->reloadLocalFiles();

    // do this as late as possible so that all required subsystems are initialized
    // If we've overridden the default scripts location, just load default scripts
    // otherwise, load 'em all

    // we just want to see if --scripts was set, we've already parsed it and done
    // the change in PathUtils.  Rather than pass that in the constructor, lets just
    // look (this could be debated)
    QString scriptsSwitch = QString("--").append(SCRIPTS_SWITCH);
    QDir defaultScriptsLocation(getCmdOption(argc, constArgv, scriptsSwitch.toStdString().c_str()));
    if (!defaultScriptsLocation.exists()) {
        scriptEngines->loadDefaultScripts();
        scriptEngines->defaultScriptsLocationOverridden(true);
    } else {
        scriptEngines->loadScripts();
    }

    // Make sure we don't time out during slow operations at startup
    updateHeartbeat();

    loadSettings();

    updateVerboseLogging();

    // Now that we've loaded the menu and thus switched to the previous display plugin
    // we can unlock the desktop repositioning code, since all the positions will be
    // relative to the desktop size for this plugin
    auto offscreenUi = DependencyManager::get<OffscreenUi>();
    offscreenUi->getDesktop()->setProperty("repositionLocked", false);

    // Make sure we don't time out during slow operations at startup
    updateHeartbeat();

    QTimer* settingsTimer = new QTimer();
    moveToNewNamedThread(settingsTimer, "Settings Thread", [this, settingsTimer]{
        connect(qApp, &Application::beforeAboutToQuit, [this, settingsTimer]{
            // Disconnect the signal from the save settings
            QObject::disconnect(settingsTimer, &QTimer::timeout, this, &Application::saveSettings);
            // Stop the settings timer
            settingsTimer->stop();
            // Delete it (this will trigger the thread destruction
            settingsTimer->deleteLater();
            // Mark the settings thread as finished, so we know we can safely save in the main application
            // shutdown code
            _settingsGuard.trigger();
        });

        int SAVE_SETTINGS_INTERVAL = 10 * MSECS_PER_SECOND; // Let's save every seconds for now
        settingsTimer->setSingleShot(false);
        settingsTimer->setInterval(SAVE_SETTINGS_INTERVAL); // 10s, Qt::CoarseTimer acceptable
        QObject::connect(settingsTimer, &QTimer::timeout, this, &Application::saveSettings);
        settingsTimer->start();
    }, QThread::LowestPriority);

    if (Menu::getInstance()->isOptionChecked(MenuOption::FirstPerson)) {
        getMyAvatar()->setBoomLength(MyAvatar::ZOOM_MIN);  // So that camera doesn't auto-switch to third person.
    } else if (Menu::getInstance()->isOptionChecked(MenuOption::IndependentMode)) {
        Menu::getInstance()->setIsOptionChecked(MenuOption::ThirdPerson, true);
        cameraMenuChanged();
    } else if (Menu::getInstance()->isOptionChecked(MenuOption::CameraEntityMode)) {
        Menu::getInstance()->setIsOptionChecked(MenuOption::ThirdPerson, true);
        cameraMenuChanged();
    }

    // set the local loopback interface for local sounds
    AudioInjector::setLocalAudioInterface(audioIO.data());
    audioScriptingInterface->setLocalAudioInterface(audioIO.data());
    connect(audioIO.data(), &AudioClient::noiseGateOpened, audioScriptingInterface.data(), &AudioScriptingInterface::noiseGateOpened);
    connect(audioIO.data(), &AudioClient::noiseGateClosed, audioScriptingInterface.data(), &AudioScriptingInterface::noiseGateClosed);
    connect(audioIO.data(), &AudioClient::inputReceived, audioScriptingInterface.data(), &AudioScriptingInterface::inputReceived);

    this->installEventFilter(this);

#ifdef HAVE_DDE
    auto ddeTracker = DependencyManager::get<DdeFaceTracker>();
    ddeTracker->init();
    connect(ddeTracker.data(), &FaceTracker::muteToggled, this, &Application::faceTrackerMuteToggled);
#endif

#ifdef HAVE_IVIEWHMD
    auto eyeTracker = DependencyManager::get<EyeTracker>();
    eyeTracker->init();
    setActiveEyeTracker();
#endif

    // If launched from Steam, let it handle updates
    const QString HIFI_NO_UPDATER_COMMAND_LINE_KEY = "--no-updater";
    bool noUpdater = arguments().indexOf(HIFI_NO_UPDATER_COMMAND_LINE_KEY) != -1;
    if (!noUpdater) {
        constexpr auto INSTALLER_TYPE_CLIENT_ONLY = "client_only";

        auto applicationUpdater = DependencyManager::get<AutoUpdater>();

        AutoUpdater::InstallerType type = installerType == INSTALLER_TYPE_CLIENT_ONLY
            ? AutoUpdater::InstallerType::CLIENT_ONLY : AutoUpdater::InstallerType::FULL;

        applicationUpdater->setInstallerType(type);
        applicationUpdater->setInstallerCampaign(installerCampaign);
        connect(applicationUpdater.data(), &AutoUpdater::newVersionIsAvailable, dialogsManager.data(), &DialogsManager::showUpdateDialog);
        applicationUpdater->checkForUpdate();
    }

    Menu::getInstance()->setIsOptionChecked(MenuOption::ActionMotorControl, true);

// FIXME spacemouse code still needs cleanup
#if 0
    // the 3Dconnexion device wants to be initialized after a window is displayed.
    SpacemouseManager::getInstance().init();
#endif

    // If the user clicks an an entity, we will check that it's an unlocked web entity, and if so, set the focus to it
    auto entityScriptingInterface = DependencyManager::get<EntityScriptingInterface>();
    connect(entityScriptingInterface.data(), &EntityScriptingInterface::mousePressOnEntity,
            [this](const EntityItemID& entityItemID, const PointerEvent& event) {
        if (event.shouldFocus()) {
            if (getEntities()->wantsKeyboardFocus(entityItemID)) {
                setKeyboardFocusOverlay(UNKNOWN_OVERLAY_ID);
                setKeyboardFocusEntity(entityItemID);
            } else {
                setKeyboardFocusEntity(UNKNOWN_ENTITY_ID);
            }
        }
    });

    connect(entityScriptingInterface.data(), &EntityScriptingInterface::deletingEntity, [=](const EntityItemID& entityItemID) {
        if (entityItemID == _keyboardFocusedEntity.get()) {
            setKeyboardFocusEntity(UNKNOWN_ENTITY_ID);
        }
    });

    connect(getEntities()->getTree().get(), &EntityTree::deletingEntity, [=](const EntityItemID& entityItemID) {
        auto avatarManager = DependencyManager::get<AvatarManager>();
        auto myAvatar = avatarManager ? avatarManager->getMyAvatar() : nullptr;
        if (myAvatar) {
            myAvatar->clearAvatarEntity(entityItemID);
        }
    });

    EntityTree::setAddMaterialToEntityOperator([&](const QUuid& entityID, graphics::MaterialLayer material, const std::string& parentMaterialName) {
        // try to find the renderable
        auto renderable = getEntities()->renderableForEntityId(entityID);
        if (renderable) {
            renderable->addMaterial(material, parentMaterialName);
        }

        // even if we don't find it, try to find the entity
        auto entity = getEntities()->getEntity(entityID);
        if (entity) {
            entity->addMaterial(material, parentMaterialName);
            return true;
        }
        return false;
    });
    EntityTree::setRemoveMaterialFromEntityOperator([&](const QUuid& entityID, graphics::MaterialPointer material, const std::string& parentMaterialName) {
        // try to find the renderable
        auto renderable = getEntities()->renderableForEntityId(entityID);
        if (renderable) {
            renderable->removeMaterial(material, parentMaterialName);
        }

        // even if we don't find it, try to find the entity
        auto entity = getEntities()->getEntity(entityID);
        if (entity) {
            entity->removeMaterial(material, parentMaterialName);
            return true;
        }
        return false;
    });

    EntityTree::setAddMaterialToAvatarOperator([](const QUuid& avatarID, graphics::MaterialLayer material, const std::string& parentMaterialName) {
        auto avatarManager = DependencyManager::get<AvatarManager>();
        auto avatar = avatarManager->getAvatarBySessionID(avatarID);
        if (avatar) {
            avatar->addMaterial(material, parentMaterialName);
            return true;
        }
        return false;
    });
    EntityTree::setRemoveMaterialFromAvatarOperator([](const QUuid& avatarID, graphics::MaterialPointer material, const std::string& parentMaterialName) {
        auto avatarManager = DependencyManager::get<AvatarManager>();
        auto avatar = avatarManager->getAvatarBySessionID(avatarID);
        if (avatar) {
            avatar->removeMaterial(material, parentMaterialName);
            return true;
        }
        return false;
    });

    EntityTree::setAddMaterialToOverlayOperator([&](const QUuid& overlayID, graphics::MaterialLayer material, const std::string& parentMaterialName) {
        auto overlay = _overlays.getOverlay(overlayID);
        if (overlay) {
            overlay->addMaterial(material, parentMaterialName);
            return true;
        }
        return false;
    });
    EntityTree::setRemoveMaterialFromOverlayOperator([&](const QUuid& overlayID, graphics::MaterialPointer material, const std::string& parentMaterialName) {
        auto overlay = _overlays.getOverlay(overlayID);
        if (overlay) {
            overlay->removeMaterial(material, parentMaterialName);
            return true;
        }
        return false;
    });

    // Keyboard focus handling for Web overlays.
    auto overlays = &(qApp->getOverlays());
    connect(overlays, &Overlays::overlayDeleted, [=](const OverlayID& overlayID) {
        if (overlayID == _keyboardFocusedOverlay.get()) {
            setKeyboardFocusOverlay(UNKNOWN_OVERLAY_ID);
        }
    });

    connect(this, &Application::aboutToQuit, [=]() {
        setKeyboardFocusOverlay(UNKNOWN_OVERLAY_ID);
        setKeyboardFocusEntity(UNKNOWN_ENTITY_ID);
    });

    // Add periodic checks to send user activity data
    static int CHECK_NEARBY_AVATARS_INTERVAL_MS = 10000;
    static int NEARBY_AVATAR_RADIUS_METERS = 10;

    // setup the stats interval depending on if the 1s faster hearbeat was requested
    static const QString FAST_STATS_ARG = "--fast-heartbeat";
    static int SEND_STATS_INTERVAL_MS = arguments().indexOf(FAST_STATS_ARG) != -1 ? 1000 : 10000;

    static glm::vec3 lastAvatarPosition = myAvatar->getWorldPosition();
    static glm::mat4 lastHMDHeadPose = getHMDSensorPose();
    static controller::Pose lastLeftHandPose = myAvatar->getLeftHandPose();
    static controller::Pose lastRightHandPose = myAvatar->getRightHandPose();

    // Periodically send fps as a user activity event
    QTimer* sendStatsTimer = new QTimer(this);
    sendStatsTimer->setInterval(SEND_STATS_INTERVAL_MS);  // 10s, Qt::CoarseTimer acceptable
    connect(sendStatsTimer, &QTimer::timeout, this, [this]() {

        QJsonObject properties = {};
        MemoryInfo memInfo;
        if (getMemoryInfo(memInfo)) {
            properties["system_memory_total"] = static_cast<qint64>(memInfo.totalMemoryBytes);
            properties["system_memory_used"] = static_cast<qint64>(memInfo.usedMemoryBytes);
            properties["process_memory_used"] = static_cast<qint64>(memInfo.processUsedMemoryBytes);
        }

        // content location and build info - useful for filtering stats
        auto addressManager = DependencyManager::get<AddressManager>();
        auto currentDomain = addressManager->currentShareableAddress(true).toString(); // domain only
        auto currentPath = addressManager->currentPath(true); // with orientation
        properties["current_domain"] = currentDomain;
        properties["current_path"] = currentPath;
        properties["build_version"] = BuildInfo::VERSION;

        auto displayPlugin = qApp->getActiveDisplayPlugin();

        properties["render_rate"] = _renderLoopCounter.rate();
        properties["target_render_rate"] = getTargetRenderFrameRate();
        properties["present_rate"] = displayPlugin->presentRate();
        properties["new_frame_present_rate"] = displayPlugin->newFramePresentRate();
        properties["dropped_frame_rate"] = displayPlugin->droppedFrameRate();
        properties["stutter_rate"] = displayPlugin->stutterRate();
        properties["game_rate"] = getGameLoopRate();
        properties["has_async_reprojection"] = displayPlugin->hasAsyncReprojection();
        properties["hardware_stats"] = displayPlugin->getHardwareStats();

        // deadlock watchdog related stats
        properties["deadlock_watchdog_maxElapsed"] = (int)DeadlockWatchdogThread::_maxElapsed;
        properties["deadlock_watchdog_maxElapsedAverage"] = (int)DeadlockWatchdogThread::_maxElapsedAverage;

        auto bandwidthRecorder = DependencyManager::get<BandwidthRecorder>();
        properties["packet_rate_in"] = bandwidthRecorder->getCachedTotalAverageInputPacketsPerSecond();
        properties["packet_rate_out"] = bandwidthRecorder->getCachedTotalAverageOutputPacketsPerSecond();
        properties["kbps_in"] = bandwidthRecorder->getCachedTotalAverageInputKilobitsPerSecond();
        properties["kbps_out"] = bandwidthRecorder->getCachedTotalAverageOutputKilobitsPerSecond();

        properties["atp_in_kbps"] = bandwidthRecorder->getAverageInputKilobitsPerSecond(NodeType::AssetServer);

        auto nodeList = DependencyManager::get<NodeList>();
        SharedNodePointer entityServerNode = nodeList->soloNodeOfType(NodeType::EntityServer);
        SharedNodePointer audioMixerNode = nodeList->soloNodeOfType(NodeType::AudioMixer);
        SharedNodePointer avatarMixerNode = nodeList->soloNodeOfType(NodeType::AvatarMixer);
        SharedNodePointer assetServerNode = nodeList->soloNodeOfType(NodeType::AssetServer);
        SharedNodePointer messagesMixerNode = nodeList->soloNodeOfType(NodeType::MessagesMixer);
        properties["entity_ping"] = entityServerNode ? entityServerNode->getPingMs() : -1;
        properties["audio_ping"] = audioMixerNode ? audioMixerNode->getPingMs() : -1;
        properties["avatar_ping"] = avatarMixerNode ? avatarMixerNode->getPingMs() : -1;
        properties["asset_ping"] = assetServerNode ? assetServerNode->getPingMs() : -1;
        properties["messages_ping"] = messagesMixerNode ? messagesMixerNode->getPingMs() : -1;

        auto loadingRequests = ResourceCache::getLoadingRequests();

        QJsonArray loadingRequestsStats;
        for (const auto& request : loadingRequests) {
            QJsonObject requestStats;
            requestStats["filename"] = request->getURL().fileName();
            requestStats["received"] = request->getBytesReceived();
            requestStats["total"] = request->getBytesTotal();
            requestStats["attempts"] = (int)request->getDownloadAttempts();
            loadingRequestsStats.append(requestStats);
        }

        properties["active_downloads"] = loadingRequests.size();
        properties["pending_downloads"] = ResourceCache::getPendingRequestCount();
        properties["active_downloads_details"] = loadingRequestsStats;

        auto statTracker = DependencyManager::get<StatTracker>();

        properties["processing_resources"] = statTracker->getStat("Processing").toInt();
        properties["pending_processing_resources"] = statTracker->getStat("PendingProcessing").toInt();

        QJsonObject startedRequests;
        startedRequests["atp"] = statTracker->getStat(STAT_ATP_REQUEST_STARTED).toInt();
        startedRequests["http"] = statTracker->getStat(STAT_HTTP_REQUEST_STARTED).toInt();
        startedRequests["file"] = statTracker->getStat(STAT_FILE_REQUEST_STARTED).toInt();
        startedRequests["total"] = startedRequests["atp"].toInt() + startedRequests["http"].toInt()
            + startedRequests["file"].toInt();
        properties["started_requests"] = startedRequests;

        QJsonObject successfulRequests;
        successfulRequests["atp"] = statTracker->getStat(STAT_ATP_REQUEST_SUCCESS).toInt();
        successfulRequests["http"] = statTracker->getStat(STAT_HTTP_REQUEST_SUCCESS).toInt();
        successfulRequests["file"] = statTracker->getStat(STAT_FILE_REQUEST_SUCCESS).toInt();
        successfulRequests["total"] = successfulRequests["atp"].toInt() + successfulRequests["http"].toInt()
            + successfulRequests["file"].toInt();
        properties["successful_requests"] = successfulRequests;

        QJsonObject failedRequests;
        failedRequests["atp"] = statTracker->getStat(STAT_ATP_REQUEST_FAILED).toInt();
        failedRequests["http"] = statTracker->getStat(STAT_HTTP_REQUEST_FAILED).toInt();
        failedRequests["file"] = statTracker->getStat(STAT_FILE_REQUEST_FAILED).toInt();
        failedRequests["total"] = failedRequests["atp"].toInt() + failedRequests["http"].toInt()
            + failedRequests["file"].toInt();
        properties["failed_requests"] = failedRequests;

        QJsonObject cacheRequests;
        cacheRequests["atp"] = statTracker->getStat(STAT_ATP_REQUEST_CACHE).toInt();
        cacheRequests["http"] = statTracker->getStat(STAT_HTTP_REQUEST_CACHE).toInt();
        cacheRequests["total"] = cacheRequests["atp"].toInt() + cacheRequests["http"].toInt();
        properties["cache_requests"] = cacheRequests;

        QJsonObject atpMappingRequests;
        atpMappingRequests["started"] = statTracker->getStat(STAT_ATP_MAPPING_REQUEST_STARTED).toInt();
        atpMappingRequests["failed"] = statTracker->getStat(STAT_ATP_MAPPING_REQUEST_FAILED).toInt();
        atpMappingRequests["successful"] = statTracker->getStat(STAT_ATP_MAPPING_REQUEST_SUCCESS).toInt();
        properties["atp_mapping_requests"] = atpMappingRequests;

        properties["throttled"] = _displayPlugin ? _displayPlugin->isThrottled() : false;

        QJsonObject bytesDownloaded;
        auto atpBytes = statTracker->getStat(STAT_ATP_RESOURCE_TOTAL_BYTES).toLongLong();
        auto httpBytes = statTracker->getStat(STAT_HTTP_RESOURCE_TOTAL_BYTES).toLongLong();
        auto fileBytes = statTracker->getStat(STAT_FILE_RESOURCE_TOTAL_BYTES).toLongLong();
        bytesDownloaded["atp"] = atpBytes;
        bytesDownloaded["http"] = httpBytes;
        bytesDownloaded["file"] = fileBytes;
        bytesDownloaded["total"] = atpBytes + httpBytes + fileBytes;
        properties["bytes_downloaded"] = bytesDownloaded;

        auto myAvatar = getMyAvatar();
        glm::vec3 avatarPosition = myAvatar->getWorldPosition();
        properties["avatar_has_moved"] = lastAvatarPosition != avatarPosition;
        lastAvatarPosition = avatarPosition;

        auto entityScriptingInterface = DependencyManager::get<EntityScriptingInterface>();
        auto entityActivityTracking = entityScriptingInterface->getActivityTracking();
        entityScriptingInterface->resetActivityTracking();
        properties["added_entity_cnt"] = entityActivityTracking.addedEntityCount;
        properties["deleted_entity_cnt"] = entityActivityTracking.deletedEntityCount;
        properties["edited_entity_cnt"] = entityActivityTracking.editedEntityCount;

        NodeToOctreeSceneStats* octreeServerSceneStats = getOcteeSceneStats();
        unsigned long totalServerOctreeElements = 0;
        for (NodeToOctreeSceneStatsIterator i = octreeServerSceneStats->begin(); i != octreeServerSceneStats->end(); i++) {
            totalServerOctreeElements += i->second.getTotalElements();
        }

        properties["local_octree_elements"] = (qint64) OctreeElement::getInternalNodeCount();
        properties["server_octree_elements"] = (qint64) totalServerOctreeElements;

        properties["active_display_plugin"] = getActiveDisplayPlugin()->getName();
        properties["using_hmd"] = isHMDMode();

        _autoSwitchDisplayModeSupportedHMDPlugin = nullptr;
        foreach(DisplayPluginPointer displayPlugin, PluginManager::getInstance()->getDisplayPlugins()) {
            if (displayPlugin->isHmd() &&
                displayPlugin->getSupportsAutoSwitch()) {
                _autoSwitchDisplayModeSupportedHMDPlugin = displayPlugin;
                _autoSwitchDisplayModeSupportedHMDPluginName =
                    _autoSwitchDisplayModeSupportedHMDPlugin->getName();
                _previousHMDWornStatus =
                    _autoSwitchDisplayModeSupportedHMDPlugin->isDisplayVisible();
                break;
            }
        }

        if (_autoSwitchDisplayModeSupportedHMDPlugin) {
            if (getActiveDisplayPlugin() != _autoSwitchDisplayModeSupportedHMDPlugin &&
                !_autoSwitchDisplayModeSupportedHMDPlugin->isSessionActive()) {
                    startHMDStandBySession();
            }
            // Poll periodically to check whether the user has worn HMD or not. Switch Display mode accordingly.
            // If the user wears HMD then switch to VR mode. If the user removes HMD then switch to Desktop mode.
            QTimer* autoSwitchDisplayModeTimer = new QTimer(this);
            connect(autoSwitchDisplayModeTimer, SIGNAL(timeout()), this, SLOT(switchDisplayMode()));
            autoSwitchDisplayModeTimer->start(INTERVAL_TO_CHECK_HMD_WORN_STATUS);
        }

        auto glInfo = getGLContextData();
        properties["gl_info"] = glInfo;
        properties["gpu_used_memory"] = (int)BYTES_TO_MB(gpu::Context::getUsedGPUMemSize());
        properties["gpu_free_memory"] = (int)BYTES_TO_MB(gpu::Context::getFreeGPUMemSize());
        properties["gpu_frame_time"] = (float)(qApp->getGPUContext()->getFrameTimerGPUAverage());
        properties["batch_frame_time"] = (float)(qApp->getGPUContext()->getFrameTimerBatchAverage());
        properties["ideal_thread_count"] = QThread::idealThreadCount();

        auto hmdHeadPose = getHMDSensorPose();
        properties["hmd_head_pose_changed"] = isHMDMode() && (hmdHeadPose != lastHMDHeadPose);
        lastHMDHeadPose = hmdHeadPose;

        auto leftHandPose = myAvatar->getLeftHandPose();
        auto rightHandPose = myAvatar->getRightHandPose();
        // controller::Pose considers two poses to be different if either are invalid. In our case, we actually
        // want to consider the pose to be unchanged if it was invalid and still is invalid, so we check that first.
        properties["hand_pose_changed"] =
            ((leftHandPose.valid || lastLeftHandPose.valid) && (leftHandPose != lastLeftHandPose))
            || ((rightHandPose.valid || lastRightHandPose.valid) && (rightHandPose != lastRightHandPose));
        lastLeftHandPose = leftHandPose;
        lastRightHandPose = rightHandPose;

        UserActivityLogger::getInstance().logAction("stats", properties);
    });
    sendStatsTimer->start();

    // Periodically check for count of nearby avatars
    static int lastCountOfNearbyAvatars = -1;
    QTimer* checkNearbyAvatarsTimer = new QTimer(this);
    checkNearbyAvatarsTimer->setInterval(CHECK_NEARBY_AVATARS_INTERVAL_MS); // 10 seconds, Qt::CoarseTimer ok
    connect(checkNearbyAvatarsTimer, &QTimer::timeout, this, []() {
        auto avatarManager = DependencyManager::get<AvatarManager>();
        int nearbyAvatars = avatarManager->numberOfAvatarsInRange(avatarManager->getMyAvatar()->getWorldPosition(),
                                                                  NEARBY_AVATAR_RADIUS_METERS) - 1;
        if (nearbyAvatars != lastCountOfNearbyAvatars) {
            lastCountOfNearbyAvatars = nearbyAvatars;
            UserActivityLogger::getInstance().logAction("nearby_avatars", { { "count", nearbyAvatars } });
        }
    });
    checkNearbyAvatarsTimer->start();

    // Track user activity event when we receive a mute packet
    auto onMutedByMixer = []() {
        UserActivityLogger::getInstance().logAction("received_mute_packet");
    };
    connect(DependencyManager::get<AudioClient>().data(), &AudioClient::mutedByMixer, this, onMutedByMixer);

    // Track when the address bar is opened
    auto onAddressBarShown = [this]() {
        // Record time
        UserActivityLogger::getInstance().logAction("opened_address_bar", { { "uptime_ms", _sessionRunTimer.elapsed() } });
    };
    connect(DependencyManager::get<DialogsManager>().data(), &DialogsManager::addressBarShown, this, onAddressBarShown);

    // Make sure we don't time out during slow operations at startup
    updateHeartbeat();

    OctreeEditPacketSender* packetSender = entityScriptingInterface->getPacketSender();
    EntityEditPacketSender* entityPacketSender = static_cast<EntityEditPacketSender*>(packetSender);
    entityPacketSender->setMyAvatar(myAvatar.get());

    connect(this, &Application::applicationStateChanged, this, &Application::activeChanged);
    connect(_window, SIGNAL(windowMinimizedChanged(bool)), this, SLOT(windowMinimizedChanged(bool)));
    qCDebug(interfaceapp, "Startup time: %4.2f seconds.", (double)startupTimer.elapsed() / 1000.0);

    EntityTreeRenderer::setEntitiesShouldFadeFunction([this]() {
        SharedNodePointer entityServerNode = DependencyManager::get<NodeList>()->soloNodeOfType(NodeType::EntityServer);
        return entityServerNode && !isPhysicsEnabled();
    });

    _snapshotSound = DependencyManager::get<SoundCache>()->getSound(PathUtils::resourcesUrl("sounds/snapshot/snap.wav"));

    QVariant testProperty = property(hifi::properties::TEST);
    qDebug() << testProperty;
    if (testProperty.isValid()) {
        auto scriptEngines = DependencyManager::get<ScriptEngines>();
        const auto testScript = property(hifi::properties::TEST).toUrl();
       
        // Set last parameter to exit interface when the test script finishes, if so requested
        scriptEngines->loadScript(testScript, false, false, false, false, quitWhenFinished);

        // This is done so we don't get a "connection time-out" message when we haven't passed in a URL.
        if (arguments().contains("--url")) {
            auto reply = SandboxUtils::getStatus();
            connect(reply, &QNetworkReply::finished, this, [=] {
                handleSandboxStatus(reply);
            });
        }
    } else {
        PROFILE_RANGE(render, "GetSandboxStatus");
        auto reply = SandboxUtils::getStatus();
        connect(reply, &QNetworkReply::finished, this, [=] {
            handleSandboxStatus(reply);
        });
    }

    // Monitor model assets (e.g., from Clara.io) added to the world that may need resizing.
    static const int ADD_ASSET_TO_WORLD_TIMER_INTERVAL_MS = 1000;
    _addAssetToWorldResizeTimer.setInterval(ADD_ASSET_TO_WORLD_TIMER_INTERVAL_MS); // 1s, Qt::CoarseTimer acceptable
    connect(&_addAssetToWorldResizeTimer, &QTimer::timeout, this, &Application::addAssetToWorldCheckModelSize);

    // Auto-update and close adding asset to world info message box.
    static const int ADD_ASSET_TO_WORLD_INFO_TIMEOUT_MS = 5000;
    _addAssetToWorldInfoTimer.setInterval(ADD_ASSET_TO_WORLD_INFO_TIMEOUT_MS); // 5s, Qt::CoarseTimer acceptable
    _addAssetToWorldInfoTimer.setSingleShot(true);
    connect(&_addAssetToWorldInfoTimer, &QTimer::timeout, this, &Application::addAssetToWorldInfoTimeout);
    static const int ADD_ASSET_TO_WORLD_ERROR_TIMEOUT_MS = 8000;
    _addAssetToWorldErrorTimer.setInterval(ADD_ASSET_TO_WORLD_ERROR_TIMEOUT_MS); // 8s, Qt::CoarseTimer acceptable
    _addAssetToWorldErrorTimer.setSingleShot(true);
    connect(&_addAssetToWorldErrorTimer, &QTimer::timeout, this, &Application::addAssetToWorldErrorTimeout);

    connect(this, &QCoreApplication::aboutToQuit, this, &Application::addAssetToWorldMessageClose);
    connect(&domainHandler, &DomainHandler::domainURLChanged, this, &Application::addAssetToWorldMessageClose);

    updateSystemTabletMode();

    connect(&_myCamera, &Camera::modeUpdated, this, &Application::cameraModeChanged);

    DependencyManager::get<PickManager>()->setShouldPickHUDOperator([&]() { return DependencyManager::get<HMDScriptingInterface>()->isHMDMode(); });
    DependencyManager::get<PickManager>()->setCalculatePos2DFromHUDOperator([&](const glm::vec3& intersection) {
        const glm::vec2 MARGIN(25.0f);
        glm::vec2 maxPos = _controllerScriptingInterface->getViewportDimensions() - MARGIN;
        glm::vec2 pos2D = DependencyManager::get<HMDScriptingInterface>()->overlayFromWorldPoint(intersection);
        return glm::max(MARGIN, glm::min(pos2D, maxPos));
    });

    // Setup the mouse ray pick and related operators
    DependencyManager::get<EntityTreeRenderer>()->setMouseRayPickID(DependencyManager::get<PickManager>()->addPick(PickQuery::Ray, std::make_shared<MouseRayPick>(
        PickFilter(PickScriptingInterface::PICK_ENTITIES() | PickScriptingInterface::PICK_INCLUDE_NONCOLLIDABLE()), 0.0f, true)));
    DependencyManager::get<EntityTreeRenderer>()->setMouseRayPickResultOperator([&](unsigned int rayPickID) {
        RayToEntityIntersectionResult entityResult;
        entityResult.intersects = false;
        auto pickResult = DependencyManager::get<PickManager>()->getPrevPickResultTyped<RayPickResult>(rayPickID);
        if (pickResult) {
            entityResult.intersects = pickResult->type != IntersectionType::NONE;
            if (entityResult.intersects) {
                entityResult.intersection = pickResult->intersection;
                entityResult.distance = pickResult->distance;
                entityResult.surfaceNormal = pickResult->surfaceNormal;
                entityResult.entityID = pickResult->objectID;
                entityResult.extraInfo = pickResult->extraInfo;
            }
        }
        return entityResult;
    });
    DependencyManager::get<EntityTreeRenderer>()->setSetPrecisionPickingOperator([&](unsigned int rayPickID, bool value) {
        DependencyManager::get<PickManager>()->setPrecisionPicking(rayPickID, value);
    });
    EntityTreeRenderer::setRenderDebugHullsOperator([] {
        return Menu::getInstance()->isOptionChecked(MenuOption::PhysicsShowHulls);
    });

    // Preload Tablet sounds
    DependencyManager::get<TabletScriptingInterface>()->preloadSounds();

    _pendingIdleEvent = false;
    _pendingRenderEvent = false;

    qCDebug(interfaceapp) << "Metaverse session ID is" << uuidStringWithoutCurlyBraces(accountManager->getSessionID());

#if defined(Q_OS_ANDROID)
    AndroidHelper::instance().init();
    AndroidHelper::instance().notifyLoadComplete();
#endif
}

void Application::updateVerboseLogging() {
    auto menu = Menu::getInstance();
    if (!menu) {
        return;
    }
    bool enable = menu->isOptionChecked(MenuOption::VerboseLogging);

    QString rules =
        "hifi.*.debug=%1\n"
        "hifi.*.info=%1\n"
        "hifi.audio-stream.debug=false\n"
        "hifi.audio-stream.info=false";
    rules = rules.arg(enable ? "true" : "false");
    QLoggingCategory::setFilterRules(rules);
}

void Application::domainConnectionRefused(const QString& reasonMessage, int reasonCodeInt, const QString& extraInfo) {
    DomainHandler::ConnectionRefusedReason reasonCode = static_cast<DomainHandler::ConnectionRefusedReason>(reasonCodeInt);

    if (reasonCode == DomainHandler::ConnectionRefusedReason::TooManyUsers && !extraInfo.isEmpty()) {
        DependencyManager::get<AddressManager>()->handleLookupString(extraInfo);
        return;
    }

    switch (reasonCode) {
        case DomainHandler::ConnectionRefusedReason::ProtocolMismatch:
        case DomainHandler::ConnectionRefusedReason::TooManyUsers:
        case DomainHandler::ConnectionRefusedReason::Unknown: {
            QString message = "Unable to connect to the location you are visiting.\n";
            message += reasonMessage;
            OffscreenUi::asyncWarning("", message);
            break;
        }
        default:
            // nothing to do.
            break;
    }
}

QString Application::getUserAgent() {
    if (QThread::currentThread() != thread()) {
        QString userAgent;

        BLOCKING_INVOKE_METHOD(this, "getUserAgent", Q_RETURN_ARG(QString, userAgent));

        return userAgent;
    }

    QString userAgent = "Mozilla/5.0 (HighFidelityInterface/" + BuildInfo::VERSION + "; "
        + QSysInfo::productType() + " " + QSysInfo::productVersion() + ")";

    auto formatPluginName = [](QString name) -> QString { return name.trimmed().replace(" ", "-");  };

    // For each plugin, add to userAgent
    auto displayPlugins = PluginManager::getInstance()->getDisplayPlugins();
    for (auto& dp : displayPlugins) {
        if (dp->isActive() && dp->isHmd()) {
            userAgent += " " + formatPluginName(dp->getName());
        }
    }
    auto inputPlugins= PluginManager::getInstance()->getInputPlugins();
    for (auto& ip : inputPlugins) {
        if (ip->isActive()) {
            userAgent += " " + formatPluginName(ip->getName());
        }
    }
    // for codecs, we include all of them, even if not active
    auto codecPlugins = PluginManager::getInstance()->getCodecPlugins();
    for (auto& cp : codecPlugins) {
        userAgent += " " + formatPluginName(cp->getName());
    }

    return userAgent;
}

void Application::toggleTabletUI(bool shouldOpen) const {
    auto tabletScriptingInterface = DependencyManager::get<TabletScriptingInterface>();
    auto hmd = DependencyManager::get<HMDScriptingInterface>();
    if (!(shouldOpen && hmd->getShouldShowTablet())) {
        auto HMD = DependencyManager::get<HMDScriptingInterface>();
        HMD->toggleShouldShowTablet();
    }
}

void Application::checkChangeCursor() {
    QMutexLocker locker(&_changeCursorLock);
    if (_cursorNeedsChanging) {
#ifdef Q_OS_MAC
        auto cursorTarget = _window; // OSX doesn't seem to provide for hiding the cursor only on the GL widget
#else
        // On windows and linux, hiding the top level cursor also means it's invisible when hovering over the
        // window menu, which is a pain, so only hide it for the GL surface
        auto cursorTarget = _glWidget;
#endif
        cursorTarget->setCursor(_desiredCursor);

        _cursorNeedsChanging = false;
    }
}

void Application::showCursor(const Cursor::Icon& cursor) {
    QMutexLocker locker(&_changeCursorLock);

    auto managedCursor = Cursor::Manager::instance().getCursor();
    auto curIcon = managedCursor->getIcon();
    if (curIcon != cursor) {
        managedCursor->setIcon(cursor);
        curIcon = cursor;
    }
    _desiredCursor = cursor == Cursor::Icon::SYSTEM ? Qt::ArrowCursor : Qt::BlankCursor;
    _cursorNeedsChanging = true;
}

void Application::updateHeartbeat() const {
    DeadlockWatchdogThread::updateHeartbeat();
}

void Application::onAboutToQuit() {
    emit beforeAboutToQuit();

    foreach(auto inputPlugin, PluginManager::getInstance()->getInputPlugins()) {
        if (inputPlugin->isActive()) {
            inputPlugin->deactivate();
        }
    }

    // The active display plugin needs to be loaded before the menu system is active, 
    // so its persisted explicitly here
    Setting::Handle<QString>{ ACTIVE_DISPLAY_PLUGIN_SETTING_NAME }.set(getActiveDisplayPlugin()->getName());

    getActiveDisplayPlugin()->deactivate();
    if (_autoSwitchDisplayModeSupportedHMDPlugin
        && _autoSwitchDisplayModeSupportedHMDPlugin->isSessionActive()) {
        _autoSwitchDisplayModeSupportedHMDPlugin->endSession();
    }
    // use the CloseEventSender via a QThread to send an event that says the user asked for the app to close
    DependencyManager::get<CloseEventSender>()->startThread();

    // Hide Running Scripts dialog so that it gets destroyed in an orderly manner; prevents warnings at shutdown.
    DependencyManager::get<OffscreenUi>()->hide("RunningScripts");

    _aboutToQuit = true;

    cleanupBeforeQuit();
}

void Application::cleanupBeforeQuit() {
    // add a logline indicating if QTWEBENGINE_REMOTE_DEBUGGING is set or not
    QString webengineRemoteDebugging = QProcessEnvironment::systemEnvironment().value("QTWEBENGINE_REMOTE_DEBUGGING", "false");
    qCDebug(interfaceapp) << "QTWEBENGINE_REMOTE_DEBUGGING =" << webengineRemoteDebugging;

    if (tracing::enabled()) {
        auto tracer = DependencyManager::get<tracing::Tracer>();
        tracer->stopTracing();
        auto outputFile = property(hifi::properties::TRACING).toString();
        tracer->serialize(outputFile);
    }

    // Stop third party processes so that they're not left running in the event of a subsequent shutdown crash.
#ifdef HAVE_DDE
    DependencyManager::get<DdeFaceTracker>()->setEnabled(false);
#endif
#ifdef HAVE_IVIEWHMD
    DependencyManager::get<EyeTracker>()->setEnabled(false, true);
#endif
    AnimDebugDraw::getInstance().shutdown();

    // FIXME: once we move to shared pointer for the INputDevice we shoud remove this naked delete:
    _applicationStateDevice.reset();

    {
        if (_keyboardFocusHighlightID != UNKNOWN_OVERLAY_ID) {
            getOverlays().deleteOverlay(_keyboardFocusHighlightID);
            _keyboardFocusHighlightID = UNKNOWN_OVERLAY_ID;
        }
        _keyboardFocusHighlight = nullptr;
    }

    auto nodeList = DependencyManager::get<NodeList>();

    // send the domain a disconnect packet, force stoppage of domain-server check-ins
    nodeList->getDomainHandler().disconnect();
    nodeList->setIsShuttingDown(true);

    // tell the packet receiver we're shutting down, so it can drop packets
    nodeList->getPacketReceiver().setShouldDropPackets(true);

    getEntities()->shutdown(); // tell the entities system we're shutting down, so it will stop running scripts

    // Clear any queued processing (I/O, FBX/OBJ/Texture parsing)
    QThreadPool::globalInstance()->clear();

    DependencyManager::get<ScriptEngines>()->shutdownScripting(); // stop all currently running global scripts
    DependencyManager::destroy<ScriptEngines>();

    _displayPlugin.reset();
    PluginManager::getInstance()->shutdown();

    // Cleanup all overlays after the scripts, as scripts might add more
    _overlays.cleanupAllOverlays();
    // The cleanup process enqueues the transactions but does not process them.  Calling this here will force the actual
    // removal of the items.
    // See https://highfidelity.fogbugz.com/f/cases/5328
    _main3DScene->enqueueFrame(); // flush all the transactions
    _main3DScene->processTransactionQueue(); // process and apply deletions

    // first stop all timers directly or by invokeMethod
    // depending on what thread they run in
    locationUpdateTimer.stop();
    identityPacketTimer.stop();
    pingTimer.stop();

    // Wait for the settings thread to shut down, and save the settings one last time when it's safe
    if (_settingsGuard.wait()) {
        // save state
        saveSettings();
    }

    _window->saveGeometry();

    // Destroy third party processes after scripts have finished using them.
#ifdef HAVE_DDE
    DependencyManager::destroy<DdeFaceTracker>();
#endif
#ifdef HAVE_IVIEWHMD
    DependencyManager::destroy<EyeTracker>();
#endif

    // stop QML
    DependencyManager::destroy<TabletScriptingInterface>();
    DependencyManager::destroy<ToolbarScriptingInterface>();
    DependencyManager::destroy<OffscreenUi>();

    DependencyManager::destroy<OffscreenQmlSurfaceCache>();

    if (_snapshotSoundInjector != nullptr) {
        _snapshotSoundInjector->stop();
    }

    // FIXME: something else is holding a reference to AudioClient,
    // so it must be explicitly synchronously stopped here
    DependencyManager::get<AudioClient>()->cleanupBeforeQuit();

    // destroy Audio so it and its threads have a chance to go down safely
    // this must happen after QML, as there are unexplained audio crashes originating in qtwebengine
    DependencyManager::destroy<AudioClient>();
    DependencyManager::destroy<AudioInjectorManager>();
    DependencyManager::destroy<AudioScriptingInterface>();

    // The PointerManager must be destroyed before the PickManager because when a Pointer is deleted,
    // it accesses the PickManager to delete its associated Pick
    DependencyManager::destroy<PointerManager>();
    DependencyManager::destroy<PickManager>();

    qCDebug(interfaceapp) << "Application::cleanupBeforeQuit() complete";
}

Application::~Application() {
    // remove avatars from physics engine
    DependencyManager::get<AvatarManager>()->clearOtherAvatars();
    VectorOfMotionStates motionStates;
    DependencyManager::get<AvatarManager>()->getObjectsToRemoveFromPhysics(motionStates);
    _physicsEngine->removeObjects(motionStates);
    DependencyManager::get<AvatarManager>()->deleteAllAvatars();

    _physicsEngine->setCharacterController(nullptr);

    // the _shapeManager should have zero references
    _shapeManager.collectGarbage();
    assert(_shapeManager.getNumShapes() == 0);

    // shutdown render engine
    _main3DScene = nullptr;
    _renderEngine = nullptr;

    DependencyManager::destroy<Preferences>();

    _entityClipboard->eraseAllOctreeElements();
    _entityClipboard.reset();

    EntityTreePointer tree = getEntities()->getTree();
    tree->setSimulation(nullptr);

    _octreeProcessor.terminate();
    _entityEditSender.terminate();

    DependencyManager::destroy<AvatarManager>();
    DependencyManager::destroy<AnimationCache>();
    DependencyManager::destroy<FramebufferCache>();
    DependencyManager::destroy<TextureCache>();
    DependencyManager::destroy<ModelCache>();
    DependencyManager::destroy<GeometryCache>();
    DependencyManager::destroy<ScriptCache>();
    DependencyManager::destroy<SoundCache>();
    DependencyManager::destroy<OctreeStatsProvider>();

    DependencyManager::get<ResourceManager>()->cleanup();

    // remove the NodeList from the DependencyManager
    DependencyManager::destroy<NodeList>();

    if (auto steamClient = PluginManager::getInstance()->getSteamClientPlugin()) {
        steamClient->shutdown();
    }

#if 0
    ConnexionClient::getInstance().destroy();
#endif
    // The window takes ownership of the menu, so this has the side effect of destroying it.
    _window->setMenuBar(nullptr);

    _window->deleteLater();

    // make sure that the quit event has finished sending before we take the application down
    auto closeEventSender = DependencyManager::get<CloseEventSender>();
    while (!closeEventSender->hasFinishedQuitEvent() && !closeEventSender->hasTimedOutQuitEvent()) {
        // sleep a little so we're not spinning at 100%
        std::this_thread::sleep_for(std::chrono::milliseconds(10));
    }
    // quit the thread used by the closure event sender
    closeEventSender->thread()->quit();

    // Can't log to file passed this point, FileLogger about to be deleted
    qInstallMessageHandler(LogHandler::verboseMessageHandler);
}

void Application::initializeGL() {
    qCDebug(interfaceapp) << "Created Display Window.";

    // initialize glut for shape drawing; Qt apparently initializes it on OS X
    if (_isGLInitialized) {
        return;
    } else {
        _isGLInitialized = true;
    }

    _glWidget->makeCurrent();
    glClearColor(0.2f, 0.2f, 0.2f, 1);
    glClear(GL_COLOR_BUFFER_BIT);
    _glWidget->swapBuffers();

    // Build an offscreen GL context for the main thread.
    _offscreenContext = new OffscreenGLCanvas();
    _offscreenContext->setObjectName("MainThreadContext");
    _offscreenContext->create(_glWidget->qglContext());
    if (!_offscreenContext->makeCurrent()) {
        qFatal("Unable to make offscreen context current");
    }
    _offscreenContext->doneCurrent();
    _offscreenContext->setThreadContext();

    // Move the GL widget context to the render event handler thread
    _renderEventHandler = new RenderEventHandler(_glWidget->qglContext());
    if (!_offscreenContext->makeCurrent()) {
        qFatal("Unable to make offscreen context current");
    }

    // Create the GPU backend

    // Requires the window context, because that's what's used in the actual rendering
    // and the GPU backend will make things like the VAO which cannot be shared across 
    // contexts
    _glWidget->makeCurrent();
    gpu::Context::init<gpu::gl::GLBackend>();
    qApp->setProperty(hifi::properties::gl::MAKE_PROGRAM_CALLBACK,
        QVariant::fromValue((void*)(&gpu::gl::GLBackend::makeProgram)));
    _glWidget->makeCurrent();
    _gpuContext = std::make_shared<gpu::Context>();

    DependencyManager::get<TextureCache>()->setGPUContext(_gpuContext);

    // Restore the default main thread context
    _offscreenContext->makeCurrent();
}

static const QString SPLASH_SKYBOX{ "{\"ProceduralEntity\":{ \"version\":2, \"shaderUrl\":\"qrc:///shaders/splashSkybox.frag\" } }" };

void Application::initializeDisplayPlugins() {
    auto displayPlugins = PluginManager::getInstance()->getDisplayPlugins();
    Setting::Handle<QString> activeDisplayPluginSetting{ ACTIVE_DISPLAY_PLUGIN_SETTING_NAME, displayPlugins.at(0)->getName() };
    auto lastActiveDisplayPluginName = activeDisplayPluginSetting.get();

    auto defaultDisplayPlugin = displayPlugins.at(0);
    // Once time initialization code 
    DisplayPluginPointer targetDisplayPlugin;
    foreach(auto displayPlugin, displayPlugins) {
        displayPlugin->setContext(_gpuContext);
        if (displayPlugin->getName() == lastActiveDisplayPluginName) {
            targetDisplayPlugin = displayPlugin;
        }
        QObject::connect(displayPlugin.get(), &DisplayPlugin::recommendedFramebufferSizeChanged,
            [this](const QSize& size) { resizeGL(); });
        QObject::connect(displayPlugin.get(), &DisplayPlugin::resetSensorsRequested, this, &Application::requestReset);
    }

    // The default display plugin needs to be activated first, otherwise the display plugin thread
    // may be launched by an external plugin, which is bad 
    setDisplayPlugin(defaultDisplayPlugin);

    // Now set the desired plugin if it's not the same as the default plugin
    if (targetDisplayPlugin != defaultDisplayPlugin) {
        setDisplayPlugin(targetDisplayPlugin);
    }

    // Submit a default frame to render until the engine starts up
    updateRenderArgs(0.0f);

    _offscreenContext->makeCurrent();

#define ENABLE_SPLASH_FRAME 0
#if ENABLE_SPLASH_FRAME
    {
        QMutexLocker viewLocker(&_renderArgsMutex);

        if (_appRenderArgs._isStereo) {
            _gpuContext->enableStereo(true);
            _gpuContext->setStereoProjections(_appRenderArgs._eyeProjections);
            _gpuContext->setStereoViews(_appRenderArgs._eyeOffsets);
        }

        // Frame resources
        auto framebufferCache = DependencyManager::get<FramebufferCache>();
        gpu::FramebufferPointer finalFramebuffer = framebufferCache->getFramebuffer();
        std::shared_ptr<ProceduralSkybox> procedural = std::make_shared<ProceduralSkybox>();
        procedural->parse(SPLASH_SKYBOX);

        _gpuContext->beginFrame(_appRenderArgs._view, _appRenderArgs._headPose);
        gpu::doInBatch("splashFrame", _gpuContext, [&](gpu::Batch& batch) {
            batch.resetStages();
            batch.enableStereo(false);
            batch.setFramebuffer(finalFramebuffer);
            batch.clearColorFramebuffer(gpu::Framebuffer::BUFFER_COLOR0, { 0, 0, 0, 1 });
            batch.enableSkybox(true);
            batch.enableStereo(_appRenderArgs._isStereo);
            batch.setViewportTransform({ 0, 0, finalFramebuffer->getSize() });
            procedural->render(batch, _appRenderArgs._renderArgs.getViewFrustum());
        });
        auto frame = _gpuContext->endFrame();
        frame->frameIndex = 0;
        frame->framebuffer = finalFramebuffer;
        frame->pose = _appRenderArgs._headPose;
        frame->framebufferRecycler = [framebufferCache, procedural](const gpu::FramebufferPointer& framebuffer) {
            framebufferCache->releaseFramebuffer(framebuffer);
        };
        _displayPlugin->submitFrame(frame);
    }
#endif
}

void Application::initializeRenderEngine() {
    _offscreenContext->makeCurrent();

    // FIXME: on low end systems os the shaders take up to 1 minute to compile, so we pause the deadlock watchdog thread.
    DeadlockWatchdogThread::withPause([&] {
        // Set up the render engine
        render::CullFunctor cullFunctor = LODManager::shouldRender;
        _renderEngine->addJob<UpdateSceneTask>("UpdateScene");
#ifndef Q_OS_ANDROID
        _renderEngine->addJob<SecondaryCameraRenderTask>("SecondaryCameraJob", cullFunctor, !DISABLE_DEFERRED);
#endif
        _renderEngine->addJob<RenderViewTask>("RenderMainView", cullFunctor, !DISABLE_DEFERRED, render::ItemKey::TAG_BITS_0, render::ItemKey::TAG_BITS_0);
        _renderEngine->load();
        _renderEngine->registerScene(_main3DScene);

        // Now that OpenGL is initialized, we are sure we have a valid context and can create the various pipeline shaders with success.
        DependencyManager::get<GeometryCache>()->initializeShapePipelines();
    });
}

extern void setupPreferences();
static void addDisplayPluginToMenu(const DisplayPluginPointer& displayPlugin, bool active);

void Application::initializeUi() {
    // Build a shared canvas / context for the Chromium processes
#if !defined(DISABLE_QML)
    // Chromium rendering uses some GL functions that prevent nSight from capturing
    // frames, so we only create the shared context if nsight is NOT active.
    if (!nsightActive()) {
        _chromiumShareContext = new OffscreenGLCanvas();
        _chromiumShareContext->setObjectName("ChromiumShareContext");
        _chromiumShareContext->create(_offscreenContext->getContext());
        if (!_chromiumShareContext->makeCurrent()) {
            qCWarning(interfaceapp, "Unable to make chromium shared context current");
        }
        qt_gl_set_global_share_context(_chromiumShareContext->getContext());
        _chromiumShareContext->doneCurrent();
        // Restore the GL widget context
        _offscreenContext->makeCurrent();
    } else {
        qCWarning(interfaceapp) << "nSIGHT detected, disabling chrome rendering";
    }
#endif

    // Build a shared canvas / context for the QML rendering
    _qmlShareContext = new OffscreenGLCanvas();
    _qmlShareContext->setObjectName("QmlShareContext");
    _qmlShareContext->create(_offscreenContext->getContext());
    if (!_qmlShareContext->makeCurrent()) {
        qCWarning(interfaceapp, "Unable to make QML shared context current");
    }
    OffscreenQmlSurface::setSharedContext(_qmlShareContext->getContext());
    _qmlShareContext->doneCurrent();
    // Restore the GL widget context
    _offscreenContext->makeCurrent();
    // Make sure all QML surfaces share the main thread GL context
    OffscreenQmlSurface::setSharedContext(_offscreenContext->getContext());

    AddressBarDialog::registerType();
    ErrorDialog::registerType();
    LoginDialog::registerType();
    Tooltip::registerType();
    UpdateDialog::registerType();
    QmlContextCallback callback = [](QQmlContext* context) {
        context->setContextProperty("Commerce", new QmlCommerce());
    };
    OffscreenQmlSurface::addWhitelistContextHandler({
        QUrl{ "hifi/commerce/checkout/Checkout.qml" },
        QUrl{ "hifi/commerce/common/CommerceLightbox.qml" },
        QUrl{ "hifi/commerce/common/EmulatedMarketplaceHeader.qml" },
        QUrl{ "hifi/commerce/common/FirstUseTutorial.qml" },
        QUrl{ "hifi/commerce/common/SortableListModel.qml" },
        QUrl{ "hifi/commerce/common/sendAsset/SendAsset.qml" },
        QUrl{ "hifi/commerce/inspectionCertificate/InspectionCertificate.qml" },
        QUrl{ "hifi/commerce/purchases/PurchasedItem.qml" },
        QUrl{ "hifi/commerce/purchases/Purchases.qml" },
        QUrl{ "hifi/commerce/wallet/Help.qml" },
        QUrl{ "hifi/commerce/wallet/NeedsLogIn.qml" },
        QUrl{ "hifi/commerce/wallet/PassphraseChange.qml" },
        QUrl{ "hifi/commerce/wallet/PassphraseModal.qml" },
        QUrl{ "hifi/commerce/wallet/PassphraseSelection.qml" },
        QUrl{ "hifi/commerce/wallet/Security.qml" },
        QUrl{ "hifi/commerce/wallet/SecurityImageChange.qml" },
        QUrl{ "hifi/commerce/wallet/SecurityImageModel.qml" },
        QUrl{ "hifi/commerce/wallet/SecurityImageSelection.qml" },
        QUrl{ "hifi/commerce/wallet/Wallet.qml" },
        QUrl{ "hifi/commerce/wallet/WalletHome.qml" },
        QUrl{ "hifi/commerce/wallet/WalletSetup.qml" },
    }, callback);
    qmlRegisterType<ResourceImageItem>("Hifi", 1, 0, "ResourceImageItem");
    qmlRegisterType<Preference>("Hifi", 1, 0, "Preference");
    qmlRegisterType<WebBrowserSuggestionsEngine>("HifiWeb", 1, 0, "WebBrowserSuggestionsEngine");

    {
        auto tabletScriptingInterface = DependencyManager::get<TabletScriptingInterface>();
        tabletScriptingInterface->getTablet(SYSTEM_TABLET);
    }

    auto offscreenUi = DependencyManager::get<OffscreenUi>();
    connect(offscreenUi.data(), &hifi::qml::OffscreenSurface::rootContextCreated,
        this, &Application::onDesktopRootContextCreated);
    connect(offscreenUi.data(), &hifi::qml::OffscreenSurface::rootItemCreated,
        this, &Application::onDesktopRootItemCreated);

    offscreenUi->setProxyWindow(_window->windowHandle());
    // OffscreenUi is a subclass of OffscreenQmlSurface specifically designed to
    // support the window management and scripting proxies for VR use
    DeadlockWatchdogThread::withPause([&] {
        offscreenUi->createDesktop(PathUtils::qmlUrl("hifi/Desktop.qml"));
    });
    // FIXME either expose so that dialogs can set this themselves or
    // do better detection in the offscreen UI of what has focus
    offscreenUi->setNavigationFocused(false);

    setupPreferences();

    _glWidget->installEventFilter(offscreenUi.data());
    offscreenUi->setMouseTranslator([=](const QPointF& pt) {
        QPointF result = pt;
        auto displayPlugin = getActiveDisplayPlugin();
        if (displayPlugin->isHmd()) {
            getApplicationCompositor().handleRealMouseMoveEvent(false);
            auto resultVec = getApplicationCompositor().getReticlePosition();
            result = QPointF(resultVec.x, resultVec.y);
        }
        return result.toPoint();
    });
    offscreenUi->resume();
    connect(_window, &MainWindow::windowGeometryChanged, [this](const QRect& r){
        resizeGL();
        if (_touchscreenVirtualPadDevice) {
            _touchscreenVirtualPadDevice->resize();
        }
    });

    // This will set up the input plugins UI
    _activeInputPlugins.clear();
    foreach(auto inputPlugin, PluginManager::getInstance()->getInputPlugins()) {
        if (KeyboardMouseDevice::NAME == inputPlugin->getName()) {
            _keyboardMouseDevice = std::dynamic_pointer_cast<KeyboardMouseDevice>(inputPlugin);
        }
        if (TouchscreenDevice::NAME == inputPlugin->getName()) {
            _touchscreenDevice = std::dynamic_pointer_cast<TouchscreenDevice>(inputPlugin);
        }
        if (TouchscreenVirtualPadDevice::NAME == inputPlugin->getName()) {
            _touchscreenVirtualPadDevice = std::dynamic_pointer_cast<TouchscreenVirtualPadDevice>(inputPlugin);
#if defined(Q_OS_ANDROID)
            auto& virtualPadManager = VirtualPad::Manager::instance();
            connect(&virtualPadManager, &VirtualPad::Manager::hapticFeedbackRequested,
                    this, []() {
                        AndroidHelper::instance().performHapticFeedback("CONTEXT_CLICK");
                    });
#endif
        }
    }

    auto compositorHelper = DependencyManager::get<CompositorHelper>();
    connect(compositorHelper.data(), &CompositorHelper::allowMouseCaptureChanged, this, [=] {
        if (isHMDMode()) {
            showCursor(compositorHelper->getAllowMouseCapture() ?
                       Cursor::Manager::lookupIcon(_preferredCursor.get()) :
                       Cursor::Icon::SYSTEM);
        }
    });

    // Pre-create a couple of Web3D overlays to speed up tablet UI
    auto offscreenSurfaceCache = DependencyManager::get<OffscreenQmlSurfaceCache>();
    offscreenSurfaceCache->reserve(TabletScriptingInterface::QML, 1);
    offscreenSurfaceCache->reserve(Web3DOverlay::QML, 2);

    flushMenuUpdates();

    // Now that the menu is instantiated, ensure the display plugin menu is properly updated
    {
        auto displayPlugins = PluginManager::getInstance()->getDisplayPlugins();
        // first sort the plugins into groupings: standard, advanced, developer
        std::stable_sort(displayPlugins.begin(), displayPlugins.end(),
            [](const DisplayPluginPointer& a, const DisplayPluginPointer& b)->bool { return a->getGrouping() < b->getGrouping(); });

        // concatenate the groupings into a single list in the order: standard, advanced, developer
        for(const auto& displayPlugin : displayPlugins) {
            addDisplayPluginToMenu(displayPlugin, _displayPlugin == displayPlugin);
        }

        // after all plugins have been added to the menu, add a separator to the menu
        auto parent = getPrimaryMenu()->getMenu(MenuOption::OutputMenu);
        parent->addSeparator();
    }

    // The display plugins are created before the menu now, so we need to do this here to hide the menu bar
    // now that it exists
    if (_window && _window->isFullScreen()) {
        setFullscreen(nullptr, true);
    }
}


void Application::onDesktopRootContextCreated(QQmlContext* surfaceContext) {
    auto engine = surfaceContext->engine();
    // in Qt 5.10.0 there is already an "Audio" object in the QML context
    // though I failed to find it (from QtMultimedia??). So..  let it be "AudioScriptingInterface"
    surfaceContext->setContextProperty("AudioScriptingInterface", DependencyManager::get<AudioScriptingInterface>().data());

    surfaceContext->setContextProperty("AudioStats", DependencyManager::get<AudioClient>()->getStats().data());
    surfaceContext->setContextProperty("AudioScope", DependencyManager::get<AudioScope>().data());

    surfaceContext->setContextProperty("Controller", DependencyManager::get<controller::ScriptingInterface>().data());
    surfaceContext->setContextProperty("Entities", DependencyManager::get<EntityScriptingInterface>().data());
    _fileDownload = new FileScriptingInterface(engine);
    surfaceContext->setContextProperty("File", _fileDownload);
    connect(_fileDownload, &FileScriptingInterface::unzipResult, this, &Application::handleUnzip);
    surfaceContext->setContextProperty("MyAvatar", getMyAvatar().get());
    surfaceContext->setContextProperty("Messages", DependencyManager::get<MessagesClient>().data());
    surfaceContext->setContextProperty("Recording", DependencyManager::get<RecordingScriptingInterface>().data());
    surfaceContext->setContextProperty("Preferences", DependencyManager::get<Preferences>().data());
    surfaceContext->setContextProperty("AddressManager", DependencyManager::get<AddressManager>().data());
    surfaceContext->setContextProperty("FrameTimings", &_frameTimingsScriptingInterface);
    surfaceContext->setContextProperty("Rates", new RatesScriptingInterface(this));

    surfaceContext->setContextProperty("TREE_SCALE", TREE_SCALE);
    // FIXME Quat and Vec3 won't work with QJSEngine used by QML
    surfaceContext->setContextProperty("Quat", new Quat());
    surfaceContext->setContextProperty("Vec3", new Vec3());
    surfaceContext->setContextProperty("Uuid", new ScriptUUID());
    surfaceContext->setContextProperty("Assets", DependencyManager::get<AssetMappingsScriptingInterface>().data());

    surfaceContext->setContextProperty("AvatarList", DependencyManager::get<AvatarManager>().data());
    surfaceContext->setContextProperty("Users", DependencyManager::get<UsersScriptingInterface>().data());

    surfaceContext->setContextProperty("UserActivityLogger", DependencyManager::get<UserActivityLoggerScriptingInterface>().data());

    surfaceContext->setContextProperty("Camera", &_myCamera);

#if defined(Q_OS_MAC) || defined(Q_OS_WIN)
    surfaceContext->setContextProperty("SpeechRecognizer", DependencyManager::get<SpeechRecognizer>().data());
#endif

    surfaceContext->setContextProperty("Overlays", &_overlays);
    surfaceContext->setContextProperty("Window", DependencyManager::get<WindowScriptingInterface>().data());
    surfaceContext->setContextProperty("MenuInterface", MenuScriptingInterface::getInstance());
    surfaceContext->setContextProperty("Settings", SettingsScriptingInterface::getInstance());
    surfaceContext->setContextProperty("ScriptDiscoveryService", DependencyManager::get<ScriptEngines>().data());
    surfaceContext->setContextProperty("AvatarBookmarks", DependencyManager::get<AvatarBookmarks>().data());
    surfaceContext->setContextProperty("LocationBookmarks", DependencyManager::get<LocationBookmarks>().data());

    // Caches
    surfaceContext->setContextProperty("AnimationCache", DependencyManager::get<AnimationCache>().data());
    surfaceContext->setContextProperty("TextureCache", DependencyManager::get<TextureCache>().data());
    surfaceContext->setContextProperty("ModelCache", DependencyManager::get<ModelCache>().data());
    surfaceContext->setContextProperty("SoundCache", DependencyManager::get<SoundCache>().data());
    surfaceContext->setContextProperty("InputConfiguration", DependencyManager::get<InputConfiguration>().data());

    surfaceContext->setContextProperty("Account", AccountServicesScriptingInterface::getInstance()); // DEPRECATED - TO BE REMOVED
    surfaceContext->setContextProperty("GlobalServices", AccountServicesScriptingInterface::getInstance()); // DEPRECATED - TO BE REMOVED
    surfaceContext->setContextProperty("AccountServices", AccountServicesScriptingInterface::getInstance());

    surfaceContext->setContextProperty("DialogsManager", _dialogsManagerScriptingInterface);
    surfaceContext->setContextProperty("FaceTracker", DependencyManager::get<DdeFaceTracker>().data());
    surfaceContext->setContextProperty("AvatarManager", DependencyManager::get<AvatarManager>().data());
    surfaceContext->setContextProperty("UndoStack", &_undoStackScriptingInterface);
    surfaceContext->setContextProperty("LODManager", DependencyManager::get<LODManager>().data());
    surfaceContext->setContextProperty("HMD", DependencyManager::get<HMDScriptingInterface>().data());
    surfaceContext->setContextProperty("Scene", DependencyManager::get<SceneScriptingInterface>().data());
    surfaceContext->setContextProperty("Render", _renderEngine->getConfiguration().get());
    surfaceContext->setContextProperty("Reticle", getApplicationCompositor().getReticleInterface());
    surfaceContext->setContextProperty("Snapshot", DependencyManager::get<Snapshot>().data());

    surfaceContext->setContextProperty("ApplicationCompositor", &getApplicationCompositor());

    surfaceContext->setContextProperty("AvatarInputs", AvatarInputs::getInstance());
    surfaceContext->setContextProperty("Selection", DependencyManager::get<SelectionScriptingInterface>().data());
    surfaceContext->setContextProperty("ContextOverlay", DependencyManager::get<ContextOverlayInterface>().data());
    surfaceContext->setContextProperty("Wallet", DependencyManager::get<WalletScriptingInterface>().data());

    if (auto steamClient = PluginManager::getInstance()->getSteamClientPlugin()) {
        surfaceContext->setContextProperty("Steam", new SteamScriptingInterface(engine, steamClient.get()));
    }

    _window->setMenuBar(new Menu());
}

void Application::onDesktopRootItemCreated(QQuickItem* rootItem) {
    Stats::show();
    auto surfaceContext = DependencyManager::get<OffscreenUi>()->getSurfaceContext();
    surfaceContext->setContextProperty("Stats", Stats::getInstance());

    auto offscreenUi = DependencyManager::get<OffscreenUi>();
    auto qml = PathUtils::qmlUrl("AvatarInputsBar.qml");
    offscreenUi->show(qml, "AvatarInputsBar");
}

void Application::updateCamera(RenderArgs& renderArgs, float deltaTime) {
    PROFILE_RANGE(render, __FUNCTION__);
    PerformanceTimer perfTimer("updateCamera");

    glm::vec3 boomOffset;
    auto myAvatar = getMyAvatar();
    boomOffset = myAvatar->getModelScale() * myAvatar->getBoomLength() * -IDENTITY_FORWARD;

    // The render mode is default or mirror if the camera is in mirror mode, assigned further below
    renderArgs._renderMode = RenderArgs::DEFAULT_RENDER_MODE;

    // Always use the default eye position, not the actual head eye position.
    // Using the latter will cause the camera to wobble with idle animations,
    // or with changes from the face tracker
    if (_myCamera.getMode() == CAMERA_MODE_FIRST_PERSON) {
        _thirdPersonHMDCameraBoomValid= false;
        if (isHMDMode()) {
            mat4 camMat = myAvatar->getSensorToWorldMatrix() * myAvatar->getHMDSensorMatrix();
            _myCamera.setPosition(extractTranslation(camMat));
            _myCamera.setOrientation(glmExtractRotation(camMat));
        }
        else {
            _myCamera.setPosition(myAvatar->getDefaultEyePosition());
            _myCamera.setOrientation(myAvatar->getMyHead()->getHeadOrientation());
        }
    }
    else if (_myCamera.getMode() == CAMERA_MODE_THIRD_PERSON) {
        if (isHMDMode()) {

            if (!_thirdPersonHMDCameraBoomValid) {
                const glm::vec3 CAMERA_OFFSET = glm::vec3(0.0f, 0.0f, 0.7f);
                _thirdPersonHMDCameraBoom = cancelOutRollAndPitch(myAvatar->getHMDSensorOrientation()) * CAMERA_OFFSET;
                _thirdPersonHMDCameraBoomValid = true;
            }

            glm::mat4 thirdPersonCameraSensorToWorldMatrix = myAvatar->getSensorToWorldMatrix();

            const glm::vec3 cameraPos = myAvatar->getHMDSensorPosition() + _thirdPersonHMDCameraBoom * myAvatar->getBoomLength();
            glm::mat4 sensorCameraMat = createMatFromQuatAndPos(myAvatar->getHMDSensorOrientation(), cameraPos);
            glm::mat4 worldCameraMat = thirdPersonCameraSensorToWorldMatrix * sensorCameraMat;

            _myCamera.setOrientation(glm::normalize(glmExtractRotation(worldCameraMat)));
            _myCamera.setPosition(extractTranslation(worldCameraMat));
        }
        else {
            _thirdPersonHMDCameraBoomValid = false;

            _myCamera.setOrientation(myAvatar->getHead()->getOrientation());
            if (isOptionChecked(MenuOption::CenterPlayerInView)) {
                _myCamera.setPosition(myAvatar->getDefaultEyePosition()
                    + _myCamera.getOrientation() * boomOffset);
            }
            else {
                _myCamera.setPosition(myAvatar->getDefaultEyePosition()
                    + myAvatar->getWorldOrientation() * boomOffset);
            }
        }
    }
    else if (_myCamera.getMode() == CAMERA_MODE_MIRROR) {
        _thirdPersonHMDCameraBoomValid= false;

        if (isHMDMode()) {
            auto mirrorBodyOrientation = myAvatar->getWorldOrientation() * glm::quat(glm::vec3(0.0f, PI + _mirrorYawOffset, 0.0f));

            glm::quat hmdRotation = extractRotation(myAvatar->getHMDSensorMatrix());
            // Mirror HMD yaw and roll
            glm::vec3 mirrorHmdEulers = glm::eulerAngles(hmdRotation);
            mirrorHmdEulers.y = -mirrorHmdEulers.y;
            mirrorHmdEulers.z = -mirrorHmdEulers.z;
            glm::quat mirrorHmdRotation = glm::quat(mirrorHmdEulers);

            glm::quat worldMirrorRotation = mirrorBodyOrientation * mirrorHmdRotation;

            _myCamera.setOrientation(worldMirrorRotation);

            glm::vec3 hmdOffset = extractTranslation(myAvatar->getHMDSensorMatrix());
            // Mirror HMD lateral offsets
            hmdOffset.x = -hmdOffset.x;

            _myCamera.setPosition(myAvatar->getDefaultEyePosition()
                + glm::vec3(0, _raiseMirror * myAvatar->getModelScale(), 0)
                + mirrorBodyOrientation * glm::vec3(0.0f, 0.0f, 1.0f) * MIRROR_FULLSCREEN_DISTANCE * _scaleMirror
                + mirrorBodyOrientation * hmdOffset);
        }
        else {
            auto userInputMapper = DependencyManager::get<UserInputMapper>();
            const float YAW_SPEED = TWO_PI / 5.0f;
            float deltaYaw = userInputMapper->getActionState(controller::Action::YAW) * YAW_SPEED * deltaTime;
            _mirrorYawOffset += deltaYaw;
            _myCamera.setOrientation(myAvatar->getWorldOrientation() * glm::quat(glm::vec3(0.0f, PI + _mirrorYawOffset, 0.0f)));
            _myCamera.setPosition(myAvatar->getDefaultEyePosition()
                + glm::vec3(0, _raiseMirror * myAvatar->getModelScale(), 0)
                + (myAvatar->getWorldOrientation() * glm::quat(glm::vec3(0.0f, _mirrorYawOffset, 0.0f))) *
                glm::vec3(0.0f, 0.0f, -1.0f) * myAvatar->getBoomLength() * _scaleMirror);
        }
        renderArgs._renderMode = RenderArgs::MIRROR_RENDER_MODE;
    }
    else if (_myCamera.getMode() == CAMERA_MODE_ENTITY) {
        _thirdPersonHMDCameraBoomValid= false;
        EntityItemPointer cameraEntity = _myCamera.getCameraEntityPointer();
        if (cameraEntity != nullptr) {
            if (isHMDMode()) {
                glm::quat hmdRotation = extractRotation(myAvatar->getHMDSensorMatrix());
                _myCamera.setOrientation(cameraEntity->getWorldOrientation() * hmdRotation);
                glm::vec3 hmdOffset = extractTranslation(myAvatar->getHMDSensorMatrix());
                _myCamera.setPosition(cameraEntity->getWorldPosition() + (hmdRotation * hmdOffset));
            }
            else {
                _myCamera.setOrientation(cameraEntity->getWorldOrientation());
                _myCamera.setPosition(cameraEntity->getWorldPosition());
            }
        }
    }
    // Update camera position
    if (!isHMDMode()) {
        _myCamera.update();
    }

    renderArgs._cameraMode = (int8_t)_myCamera.getMode();
}

void Application::runTests() {
    runTimingTests();
    runUnitTests();
}

void Application::faceTrackerMuteToggled() {

    QAction* muteAction = Menu::getInstance()->getActionForOption(MenuOption::MuteFaceTracking);
    Q_CHECK_PTR(muteAction);
    bool isMuted = getSelectedFaceTracker()->isMuted();
    muteAction->setChecked(isMuted);
    getSelectedFaceTracker()->setEnabled(!isMuted);
    Menu::getInstance()->getActionForOption(MenuOption::CalibrateCamera)->setEnabled(!isMuted);
}

void Application::setFieldOfView(float fov) {
    if (fov != _fieldOfView.get()) {
        _fieldOfView.set(fov);
        resizeGL();
    }
}

void Application::setHMDTabletScale(float hmdTabletScale) {
    _hmdTabletScale.set(hmdTabletScale);
}

void Application::setDesktopTabletScale(float desktopTabletScale) {
    _desktopTabletScale.set(desktopTabletScale);
}

void Application::setDesktopTabletBecomesToolbarSetting(bool value) {
    _desktopTabletBecomesToolbarSetting.set(value);
    updateSystemTabletMode();
}

void Application::setHmdTabletBecomesToolbarSetting(bool value) {
    _hmdTabletBecomesToolbarSetting.set(value);
    updateSystemTabletMode();
}

void Application::setPreferStylusOverLaser(bool value) {
    _preferStylusOverLaserSetting.set(value);
}

void Application::setPreferAvatarFingerOverStylus(bool value) {
    _preferAvatarFingerOverStylusSetting.set(value);
}

void Application::setPreferredCursor(const QString& cursorName) {
    qCDebug(interfaceapp) << "setPreferredCursor" << cursorName;
    _preferredCursor.set(cursorName.isEmpty() ? DEFAULT_CURSOR_NAME : cursorName);
    showCursor(Cursor::Manager::lookupIcon(_preferredCursor.get()));
}

void Application::setSettingConstrainToolbarPosition(bool setting) {
    _constrainToolbarPosition.set(setting);
    DependencyManager::get<OffscreenUi>()->setConstrainToolbarToCenterX(setting);
}

void Application::showHelp() {
    static const QString HAND_CONTROLLER_NAME_VIVE = "vive";
    static const QString HAND_CONTROLLER_NAME_OCULUS_TOUCH = "oculus";

    static const QString TAB_KEYBOARD_MOUSE = "kbm";
    static const QString TAB_GAMEPAD = "gamepad";
    static const QString TAB_HAND_CONTROLLERS = "handControllers";

    QString handControllerName = HAND_CONTROLLER_NAME_VIVE;
    QString defaultTab = TAB_KEYBOARD_MOUSE;

    if (PluginUtils::isViveControllerAvailable()) {
        defaultTab = TAB_HAND_CONTROLLERS;
        handControllerName = HAND_CONTROLLER_NAME_VIVE;
    } else if (PluginUtils::isOculusTouchControllerAvailable()) {
        defaultTab = TAB_HAND_CONTROLLERS;
        handControllerName = HAND_CONTROLLER_NAME_OCULUS_TOUCH;
    } else if (PluginUtils::isXboxControllerAvailable()) {
        defaultTab = TAB_GAMEPAD;
    }

    QUrlQuery queryString;
    queryString.addQueryItem("handControllerName", handControllerName);
    queryString.addQueryItem("defaultTab", defaultTab);
    auto tabletScriptingInterface = DependencyManager::get<TabletScriptingInterface>();
    TabletProxy* tablet = dynamic_cast<TabletProxy*>(tabletScriptingInterface->getTablet(SYSTEM_TABLET));
    tablet->gotoWebScreen(PathUtils::resourcesUrl() + INFO_HELP_PATH + "?" + queryString.toString());
    DependencyManager::get<HMDScriptingInterface>()->openTablet();
    //InfoView::show(INFO_HELP_PATH, false, queryString.toString());
}

void Application::resizeEvent(QResizeEvent* event) {
    resizeGL();
}

void Application::resizeGL() {
    PROFILE_RANGE(render, __FUNCTION__);
    if (nullptr == _displayPlugin) {
        return;
    }

    auto displayPlugin = getActiveDisplayPlugin();
    // Set the desired FBO texture size. If it hasn't changed, this does nothing.
    // Otherwise, it must rebuild the FBOs
    uvec2 framebufferSize = displayPlugin->getRecommendedRenderSize();
    uvec2 renderSize = uvec2(vec2(framebufferSize) * getRenderResolutionScale());
    if (_renderResolution != renderSize) {
        _renderResolution = renderSize;
        DependencyManager::get<FramebufferCache>()->setFrameBufferSize(fromGlm(renderSize));
    }

    // FIXME the aspect ratio for stereo displays is incorrect based on this.
    float aspectRatio = displayPlugin->getRecommendedAspectRatio();
    _myCamera.setProjection(glm::perspective(glm::radians(_fieldOfView.get()), aspectRatio,
                                             DEFAULT_NEAR_CLIP, DEFAULT_FAR_CLIP));
    // Possible change in aspect ratio
    {
        QMutexLocker viewLocker(&_viewMutex);
        _myCamera.loadViewFrustum(_viewFrustum);
    }

    DependencyManager::get<OffscreenUi>()->resize(fromGlm(displayPlugin->getRecommendedUiSize()));
}

void Application::handleSandboxStatus(QNetworkReply* reply) {
    PROFILE_RANGE(render, __FUNCTION__);

    bool sandboxIsRunning = SandboxUtils::readStatus(reply->readAll());

    enum HandControllerType {
        Vive,
        Oculus
    };
    static const std::map<HandControllerType, int> MIN_CONTENT_VERSION = {
        { Vive, 1 },
        { Oculus, 27 }
    };

    // Get sandbox content set version
    auto acDirPath = PathUtils::getAppDataPath() + "../../" + BuildInfo::MODIFIED_ORGANIZATION + "/assignment-client/";
    auto contentVersionPath = acDirPath + "content-version.txt";
    qCDebug(interfaceapp) << "Checking " << contentVersionPath << " for content version";
    int contentVersion = 0;
    QFile contentVersionFile(contentVersionPath);
    if (contentVersionFile.open(QIODevice::ReadOnly | QIODevice::Text)) {
        QString line = contentVersionFile.readAll();
        contentVersion = line.toInt(); // returns 0 if conversion fails
    }

    // Get controller availability
    bool hasHandControllers = false;
    if (PluginUtils::isViveControllerAvailable() || PluginUtils::isOculusTouchControllerAvailable()) {
        hasHandControllers = true;
    }

    // Check HMD use (may be technically available without being in use)
    bool hasHMD = PluginUtils::isHMDAvailable();
    bool isUsingHMD = _displayPlugin->isHmd();
    bool isUsingHMDAndHandControllers = hasHMD && hasHandControllers && isUsingHMD;

    Setting::Handle<bool> firstRun{ Settings::firstRun, true };

    qCDebug(interfaceapp) << "HMD:" << hasHMD << ", Hand Controllers: " << hasHandControllers << ", Using HMD: " << isUsingHMDAndHandControllers;

    // when --url in command line, teleport to location
    const QString HIFI_URL_COMMAND_LINE_KEY = "--url";
    int urlIndex = arguments().indexOf(HIFI_URL_COMMAND_LINE_KEY);
    QString addressLookupString;
    if (urlIndex != -1) {
        addressLookupString = arguments().value(urlIndex + 1);
    }

    static const QString SENT_TO_PREVIOUS_LOCATION = "previous_location";
    static const QString SENT_TO_ENTRY = "entry";

    QString sentTo;

    // If this is a first run we short-circuit the address passed in
    if (firstRun.get()) {
#if defined(Q_OS_ANDROID)
        qCDebug(interfaceapp) << "First run... going to" << qPrintable(addressLookupString.isEmpty() ? QString("default location") : addressLookupString);
        DependencyManager::get<AddressManager>()->loadSettings(addressLookupString);
#else
        DependencyManager::get<AddressManager>()->goToEntry();
        sentTo = SENT_TO_ENTRY;
#endif
        firstRun.set(false);

    } else {
        qCDebug(interfaceapp) << "Not first run... going to" << qPrintable(addressLookupString.isEmpty() ? QString("previous location") : addressLookupString);
        DependencyManager::get<AddressManager>()->loadSettings(addressLookupString);
        sentTo = SENT_TO_PREVIOUS_LOCATION;
    }

    UserActivityLogger::getInstance().logAction("startup_sent_to", {
        { "sent_to", sentTo },
        { "sandbox_is_running", sandboxIsRunning },
        { "has_hmd", hasHMD },
        { "has_hand_controllers", hasHandControllers },
        { "is_using_hmd", isUsingHMD },
        { "is_using_hmd_and_hand_controllers", isUsingHMDAndHandControllers },
        { "content_version", contentVersion }
    });

    _connectionMonitor.init();
}

bool Application::importJSONFromURL(const QString& urlString) {
    // we only load files that terminate in just .json (not .svo.json and not .ava.json)
    QUrl jsonURL { urlString };

    emit svoImportRequested(urlString);
    return true;
}

bool Application::importSVOFromURL(const QString& urlString) {
    emit svoImportRequested(urlString);
    return true;
}

bool Application::importFromZIP(const QString& filePath) {
    qDebug() << "A zip file has been dropped in: " << filePath;
    QUrl empty;
    // handle Blocks download from Marketplace
    if (filePath.contains("poly.google.com/downloads")) {
        addAssetToWorldFromURL(filePath);
    } else {
        qApp->getFileDownloadInterface()->runUnzip(filePath, empty, true, true, false);
    }
    return true;
}

bool Application::isServerlessMode() const {
    auto tree = getEntities()->getTree();
    if (tree) {
        return tree->isServerlessMode();
    }
    return false;
}

void Application::setIsServerlessMode(bool serverlessDomain) {
    auto tree = getEntities()->getTree();
    if (tree) {
        tree->setIsServerlessMode(serverlessDomain);
    }
}

void Application::loadServerlessDomain(QUrl domainURL) {
    if (QThread::currentThread() != thread()) {
        QMetaObject::invokeMethod(this, "loadServerlessDomain", Q_ARG(QUrl, domainURL));
        return;
    }

    if (domainURL.isEmpty()) {
        return;
    }

    QUuid serverlessSessionID = QUuid::createUuid();
    getMyAvatar()->setSessionUUID(serverlessSessionID);
    auto nodeList = DependencyManager::get<NodeList>();
    nodeList->setSessionUUID(serverlessSessionID);

    // there is no domain-server to tell us our permissions, so enable all
    NodePermissions permissions;
    permissions.setAll(true);
    nodeList->setPermissions(permissions);

    // we can't import directly into the main tree because we would need to lock it, and
    // Octree::readFromURL calls loop.exec which can run code which will also attempt to lock the tree.
    EntityTreePointer tmpTree(new EntityTree());
    tmpTree->setIsServerlessMode(true);
    tmpTree->createRootElement();
    auto myAvatar = getMyAvatar();
    tmpTree->setMyAvatar(myAvatar);
    bool success = tmpTree->readFromURL(domainURL.toString());
    if (success) {
        tmpTree->reaverageOctreeElements();
        tmpTree->sendEntities(&_entityEditSender, getEntities()->getTree(), 0, 0, 0);
    }

    std::map<QString, QString> namedPaths = tmpTree->getNamedPaths();
    nodeList->getDomainHandler().connectedToServerless(namedPaths);


    _fullSceneReceivedCounter++;
}

bool Application::importImage(const QString& urlString) {
    qCDebug(interfaceapp) << "An image file has been dropped in";
    QString filepath(urlString);
    filepath.remove("file:///");
    addAssetToWorld(filepath, "", false, false);
    return true;
}

// thread-safe
void Application::onPresent(quint32 frameCount) {
    bool expected = false;
    if (_pendingIdleEvent.compare_exchange_strong(expected, true)) {
        postEvent(this, new QEvent((QEvent::Type)ApplicationEvent::Idle), Qt::HighEventPriority);
    }
    expected = false;
    if (_renderEventHandler && !isAboutToQuit() && _pendingRenderEvent.compare_exchange_strong(expected, true)) {
        postEvent(_renderEventHandler, new QEvent((QEvent::Type)ApplicationEvent::Render));
    }
}

static inline bool isKeyEvent(QEvent::Type type) {
    return type == QEvent::KeyPress || type == QEvent::KeyRelease;
}

bool Application::handleKeyEventForFocusedEntityOrOverlay(QEvent* event) {
    if (!_keyboardFocusedEntity.get().isInvalidID()) {
        switch (event->type()) {
            case QEvent::KeyPress:
            case QEvent::KeyRelease:
                {
                    auto eventHandler = getEntities()->getEventHandler(_keyboardFocusedEntity.get());
                    if (eventHandler) {
                        event->setAccepted(false);
                        QCoreApplication::sendEvent(eventHandler, event);
                        if (event->isAccepted()) {
                            _lastAcceptedKeyPress = usecTimestampNow();
                            return true;
                        }
                    }
                    break;
                }
            default:
                break;
        }
    }

    if (_keyboardFocusedOverlay.get() != UNKNOWN_OVERLAY_ID) {
        switch (event->type()) {
            case QEvent::KeyPress:
            case QEvent::KeyRelease: {
                    // Only Web overlays can have focus.
                    auto overlay = std::dynamic_pointer_cast<Web3DOverlay>(getOverlays().getOverlay(_keyboardFocusedOverlay.get()));
                    if (overlay && overlay->getEventHandler()) {
                        event->setAccepted(false);
                        QCoreApplication::sendEvent(overlay->getEventHandler(), event);
                        if (event->isAccepted()) {
                            _lastAcceptedKeyPress = usecTimestampNow();
                            return true;
                        }
                    }
                }
                break;

            default:
                break;
        }
    }

    return false;
}

bool Application::handleFileOpenEvent(QFileOpenEvent* fileEvent) {
    QUrl url = fileEvent->url();
    if (!url.isEmpty()) {
        QString urlString = url.toString();
        if (canAcceptURL(urlString)) {
            return acceptURL(urlString);
        }
    }
    return false;
}

#ifdef DEBUG_EVENT_QUEUE
static int getEventQueueSize(QThread* thread) {
    auto threadData = QThreadData::get2(thread);
    QMutexLocker locker(&threadData->postEventList.mutex);
    return threadData->postEventList.size();
}

static void dumpEventQueue(QThread* thread) {
    auto threadData = QThreadData::get2(thread);
    QMutexLocker locker(&threadData->postEventList.mutex);
    qDebug() << "Event list, size =" << threadData->postEventList.size();
    for (auto& postEvent : threadData->postEventList) {
        QEvent::Type type = (postEvent.event ? postEvent.event->type() : QEvent::None);
        qDebug() << "    " << type;
    }
}
#endif // DEBUG_EVENT_QUEUE

bool Application::event(QEvent* event) {

    if (!Menu::getInstance()) {
        return false;
    }

    // Allow focused Entities and Overlays to handle keyboard input
    if (isKeyEvent(event->type()) && handleKeyEventForFocusedEntityOrOverlay(event)) {
        return true;
    }

    int type = event->type();
    switch (type) {
        case ApplicationEvent::Lambda:
            static_cast<LambdaEvent*>(event)->call();
            return true;

        // Explicit idle keeps the idle running at a lower interval, but without any rendering
        // see (windowMinimizedChanged)
        case ApplicationEvent::Idle:
            idle();

#ifdef DEBUG_EVENT_QUEUE
            {
                int count = getEventQueueSize(QThread::currentThread());
                if (count > 400) {
                    dumpEventQueue(QThread::currentThread());
                }
            }
#endif // DEBUG_EVENT_QUEUE

            _pendingIdleEvent.store(false);

            return true;

        case QEvent::MouseMove:
            mouseMoveEvent(static_cast<QMouseEvent*>(event));
            return true;
        case QEvent::MouseButtonPress:
            mousePressEvent(static_cast<QMouseEvent*>(event));
            return true;
        case QEvent::MouseButtonDblClick:
            mouseDoublePressEvent(static_cast<QMouseEvent*>(event));
            return true;
        case QEvent::MouseButtonRelease:
            mouseReleaseEvent(static_cast<QMouseEvent*>(event));
            return true;
        case QEvent::KeyPress:
            keyPressEvent(static_cast<QKeyEvent*>(event));
            return true;
        case QEvent::KeyRelease:
            keyReleaseEvent(static_cast<QKeyEvent*>(event));
            return true;
        case QEvent::FocusOut:
            focusOutEvent(static_cast<QFocusEvent*>(event));
            return true;
        case QEvent::TouchBegin:
            touchBeginEvent(static_cast<QTouchEvent*>(event));
            event->accept();
            return true;
        case QEvent::TouchEnd:
            touchEndEvent(static_cast<QTouchEvent*>(event));
            return true;
        case QEvent::TouchUpdate:
            touchUpdateEvent(static_cast<QTouchEvent*>(event));
            return true;
        case QEvent::Gesture:
            touchGestureEvent((QGestureEvent*)event);
            return true;
        case QEvent::Wheel:
            wheelEvent(static_cast<QWheelEvent*>(event));
            return true;
        case QEvent::Drop:
            dropEvent(static_cast<QDropEvent*>(event));
            return true;

        case QEvent::FileOpen:
            if (handleFileOpenEvent(static_cast<QFileOpenEvent*>(event))) {
                return true;
            }
            break;

        default:
            break;
    }

    return QApplication::event(event);
}

bool Application::eventFilter(QObject* object, QEvent* event) {

    if (event->type() == QEvent::Leave) {
        getApplicationCompositor().handleLeaveEvent();
    }

    if (event->type() == QEvent::ShortcutOverride) {
        if (DependencyManager::get<OffscreenUi>()->shouldSwallowShortcut(event)) {
            event->accept();
            return true;
        }

        // Filter out captured keys before they're used for shortcut actions.
        if (_controllerScriptingInterface->isKeyCaptured(static_cast<QKeyEvent*>(event))) {
            event->accept();
            return true;
        }
    }

    return false;
}

static bool _altPressed{ false };

void Application::keyPressEvent(QKeyEvent* event) {
    _altPressed = event->key() == Qt::Key_Alt;
    _keysPressed.insert(event->key());

    _controllerScriptingInterface->emitKeyPressEvent(event); // send events to any registered scripts

    // if one of our scripts have asked to capture this event, then stop processing it
    if (_controllerScriptingInterface->isKeyCaptured(event)) {
        return;
    }

    if (hasFocus()) {
        if (_keyboardMouseDevice->isActive()) {
            _keyboardMouseDevice->keyPressEvent(event);
        }

        bool isShifted = event->modifiers().testFlag(Qt::ShiftModifier);
        bool isMeta = event->modifiers().testFlag(Qt::ControlModifier);
        bool isOption = event->modifiers().testFlag(Qt::AltModifier);
        switch (event->key()) {
            case Qt::Key_Enter:
            case Qt::Key_Return:
                if (isOption) {
                    if (_window->isFullScreen()) {
                        unsetFullscreen();
                    } else {
                        setFullscreen(nullptr);
                    }
                }
                break;

            case Qt::Key_1:
            case Qt::Key_2:
            case Qt::Key_3:
            case Qt::Key_4:
            case Qt::Key_5:
            case Qt::Key_6:
            case Qt::Key_7:
                if (isMeta || isOption) {
                    unsigned int index = static_cast<unsigned int>(event->key() - Qt::Key_1);
                    auto displayPlugins = PluginManager::getInstance()->getDisplayPlugins();
                    if (index < displayPlugins.size()) {
                        auto targetPlugin = displayPlugins.at(index);
                        QString targetName = targetPlugin->getName();
                        auto menu = Menu::getInstance();
                        QAction* action = menu->getActionForOption(targetName);
                        if (action && !action->isChecked()) {
                            action->trigger();
                        }
                    }
                }
                break;

            case Qt::Key_X:
                if (isShifted && isMeta) {
                    auto offscreenUi = DependencyManager::get<OffscreenUi>();
                    offscreenUi->togglePinned();
                    //offscreenUi->getSurfaceContext()->engine()->clearComponentCache();
                    //OffscreenUi::information("Debugging", "Component cache cleared");
                    // placeholder for dialogs being converted to QML.
                }
                break;

            case Qt::Key_Y:
                if (isShifted && isMeta) {
                    getActiveDisplayPlugin()->cycleDebugOutput();
                }
                break;

            case Qt::Key_B:
                if (isMeta) {
                    auto offscreenUi = DependencyManager::get<OffscreenUi>();
                    offscreenUi->load("Browser.qml");
                } else if (isOption) {
                    controller::InputRecorder* inputRecorder = controller::InputRecorder::getInstance();
                    inputRecorder->stopPlayback();
                }
                break;

            case Qt::Key_L:
                if (isShifted && isMeta) {
                    Menu::getInstance()->triggerOption(MenuOption::Log);
                } else if (isMeta) {
                    Menu::getInstance()->triggerOption(MenuOption::AddressBar);
                } else if (isShifted) {
                    Menu::getInstance()->triggerOption(MenuOption::LodTools);
                }
                break;

            case Qt::Key_Asterisk:
                Menu::getInstance()->triggerOption(MenuOption::DefaultSkybox);
                break;

            case Qt::Key_M:
                if (isMeta) {
                    auto audioClient = DependencyManager::get<AudioClient>();
                    audioClient->setMuted(!audioClient->isMuted());
                }
                break;

            case Qt::Key_N:
                if (!isOption && !isShifted && isMeta) {
                    DependencyManager::get<NodeList>()->toggleIgnoreRadius();
                }
                break;

            case Qt::Key_S:
                if (isShifted && isMeta && !isOption) {
                    Menu::getInstance()->triggerOption(MenuOption::SuppressShortTimings);
                }
                break;

            case Qt::Key_P: {
                AudioInjectorOptions options;
                options.localOnly = true;
                options.stereo = true;

                if (_snapshotSoundInjector) {
                    _snapshotSoundInjector->setOptions(options);
                    _snapshotSoundInjector->restart();
                } else {
                    QByteArray samples = _snapshotSound->getByteArray();
                    _snapshotSoundInjector = AudioInjector::playSound(samples, options);
                }
                takeSnapshot(true);
                break;
            }

            case Qt::Key_Apostrophe: {
                if (isMeta) {
                    auto cursor = Cursor::Manager::instance().getCursor();
                    auto curIcon = cursor->getIcon();
                    if (curIcon == Cursor::Icon::DEFAULT) {
                        showCursor(Cursor::Icon::RETICLE);
                    } else if (curIcon == Cursor::Icon::RETICLE) {
                        showCursor(Cursor::Icon::SYSTEM);
                    } else if (curIcon == Cursor::Icon::SYSTEM) {
                        showCursor(Cursor::Icon::LINK);
                    } else {
                        showCursor(Cursor::Icon::DEFAULT);
                    }
                } else if (!event->isAutoRepeat()){
                    resetSensors(true);
                }
                break;
            }

            case Qt::Key_Backslash:
                Menu::getInstance()->triggerOption(MenuOption::Chat);
                break;

#if 0
            case Qt::Key_I:
                if (isShifted) {
                    _myCamera.setEyeOffsetOrientation(glm::normalize(
                                                                     glm::quat(glm::vec3(0.002f, 0, 0)) * _myCamera.getEyeOffsetOrientation()));
                } else {
                    _myCamera.setEyeOffsetPosition(_myCamera.getEyeOffsetPosition() + glm::vec3(0, 0.001, 0));
                }
                updateProjectionMatrix();
                break;

            case Qt::Key_K:
                if (isShifted) {
                    _myCamera.setEyeOffsetOrientation(glm::normalize(
                                                                     glm::quat(glm::vec3(-0.002f, 0, 0)) * _myCamera.getEyeOffsetOrientation()));
                } else {
                    _myCamera.setEyeOffsetPosition(_myCamera.getEyeOffsetPosition() + glm::vec3(0, -0.001, 0));
                }
                updateProjectionMatrix();
                break;

            case Qt::Key_J:
                if (isShifted) {
                    QMutexLocker viewLocker(&_viewMutex);
                    _viewFrustum.setFocalLength(_viewFrustum.getFocalLength() - 0.1f);
                } else {
                    _myCamera.setEyeOffsetPosition(_myCamera.getEyeOffsetPosition() + glm::vec3(-0.001, 0, 0));
                }
                updateProjectionMatrix();
                break;

            case Qt::Key_M:
                if (isShifted) {
                    QMutexLocker viewLocker(&_viewMutex);
                    _viewFrustum.setFocalLength(_viewFrustum.getFocalLength() + 0.1f);
                } else {
                    _myCamera.setEyeOffsetPosition(_myCamera.getEyeOffsetPosition() + glm::vec3(0.001, 0, 0));
                }
                updateProjectionMatrix();
                break;

            case Qt::Key_U:
                if (isShifted) {
                    _myCamera.setEyeOffsetOrientation(glm::normalize(
                                                                     glm::quat(glm::vec3(0, 0, -0.002f)) * _myCamera.getEyeOffsetOrientation()));
                } else {
                    _myCamera.setEyeOffsetPosition(_myCamera.getEyeOffsetPosition() + glm::vec3(0, 0, -0.001));
                }
                updateProjectionMatrix();
                break;

            case Qt::Key_Y:
                if (isShifted) {
                    _myCamera.setEyeOffsetOrientation(glm::normalize(
                                                                     glm::quat(glm::vec3(0, 0, 0.002f)) * _myCamera.getEyeOffsetOrientation()));
                } else {
                    _myCamera.setEyeOffsetPosition(_myCamera.getEyeOffsetPosition() + glm::vec3(0, 0, 0.001));
                }
                updateProjectionMatrix();
                break;
#endif

            case Qt::Key_Slash:
                Menu::getInstance()->triggerOption(MenuOption::Stats);
                break;

            case Qt::Key_Plus: {
                if (isMeta && event->modifiers().testFlag(Qt::KeypadModifier)) {
                    auto& cursorManager = Cursor::Manager::instance();
                    cursorManager.setScale(cursorManager.getScale() * 1.1f);
                } else {
                    getMyAvatar()->increaseSize();
                }
                break;
            }

            case Qt::Key_Minus: {
                if (isMeta && event->modifiers().testFlag(Qt::KeypadModifier)) {
                    auto& cursorManager = Cursor::Manager::instance();
                    cursorManager.setScale(cursorManager.getScale() / 1.1f);
                } else {
                    getMyAvatar()->decreaseSize();
                }
                break;
            }

            case Qt::Key_Equal:
                getMyAvatar()->resetSize();
                break;
            case Qt::Key_Escape: {
                getActiveDisplayPlugin()->abandonCalibration();
                break;
            }

            default:
                event->ignore();
                break;
        }
    }
}

void Application::keyReleaseEvent(QKeyEvent* event) {
    _keysPressed.remove(event->key());

#if defined(Q_OS_ANDROID)
    if (event->key() == Qt::Key_Back) {
        event->accept();
        AndroidHelper::instance().requestActivity("Home", false);
    }
#endif
    _controllerScriptingInterface->emitKeyReleaseEvent(event); // send events to any registered scripts

    // if one of our scripts have asked to capture this event, then stop processing it
    if (_controllerScriptingInterface->isKeyCaptured(event)) {
        return;
    }

    if (_keyboardMouseDevice->isActive()) {
        _keyboardMouseDevice->keyReleaseEvent(event);
    }
}

void Application::focusOutEvent(QFocusEvent* event) {
    auto inputPlugins = PluginManager::getInstance()->getInputPlugins();
    foreach(auto inputPlugin, inputPlugins) {
        if (inputPlugin->isActive()) {
            inputPlugin->pluginFocusOutEvent();
        }
    }

// FIXME spacemouse code still needs cleanup
#if 0
    //SpacemouseDevice::getInstance().focusOutEvent();
    //SpacemouseManager::getInstance().getDevice()->focusOutEvent();
    SpacemouseManager::getInstance().ManagerFocusOutEvent();
#endif

    // synthesize events for keys currently pressed, since we may not get their release events
    foreach (int key, _keysPressed) {
        QKeyEvent keyEvent(QEvent::KeyRelease, key, Qt::NoModifier);
        keyReleaseEvent(&keyEvent);
    }
    _keysPressed.clear();
}

void Application::maybeToggleMenuVisible(QMouseEvent* event) const {
#ifndef Q_OS_MAC
    // If in full screen, and our main windows menu bar is hidden, and we're close to the top of the QMainWindow
    // then show the menubar.
    if (_window->isFullScreen()) {
        QMenuBar* menuBar = _window->menuBar();
        if (menuBar) {
            static const int MENU_TOGGLE_AREA = 10;
            if (!menuBar->isVisible()) {
                if (event->pos().y() <= MENU_TOGGLE_AREA) {
                    menuBar->setVisible(true);
                }
            }  else {
                if (event->pos().y() > MENU_TOGGLE_AREA) {
                    menuBar->setVisible(false);
                }
            }
        }
    }
#endif
}

void Application::mouseMoveEvent(QMouseEvent* event) {
    PROFILE_RANGE(app_input_mouse, __FUNCTION__);

    if (_aboutToQuit) {
        return;
    }

    maybeToggleMenuVisible(event);

    auto& compositor = getApplicationCompositor();
    // if this is a real mouse event, and we're in HMD mode, then we should use it to move the
    // compositor reticle
    // handleRealMouseMoveEvent() will return true, if we shouldn't process the event further
    if (!compositor.fakeEventActive() && compositor.handleRealMouseMoveEvent()) {
        return; // bail
    }

    auto offscreenUi = DependencyManager::get<OffscreenUi>();
    auto eventPosition = compositor.getMouseEventPosition(event);
    QPointF transformedPos = offscreenUi->mapToVirtualScreen(eventPosition);
    auto button = event->button();
    auto buttons = event->buttons();
    // Determine if the ReticleClick Action is 1 and if so, fake include the LeftMouseButton
    if (_reticleClickPressed) {
        if (button == Qt::NoButton) {
            button = Qt::LeftButton;
        }
        buttons |= Qt::LeftButton;
    }

    QMouseEvent mappedEvent(event->type(),
        transformedPos,
        event->screenPos(), button,
        buttons, event->modifiers());

    if (compositor.getReticleVisible() || !isHMDMode() || !compositor.getReticleOverDesktop() ||
        getOverlays().getOverlayAtPoint(glm::vec2(transformedPos.x(), transformedPos.y())) != UNKNOWN_OVERLAY_ID) {
        getOverlays().mouseMoveEvent(&mappedEvent);
        getEntities()->mouseMoveEvent(&mappedEvent);
    }

    _controllerScriptingInterface->emitMouseMoveEvent(&mappedEvent); // send events to any registered scripts

    // if one of our scripts have asked to capture this event, then stop processing it
    if (_controllerScriptingInterface->isMouseCaptured()) {
        return;
    }

    if (_keyboardMouseDevice->isActive()) {
        _keyboardMouseDevice->mouseMoveEvent(event);
    }
}

void Application::mousePressEvent(QMouseEvent* event) {
    // Inhibit the menu if the user is using alt-mouse dragging
    _altPressed = false;

    auto offscreenUi = DependencyManager::get<OffscreenUi>();
    // If we get a mouse press event it means it wasn't consumed by the offscreen UI,
    // hence, we should defocus all of the offscreen UI windows, in order to allow
    // keyboard shortcuts not to be swallowed by them.  In particular, WebEngineViews
    // will consume all keyboard events.
    offscreenUi->unfocusWindows();

    auto eventPosition = getApplicationCompositor().getMouseEventPosition(event);
    QPointF transformedPos = offscreenUi->mapToVirtualScreen(eventPosition);
    QMouseEvent mappedEvent(event->type(),
        transformedPos,
        event->screenPos(), event->button(),
        event->buttons(), event->modifiers());

    if (!_aboutToQuit) {
        getOverlays().mousePressEvent(&mappedEvent);
        if (!_controllerScriptingInterface->areEntityClicksCaptured()) {
            getEntities()->mousePressEvent(&mappedEvent);
        }
    }

    _controllerScriptingInterface->emitMousePressEvent(&mappedEvent); // send events to any registered scripts

    // if one of our scripts have asked to capture this event, then stop processing it
    if (_controllerScriptingInterface->isMouseCaptured()) {
        return;
    }

    if (hasFocus()) {
        if (_keyboardMouseDevice->isActive()) {
            _keyboardMouseDevice->mousePressEvent(event);
        }
    }
}

void Application::mouseDoublePressEvent(QMouseEvent* event) {
    auto offscreenUi = DependencyManager::get<OffscreenUi>();
    auto eventPosition = getApplicationCompositor().getMouseEventPosition(event);
    QPointF transformedPos = offscreenUi->mapToVirtualScreen(eventPosition);
    QMouseEvent mappedEvent(event->type(),
        transformedPos,
        event->screenPos(), event->button(),
        event->buttons(), event->modifiers());

    if (!_aboutToQuit) {
        getOverlays().mouseDoublePressEvent(&mappedEvent);
        if (!_controllerScriptingInterface->areEntityClicksCaptured()) {
            getEntities()->mouseDoublePressEvent(&mappedEvent);
        }
    }


    // if one of our scripts have asked to capture this event, then stop processing it
    if (_controllerScriptingInterface->isMouseCaptured()) {
        return;
    }

    _controllerScriptingInterface->emitMouseDoublePressEvent(event);
}

void Application::mouseReleaseEvent(QMouseEvent* event) {

    auto offscreenUi = DependencyManager::get<OffscreenUi>();
    auto eventPosition = getApplicationCompositor().getMouseEventPosition(event);
    QPointF transformedPos = offscreenUi->mapToVirtualScreen(eventPosition);
    QMouseEvent mappedEvent(event->type(),
        transformedPos,
        event->screenPos(), event->button(),
        event->buttons(), event->modifiers());

    if (!_aboutToQuit) {
        getOverlays().mouseReleaseEvent(&mappedEvent);
        getEntities()->mouseReleaseEvent(&mappedEvent);
    }

    _controllerScriptingInterface->emitMouseReleaseEvent(&mappedEvent); // send events to any registered scripts

    // if one of our scripts have asked to capture this event, then stop processing it
    if (_controllerScriptingInterface->isMouseCaptured()) {
        return;
    }

    if (hasFocus()) {
        if (_keyboardMouseDevice->isActive()) {
            _keyboardMouseDevice->mouseReleaseEvent(event);
        }
    }
}

void Application::touchUpdateEvent(QTouchEvent* event) {
    _altPressed = false;

    if (event->type() == QEvent::TouchUpdate) {
        TouchEvent thisEvent(*event, _lastTouchEvent);
        _controllerScriptingInterface->emitTouchUpdateEvent(thisEvent); // send events to any registered scripts
        _lastTouchEvent = thisEvent;
    }

    // if one of our scripts have asked to capture this event, then stop processing it
    if (_controllerScriptingInterface->isTouchCaptured()) {
        return;
    }

    if (_keyboardMouseDevice->isActive()) {
        _keyboardMouseDevice->touchUpdateEvent(event);
    }
    if (_touchscreenDevice && _touchscreenDevice->isActive()) {
        _touchscreenDevice->touchUpdateEvent(event);
    }
    if (_touchscreenVirtualPadDevice && _touchscreenVirtualPadDevice->isActive()) {
        _touchscreenVirtualPadDevice->touchUpdateEvent(event);
    }
}

void Application::touchBeginEvent(QTouchEvent* event) {
    _altPressed = false;
    TouchEvent thisEvent(*event); // on touch begin, we don't compare to last event
    _controllerScriptingInterface->emitTouchBeginEvent(thisEvent); // send events to any registered scripts

    _lastTouchEvent = thisEvent; // and we reset our last event to this event before we call our update
    touchUpdateEvent(event);

    // if one of our scripts have asked to capture this event, then stop processing it
    if (_controllerScriptingInterface->isTouchCaptured()) {
        return;
    }

    if (_keyboardMouseDevice->isActive()) {
        _keyboardMouseDevice->touchBeginEvent(event);
    }
    if (_touchscreenDevice && _touchscreenDevice->isActive()) {
        _touchscreenDevice->touchBeginEvent(event);
    }
    if (_touchscreenVirtualPadDevice && _touchscreenVirtualPadDevice->isActive()) {
        _touchscreenVirtualPadDevice->touchBeginEvent(event);
    }

}

void Application::touchEndEvent(QTouchEvent* event) {
    _altPressed = false;
    TouchEvent thisEvent(*event, _lastTouchEvent);
    _controllerScriptingInterface->emitTouchEndEvent(thisEvent); // send events to any registered scripts
    _lastTouchEvent = thisEvent;

    // if one of our scripts have asked to capture this event, then stop processing it
    if (_controllerScriptingInterface->isTouchCaptured()) {
        return;
    }

    if (_keyboardMouseDevice->isActive()) {
        _keyboardMouseDevice->touchEndEvent(event);
    }
    if (_touchscreenDevice && _touchscreenDevice->isActive()) {
        _touchscreenDevice->touchEndEvent(event);
    }
    if (_touchscreenVirtualPadDevice && _touchscreenVirtualPadDevice->isActive()) {
        _touchscreenVirtualPadDevice->touchEndEvent(event);
    }
    // put any application specific touch behavior below here..
}

void Application::touchGestureEvent(QGestureEvent* event) {
    if (_touchscreenDevice && _touchscreenDevice->isActive()) {
        _touchscreenDevice->touchGestureEvent(event);
    }
    if (_touchscreenVirtualPadDevice && _touchscreenVirtualPadDevice->isActive()) {
        _touchscreenVirtualPadDevice->touchGestureEvent(event);
    }
}

void Application::wheelEvent(QWheelEvent* event) const {
    _altPressed = false;
    _controllerScriptingInterface->emitWheelEvent(event); // send events to any registered scripts

    // if one of our scripts have asked to capture this event, then stop processing it
    if (_controllerScriptingInterface->isWheelCaptured()) {
        return;
    }

    if (_keyboardMouseDevice->isActive()) {
        _keyboardMouseDevice->wheelEvent(event);
    }
}

void Application::dropEvent(QDropEvent *event) {
    const QMimeData* mimeData = event->mimeData();
    for (auto& url : mimeData->urls()) {
        QString urlString = url.toString();
        if (acceptURL(urlString, true)) {
            event->acceptProposedAction();
        }
    }
}

void Application::dragEnterEvent(QDragEnterEvent* event) {
    event->acceptProposedAction();
}

// This is currently not used, but could be invoked if the user wants to go to the place embedded in an
// Interface-taken snapshot. (It was developed for drag and drop, before we had asset-server loading or in-world browsers.)
bool Application::acceptSnapshot(const QString& urlString) {
    QUrl url(urlString);
    QString snapshotPath = url.toLocalFile();

    SnapshotMetaData* snapshotData = Snapshot::parseSnapshotData(snapshotPath);
    if (snapshotData) {
        if (!snapshotData->getURL().toString().isEmpty()) {
            DependencyManager::get<AddressManager>()->handleLookupString(snapshotData->getURL().toString());
        }
    } else {
        OffscreenUi::asyncWarning("", "No location details were found in the file\n" +
                             snapshotPath + "\nTry dragging in an authentic Hifi snapshot.");
    }
    return true;
}

static uint32_t _renderedFrameIndex { INVALID_FRAME };

bool Application::shouldPaint() const {
    if (_aboutToQuit) {
        return false;
    }


    auto displayPlugin = getActiveDisplayPlugin();

#ifdef DEBUG_PAINT_DELAY
    static uint64_t paintDelaySamples{ 0 };
    static uint64_t paintDelayUsecs{ 0 };

    paintDelayUsecs += displayPlugin->getPaintDelayUsecs();

    static const int PAINT_DELAY_THROTTLE = 1000;
    if (++paintDelaySamples % PAINT_DELAY_THROTTLE == 0) {
        qCDebug(interfaceapp).nospace() <<
            "Paint delay (" << paintDelaySamples << " samples): " <<
            (float)paintDelaySamples / paintDelayUsecs << "us";
    }
#endif

    // Throttle if requested
    if (displayPlugin->isThrottled() && (_lastTimeRendered.elapsed() < THROTTLED_SIM_FRAME_PERIOD_MS)) {
        return false;
    }

    // Sync up the _renderedFrameIndex
    _renderedFrameIndex = displayPlugin->presentCount();
    return true;
}

#ifdef Q_OS_WIN
#include <Windows.h>
#include <TCHAR.h>
#include <pdh.h>
#pragma comment(lib, "pdh.lib")
#pragma comment(lib, "ntdll.lib")

extern "C" {
    enum SYSTEM_INFORMATION_CLASS {
        SystemBasicInformation = 0,
        SystemProcessorPerformanceInformation = 8,
    };

    struct SYSTEM_PROCESSOR_PERFORMANCE_INFORMATION {
        LARGE_INTEGER IdleTime;
        LARGE_INTEGER KernelTime;
        LARGE_INTEGER UserTime;
        LARGE_INTEGER DpcTime;
        LARGE_INTEGER InterruptTime;
        ULONG InterruptCount;
    };

    struct SYSTEM_BASIC_INFORMATION {
        ULONG Reserved;
        ULONG TimerResolution;
        ULONG PageSize;
        ULONG NumberOfPhysicalPages;
        ULONG LowestPhysicalPageNumber;
        ULONG HighestPhysicalPageNumber;
        ULONG AllocationGranularity;
        ULONG_PTR MinimumUserModeAddress;
        ULONG_PTR MaximumUserModeAddress;
        ULONG_PTR ActiveProcessorsAffinityMask;
        CCHAR NumberOfProcessors;
    };

    NTSYSCALLAPI NTSTATUS NTAPI NtQuerySystemInformation(
        _In_ SYSTEM_INFORMATION_CLASS SystemInformationClass,
        _Out_writes_bytes_opt_(SystemInformationLength) PVOID SystemInformation,
        _In_ ULONG SystemInformationLength,
        _Out_opt_ PULONG ReturnLength
    );

}
template <typename T>
NTSTATUS NtQuerySystemInformation(SYSTEM_INFORMATION_CLASS SystemInformationClass, T& t) {
    return NtQuerySystemInformation(SystemInformationClass, &t, (ULONG)sizeof(T), nullptr);
}

template <typename T>
NTSTATUS NtQuerySystemInformation(SYSTEM_INFORMATION_CLASS SystemInformationClass, std::vector<T>& t) {
    return NtQuerySystemInformation(SystemInformationClass, t.data(), (ULONG)(sizeof(T) * t.size()), nullptr);
}


template <typename T>
void updateValueAndDelta(std::pair<T, T>& pair, T newValue) {
    auto& value = pair.first;
    auto& delta = pair.second;
    delta = (value != 0) ? newValue - value : 0;
    value = newValue;
}

struct MyCpuInfo {
    using ValueAndDelta = std::pair<LONGLONG, LONGLONG>;
    std::string name;
    ValueAndDelta kernel { 0, 0 };
    ValueAndDelta user { 0, 0 };
    ValueAndDelta idle { 0, 0 };
    float kernelUsage { 0.0f };
    float userUsage { 0.0f };

    void update(const SYSTEM_PROCESSOR_PERFORMANCE_INFORMATION& cpuInfo) {
        updateValueAndDelta(kernel, cpuInfo.KernelTime.QuadPart);
        updateValueAndDelta(user, cpuInfo.UserTime.QuadPart);
        updateValueAndDelta(idle, cpuInfo.IdleTime.QuadPart);
        auto totalTime = kernel.second + user.second + idle.second;
        if (totalTime != 0) {
            kernelUsage = (FLOAT)kernel.second / totalTime;
            userUsage = (FLOAT)user.second / totalTime;
        } else {
            kernelUsage = userUsage = 0.0f;
        }
    }
};

void updateCpuInformation() {
    static std::once_flag once;
    static SYSTEM_BASIC_INFORMATION systemInfo {};
    static SYSTEM_PROCESSOR_PERFORMANCE_INFORMATION cpuTotals;
    static std::vector<SYSTEM_PROCESSOR_PERFORMANCE_INFORMATION> cpuInfos;
    static std::vector<MyCpuInfo> myCpuInfos;
    static MyCpuInfo myCpuTotals;
    std::call_once(once, [&] {
        NtQuerySystemInformation( SystemBasicInformation, systemInfo);
        cpuInfos.resize(systemInfo.NumberOfProcessors);
        myCpuInfos.resize(systemInfo.NumberOfProcessors);
        for (size_t i = 0; i < systemInfo.NumberOfProcessors; ++i) {
            myCpuInfos[i].name = "cpu." + std::to_string(i);
        }
        myCpuTotals.name = "cpu.total";
    });
    NtQuerySystemInformation(SystemProcessorPerformanceInformation, cpuInfos);

    // Zero the CPU totals.
    memset(&cpuTotals, 0, sizeof(SYSTEM_PROCESSOR_PERFORMANCE_INFORMATION));
    for (size_t i = 0; i < systemInfo.NumberOfProcessors; ++i) {
        auto& cpuInfo = cpuInfos[i];
        // KernelTime includes IdleTime.
        cpuInfo.KernelTime.QuadPart -= cpuInfo.IdleTime.QuadPart;

        // Update totals
        cpuTotals.IdleTime.QuadPart += cpuInfo.IdleTime.QuadPart;
        cpuTotals.KernelTime.QuadPart += cpuInfo.KernelTime.QuadPart;
        cpuTotals.UserTime.QuadPart += cpuInfo.UserTime.QuadPart;

        // Update friendly structure
        auto& myCpuInfo = myCpuInfos[i];
        myCpuInfo.update(cpuInfo);
        PROFILE_COUNTER(app, myCpuInfo.name.c_str(), {
            { "kernel", myCpuInfo.kernelUsage },
            { "user", myCpuInfo.userUsage }
        });
    }

    myCpuTotals.update(cpuTotals);
    PROFILE_COUNTER(app, myCpuTotals.name.c_str(), {
        { "kernel", myCpuTotals.kernelUsage },
        { "user", myCpuTotals.userUsage }
    });
}


static ULARGE_INTEGER lastCPU, lastSysCPU, lastUserCPU;
static int numProcessors;
static HANDLE self;
static PDH_HQUERY cpuQuery;
static PDH_HCOUNTER cpuTotal;

void initCpuUsage() {
    SYSTEM_INFO sysInfo;
    FILETIME ftime, fsys, fuser;

    GetSystemInfo(&sysInfo);
    numProcessors = sysInfo.dwNumberOfProcessors;

    GetSystemTimeAsFileTime(&ftime);
    memcpy(&lastCPU, &ftime, sizeof(FILETIME));

    self = GetCurrentProcess();
    GetProcessTimes(self, &ftime, &ftime, &fsys, &fuser);
    memcpy(&lastSysCPU, &fsys, sizeof(FILETIME));
    memcpy(&lastUserCPU, &fuser, sizeof(FILETIME));

    PdhOpenQuery(NULL, NULL, &cpuQuery);
    PdhAddCounter(cpuQuery, "\\Processor(_Total)\\% Processor Time", NULL, &cpuTotal);
    PdhCollectQueryData(cpuQuery);
}

void getCpuUsage(vec3& systemAndUser) {
    FILETIME ftime, fsys, fuser;
    ULARGE_INTEGER now, sys, user;

    GetSystemTimeAsFileTime(&ftime);
    memcpy(&now, &ftime, sizeof(FILETIME));

    GetProcessTimes(self, &ftime, &ftime, &fsys, &fuser);
    memcpy(&sys, &fsys, sizeof(FILETIME));
    memcpy(&user, &fuser, sizeof(FILETIME));
    systemAndUser.x = (sys.QuadPart - lastSysCPU.QuadPart);
    systemAndUser.y = (user.QuadPart - lastUserCPU.QuadPart);
    systemAndUser /= (float)(now.QuadPart - lastCPU.QuadPart);
    systemAndUser /= (float)numProcessors;
    systemAndUser *= 100.0f;
    lastCPU = now;
    lastUserCPU = user;
    lastSysCPU = sys;

    PDH_FMT_COUNTERVALUE counterVal;
    PdhCollectQueryData(cpuQuery);
    PdhGetFormattedCounterValue(cpuTotal, PDH_FMT_DOUBLE, NULL, &counterVal);
    systemAndUser.z = (float)counterVal.doubleValue;
}

void setupCpuMonitorThread() {
    initCpuUsage();
    auto cpuMonitorThread = QThread::currentThread();

    QTimer* timer = new QTimer();
    timer->setInterval(50);
    QObject::connect(timer, &QTimer::timeout, [] {
        updateCpuInformation();
        vec3 kernelUserAndSystem;
        getCpuUsage(kernelUserAndSystem);
        PROFILE_COUNTER(app, "cpuProcess", { { "system", kernelUserAndSystem.x }, { "user", kernelUserAndSystem.y } });
        PROFILE_COUNTER(app, "cpuSystem", { { "system", kernelUserAndSystem.z } });
    });
    QObject::connect(cpuMonitorThread, &QThread::finished, [=] {
        timer->deleteLater();
        cpuMonitorThread->deleteLater();
    });
    timer->start();
}

#endif

void Application::idle() {
    PerformanceTimer perfTimer("idle");

    // Update the deadlock watchdog
    updateHeartbeat();

    auto offscreenUi = DependencyManager::get<OffscreenUi>();

    // These tasks need to be done on our first idle, because we don't want the showing of
    // overlay subwindows to do a showDesktop() until after the first time through
    static bool firstIdle = true;
    if (firstIdle) {
        firstIdle = false;
        connect(offscreenUi.data(), &OffscreenUi::showDesktop, this, &Application::showDesktop);
    }

#ifdef Q_OS_WIN
    // If tracing is enabled then monitor the CPU in a separate thread
    static std::once_flag once;
    std::call_once(once, [&] {
        if (trace_app().isDebugEnabled()) {
            QThread* cpuMonitorThread = new QThread(qApp);
            cpuMonitorThread->setObjectName("cpuMonitorThread");
            QObject::connect(cpuMonitorThread, &QThread::started, [this] { setupCpuMonitorThread(); });
            QObject::connect(qApp, &QCoreApplication::aboutToQuit, cpuMonitorThread, &QThread::quit);
            cpuMonitorThread->start();
        }
    });
#endif

    auto displayPlugin = getActiveDisplayPlugin();
    if (displayPlugin) {
        auto uiSize = displayPlugin->getRecommendedUiSize();
        // Bit of a hack since there's no device pixel ratio change event I can find.
        if (offscreenUi->size() != fromGlm(uiSize)) {
            qCDebug(interfaceapp) << "Device pixel ratio changed, triggering resize to " << uiSize;
            offscreenUi->resize(fromGlm(uiSize));
            _offscreenContext->makeCurrent();
        }
    }

    if (displayPlugin) {
        PROFILE_COUNTER_IF_CHANGED(app, "present", float, displayPlugin->presentRate());
    }
    PROFILE_COUNTER_IF_CHANGED(app, "renderLoopRate", float, _renderLoopCounter.rate());
    PROFILE_COUNTER_IF_CHANGED(app, "currentDownloads", int, ResourceCache::getLoadingRequests().length());
    PROFILE_COUNTER_IF_CHANGED(app, "pendingDownloads", int, ResourceCache::getPendingRequestCount());
    PROFILE_COUNTER_IF_CHANGED(app, "currentProcessing", int, DependencyManager::get<StatTracker>()->getStat("Processing").toInt());
    PROFILE_COUNTER_IF_CHANGED(app, "pendingProcessing", int, DependencyManager::get<StatTracker>()->getStat("PendingProcessing").toInt());
    auto renderConfig = _renderEngine->getConfiguration();
    PROFILE_COUNTER_IF_CHANGED(render, "gpuTime", float, (float)_gpuContext->getFrameTimerGPUAverage());
    auto opaqueRangeTimer = renderConfig->getConfig("OpaqueRangeTimer");
    auto linearDepth = renderConfig->getConfig("LinearDepth");
    auto surfaceGeometry = renderConfig->getConfig("SurfaceGeometry");
    auto renderDeferred = renderConfig->getConfig("RenderDeferred");
    auto toneAndPostRangeTimer = renderConfig->getConfig("ToneAndPostRangeTimer");

    PROFILE_COUNTER(render_detail, "gpuTimes", {
        { "OpaqueRangeTimer", opaqueRangeTimer ? opaqueRangeTimer->property("gpuRunTime") : 0 },
        { "LinearDepth", linearDepth ? linearDepth->property("gpuRunTime") : 0 },
        { "SurfaceGeometry", surfaceGeometry ? surfaceGeometry->property("gpuRunTime") : 0 },
        { "RenderDeferred", renderDeferred ? renderDeferred->property("gpuRunTime") : 0 },
        { "ToneAndPostRangeTimer", toneAndPostRangeTimer ? toneAndPostRangeTimer->property("gpuRunTime") : 0 }
    });

    PROFILE_RANGE(app, __FUNCTION__);

    if (auto steamClient = PluginManager::getInstance()->getSteamClientPlugin()) {
        steamClient->runCallbacks();
    }

    float secondsSinceLastUpdate = (float)_lastTimeUpdated.nsecsElapsed() / NSECS_PER_MSEC / MSECS_PER_SECOND;
    _lastTimeUpdated.start();

    // If the offscreen Ui has something active that is NOT the root, then assume it has keyboard focus.
    if (_keyboardDeviceHasFocus && offscreenUi && offscreenUi->getWindow()->activeFocusItem() != offscreenUi->getRootItem()) {
        _keyboardMouseDevice->pluginFocusOutEvent();
        _keyboardDeviceHasFocus = false;
    } else if (offscreenUi && offscreenUi->getWindow()->activeFocusItem() == offscreenUi->getRootItem()) {
        _keyboardDeviceHasFocus = true;
    }

    checkChangeCursor();

    Stats::getInstance()->updateStats();

    // Normally we check PipelineWarnings, but since idle will often take more than 10ms we only show these idle timing
    // details if we're in ExtraDebugging mode. However, the ::update() and its subcomponents will show their timing
    // details normally.
    bool showWarnings = getLogger()->extraDebugging();
    PerformanceWarning warn(showWarnings, "idle()");

    if (!_offscreenContext->makeCurrent()) {
        qFatal("Unable to make main thread context current");
    }

    {
        PerformanceTimer perfTimer("update");
        PerformanceWarning warn(showWarnings, "Application::idle()... update()");
        static const float BIGGEST_DELTA_TIME_SECS = 0.25f;
        update(glm::clamp(secondsSinceLastUpdate, 0.0f, BIGGEST_DELTA_TIME_SECS));
    }


    // Update focus highlight for entity or overlay.
    {
        if (!_keyboardFocusedEntity.get().isInvalidID() || _keyboardFocusedOverlay.get() != UNKNOWN_OVERLAY_ID) {
            const quint64 LOSE_FOCUS_AFTER_ELAPSED_TIME = 30 * USECS_PER_SECOND; // if idle for 30 seconds, drop focus
            quint64 elapsedSinceAcceptedKeyPress = usecTimestampNow() - _lastAcceptedKeyPress;
            if (elapsedSinceAcceptedKeyPress > LOSE_FOCUS_AFTER_ELAPSED_TIME) {
                setKeyboardFocusEntity(UNKNOWN_ENTITY_ID);
                setKeyboardFocusOverlay(UNKNOWN_OVERLAY_ID);
            } else {
                // update position of highlight overlay
                if (!_keyboardFocusedEntity.get().isInvalidID()) {
                    auto entity = getEntities()->getTree()->findEntityByID(_keyboardFocusedEntity.get());
                    if (entity && _keyboardFocusHighlight) {
                        _keyboardFocusHighlight->setWorldOrientation(entity->getWorldOrientation());
                        _keyboardFocusHighlight->setWorldPosition(entity->getWorldPosition());
                    }
                } else {
                    // Only Web overlays can have focus.
                    auto overlay =
                        std::dynamic_pointer_cast<Web3DOverlay>(getOverlays().getOverlay(_keyboardFocusedOverlay.get()));
                    if (overlay && _keyboardFocusHighlight) {
                        _keyboardFocusHighlight->setWorldOrientation(overlay->getWorldOrientation());
                        _keyboardFocusHighlight->setWorldPosition(overlay->getWorldPosition());
                    }
                }
            }
        }
    }

    {
        PerformanceTimer perfTimer("pluginIdle");
        PerformanceWarning warn(showWarnings, "Application::idle()... pluginIdle()");
        getActiveDisplayPlugin()->idle();
        auto inputPlugins = PluginManager::getInstance()->getInputPlugins();
        foreach(auto inputPlugin, inputPlugins) {
            if (inputPlugin->isActive()) {
                inputPlugin->idle();
            }
        }
    }
    {
        PerformanceTimer perfTimer("rest");
        PerformanceWarning warn(showWarnings, "Application::idle()... rest of it");
        _idleLoopStdev.addValue(secondsSinceLastUpdate);

        //  Record standard deviation and reset counter if needed
        const int STDEV_SAMPLES = 500;
        if (_idleLoopStdev.getSamples() > STDEV_SAMPLES) {
            _idleLoopMeasuredJitter = _idleLoopStdev.getStDev();
            _idleLoopStdev.reset();
        }
    }

    _overlayConductor.update(secondsSinceLastUpdate);

    auto myAvatar = getMyAvatar();
    if (_myCamera.getMode() == CAMERA_MODE_FIRST_PERSON || _myCamera.getMode() == CAMERA_MODE_THIRD_PERSON) {
        Menu::getInstance()->setIsOptionChecked(MenuOption::FirstPerson, myAvatar->getBoomLength() <= MyAvatar::ZOOM_MIN);
        Menu::getInstance()->setIsOptionChecked(MenuOption::ThirdPerson, !(myAvatar->getBoomLength() <= MyAvatar::ZOOM_MIN));
        cameraMenuChanged();
    }
    _gameLoopCounter.increment();
}

ivec2 Application::getMouse() const {
    return getApplicationCompositor().getReticlePosition();
}

FaceTracker* Application::getActiveFaceTracker() {
    auto dde = DependencyManager::get<DdeFaceTracker>();

    return dde->isActive() ? static_cast<FaceTracker*>(dde.data()) : nullptr;
}

FaceTracker* Application::getSelectedFaceTracker() {
    FaceTracker* faceTracker = nullptr;
#ifdef HAVE_DDE
    if (Menu::getInstance()->isOptionChecked(MenuOption::UseCamera)) {
        faceTracker = DependencyManager::get<DdeFaceTracker>().data();
    }
#endif
    return faceTracker;
}

void Application::setActiveFaceTracker() const {
#ifdef HAVE_DDE
    bool isMuted = Menu::getInstance()->isOptionChecked(MenuOption::MuteFaceTracking);
    bool isUsingDDE = Menu::getInstance()->isOptionChecked(MenuOption::UseCamera);
    Menu::getInstance()->getActionForOption(MenuOption::BinaryEyelidControl)->setVisible(isUsingDDE);
    Menu::getInstance()->getActionForOption(MenuOption::CoupleEyelids)->setVisible(isUsingDDE);
    Menu::getInstance()->getActionForOption(MenuOption::UseAudioForMouth)->setVisible(isUsingDDE);
    Menu::getInstance()->getActionForOption(MenuOption::VelocityFilter)->setVisible(isUsingDDE);
    Menu::getInstance()->getActionForOption(MenuOption::CalibrateCamera)->setVisible(isUsingDDE);
    auto ddeTracker = DependencyManager::get<DdeFaceTracker>();
    ddeTracker->setIsMuted(isMuted);
    ddeTracker->setEnabled(isUsingDDE && !isMuted);
#endif
}

#ifdef HAVE_IVIEWHMD
void Application::setActiveEyeTracker() {
    auto eyeTracker = DependencyManager::get<EyeTracker>();
    if (!eyeTracker->isInitialized()) {
        return;
    }

    bool isEyeTracking = Menu::getInstance()->isOptionChecked(MenuOption::SMIEyeTracking);
    bool isSimulating = Menu::getInstance()->isOptionChecked(MenuOption::SimulateEyeTracking);
    eyeTracker->setEnabled(isEyeTracking, isSimulating);

    Menu::getInstance()->getActionForOption(MenuOption::OnePointCalibration)->setEnabled(isEyeTracking && !isSimulating);
    Menu::getInstance()->getActionForOption(MenuOption::ThreePointCalibration)->setEnabled(isEyeTracking && !isSimulating);
    Menu::getInstance()->getActionForOption(MenuOption::FivePointCalibration)->setEnabled(isEyeTracking && !isSimulating);
}

void Application::calibrateEyeTracker1Point() {
    DependencyManager::get<EyeTracker>()->calibrate(1);
}

void Application::calibrateEyeTracker3Points() {
    DependencyManager::get<EyeTracker>()->calibrate(3);
}

void Application::calibrateEyeTracker5Points() {
    DependencyManager::get<EyeTracker>()->calibrate(5);
}
#endif

bool Application::exportEntities(const QString& filename,
                                 const QVector<EntityItemID>& entityIDs,
                                 const glm::vec3* givenOffset) {
    QHash<EntityItemID, EntityItemPointer> entities;

    auto nodeList = DependencyManager::get<NodeList>();
    const QUuid myAvatarID = nodeList->getSessionUUID();

    auto entityTree = getEntities()->getTree();
    auto exportTree = std::make_shared<EntityTree>();
    exportTree->setMyAvatar(getMyAvatar());
    exportTree->createRootElement();
    glm::vec3 root(TREE_SCALE, TREE_SCALE, TREE_SCALE);
    bool success = true;
    entityTree->withReadLock([&] {
        for (auto entityID : entityIDs) { // Gather entities and properties.
            auto entityItem = entityTree->findEntityByEntityItemID(entityID);
            if (!entityItem) {
                qCWarning(interfaceapp) << "Skipping export of" << entityID << "that is not in scene.";
                continue;
            }

            if (!givenOffset) {
                EntityItemID parentID = entityItem->getParentID();
                bool parentIsAvatar = (parentID == AVATAR_SELF_ID || parentID == myAvatarID);
                if (!parentIsAvatar && (parentID.isInvalidID() ||
                                        !entityIDs.contains(parentID) ||
                                        !entityTree->findEntityByEntityItemID(parentID))) {
                    // If parent wasn't selected, we want absolute position, which isn't in properties.
                    auto position = entityItem->getWorldPosition();
                    root.x = glm::min(root.x, position.x);
                    root.y = glm::min(root.y, position.y);
                    root.z = glm::min(root.z, position.z);
                }
            }
            entities[entityID] = entityItem;
        }

        if (entities.size() == 0) {
            success = false;
            return;
        }

        if (givenOffset) {
            root = *givenOffset;
        }
        for (EntityItemPointer& entityDatum : entities) {
            auto properties = entityDatum->getProperties();
            EntityItemID parentID = properties.getParentID();
            bool parentIsAvatar = (parentID == AVATAR_SELF_ID || parentID == myAvatarID);
            if (parentIsAvatar) {
                properties.setParentID(AVATAR_SELF_ID);
            } else {
                if (parentID.isInvalidID()) {
                    properties.setPosition(properties.getPosition() - root);
                } else if (!entities.contains(parentID)) {
                    entityDatum->globalizeProperties(properties, "Parent %3 of %2 %1 is not selected for export.", -root);
                } // else valid parent -- don't offset
            }
            exportTree->addEntity(entityDatum->getEntityItemID(), properties);
        }
    });
    if (success) {
        success = exportTree->writeToJSONFile(filename.toLocal8Bit().constData());

        // restore the main window's active state
        _window->activateWindow();
    }
    return success;
}

bool Application::exportEntities(const QString& filename, float x, float y, float z, float scale) {
    glm::vec3 center(x, y, z);
    glm::vec3 minCorner = center - vec3(scale);
    float cubeSize = scale * 2;
    AACube boundingCube(minCorner, cubeSize);
    QVector<EntityItemPointer> entities;
    QVector<EntityItemID> ids;
    auto entityTree = getEntities()->getTree();
    entityTree->withReadLock([&] {
        entityTree->findEntities(boundingCube, entities);
        foreach(EntityItemPointer entity, entities) {
            ids << entity->getEntityItemID();
        }
    });
    return exportEntities(filename, ids, &center);
}

void Application::loadSettings() {

    sessionRunTime.set(0); // Just clean living. We're about to saveSettings, which will update value.
    DependencyManager::get<AudioClient>()->loadSettings();
    DependencyManager::get<LODManager>()->loadSettings();

    // DONT CHECK IN
    //DependencyManager::get<LODManager>()->setAutomaticLODAdjust(false);

    Menu::getInstance()->loadSettings();

    // If there is a preferred plugin, we probably messed it up with the menu settings, so fix it.
    auto pluginManager = PluginManager::getInstance();
    auto plugins = pluginManager->getPreferredDisplayPlugins();
    auto menu = Menu::getInstance();
    if (plugins.size() > 0) {
        for (auto plugin : plugins) {
            if (auto action = menu->getActionForOption(plugin->getName())) {
                action->setChecked(true);
                action->trigger();
                // Find and activated highest priority plugin, bail for the rest
                break;
            }
        }
    }

    Setting::Handle<bool> firstRun { Settings::firstRun, true };
    bool isFirstPerson = false;
    if (firstRun.get()) {
        // If this is our first run, and no preferred devices were set, default to
        // an HMD device if available.
        auto displayPlugins = pluginManager->getDisplayPlugins();
        for (auto& plugin : displayPlugins) {
            if (plugin->isHmd()) {
                if (auto action = menu->getActionForOption(plugin->getName())) {
                    action->setChecked(true);
                    action->trigger();
                    break;
                }
            }
        }

        isFirstPerson = (qApp->isHMDMode());
    } else {
        // if this is not the first run, the camera will be initialized differently depending on user settings

        if (qApp->isHMDMode()) {
            // if the HMD is active, use first-person camera, unless the appropriate setting is checked
            isFirstPerson = menu->isOptionChecked(MenuOption::FirstPersonHMD);
        } else {
            // if HMD is not active, only use first person if the menu option is checked
            isFirstPerson = menu->isOptionChecked(MenuOption::FirstPerson);
        }
    }

    // finish initializing the camera, based on everything we checked above. Third person camera will be used if no settings
    // dictated that we should be in first person
    Menu::getInstance()->setIsOptionChecked(MenuOption::FirstPerson, isFirstPerson);
    Menu::getInstance()->setIsOptionChecked(MenuOption::ThirdPerson, !isFirstPerson);
    _myCamera.setMode((isFirstPerson) ? CAMERA_MODE_FIRST_PERSON : CAMERA_MODE_THIRD_PERSON);
    cameraMenuChanged();

    auto inputs = pluginManager->getInputPlugins();
    for (auto plugin : inputs) {
        if (!plugin->isActive()) {
            plugin->activate();
        }
    }

    getMyAvatar()->loadData();
    _settingsLoaded = true;
}

void Application::saveSettings() const {
    sessionRunTime.set(_sessionRunTimer.elapsed() / MSECS_PER_SECOND);
    DependencyManager::get<AudioClient>()->saveSettings();
    DependencyManager::get<LODManager>()->saveSettings();

    Menu::getInstance()->saveSettings();
    getMyAvatar()->saveData();
    PluginManager::getInstance()->saveSettings();
}

bool Application::importEntities(const QString& urlOrFilename) {
    bool success = false;
    _entityClipboard->withWriteLock([&] {
        _entityClipboard->eraseAllOctreeElements();

        success = _entityClipboard->readFromURL(urlOrFilename);
        if (success) {
            _entityClipboard->reaverageOctreeElements();
        }
    });
    return success;
}

QVector<EntityItemID> Application::pasteEntities(float x, float y, float z) {
    return _entityClipboard->sendEntities(&_entityEditSender, getEntities()->getTree(), x, y, z);
}

void Application::init() {
    _offscreenContext->makeCurrent();
    // Make sure Login state is up to date
    DependencyManager::get<DialogsManager>()->toggleLoginDialog();
    if (!DISABLE_DEFERRED) {
        DependencyManager::get<DeferredLightingEffect>()->init();
    }
    DependencyManager::get<AvatarManager>()->init();

    _timerStart.start();
    _lastTimeUpdated.start();

    if (auto steamClient = PluginManager::getInstance()->getSteamClientPlugin()) {
        // when +connect_lobby in command line, join steam lobby
        const QString STEAM_LOBBY_COMMAND_LINE_KEY = "+connect_lobby";
        int lobbyIndex = arguments().indexOf(STEAM_LOBBY_COMMAND_LINE_KEY);
        if (lobbyIndex != -1) {
            QString lobbyId = arguments().value(lobbyIndex + 1);
            steamClient->joinLobby(lobbyId);
        }
    }


    qCDebug(interfaceapp) << "Loaded settings";

    // fire off an immediate domain-server check in now that settings are loaded
    if (!isServerlessMode()) {
        DependencyManager::get<NodeList>()->sendDomainServerCheckIn();
    }

    // This allows collision to be set up properly for shape entities supported by GeometryCache.
    // This is before entity setup to ensure that it's ready for whenever instance collision is initialized.
    ShapeEntityItem::setShapeInfoCalulator(ShapeEntityItem::ShapeInfoCalculator(&shapeInfoCalculator));

    getEntities()->init();
    getEntities()->setEntityLoadingPriorityFunction([this](const EntityItem& item) {
        auto dims = item.getScaledDimensions();
        auto maxSize = glm::compMax(dims);

        if (maxSize <= 0.0f) {
            return 0.0f;
        }

        auto distance = glm::distance(getMyAvatar()->getWorldPosition(), item.getWorldPosition());
        return atan2(maxSize, distance);
    });

    ObjectMotionState::setShapeManager(&_shapeManager);
    _physicsEngine->init();

    EntityTreePointer tree = getEntities()->getTree();
    _entitySimulation->init(tree, _physicsEngine, &_entityEditSender);
    tree->setSimulation(_entitySimulation);

    auto entityScriptingInterface = DependencyManager::get<EntityScriptingInterface>();

    // connect the _entityCollisionSystem to our EntityTreeRenderer since that's what handles running entity scripts
    connect(_entitySimulation.get(), &PhysicalEntitySimulation::entityCollisionWithEntity,
            getEntities().data(), &EntityTreeRenderer::entityCollisionWithEntity);

    // connect the _entities (EntityTreeRenderer) to our script engine's EntityScriptingInterface for firing
    // of events related clicking, hovering over, and entering entities
    getEntities()->connectSignalsToSlots(entityScriptingInterface.data());

    // Make sure any new sounds are loaded as soon as know about them.
    connect(tree.get(), &EntityTree::newCollisionSoundURL, this, [this](QUrl newURL, EntityItemID id) {
        getEntities()->setCollisionSound(id, DependencyManager::get<SoundCache>()->getSound(newURL));
    }, Qt::QueuedConnection);
    connect(getMyAvatar().get(), &MyAvatar::newCollisionSoundURL, this, [this](QUrl newURL) {
        if (auto avatar = getMyAvatar()) {
            auto sound = DependencyManager::get<SoundCache>()->getSound(newURL);
            avatar->setCollisionSound(sound);
        }
    }, Qt::QueuedConnection);
}

void Application::loadAvatarScripts(const QVector<QString>& urls) {
    auto scriptEngines = DependencyManager::get<ScriptEngines>();
    auto runningScripts = scriptEngines->getRunningScripts();
    for (auto url : urls) {
        int index = runningScripts.indexOf(url);
        if (index < 0) {
            auto scriptEnginePointer = scriptEngines->loadScript(url, false);
            if (scriptEnginePointer) {
                scriptEnginePointer->setType(ScriptEngine::Type::AVATAR);
            }
        }
    }
}

void Application::unloadAvatarScripts() {
    auto scriptEngines = DependencyManager::get<ScriptEngines>();
    auto urls = scriptEngines->getRunningScripts();
    for (auto url : urls) {
        auto scriptEngine = scriptEngines->getScriptEngine(url);
        if (scriptEngine->getType() == ScriptEngine::Type::AVATAR) {
            scriptEngines->stopScript(url, false);
        }
    }
}

void Application::updateLOD(float deltaTime) const {
    PerformanceTimer perfTimer("LOD");
    // adjust it unless we were asked to disable this feature, or if we're currently in throttleRendering mode
    if (!isThrottleRendering()) {
        float presentTime = getActiveDisplayPlugin()->getAveragePresentTime();
        float engineRunTime = (float)(_renderEngine->getConfiguration().get()->getCPURunTime());
        float gpuTime = getGPUContext()->getFrameTimerGPUAverage();
        auto lodManager = DependencyManager::get<LODManager>();
        lodManager->setRenderTimes(presentTime, engineRunTime, gpuTime);
        lodManager->autoAdjustLOD(deltaTime);
    } else {
        DependencyManager::get<LODManager>()->resetLODAdjust();
    }
}

void Application::pushPostUpdateLambda(void* key, const std::function<void()>& func) {
    std::unique_lock<std::mutex> guard(_postUpdateLambdasLock);
    _postUpdateLambdas[key] = func;
}

// Called during Application::update immediately before AvatarManager::updateMyAvatar, updating my data that is then sent to everyone.
// (Maybe this code should be moved there?)
// The principal result is to call updateLookAtTargetAvatar() and then setLookAtPosition().
// Note that it is called BEFORE we update position or joints based on sensors, etc.
void Application::updateMyAvatarLookAtPosition() {
    PerformanceTimer perfTimer("lookAt");
    bool showWarnings = Menu::getInstance()->isOptionChecked(MenuOption::PipelineWarnings);
    PerformanceWarning warn(showWarnings, "Application::updateMyAvatarLookAtPosition()");

    auto myAvatar = getMyAvatar();
    myAvatar->updateLookAtTargetAvatar();
    FaceTracker* faceTracker = getActiveFaceTracker();
    auto eyeTracker = DependencyManager::get<EyeTracker>();

    bool isLookingAtSomeone = false;
    bool isHMD = qApp->isHMDMode();
    glm::vec3 lookAtSpot;
    if (eyeTracker->isTracking() && (isHMD || eyeTracker->isSimulating())) {
        //  Look at the point that the user is looking at.
        glm::vec3 lookAtPosition = eyeTracker->getLookAtPosition();
        if (_myCamera.getMode() == CAMERA_MODE_MIRROR) {
            lookAtPosition.x = -lookAtPosition.x;
        }
        if (isHMD) {
            // TODO -- this code is probably wrong, getHeadPose() returns something in sensor frame, not avatar
            glm::mat4 headPose = getActiveDisplayPlugin()->getHeadPose();
            glm::quat hmdRotation = glm::quat_cast(headPose);
            lookAtSpot = _myCamera.getPosition() + myAvatar->getWorldOrientation() * (hmdRotation * lookAtPosition);
        } else {
            lookAtSpot = myAvatar->getHead()->getEyePosition()
                + (myAvatar->getHead()->getFinalOrientationInWorldFrame() * lookAtPosition);
        }
    } else {
        AvatarSharedPointer lookingAt = myAvatar->getLookAtTargetAvatar().lock();
        bool haveLookAtCandidate = lookingAt && myAvatar.get() != lookingAt.get();
        auto avatar = static_pointer_cast<Avatar>(lookingAt);
        bool mutualLookAtSnappingEnabled = avatar && avatar->getLookAtSnappingEnabled() && myAvatar->getLookAtSnappingEnabled();
        if (haveLookAtCandidate && mutualLookAtSnappingEnabled) {
            //  If I am looking at someone else, look directly at one of their eyes
            isLookingAtSomeone = true;
            auto lookingAtHead = avatar->getHead();

            const float MAXIMUM_FACE_ANGLE = 65.0f * RADIANS_PER_DEGREE;
            glm::vec3 lookingAtFaceOrientation = lookingAtHead->getFinalOrientationInWorldFrame() * IDENTITY_FORWARD;
            glm::vec3 fromLookingAtToMe = glm::normalize(myAvatar->getHead()->getEyePosition()
                - lookingAtHead->getEyePosition());
            float faceAngle = glm::angle(lookingAtFaceOrientation, fromLookingAtToMe);

            if (faceAngle < MAXIMUM_FACE_ANGLE) {
                // Randomly look back and forth between look targets
                eyeContactTarget target = Menu::getInstance()->isOptionChecked(MenuOption::FixGaze) ?
                    LEFT_EYE : myAvatar->getEyeContactTarget();
                switch (target) {
                    case LEFT_EYE:
                        lookAtSpot = lookingAtHead->getLeftEyePosition();
                        break;
                    case RIGHT_EYE:
                        lookAtSpot = lookingAtHead->getRightEyePosition();
                        break;
                    case MOUTH:
                        lookAtSpot = lookingAtHead->getMouthPosition();
                        break;
                }
            } else {
                // Just look at their head (mid point between eyes)
                lookAtSpot = lookingAtHead->getEyePosition();
            }
        } else {
            //  I am not looking at anyone else, so just look forward
            auto headPose = myAvatar->getControllerPoseInWorldFrame(controller::Action::HEAD);
            if (headPose.isValid()) {
                lookAtSpot = transformPoint(headPose.getMatrix(), glm::vec3(0.0f, 0.0f, TREE_SCALE));
            } else {
                lookAtSpot = myAvatar->getHead()->getEyePosition() +
                    (myAvatar->getHead()->getFinalOrientationInWorldFrame() * glm::vec3(0.0f, 0.0f, -TREE_SCALE));
            }
        }

        // Deflect the eyes a bit to match the detected gaze from the face tracker if active.
        if (faceTracker && !faceTracker->isMuted()) {
            float eyePitch = faceTracker->getEstimatedEyePitch();
            float eyeYaw = faceTracker->getEstimatedEyeYaw();
            const float GAZE_DEFLECTION_REDUCTION_DURING_EYE_CONTACT = 0.1f;
            glm::vec3 origin = myAvatar->getHead()->getEyePosition();
            float deflection = faceTracker->getEyeDeflection();
            if (isLookingAtSomeone) {
                deflection *= GAZE_DEFLECTION_REDUCTION_DURING_EYE_CONTACT;
            }
            lookAtSpot = origin + _myCamera.getOrientation() * glm::quat(glm::radians(glm::vec3(
                eyePitch * deflection, eyeYaw * deflection, 0.0f))) *
                glm::inverse(_myCamera.getOrientation()) * (lookAtSpot - origin);
        }
    }

    myAvatar->getHead()->setLookAtPosition(lookAtSpot);
}

void Application::updateThreads(float deltaTime) {
    PerformanceTimer perfTimer("updateThreads");
    bool showWarnings = Menu::getInstance()->isOptionChecked(MenuOption::PipelineWarnings);
    PerformanceWarning warn(showWarnings, "Application::updateThreads()");

    // parse voxel packets
    if (!_enableProcessOctreeThread) {
        _octreeProcessor.threadRoutine();
        _entityEditSender.threadRoutine();
    }
}

void Application::toggleOverlays() {
    auto menu = Menu::getInstance();
    menu->setIsOptionChecked(MenuOption::Overlays, !menu->isOptionChecked(MenuOption::Overlays));
}

void Application::setOverlaysVisible(bool visible) {
    auto menu = Menu::getInstance();
    menu->setIsOptionChecked(MenuOption::Overlays, true);
}

void Application::centerUI() {
    _overlayConductor.centerUI();
}

void Application::cycleCamera() {
    auto menu = Menu::getInstance();
    if (menu->isOptionChecked(MenuOption::FullscreenMirror)) {

        menu->setIsOptionChecked(MenuOption::FullscreenMirror, false);
        menu->setIsOptionChecked(MenuOption::FirstPerson, true);

    } else if (menu->isOptionChecked(MenuOption::FirstPerson)) {

        menu->setIsOptionChecked(MenuOption::FirstPerson, false);
        menu->setIsOptionChecked(MenuOption::ThirdPerson, true);

    } else if (menu->isOptionChecked(MenuOption::ThirdPerson)) {

        menu->setIsOptionChecked(MenuOption::ThirdPerson, false);
        menu->setIsOptionChecked(MenuOption::FullscreenMirror, true);

    } else if (menu->isOptionChecked(MenuOption::IndependentMode) || menu->isOptionChecked(MenuOption::CameraEntityMode)) {
        // do nothing if in independent or camera entity modes
        return;
    }
    cameraMenuChanged(); // handle the menu change
}

void Application::cameraModeChanged() {
    switch (_myCamera.getMode()) {
        case CAMERA_MODE_FIRST_PERSON:
            Menu::getInstance()->setIsOptionChecked(MenuOption::FirstPerson, true);
            break;
        case CAMERA_MODE_THIRD_PERSON:
            Menu::getInstance()->setIsOptionChecked(MenuOption::ThirdPerson, true);
            break;
        case CAMERA_MODE_MIRROR:
            Menu::getInstance()->setIsOptionChecked(MenuOption::FullscreenMirror, true);
            break;
        case CAMERA_MODE_INDEPENDENT:
            Menu::getInstance()->setIsOptionChecked(MenuOption::IndependentMode, true);
            break;
        case CAMERA_MODE_ENTITY:
            Menu::getInstance()->setIsOptionChecked(MenuOption::CameraEntityMode, true);
            break;
        default:
            break;
    }
    cameraMenuChanged();
}


void Application::cameraMenuChanged() {
    auto menu = Menu::getInstance();
    if (menu->isOptionChecked(MenuOption::FullscreenMirror)) {
        if (!isHMDMode() && _myCamera.getMode() != CAMERA_MODE_MIRROR) {
            _mirrorYawOffset = 0.0f;
            _myCamera.setMode(CAMERA_MODE_MIRROR);
            getMyAvatar()->reset(false, false, false); // to reset any active MyAvatar::FollowHelpers
            getMyAvatar()->setBoomLength(MyAvatar::ZOOM_DEFAULT);
        }
    } else if (menu->isOptionChecked(MenuOption::FirstPerson)) {
        if (_myCamera.getMode() != CAMERA_MODE_FIRST_PERSON) {
            _myCamera.setMode(CAMERA_MODE_FIRST_PERSON);
            getMyAvatar()->setBoomLength(MyAvatar::ZOOM_MIN);
        }
    } else if (menu->isOptionChecked(MenuOption::ThirdPerson)) {
        if (_myCamera.getMode() != CAMERA_MODE_THIRD_PERSON) {
            _myCamera.setMode(CAMERA_MODE_THIRD_PERSON);
            if (getMyAvatar()->getBoomLength() == MyAvatar::ZOOM_MIN) {
                getMyAvatar()->setBoomLength(MyAvatar::ZOOM_DEFAULT);
            }
        }
    } else if (menu->isOptionChecked(MenuOption::IndependentMode)) {
        if (_myCamera.getMode() != CAMERA_MODE_INDEPENDENT) {
            _myCamera.setMode(CAMERA_MODE_INDEPENDENT);
        }
    } else if (menu->isOptionChecked(MenuOption::CameraEntityMode)) {
        if (_myCamera.getMode() != CAMERA_MODE_ENTITY) {
            _myCamera.setMode(CAMERA_MODE_ENTITY);
        }
    }
}

void Application::resetPhysicsReadyInformation() {
    // we've changed domains or cleared out caches or something.  we no longer know enough about the
    // collision information of nearby entities to make running bullet be safe.
    _fullSceneReceivedCounter = 0;
    _fullSceneCounterAtLastPhysicsCheck = 0;
    _nearbyEntitiesCountAtLastPhysicsCheck = 0;
    _nearbyEntitiesStabilityCount = 0;
    _physicsEnabled = false;
}


void Application::reloadResourceCaches() {
    resetPhysicsReadyInformation();

    // Query the octree to refresh everything in view
    _queryExpiry = SteadyClock::now();
    _octreeQuery.incrementConnectionID();

    queryOctree(NodeType::EntityServer, PacketType::EntityQuery);

    DependencyManager::get<AssetClient>()->clearCache();

    DependencyManager::get<AnimationCache>()->refreshAll();
    DependencyManager::get<ModelCache>()->refreshAll();
    DependencyManager::get<SoundCache>()->refreshAll();
    DependencyManager::get<TextureCache>()->refreshAll();

    DependencyManager::get<NodeList>()->reset();  // Force redownload of .fst models

    getMyAvatar()->resetFullAvatarURL();
}

void Application::rotationModeChanged() const {
    if (!Menu::getInstance()->isOptionChecked(MenuOption::CenterPlayerInView)) {
        getMyAvatar()->setHeadPitch(0);
    }
}

void Application::setKeyboardFocusHighlight(const glm::vec3& position, const glm::quat& rotation, const glm::vec3& dimensions) {
    // Create focus
    if (_keyboardFocusHighlightID == UNKNOWN_OVERLAY_ID || !getOverlays().isAddedOverlay(_keyboardFocusHighlightID)) {
        _keyboardFocusHighlight = std::make_shared<Cube3DOverlay>();
        _keyboardFocusHighlight->setAlpha(1.0f);
        _keyboardFocusHighlight->setColor({ 0xFF, 0xEF, 0x00 });
        _keyboardFocusHighlight->setIsSolid(false);
        _keyboardFocusHighlight->setPulseMin(0.5);
        _keyboardFocusHighlight->setPulseMax(1.0);
        _keyboardFocusHighlight->setColorPulse(1.0);
        _keyboardFocusHighlight->setIgnoreRayIntersection(true);
        _keyboardFocusHighlight->setDrawInFront(false);
        _keyboardFocusHighlightID = getOverlays().addOverlay(_keyboardFocusHighlight);
    }

    // Position focus
    _keyboardFocusHighlight->setWorldOrientation(rotation);
    _keyboardFocusHighlight->setWorldPosition(position);
    _keyboardFocusHighlight->setDimensions(dimensions);
    _keyboardFocusHighlight->setVisible(true);
}

QUuid Application::getKeyboardFocusEntity() const {
    return _keyboardFocusedEntity.get();
}

static const float FOCUS_HIGHLIGHT_EXPANSION_FACTOR = 1.05f;

void Application::setKeyboardFocusEntity(const EntityItemID& entityItemID) {
    if (_keyboardFocusedEntity.get() != entityItemID) {
        _keyboardFocusedEntity.set(entityItemID);

        if (_keyboardFocusHighlight && _keyboardFocusedOverlay.get() == UNKNOWN_OVERLAY_ID) {
            _keyboardFocusHighlight->setVisible(false);
        }

        if (entityItemID == UNKNOWN_ENTITY_ID) {
            return;
        }

        auto entityScriptingInterface = DependencyManager::get<EntityScriptingInterface>();
        auto properties = entityScriptingInterface->getEntityProperties(entityItemID);
        if (!properties.getLocked() && properties.getVisible()) {

            auto entities = getEntities();
            auto entityId = _keyboardFocusedEntity.get();
            if (entities->wantsKeyboardFocus(entityId)) {
                entities->setProxyWindow(entityId, _window->windowHandle());
                auto entity = getEntities()->getEntity(entityId);
                if (_keyboardMouseDevice->isActive()) {
                    _keyboardMouseDevice->pluginFocusOutEvent();
                }
                _lastAcceptedKeyPress = usecTimestampNow();

                setKeyboardFocusHighlight(entity->getWorldPosition(), entity->getWorldOrientation(),
                    entity->getScaledDimensions() * FOCUS_HIGHLIGHT_EXPANSION_FACTOR);
            }
        }
    }
}

OverlayID Application::getKeyboardFocusOverlay() {
    return _keyboardFocusedOverlay.get();
}

void Application::setKeyboardFocusOverlay(const OverlayID& overlayID) {
    if (overlayID != _keyboardFocusedOverlay.get()) {
        _keyboardFocusedOverlay.set(overlayID);

        if (_keyboardFocusHighlight && _keyboardFocusedEntity.get() == UNKNOWN_ENTITY_ID) {
            _keyboardFocusHighlight->setVisible(false);
        }

        if (overlayID == UNKNOWN_OVERLAY_ID) {
            return;
        }

        auto overlayType = getOverlays().getOverlayType(overlayID);
        auto isVisible = getOverlays().getProperty(overlayID, "visible").value.toBool();
        if (overlayType == Web3DOverlay::TYPE && isVisible) {
            auto overlay = std::dynamic_pointer_cast<Web3DOverlay>(getOverlays().getOverlay(overlayID));
            overlay->setProxyWindow(_window->windowHandle());

            if (_keyboardMouseDevice->isActive()) {
                _keyboardMouseDevice->pluginFocusOutEvent();
            }
            _lastAcceptedKeyPress = usecTimestampNow();

            if (overlay->getProperty("showKeyboardFocusHighlight").toBool()) {
                auto size = overlay->getSize() * FOCUS_HIGHLIGHT_EXPANSION_FACTOR;
                const float OVERLAY_DEPTH = 0.0105f;
                setKeyboardFocusHighlight(overlay->getWorldPosition(), overlay->getWorldOrientation(), glm::vec3(size.x, size.y, OVERLAY_DEPTH));
            } else if (_keyboardFocusHighlight) {
                _keyboardFocusHighlight->setVisible(false);
            }
        }
    }
}

void Application::updateDialogs(float deltaTime) const {
    PerformanceTimer perfTimer("updateDialogs");
    bool showWarnings = Menu::getInstance()->isOptionChecked(MenuOption::PipelineWarnings);
    PerformanceWarning warn(showWarnings, "Application::updateDialogs()");
    auto dialogsManager = DependencyManager::get<DialogsManager>();

    QPointer<OctreeStatsDialog> octreeStatsDialog = dialogsManager->getOctreeStatsDialog();
    if (octreeStatsDialog) {
        octreeStatsDialog->update();
    }
}

void Application::updateSecondaryCameraViewFrustum() {
    // TODO: Fix this by modeling the way the secondary camera works on how the main camera works
    // ie. Use a camera object stored in the game logic and informs the Engine on where the secondary
    // camera should be.

    // Code based on SecondaryCameraJob
    auto renderConfig = _renderEngine->getConfiguration();
    assert(renderConfig);
    auto camera = dynamic_cast<SecondaryCameraJobConfig*>(renderConfig->getConfig("SecondaryCamera"));

    if (!camera || !camera->isEnabled()) {
        return;
    }

    ViewFrustum secondaryViewFrustum;
    if (camera->mirrorProjection && !camera->attachedEntityId.isNull()) {
        auto entityScriptingInterface = DependencyManager::get<EntityScriptingInterface>();
        auto entityProperties = entityScriptingInterface->getEntityProperties(camera->attachedEntityId);
        glm::vec3 mirrorPropertiesPosition = entityProperties.getPosition();
        glm::quat mirrorPropertiesRotation = entityProperties.getRotation();
        glm::vec3 mirrorPropertiesDimensions = entityProperties.getDimensions();
        glm::vec3 halfMirrorPropertiesDimensions = 0.5f * mirrorPropertiesDimensions;

        // setup mirror from world as inverse of world from mirror transformation using inverted x and z for mirrored image
        // TODO: we are assuming here that UP is world y-axis
        glm::mat4 worldFromMirrorRotation = glm::mat4_cast(mirrorPropertiesRotation) * glm::scale(vec3(-1.0f, 1.0f, -1.0f));
        glm::mat4 worldFromMirrorTranslation = glm::translate(mirrorPropertiesPosition);
        glm::mat4 worldFromMirror = worldFromMirrorTranslation * worldFromMirrorRotation;
        glm::mat4 mirrorFromWorld = glm::inverse(worldFromMirror);

        // get mirror camera position by reflecting main camera position's z coordinate in mirror space
        glm::vec3 mainCameraPositionWorld = getCamera().getPosition();
        glm::vec3 mainCameraPositionMirror = vec3(mirrorFromWorld * vec4(mainCameraPositionWorld, 1.0f));
        glm::vec3 mirrorCameraPositionMirror = vec3(mainCameraPositionMirror.x, mainCameraPositionMirror.y,
                                                    -mainCameraPositionMirror.z);
        glm::vec3 mirrorCameraPositionWorld = vec3(worldFromMirror * vec4(mirrorCameraPositionMirror, 1.0f));

        // set frustum position to be mirrored camera and set orientation to mirror's adjusted rotation
        glm::quat mirrorCameraOrientation = glm::quat_cast(worldFromMirrorRotation);
        secondaryViewFrustum.setPosition(mirrorCameraPositionWorld);
        secondaryViewFrustum.setOrientation(mirrorCameraOrientation);

        // build frustum using mirror space translation of mirrored camera
        float nearClip = mirrorCameraPositionMirror.z + mirrorPropertiesDimensions.z * 2.0f;
        glm::vec3 upperRight = halfMirrorPropertiesDimensions - mirrorCameraPositionMirror;
        glm::vec3 bottomLeft = -halfMirrorPropertiesDimensions - mirrorCameraPositionMirror;
        glm::mat4 frustum = glm::frustum(bottomLeft.x, upperRight.x, bottomLeft.y, upperRight.y, nearClip, camera->farClipPlaneDistance);
        secondaryViewFrustum.setProjection(frustum);
    } else {
        if (!camera->attachedEntityId.isNull()) {
            auto entityScriptingInterface = DependencyManager::get<EntityScriptingInterface>();
            auto entityProperties = entityScriptingInterface->getEntityProperties(camera->attachedEntityId);
            secondaryViewFrustum.setPosition(entityProperties.getPosition());
            secondaryViewFrustum.setOrientation(entityProperties.getRotation());
        } else {
            secondaryViewFrustum.setPosition(camera->position);
            secondaryViewFrustum.setOrientation(camera->orientation);
        }

        float aspectRatio = (float)camera->textureWidth / (float)camera->textureHeight;
        secondaryViewFrustum.setProjection(camera->vFoV,
                                            aspectRatio,
                                            camera->nearClipPlaneDistance,
                                            camera->farClipPlaneDistance);
    }
    // Without calculating the bound planes, the secondary camera will use the same culling frustum as the main camera,
    // which is not what we want here.
    secondaryViewFrustum.calculate();

    _conicalViews.push_back(secondaryViewFrustum);
}

static bool domainLoadingInProgress = false;

void Application::update(float deltaTime) {
    PROFILE_RANGE_EX(app, __FUNCTION__, 0xffff0000, (uint64_t)_renderFrameCount + 1);

    if (!_physicsEnabled) {
        if (!domainLoadingInProgress) {
            PROFILE_ASYNC_BEGIN(app, "Scene Loading", "");
            domainLoadingInProgress = true;
        }

        // we haven't yet enabled physics.  we wait until we think we have all the collision information
        // for nearby entities before starting bullet up.
        quint64 now = usecTimestampNow();
        const int PHYSICS_CHECK_TIMEOUT = 2 * USECS_PER_SECOND;

        if (now - _lastPhysicsCheckTime > PHYSICS_CHECK_TIMEOUT || _fullSceneReceivedCounter > _fullSceneCounterAtLastPhysicsCheck) {
            // we've received a new full-scene octree stats packet, or it's been long enough to try again anyway
            _lastPhysicsCheckTime = now;
            _fullSceneCounterAtLastPhysicsCheck = _fullSceneReceivedCounter;

            // process octree stats packets are sent in between full sends of a scene (this isn't currently true).
            // We keep physics disabled until we've received a full scene and everything near the avatar in that
            // scene is ready to compute its collision shape.
            if (nearbyEntitiesAreReadyForPhysics()) {
                _physicsEnabled = true;
                getMyAvatar()->updateMotionBehaviorFromMenu();
            }
        }
    } else if (domainLoadingInProgress) {
        domainLoadingInProgress = false;
        PROFILE_ASYNC_END(app, "Scene Loading", "");
    }

    auto myAvatar = getMyAvatar();
    {
        PerformanceTimer perfTimer("devices");

        FaceTracker* tracker = getSelectedFaceTracker();
        if (tracker && Menu::getInstance()->isOptionChecked(MenuOption::MuteFaceTracking) != tracker->isMuted()) {
            tracker->toggleMute();
        }

        tracker = getActiveFaceTracker();
        if (tracker && !tracker->isMuted()) {
            tracker->update(deltaTime);

            // Auto-mute microphone after losing face tracking?
            if (tracker->isTracking()) {
                _lastFaceTrackerUpdate = usecTimestampNow();
            } else {
                const quint64 MUTE_MICROPHONE_AFTER_USECS = 5000000;  //5 secs
                Menu* menu = Menu::getInstance();
                auto audioClient = DependencyManager::get<AudioClient>();
                if (menu->isOptionChecked(MenuOption::AutoMuteAudio) && !audioClient->isMuted()) {
                    if (_lastFaceTrackerUpdate > 0
                        && ((usecTimestampNow() - _lastFaceTrackerUpdate) > MUTE_MICROPHONE_AFTER_USECS)) {
                        audioClient->setMuted(true);
                        _lastFaceTrackerUpdate = 0;
                    }
                } else {
                    _lastFaceTrackerUpdate = 0;
                }
            }
        } else {
            _lastFaceTrackerUpdate = 0;
        }

        auto userInputMapper = DependencyManager::get<UserInputMapper>();

        controller::InputCalibrationData calibrationData = {
            myAvatar->getSensorToWorldMatrix(),
            createMatFromQuatAndPos(myAvatar->getWorldOrientation(), myAvatar->getWorldPosition()),
            myAvatar->getHMDSensorMatrix(),
            myAvatar->getCenterEyeCalibrationMat(),
            myAvatar->getHeadCalibrationMat(),
            myAvatar->getSpine2CalibrationMat(),
            myAvatar->getHipsCalibrationMat(),
            myAvatar->getLeftFootCalibrationMat(),
            myAvatar->getRightFootCalibrationMat(),
            myAvatar->getRightArmCalibrationMat(),
            myAvatar->getLeftArmCalibrationMat(),
            myAvatar->getRightHandCalibrationMat(),
            myAvatar->getLeftHandCalibrationMat()
        };

        InputPluginPointer keyboardMousePlugin;
        for (auto inputPlugin : PluginManager::getInstance()->getInputPlugins()) {
            if (inputPlugin->getName() == KeyboardMouseDevice::NAME) {
                keyboardMousePlugin = inputPlugin;
            } else if (inputPlugin->isActive()) {
                inputPlugin->pluginUpdate(deltaTime, calibrationData);
            }
        }

        userInputMapper->setInputCalibrationData(calibrationData);
        userInputMapper->update(deltaTime);

        if (keyboardMousePlugin && keyboardMousePlugin->isActive()) {
            keyboardMousePlugin->pluginUpdate(deltaTime, calibrationData);
        }

        // Transfer the user inputs to the driveKeys
        // FIXME can we drop drive keys and just have the avatar read the action states directly?
        myAvatar->clearDriveKeys();
        if (_myCamera.getMode() != CAMERA_MODE_INDEPENDENT) {
            if (!_controllerScriptingInterface->areActionsCaptured() && _myCamera.getMode() != CAMERA_MODE_MIRROR) {
                myAvatar->setDriveKey(MyAvatar::TRANSLATE_Z, -1.0f * userInputMapper->getActionState(controller::Action::TRANSLATE_Z));
                myAvatar->setDriveKey(MyAvatar::TRANSLATE_Y, userInputMapper->getActionState(controller::Action::TRANSLATE_Y));
                myAvatar->setDriveKey(MyAvatar::TRANSLATE_X, userInputMapper->getActionState(controller::Action::TRANSLATE_X));
                if (deltaTime > FLT_EPSILON) {
                    myAvatar->setDriveKey(MyAvatar::PITCH, -1.0f * userInputMapper->getActionState(controller::Action::PITCH));
                    myAvatar->setDriveKey(MyAvatar::YAW, -1.0f * userInputMapper->getActionState(controller::Action::YAW));
                    myAvatar->setDriveKey(MyAvatar::STEP_YAW, -1.0f * userInputMapper->getActionState(controller::Action::STEP_YAW));
                }
            }
            myAvatar->setDriveKey(MyAvatar::ZOOM, userInputMapper->getActionState(controller::Action::TRANSLATE_CAMERA_Z));
        }

        myAvatar->setSprintMode((bool)userInputMapper->getActionState(controller::Action::SPRINT));
        static const std::vector<controller::Action> avatarControllerActions = {
            controller::Action::LEFT_HAND,
            controller::Action::RIGHT_HAND,
            controller::Action::LEFT_FOOT,
            controller::Action::RIGHT_FOOT,
            controller::Action::HIPS,
            controller::Action::SPINE2,
            controller::Action::HEAD,
            controller::Action::LEFT_HAND_THUMB1,
            controller::Action::LEFT_HAND_THUMB2,
            controller::Action::LEFT_HAND_THUMB3,
            controller::Action::LEFT_HAND_THUMB4,
            controller::Action::LEFT_HAND_INDEX1,
            controller::Action::LEFT_HAND_INDEX2,
            controller::Action::LEFT_HAND_INDEX3,
            controller::Action::LEFT_HAND_INDEX4,
            controller::Action::LEFT_HAND_MIDDLE1,
            controller::Action::LEFT_HAND_MIDDLE2,
            controller::Action::LEFT_HAND_MIDDLE3,
            controller::Action::LEFT_HAND_MIDDLE4,
            controller::Action::LEFT_HAND_RING1,
            controller::Action::LEFT_HAND_RING2,
            controller::Action::LEFT_HAND_RING3,
            controller::Action::LEFT_HAND_RING4,
            controller::Action::LEFT_HAND_PINKY1,
            controller::Action::LEFT_HAND_PINKY2,
            controller::Action::LEFT_HAND_PINKY3,
            controller::Action::LEFT_HAND_PINKY4,
            controller::Action::RIGHT_HAND_THUMB1,
            controller::Action::RIGHT_HAND_THUMB2,
            controller::Action::RIGHT_HAND_THUMB3,
            controller::Action::RIGHT_HAND_THUMB4,
            controller::Action::RIGHT_HAND_INDEX1,
            controller::Action::RIGHT_HAND_INDEX2,
            controller::Action::RIGHT_HAND_INDEX3,
            controller::Action::RIGHT_HAND_INDEX4,
            controller::Action::RIGHT_HAND_MIDDLE1,
            controller::Action::RIGHT_HAND_MIDDLE2,
            controller::Action::RIGHT_HAND_MIDDLE3,
            controller::Action::RIGHT_HAND_MIDDLE4,
            controller::Action::RIGHT_HAND_RING1,
            controller::Action::RIGHT_HAND_RING2,
            controller::Action::RIGHT_HAND_RING3,
            controller::Action::RIGHT_HAND_RING4,
            controller::Action::RIGHT_HAND_PINKY1,
            controller::Action::RIGHT_HAND_PINKY2,
            controller::Action::RIGHT_HAND_PINKY3,
            controller::Action::RIGHT_HAND_PINKY4,
            controller::Action::LEFT_ARM,
            controller::Action::RIGHT_ARM,
            controller::Action::LEFT_SHOULDER,
            controller::Action::RIGHT_SHOULDER,
            controller::Action::LEFT_FORE_ARM,
            controller::Action::RIGHT_FORE_ARM,
            controller::Action::LEFT_LEG,
            controller::Action::RIGHT_LEG,
            controller::Action::LEFT_UP_LEG,
            controller::Action::RIGHT_UP_LEG,
            controller::Action::LEFT_TOE_BASE,
            controller::Action::RIGHT_TOE_BASE
        };

        // copy controller poses from userInputMapper to myAvatar.
        glm::mat4 myAvatarMatrix = createMatFromQuatAndPos(myAvatar->getWorldOrientation(), myAvatar->getWorldPosition());
        glm::mat4 worldToSensorMatrix = glm::inverse(myAvatar->getSensorToWorldMatrix());
        glm::mat4 avatarToSensorMatrix = worldToSensorMatrix * myAvatarMatrix;
        for (auto& action : avatarControllerActions) {
            controller::Pose pose = userInputMapper->getPoseState(action);
            myAvatar->setControllerPoseInSensorFrame(action, pose.transform(avatarToSensorMatrix));
        }
    }

    updateThreads(deltaTime); // If running non-threaded, then give the threads some time to process...
    updateDialogs(deltaTime); // update various stats dialogs if present

    QSharedPointer<AvatarManager> avatarManager = DependencyManager::get<AvatarManager>();

    {
        PROFILE_RANGE(simulation_physics, "Simulation");
        PerformanceTimer perfTimer("simulation");
        if (_physicsEnabled) {
            {
                PROFILE_RANGE(simulation_physics, "PrePhysics");
                PerformanceTimer perfTimer("prePhysics)");
                {
                    const VectorOfMotionStates& motionStates = _entitySimulation->getObjectsToRemoveFromPhysics();
                    _physicsEngine->removeObjects(motionStates);
                    _entitySimulation->deleteObjectsRemovedFromPhysics();
                }

                VectorOfMotionStates motionStates;
                getEntities()->getTree()->withReadLock([&] {
                    _entitySimulation->getObjectsToAddToPhysics(motionStates);
                    _physicsEngine->addObjects(motionStates);

                });
                getEntities()->getTree()->withReadLock([&] {
                    _entitySimulation->getObjectsToChange(motionStates);
                    VectorOfMotionStates stillNeedChange = _physicsEngine->changeObjects(motionStates);
                    _entitySimulation->setObjectsToChange(stillNeedChange);
                });

                _entitySimulation->applyDynamicChanges();

                avatarManager->getObjectsToRemoveFromPhysics(motionStates);
                _physicsEngine->removeObjects(motionStates);
                avatarManager->getObjectsToAddToPhysics(motionStates);
                _physicsEngine->addObjects(motionStates);
                avatarManager->getObjectsToChange(motionStates);
                _physicsEngine->changeObjects(motionStates);

                myAvatar->prepareForPhysicsSimulation();
                _physicsEngine->forEachDynamic([&](EntityDynamicPointer dynamic) {
                    dynamic->prepareForPhysicsSimulation();
                });
            }
            {
                PROFILE_RANGE(simulation_physics, "StepPhysics");
                PerformanceTimer perfTimer("stepPhysics");
                getEntities()->getTree()->withWriteLock([&] {
                    _physicsEngine->stepSimulation();
                });
            }
            {
                if (_physicsEngine->hasOutgoingChanges()) {
                    {
                        PROFILE_RANGE(simulation_physics, "PostPhysics");
                        PerformanceTimer perfTimer("postPhysics");
                        // grab the collision events BEFORE handleChangedMotionStates() because at this point
                        // we have a better idea of which objects we own or should own.
                        auto& collisionEvents = _physicsEngine->getCollisionEvents();

                        getEntities()->getTree()->withWriteLock([&] {
                            PROFILE_RANGE(simulation_physics, "HandleChanges");
                            PerformanceTimer perfTimer("handleChanges");

                            const VectorOfMotionStates& outgoingChanges = _physicsEngine->getChangedMotionStates();
                            _entitySimulation->handleChangedMotionStates(outgoingChanges);
                            avatarManager->handleChangedMotionStates(outgoingChanges);

                            const VectorOfMotionStates& deactivations = _physicsEngine->getDeactivatedMotionStates();
                            _entitySimulation->handleDeactivatedMotionStates(deactivations);
                        });

                        if (!_aboutToQuit) {
                            // handleCollisionEvents() AFTER handleChangedMotionStates()
                            {
                                PROFILE_RANGE(simulation_physics, "CollisionEvents");
                                avatarManager->handleCollisionEvents(collisionEvents);
                                // Collision events (and their scripts) must not be handled when we're locked, above. (That would risk
                                // deadlock.)
                                _entitySimulation->handleCollisionEvents(collisionEvents);
                            }
                        }

                        {
                            PROFILE_RANGE(simulation_physics, "MyAvatar");
                            myAvatar->harvestResultsFromPhysicsSimulation(deltaTime);
                        }

                        if (PerformanceTimer::isActive() &&
                                Menu::getInstance()->isOptionChecked(MenuOption::DisplayDebugTimingDetails) &&
                                Menu::getInstance()->isOptionChecked(MenuOption::ExpandPhysicsTiming)) {
                            _physicsEngine->harvestPerformanceStats();
                        }
                        // NOTE: the PhysicsEngine stats are written to stdout NOT to Qt log framework
                        _physicsEngine->dumpStatsIfNecessary();
                    }

                    if (!_aboutToQuit) {
                        // NOTE: the getEntities()->update() call below will wait for lock
                        // and will provide non-physical entity motion
                        getEntities()->update(true); // update the models...
                    }
                }
            }
        } else {
            // update the rendering without any simulation
            getEntities()->update(false);
        }
    }

    // AvatarManager update
    {
        {
            PROFILE_RANGE(simulation, "OtherAvatars");
            PerformanceTimer perfTimer("otherAvatars");
            avatarManager->updateOtherAvatars(deltaTime);
        }

        {
            PROFILE_RANGE(simulation, "MyAvatar");
            PerformanceTimer perfTimer("MyAvatar");
            qApp->updateMyAvatarLookAtPosition();
            avatarManager->updateMyAvatar(deltaTime);
        }
    }

    bool showWarnings = Menu::getInstance()->isOptionChecked(MenuOption::PipelineWarnings);
    PerformanceWarning warn(showWarnings, "Application::update()");

#if !defined(Q_OS_ANDROID)
    updateLOD(deltaTime);
#endif

    // TODO: break these out into distinct perfTimers when they prove interesting
    {
        PROFILE_RANGE(app, "PickManager");
        PerformanceTimer perfTimer("pickManager");
        DependencyManager::get<PickManager>()->update();
    }

    {
        PROFILE_RANGE(app, "PointerManager");
        PerformanceTimer perfTimer("pointerManager");
        DependencyManager::get<PointerManager>()->update();
    }

    {
        PROFILE_RANGE_EX(app, "Overlays", 0xffff0000, (uint64_t)getActiveDisplayPlugin()->presentCount());
        PerformanceTimer perfTimer("overlays");
        _overlays.update(deltaTime);
    }

    // Update _viewFrustum with latest camera and view frustum data...
    // NOTE: we get this from the view frustum, to make it simpler, since the
    // loadViewFrumstum() method will get the correct details from the camera
    // We could optimize this to not actually load the viewFrustum, since we don't
    // actually need to calculate the view frustum planes to send these details
    // to the server.
    {
        QMutexLocker viewLocker(&_viewMutex);
        _myCamera.loadViewFrustum(_viewFrustum);

        _conicalViews.clear();
        _conicalViews.push_back(_viewFrustum);
        // TODO: Fix this by modeling the way the secondary camera works on how the main camera works
        // ie. Use a camera object stored in the game logic and informs the Engine on where the secondary
        // camera should be.
        updateSecondaryCameraViewFrustum();
    }

    quint64 now = usecTimestampNow();

    // Update my voxel servers with my current voxel query...
    {
        PROFILE_RANGE_EX(app, "QueryOctree", 0xffff0000, (uint64_t)getActiveDisplayPlugin()->presentCount());
        PerformanceTimer perfTimer("queryOctree");
        QMutexLocker viewLocker(&_viewMutex);

        bool viewIsDifferentEnough = false;
        if (_conicalViews.size() == _lastQueriedViews.size()) {
            for (size_t i = 0; i < _conicalViews.size(); ++i) {
                if (!_conicalViews[i].isVerySimilar(_lastQueriedViews[i])) {
                    viewIsDifferentEnough = true;
                    break;
                }
            }
        } else {
            viewIsDifferentEnough = true;
        }

        
        // if it's been a while since our last query or the view has significantly changed then send a query, otherwise suppress it
        static const std::chrono::seconds MIN_PERIOD_BETWEEN_QUERIES { 3 };
        auto now = SteadyClock::now();
        if (now > _queryExpiry || viewIsDifferentEnough) {
            if (DependencyManager::get<SceneScriptingInterface>()->shouldRenderEntities()) {
                queryOctree(NodeType::EntityServer, PacketType::EntityQuery);
            }
            queryAvatars();

            _lastQueriedViews = _conicalViews;
            _queryExpiry = now + MIN_PERIOD_BETWEEN_QUERIES;
        }
    }

    // sent nack packets containing missing sequence numbers of received packets from nodes
    {
        quint64 sinceLastNack = now - _lastNackTime;
        const quint64 TOO_LONG_SINCE_LAST_NACK = 1 * USECS_PER_SECOND;
        if (sinceLastNack > TOO_LONG_SINCE_LAST_NACK) {
            _lastNackTime = now;
            sendNackPackets();
        }
    }

    // send packet containing downstream audio stats to the AudioMixer
    {
        quint64 sinceLastNack = now - _lastSendDownstreamAudioStats;
        if (sinceLastNack > TOO_LONG_SINCE_LAST_SEND_DOWNSTREAM_AUDIO_STATS) {
            _lastSendDownstreamAudioStats = now;

            QMetaObject::invokeMethod(DependencyManager::get<AudioClient>().data(), "sendDownstreamAudioStatsPacket", Qt::QueuedConnection);
        }
    }

    {
        PerformanceTimer perfTimer("avatarManager/postUpdate");
        avatarManager->postUpdate(deltaTime, getMain3DScene());
    }

    {
        PROFILE_RANGE_EX(app, "PostUpdateLambdas", 0xffff0000, (uint64_t)0);
        PerformanceTimer perfTimer("postUpdateLambdas");
        std::unique_lock<std::mutex> guard(_postUpdateLambdasLock);
        for (auto& iter : _postUpdateLambdas) {
            iter.second();
        }
        _postUpdateLambdas.clear();
    }


    updateRenderArgs(deltaTime);

    // HACK
    // load the view frustum
    // FIXME: This preDisplayRender call is temporary until we create a separate render::scene for the mirror rendering.
    // Then we can move this logic into the Avatar::simulate call.
    myAvatar->preDisplaySide(&_appRenderArgs._renderArgs);


    {
        PerformanceTimer perfTimer("limitless");
        AnimDebugDraw::getInstance().update();
    }

    {
        PerformanceTimer perfTimer("limitless");
        DependencyManager::get<LimitlessVoiceRecognitionScriptingInterface>()->update();
    }

    { // Game loop is done, mark the end of the frame for the scene transactions and the render loop to take over
        PerformanceTimer perfTimer("enqueueFrame");
        getMain3DScene()->enqueueFrame();
    }
}

void Application::updateRenderArgs(float deltaTime) {
    editRenderArgs([this, deltaTime](AppRenderArgs& appRenderArgs) {
        PerformanceTimer perfTimer("editRenderArgs");
        appRenderArgs._headPose = getHMDSensorPose();

        auto myAvatar = getMyAvatar();

        // update the avatar with a fresh HMD pose
        {
            PROFILE_RANGE(render, "/updateAvatar");
            myAvatar->updateFromHMDSensorMatrix(appRenderArgs._headPose);
        }

        auto lodManager = DependencyManager::get<LODManager>();

        float sensorToWorldScale = getMyAvatar()->getSensorToWorldScale();
        appRenderArgs._sensorToWorldScale = sensorToWorldScale;
        appRenderArgs._sensorToWorld = getMyAvatar()->getSensorToWorldMatrix();
        {
            PROFILE_RANGE(render, "/buildFrustrumAndArgs");
            {
                QMutexLocker viewLocker(&_viewMutex);
                // adjust near clip plane to account for sensor scaling.
                auto adjustedProjection = glm::perspective(glm::radians(_fieldOfView.get()),
                    getActiveDisplayPlugin()->getRecommendedAspectRatio(),
                    DEFAULT_NEAR_CLIP * sensorToWorldScale,
                    DEFAULT_FAR_CLIP);
                _viewFrustum.setProjection(adjustedProjection);
                _viewFrustum.calculate();
            }
            appRenderArgs._renderArgs = RenderArgs(_gpuContext, lodManager->getOctreeSizeScale(),
                lodManager->getBoundaryLevelAdjust(), RenderArgs::DEFAULT_RENDER_MODE,
                RenderArgs::MONO, RenderArgs::RENDER_DEBUG_NONE);
            appRenderArgs._renderArgs._scene = getMain3DScene();

            {
                QMutexLocker viewLocker(&_viewMutex);
                appRenderArgs._renderArgs.setViewFrustum(_viewFrustum);
            }
        }
        {
            PROFILE_RANGE(render, "/resizeGL");
            bool showWarnings = false;
            bool suppressShortTimings = false;
            auto menu = Menu::getInstance();
            if (menu) {
                suppressShortTimings = menu->isOptionChecked(MenuOption::SuppressShortTimings);
                showWarnings = menu->isOptionChecked(MenuOption::PipelineWarnings);
            }
            PerformanceWarning::setSuppressShortTimings(suppressShortTimings);
            PerformanceWarning warn(showWarnings, "Application::paintGL()");
            resizeGL();
        }

        this->updateCamera(appRenderArgs._renderArgs, deltaTime);
        appRenderArgs._eyeToWorld = _myCamera.getTransform();
        appRenderArgs._isStereo = false;

        {
            auto hmdInterface = DependencyManager::get<HMDScriptingInterface>();
            float ipdScale = hmdInterface->getIPDScale();

            // scale IPD by sensorToWorldScale, to make the world seem larger or smaller accordingly.
            ipdScale *= sensorToWorldScale;

            auto baseProjection = appRenderArgs._renderArgs.getViewFrustum().getProjection();

            if (getActiveDisplayPlugin()->isStereo()) {
                // Stereo modes will typically have a larger projection matrix overall,
                // so we ask for the 'mono' projection matrix, which for stereo and HMD
                // plugins will imply the combined projection for both eyes.
                //
                // This is properly implemented for the Oculus plugins, but for OpenVR
                // and Stereo displays I'm not sure how to get / calculate it, so we're
                // just relying on the left FOV in each case and hoping that the
                // overall culling margin of error doesn't cause popping in the
                // right eye.  There are FIXMEs in the relevant plugins
                _myCamera.setProjection(getActiveDisplayPlugin()->getCullingProjection(baseProjection));
                appRenderArgs._isStereo = true;

                auto& eyeOffsets = appRenderArgs._eyeOffsets;
                auto& eyeProjections = appRenderArgs._eyeProjections;

                // FIXME we probably don't need to set the projection matrix every frame,
                // only when the display plugin changes (or in non-HMD modes when the user
                // changes the FOV manually, which right now I don't think they can.
                for_each_eye([&](Eye eye) {
                    // For providing the stereo eye views, the HMD head pose has already been
                    // applied to the avatar, so we need to get the difference between the head
                    // pose applied to the avatar and the per eye pose, and use THAT as
                    // the per-eye stereo matrix adjustment.
                    mat4 eyeToHead = getActiveDisplayPlugin()->getEyeToHeadTransform(eye);
                    // Grab the translation
                    vec3 eyeOffset = glm::vec3(eyeToHead[3]);
                    // Apply IPD scaling
                    mat4 eyeOffsetTransform = glm::translate(mat4(), eyeOffset * -1.0f * ipdScale);
                    eyeOffsets[eye] = eyeOffsetTransform;
                    eyeProjections[eye] = getActiveDisplayPlugin()->getEyeProjection(eye, baseProjection);
                });

                // Configure the type of display / stereo
                appRenderArgs._renderArgs._displayMode = (isHMDMode() ? RenderArgs::STEREO_HMD : RenderArgs::STEREO_MONITOR);
            }
        }

        {
            QMutexLocker viewLocker(&_viewMutex);
            _myCamera.loadViewFrustum(_displayViewFrustum);
            appRenderArgs._view = glm::inverse(_displayViewFrustum.getView());
        }

        {
            QMutexLocker viewLocker(&_viewMutex);
            appRenderArgs._renderArgs.setViewFrustum(_displayViewFrustum);
        }
    });
}

void Application::queryAvatars() {
    auto avatarPacket = NLPacket::create(PacketType::AvatarQuery);
    auto destinationBuffer = reinterpret_cast<unsigned char*>(avatarPacket->getPayload());
    unsigned char* bufferStart = destinationBuffer;

    uint8_t numFrustums = (uint8_t)_conicalViews.size();
    memcpy(destinationBuffer, &numFrustums, sizeof(numFrustums));
    destinationBuffer += sizeof(numFrustums);

    for (const auto& view : _conicalViews) {
        destinationBuffer += view.serialize(destinationBuffer);
    }

    avatarPacket->setPayloadSize(destinationBuffer - bufferStart);

    DependencyManager::get<NodeList>()->broadcastToNodes(std::move(avatarPacket), NodeSet() << NodeType::AvatarMixer);
}


int Application::sendNackPackets() {

    // iterates through all nodes in NodeList
    auto nodeList = DependencyManager::get<NodeList>();

    int packetsSent = 0;

    nodeList->eachNode([&](const SharedNodePointer& node){

        if (node->getActiveSocket() && node->getType() == NodeType::EntityServer) {

            auto nackPacketList = NLPacketList::create(PacketType::OctreeDataNack);

            QUuid nodeUUID = node->getUUID();

            // if there are octree packets from this node that are waiting to be processed,
            // don't send a NACK since the missing packets may be among those waiting packets.
            if (_octreeProcessor.hasPacketsToProcessFrom(nodeUUID)) {
                return;
            }

            QSet<OCTREE_PACKET_SEQUENCE> missingSequenceNumbers;
            _octreeServerSceneStats.withReadLock([&] {
                // retrieve octree scene stats of this node
                if (_octreeServerSceneStats.find(nodeUUID) == _octreeServerSceneStats.end()) {
                    return;
                }
                // get sequence number stats of node, prune its missing set, and make a copy of the missing set
                SequenceNumberStats& sequenceNumberStats = _octreeServerSceneStats[nodeUUID].getIncomingOctreeSequenceNumberStats();
                sequenceNumberStats.pruneMissingSet();
                missingSequenceNumbers = sequenceNumberStats.getMissingSet();
            });

            // construct nack packet(s) for this node
            foreach(const OCTREE_PACKET_SEQUENCE& missingNumber, missingSequenceNumbers) {
                nackPacketList->writePrimitive(missingNumber);
            }

            if (nackPacketList->getNumPackets()) {
                packetsSent += (int)nackPacketList->getNumPackets();

                // send the packet list
                nodeList->sendPacketList(std::move(nackPacketList), *node);
            }
        }
    });

    return packetsSent;
}

void Application::queryOctree(NodeType_t serverType, PacketType packetType) {

    if (!_settingsLoaded) {
        return; // bail early if settings are not loaded
    }

    _octreeQuery.setConicalViews(_conicalViews);

    auto lodManager = DependencyManager::get<LODManager>();
    _octreeQuery.setOctreeSizeScale(lodManager->getOctreeSizeScale());
    _octreeQuery.setBoundaryLevelAdjust(lodManager->getBoundaryLevelAdjust());

    auto nodeList = DependencyManager::get<NodeList>();

    auto node = nodeList->soloNodeOfType(serverType);
    if (node && node->getActiveSocket()) {
        _octreeQuery.setMaxQueryPacketsPerSecond(getMaxOctreePacketsPerSecond());

        auto queryPacket = NLPacket::create(packetType);

        // encode the query data
        auto packetData = reinterpret_cast<unsigned char*>(queryPacket->getPayload());
        int packetSize = _octreeQuery.getBroadcastData(packetData);
        queryPacket->setPayloadSize(packetSize);

        // make sure we still have an active socket
        nodeList->sendUnreliablePacket(*queryPacket, *node);
    }
}


bool Application::isHMDMode() const {
    return getActiveDisplayPlugin()->isHmd();
}

float Application::getTargetRenderFrameRate() const { return getActiveDisplayPlugin()->getTargetFrameRate(); }

QRect Application::getDesirableApplicationGeometry() const {
    QRect applicationGeometry = getWindow()->geometry();

    // If our parent window is on the HMD, then don't use its geometry, instead use
    // the "main screen" geometry.
    HMDToolsDialog* hmdTools = DependencyManager::get<DialogsManager>()->getHMDToolsDialog();
    if (hmdTools && hmdTools->hasHMDScreen()) {
        QScreen* hmdScreen = hmdTools->getHMDScreen();
        QWindow* appWindow = getWindow()->windowHandle();
        QScreen* appScreen = appWindow->screen();

        // if our app's screen is the hmd screen, we don't want to place the
        // running scripts widget on it. So we need to pick a better screen.
        // we will use the screen for the HMDTools since it's a guaranteed
        // better screen.
        if (appScreen == hmdScreen) {
            QScreen* betterScreen = hmdTools->windowHandle()->screen();
            applicationGeometry = betterScreen->geometry();
        }
    }
    return applicationGeometry;
}

PickRay Application::computePickRay(float x, float y) const {
    vec2 pickPoint { x, y };
    PickRay result;
    if (isHMDMode()) {
        getApplicationCompositor().computeHmdPickRay(pickPoint, result.origin, result.direction);
    } else {
        pickPoint /= getCanvasSize();
        QMutexLocker viewLocker(&_viewMutex);
        _viewFrustum.computePickRay(pickPoint.x, pickPoint.y, result.origin, result.direction);
    }
    return result;
}

std::shared_ptr<MyAvatar> Application::getMyAvatar() const {
    return DependencyManager::get<AvatarManager>()->getMyAvatar();
}

glm::vec3 Application::getAvatarPosition() const {
    return getMyAvatar()->getWorldPosition();
}

void Application::copyViewFrustum(ViewFrustum& viewOut) const {
    QMutexLocker viewLocker(&_viewMutex);
    viewOut = _viewFrustum;
}

void Application::copyDisplayViewFrustum(ViewFrustum& viewOut) const {
    QMutexLocker viewLocker(&_viewMutex);
    viewOut = _displayViewFrustum;
}

void Application::resetSensors(bool andReload) {
    DependencyManager::get<DdeFaceTracker>()->reset();
    DependencyManager::get<EyeTracker>()->reset();
    getActiveDisplayPlugin()->resetSensors();
    _overlayConductor.centerUI();
    getMyAvatar()->reset(true, andReload);
    QMetaObject::invokeMethod(DependencyManager::get<AudioClient>().data(), "reset", Qt::QueuedConnection);
}

void Application::updateWindowTitle() const {

    auto nodeList = DependencyManager::get<NodeList>();
    auto accountManager = DependencyManager::get<AccountManager>();

    QString buildVersion = " (build " + applicationVersion() + ")";

    QString loginStatus = accountManager->isLoggedIn() ? "" : " (NOT LOGGED IN)";

    QString connectionStatus = nodeList->getDomainHandler().isConnected() ? "" : " (NOT CONNECTED)";
    QString username = accountManager->getAccountInfo().getUsername();

    QString currentPlaceName;
    if (isServerlessMode()) {
        currentPlaceName = "serverless: " + DependencyManager::get<AddressManager>()->getDomainURL().toString();
    } else {
        currentPlaceName = DependencyManager::get<AddressManager>()->getDomainURL().host();
        if (currentPlaceName.isEmpty()) {
            currentPlaceName = nodeList->getDomainHandler().getHostname();
        }
    }

    QString title = QString() + (!username.isEmpty() ? username + " @ " : QString())
        + currentPlaceName + connectionStatus + loginStatus + buildVersion;

#ifndef WIN32
    // crashes with vs2013/win32
    qCDebug(interfaceapp, "Application title set to: %s", title.toStdString().c_str());
#endif
    _window->setWindowTitle(title);

    // updateTitleWindow gets called whenever there's a change regarding the domain, so rather
    // than placing this within domainURLChanged, it's placed here to cover the other potential cases.
    DependencyManager::get< MessagesClient >()->sendLocalMessage("Toolbar-DomainChanged", "");
}

void Application::clearDomainOctreeDetails() {

    // if we're about to quit, we really don't need to do any of these things...
    if (_aboutToQuit) {
        return;
    }

    qCDebug(interfaceapp) << "Clearing domain octree details...";

    resetPhysicsReadyInformation();

    _octreeServerSceneStats.withWriteLock([&] {
        _octreeServerSceneStats.clear();
    });

    // reset the model renderer
    getEntities()->clear();

    auto skyStage = DependencyManager::get<SceneScriptingInterface>()->getSkyStage();

    skyStage->setBackgroundMode(graphics::SunSkyStage::SKY_DEFAULT);

    DependencyManager::get<AnimationCache>()->clearUnusedResources();
    DependencyManager::get<ModelCache>()->clearUnusedResources();
    DependencyManager::get<SoundCache>()->clearUnusedResources();
    DependencyManager::get<TextureCache>()->clearUnusedResources();

    getMyAvatar()->setAvatarEntityDataChanged(true);
}

void Application::clearDomainAvatars() {
    getMyAvatar()->setAvatarEntityDataChanged(true); // to recreate worn entities
    DependencyManager::get<AvatarManager>()->clearOtherAvatars();
}

void Application::domainURLChanged(QUrl domainURL) {
    // disable physics until we have enough information about our new location to not cause craziness.
    resetPhysicsReadyInformation();
    setIsServerlessMode(domainURL.scheme() != URL_SCHEME_HIFI);
    if (isServerlessMode()) {
        loadServerlessDomain(domainURL);
    }
    updateWindowTitle();
}


void Application::resettingDomain() {
    _notifiedPacketVersionMismatchThisDomain = false;

    auto nodeList = DependencyManager::get<NodeList>();
    clearDomainOctreeDetails();
}

void Application::nodeAdded(SharedNodePointer node) const {
    // nothing to do here
}

void Application::nodeActivated(SharedNodePointer node) {
    if (node->getType() == NodeType::AssetServer) {
        // asset server just connected - check if we have the asset browser showing

        auto offscreenUi = DependencyManager::get<OffscreenUi>();
        auto assetDialog = offscreenUi->getRootItem()->findChild<QQuickItem*>("AssetServer");

        if (assetDialog) {
            auto nodeList = DependencyManager::get<NodeList>();

            if (nodeList->getThisNodeCanWriteAssets()) {
                // call reload on the shown asset browser dialog to get the mappings (if permissions allow)
                QMetaObject::invokeMethod(assetDialog, "reload");
            } else {
                // we switched to an Asset Server that we can't modify, hide the Asset Browser
                assetDialog->setVisible(false);
            }
        }
    }

    // If we get a new EntityServer activated, reset lastQueried time
    // so we will do a proper query during update
    if (node->getType() == NodeType::EntityServer) {
        _queryExpiry = SteadyClock::now();
        _octreeQuery.incrementConnectionID();
    }

    if (node->getType() == NodeType::AudioMixer) {
        DependencyManager::get<AudioClient>()->negotiateAudioFormat();
    }

    if (node->getType() == NodeType::AvatarMixer) {
        _queryExpiry = SteadyClock::now();

        // new avatar mixer, send off our identity packet on next update loop
        // Reset skeletonModelUrl if the last server modified our choice.
        // Override the avatar url (but not model name) here too.
        if (_avatarOverrideUrl.isValid()) {
            getMyAvatar()->useFullAvatarURL(_avatarOverrideUrl);
        }
        static const QUrl empty{};
        if (getMyAvatar()->getFullAvatarURLFromPreferences() != getMyAvatar()->cannonicalSkeletonModelURL(empty)) {
            getMyAvatar()->resetFullAvatarURL();
        }
        getMyAvatar()->markIdentityDataChanged();
        getMyAvatar()->resetLastSent();

        // transmit a "sendAll" packet to the AvatarMixer we just connected to.
        getMyAvatar()->sendAvatarDataPacket(true);
    }
}

void Application::nodeKilled(SharedNodePointer node) {
    // These are here because connecting NodeList::nodeKilled to OctreePacketProcessor::nodeKilled doesn't work:
    // OctreePacketProcessor::nodeKilled is not being called when NodeList::nodeKilled is emitted.
    // This may have to do with GenericThread::threadRoutine() blocking the QThread event loop

    _octreeProcessor.nodeKilled(node);

    _entityEditSender.nodeKilled(node);

    if (node->getType() == NodeType::AudioMixer) {
        QMetaObject::invokeMethod(DependencyManager::get<AudioClient>().data(), "audioMixerKilled");
    } else if (node->getType() == NodeType::EntityServer) {
        // we lost an entity server, clear all of the domain octree details
        clearDomainOctreeDetails();
    } else if (node->getType() == NodeType::AvatarMixer) {
        // our avatar mixer has gone away - clear the hash of avatars
        DependencyManager::get<AvatarManager>()->clearOtherAvatars();
    } else if (node->getType() == NodeType::AssetServer) {
        // asset server going away - check if we have the asset browser showing

        auto offscreenUi = DependencyManager::get<OffscreenUi>();
        auto assetDialog = offscreenUi->getRootItem()->findChild<QQuickItem*>("AssetServer");

        if (assetDialog) {
            // call reload on the shown asset browser dialog
            QMetaObject::invokeMethod(assetDialog, "clear");
        }
    }
}

void Application::trackIncomingOctreePacket(ReceivedMessage& message, SharedNodePointer sendingNode, bool wasStatsPacket) {
    // Attempt to identify the sender from its address.
    if (sendingNode) {
        const QUuid& nodeUUID = sendingNode->getUUID();

        // now that we know the node ID, let's add these stats to the stats for that node...
        _octreeServerSceneStats.withWriteLock([&] {
            if (_octreeServerSceneStats.find(nodeUUID) != _octreeServerSceneStats.end()) {
                OctreeSceneStats& stats = _octreeServerSceneStats[nodeUUID];
                stats.trackIncomingOctreePacket(message, wasStatsPacket, sendingNode->getClockSkewUsec());
            }
        });
    }
}

bool Application::nearbyEntitiesAreReadyForPhysics() {
    // this is used to avoid the following scenario:
    // A table has some items sitting on top of it.  The items are at rest, meaning they aren't active in bullet.
    // Someone logs in close to the table.  They receive information about the items on the table before they
    // receive information about the table.  The items are very close to the avatar's capsule, so they become
    // activated in bullet.  This causes them to fall to the floor, because the table's shape isn't yet in bullet.
    EntityTreePointer entityTree = getEntities()->getTree();
    if (!entityTree) {
        return false;
    }

    // We don't want to use EntityTree::findEntities(AABox, ...) method because that scan will snarf parented entities
    // whose bounding boxes cannot be computed (it is too loose for our purposes here).  Instead we manufacture
    // custom filters and use the general-purpose EntityTree::findEntities(filter, ...)
    QVector<EntityItemPointer> entities;
    AABox avatarBox(getMyAvatar()->getWorldPosition() - glm::vec3(PHYSICS_READY_RANGE), glm::vec3(2 * PHYSICS_READY_RANGE));
    // create two functions that use avatarBox (entityScan and elementScan), the second calls the first
    std::function<bool (EntityItemPointer&)> entityScan = [=](EntityItemPointer& entity) {
        if (entity->shouldBePhysical()) {
            bool success = false;
            AABox entityBox = entity->getAABox(success);
            // important: bail for entities that cannot supply a valid AABox
            return success && avatarBox.touches(entityBox);
        }
        return false;
    };
    std::function<bool(const OctreeElementPointer&, void*)> elementScan = [&](const OctreeElementPointer& element, void* unused) {
        if (element->getAACube().touches(avatarBox)) {
            EntityTreeElementPointer entityTreeElement = std::static_pointer_cast<EntityTreeElement>(element);
            entityTreeElement->getEntities(entityScan, entities);
            return true;
        }
        return false;
    };

    entityTree->withReadLock([&] {
        // Pass the second function to the general-purpose EntityTree::findEntities()
        // which will traverse the tree, apply the two filter functions (to element, then to entities)
        // as it traverses.  The end result will be a list of entities that match.
        entityTree->findEntities(elementScan, entities);
    });

    uint32_t nearbyCount = entities.size();
    if (nearbyCount == _nearbyEntitiesCountAtLastPhysicsCheck) {
        _nearbyEntitiesStabilityCount++;
    } else {
        _nearbyEntitiesStabilityCount = 0;
    }
    _nearbyEntitiesCountAtLastPhysicsCheck = nearbyCount;

    const uint32_t MINIMUM_NEARBY_ENTITIES_STABILITY_COUNT = 3;
    if (_nearbyEntitiesStabilityCount >= MINIMUM_NEARBY_ENTITIES_STABILITY_COUNT) {
        // We've seen the same number of nearby entities for several stats packets in a row.  assume we've got all
        // the local entities.
        bool result = true;
        foreach (EntityItemPointer entity, entities) {
            if (entity->shouldBePhysical() && !entity->isReadyToComputeShape()) {
                HIFI_FCDEBUG(interfaceapp(), "Physics disabled until entity loads: " << entity->getID() << entity->getName());
                // don't break here because we want all the relevant entities to start their downloads
                result = false;
            }
        }
        return result;
    }
    return false;
}

int Application::processOctreeStats(ReceivedMessage& message, SharedNodePointer sendingNode) {
    // parse the incoming stats datas stick it in a temporary object for now, while we
    // determine which server it belongs to
    int statsMessageLength = 0;

    const QUuid& nodeUUID = sendingNode->getUUID();

    // now that we know the node ID, let's add these stats to the stats for that node...
    _octreeServerSceneStats.withWriteLock([&] {
        OctreeSceneStats& octreeStats = _octreeServerSceneStats[nodeUUID];
        statsMessageLength = octreeStats.unpackFromPacket(message);

        if (octreeStats.isFullScene()) {
            _fullSceneReceivedCounter++;
        }
    });

    return statsMessageLength;
}

void Application::packetSent(quint64 length) {
}

void Application::addingEntityWithCertificate(const QString& certificateID, const QString& placeName) {
    auto ledger = DependencyManager::get<Ledger>();
    ledger->updateLocation(certificateID, placeName);
}

void Application::registerScriptEngineWithApplicationServices(ScriptEnginePointer scriptEngine) {

    scriptEngine->setEmitScriptUpdatesFunction([this]() {
        SharedNodePointer entityServerNode = DependencyManager::get<NodeList>()->soloNodeOfType(NodeType::EntityServer);
        return !entityServerNode || isPhysicsEnabled();
    });

    // setup the packet sender of the script engine's scripting interfaces so
    // we can use the same ones from the application.
    auto entityScriptingInterface = DependencyManager::get<EntityScriptingInterface>();
    entityScriptingInterface->setPacketSender(&_entityEditSender);
    entityScriptingInterface->setEntityTree(getEntities()->getTree());

    // give the script engine to the RecordingScriptingInterface for its callbacks
    DependencyManager::get<RecordingScriptingInterface>()->setScriptEngine(scriptEngine);

    if (property(hifi::properties::TEST).isValid()) {
        scriptEngine->registerGlobalObject("Test", TestScriptingInterface::getInstance());
    }

    scriptEngine->registerGlobalObject("Rates", new RatesScriptingInterface(this));

    // hook our avatar and avatar hash map object into this script engine
    getMyAvatar()->registerMetaTypes(scriptEngine);

    scriptEngine->registerGlobalObject("AvatarList", DependencyManager::get<AvatarManager>().data());

    scriptEngine->registerGlobalObject("Camera", &_myCamera);

#if defined(Q_OS_MAC) || defined(Q_OS_WIN)
    scriptEngine->registerGlobalObject("SpeechRecognizer", DependencyManager::get<SpeechRecognizer>().data());
#endif

    ClipboardScriptingInterface* clipboardScriptable = new ClipboardScriptingInterface();
    scriptEngine->registerGlobalObject("Clipboard", clipboardScriptable);
    connect(scriptEngine.data(), &ScriptEngine::finished, clipboardScriptable, &ClipboardScriptingInterface::deleteLater);

    scriptEngine->registerGlobalObject("Overlays", &_overlays);
    qScriptRegisterMetaType(scriptEngine.data(), OverlayPropertyResultToScriptValue, OverlayPropertyResultFromScriptValue);
    qScriptRegisterMetaType(scriptEngine.data(), RayToOverlayIntersectionResultToScriptValue,
                            RayToOverlayIntersectionResultFromScriptValue);

    scriptEngine->registerGlobalObject("OffscreenFlags", DependencyManager::get<OffscreenUi>()->getFlags());
    scriptEngine->registerGlobalObject("Desktop", DependencyManager::get<DesktopScriptingInterface>().data());

    qScriptRegisterMetaType(scriptEngine.data(), wrapperToScriptValue<ToolbarProxy>, wrapperFromScriptValue<ToolbarProxy>);
    qScriptRegisterMetaType(scriptEngine.data(),
                            wrapperToScriptValue<ToolbarButtonProxy>, wrapperFromScriptValue<ToolbarButtonProxy>);
    scriptEngine->registerGlobalObject("Toolbars", DependencyManager::get<ToolbarScriptingInterface>().data());

    qScriptRegisterMetaType(scriptEngine.data(), wrapperToScriptValue<TabletProxy>, wrapperFromScriptValue<TabletProxy>);
    qScriptRegisterMetaType(scriptEngine.data(),
                            wrapperToScriptValue<TabletButtonProxy>, wrapperFromScriptValue<TabletButtonProxy>);
    scriptEngine->registerGlobalObject("Tablet", DependencyManager::get<TabletScriptingInterface>().data());
    // FIXME remove these deprecated names for the tablet scripting interface
    scriptEngine->registerGlobalObject("tabletInterface", DependencyManager::get<TabletScriptingInterface>().data());

    auto toolbarScriptingInterface = DependencyManager::get<ToolbarScriptingInterface>().data();
    DependencyManager::get<TabletScriptingInterface>().data()->setToolbarScriptingInterface(toolbarScriptingInterface);

    scriptEngine->registerGlobalObject("Window", DependencyManager::get<WindowScriptingInterface>().data());
    scriptEngine->registerGetterSetter("location", LocationScriptingInterface::locationGetter,
                        LocationScriptingInterface::locationSetter, "Window");
    // register `location` on the global object.
    scriptEngine->registerGetterSetter("location", LocationScriptingInterface::locationGetter,
                                       LocationScriptingInterface::locationSetter);

#if !defined(Q_OS_ANDROID)
    scriptEngine->registerFunction("OverlayWebWindow", QmlWebWindowClass::constructor);
#endif
    scriptEngine->registerFunction("OverlayWindow", QmlWindowClass::constructor);
    scriptEngine->registerFunction("QmlFragment", QmlFragmentClass::constructor);

    scriptEngine->registerGlobalObject("Menu", MenuScriptingInterface::getInstance());
    scriptEngine->registerGlobalObject("DesktopPreviewProvider", DependencyManager::get<DesktopPreviewProvider>().data());
    scriptEngine->registerGlobalObject("Stats", Stats::getInstance());
    scriptEngine->registerGlobalObject("Settings", SettingsScriptingInterface::getInstance());
    scriptEngine->registerGlobalObject("Snapshot", DependencyManager::get<Snapshot>().data());
    scriptEngine->registerGlobalObject("AudioStats", DependencyManager::get<AudioClient>()->getStats().data());
    scriptEngine->registerGlobalObject("AudioScope", DependencyManager::get<AudioScope>().data());
    scriptEngine->registerGlobalObject("AvatarBookmarks", DependencyManager::get<AvatarBookmarks>().data());
    scriptEngine->registerGlobalObject("LocationBookmarks", DependencyManager::get<LocationBookmarks>().data());

    scriptEngine->registerGlobalObject("RayPick", DependencyManager::get<RayPickScriptingInterface>().data());
    scriptEngine->registerGlobalObject("LaserPointers", DependencyManager::get<LaserPointerScriptingInterface>().data());
    scriptEngine->registerGlobalObject("Picks", DependencyManager::get<PickScriptingInterface>().data());
    scriptEngine->registerGlobalObject("Pointers", DependencyManager::get<PointerScriptingInterface>().data());

    // Caches
    scriptEngine->registerGlobalObject("AnimationCache", DependencyManager::get<AnimationCache>().data());
    scriptEngine->registerGlobalObject("TextureCache", DependencyManager::get<TextureCache>().data());
    scriptEngine->registerGlobalObject("ModelCache", DependencyManager::get<ModelCache>().data());
    scriptEngine->registerGlobalObject("SoundCache", DependencyManager::get<SoundCache>().data());

    scriptEngine->registerGlobalObject("DialogsManager", _dialogsManagerScriptingInterface);

    scriptEngine->registerGlobalObject("Account", AccountServicesScriptingInterface::getInstance()); // DEPRECATED - TO BE REMOVED
    scriptEngine->registerGlobalObject("GlobalServices", AccountServicesScriptingInterface::getInstance()); // DEPRECATED - TO BE REMOVED
    scriptEngine->registerGlobalObject("AccountServices", AccountServicesScriptingInterface::getInstance());
    qScriptRegisterMetaType(scriptEngine.data(), DownloadInfoResultToScriptValue, DownloadInfoResultFromScriptValue);

    scriptEngine->registerGlobalObject("FaceTracker", DependencyManager::get<DdeFaceTracker>().data());

    scriptEngine->registerGlobalObject("AvatarManager", DependencyManager::get<AvatarManager>().data());

    scriptEngine->registerGlobalObject("UndoStack", &_undoStackScriptingInterface);

    scriptEngine->registerGlobalObject("LODManager", DependencyManager::get<LODManager>().data());

    scriptEngine->registerGlobalObject("Paths", DependencyManager::get<PathUtils>().data());

    scriptEngine->registerGlobalObject("HMD", DependencyManager::get<HMDScriptingInterface>().data());
    scriptEngine->registerFunction("HMD", "getHUDLookAtPosition2D", HMDScriptingInterface::getHUDLookAtPosition2D, 0);
    scriptEngine->registerFunction("HMD", "getHUDLookAtPosition3D", HMDScriptingInterface::getHUDLookAtPosition3D, 0);

    scriptEngine->registerGlobalObject("Scene", DependencyManager::get<SceneScriptingInterface>().data());
    scriptEngine->registerGlobalObject("Render", _renderEngine->getConfiguration().get());

    GraphicsScriptingInterface::registerMetaTypes(scriptEngine.data());
    scriptEngine->registerGlobalObject("Graphics", DependencyManager::get<GraphicsScriptingInterface>().data());

    scriptEngine->registerGlobalObject("ScriptDiscoveryService", DependencyManager::get<ScriptEngines>().data());
    scriptEngine->registerGlobalObject("Reticle", getApplicationCompositor().getReticleInterface());

    scriptEngine->registerGlobalObject("UserActivityLogger", DependencyManager::get<UserActivityLoggerScriptingInterface>().data());
    scriptEngine->registerGlobalObject("Users", DependencyManager::get<UsersScriptingInterface>().data());

    scriptEngine->registerGlobalObject("LimitlessSpeechRecognition", DependencyManager::get<LimitlessVoiceRecognitionScriptingInterface>().data());
    scriptEngine->registerGlobalObject("GooglePoly", DependencyManager::get<GooglePolyScriptingInterface>().data());

    if (auto steamClient = PluginManager::getInstance()->getSteamClientPlugin()) {
        scriptEngine->registerGlobalObject("Steam", new SteamScriptingInterface(scriptEngine.data(), steamClient.get()));
    }
    auto scriptingInterface = DependencyManager::get<controller::ScriptingInterface>();
    scriptEngine->registerGlobalObject("Controller", scriptingInterface.data());
    UserInputMapper::registerControllerTypes(scriptEngine.data());

    auto recordingInterface = DependencyManager::get<RecordingScriptingInterface>();
    scriptEngine->registerGlobalObject("Recording", recordingInterface.data());

    auto entityScriptServerLog = DependencyManager::get<EntityScriptServerLogClient>();
    scriptEngine->registerGlobalObject("EntityScriptServerLog", entityScriptServerLog.data());
    scriptEngine->registerGlobalObject("AvatarInputs", AvatarInputs::getInstance());
    scriptEngine->registerGlobalObject("Selection", DependencyManager::get<SelectionScriptingInterface>().data());
    scriptEngine->registerGlobalObject("ContextOverlay", DependencyManager::get<ContextOverlayInterface>().data());
    scriptEngine->registerGlobalObject("Wallet", DependencyManager::get<WalletScriptingInterface>().data());
    scriptEngine->registerGlobalObject("AddressManager", DependencyManager::get<AddressManager>().data());

    qScriptRegisterMetaType(scriptEngine.data(), OverlayIDtoScriptValue, OverlayIDfromScriptValue);

    DependencyManager::get<PickScriptingInterface>()->registerMetaTypes(scriptEngine.data());

    // connect this script engines printedMessage signal to the global ScriptEngines these various messages
    connect(scriptEngine.data(), &ScriptEngine::printedMessage,
            DependencyManager::get<ScriptEngines>().data(), &ScriptEngines::onPrintedMessage);
    connect(scriptEngine.data(), &ScriptEngine::errorMessage,
            DependencyManager::get<ScriptEngines>().data(), &ScriptEngines::onErrorMessage);
    connect(scriptEngine.data(), &ScriptEngine::warningMessage,
            DependencyManager::get<ScriptEngines>().data(), &ScriptEngines::onWarningMessage);
    connect(scriptEngine.data(), &ScriptEngine::infoMessage,
            DependencyManager::get<ScriptEngines>().data(), &ScriptEngines::onInfoMessage);
    connect(scriptEngine.data(), &ScriptEngine::clearDebugWindow,
            DependencyManager::get<ScriptEngines>().data(), &ScriptEngines::onClearDebugWindow);

}

bool Application::canAcceptURL(const QString& urlString) const {
    QUrl url(urlString);
    if (url.query().contains(WEB_VIEW_TAG)) {
        return false;
    } else if (urlString.startsWith(URL_SCHEME_HIFI)) {
        return true;
    }
    QString lowerPath = url.path().toLower();
    for (auto& pair : _acceptedExtensions) {
        if (lowerPath.endsWith(pair.first, Qt::CaseInsensitive)) {
            return true;
        }
    }
    return false;
}

bool Application::acceptURL(const QString& urlString, bool defaultUpload) {
    QUrl url(urlString);

    if (url.scheme() == URL_SCHEME_HIFI) {
        // this is a hifi URL - have the AddressManager handle it
        QMetaObject::invokeMethod(DependencyManager::get<AddressManager>().data(), "handleLookupString",
                                  Qt::AutoConnection, Q_ARG(const QString&, urlString));
        return true;
    }

    QString lowerPath = url.path().toLower();
    for (auto& pair : _acceptedExtensions) {
        if (lowerPath.endsWith(pair.first, Qt::CaseInsensitive)) {
            AcceptURLMethod method = pair.second;
            return (this->*method)(urlString);
        }
    }

    if (defaultUpload && !url.fileName().isEmpty() && url.isLocalFile()) {
        showAssetServerWidget(urlString);
    }
    return defaultUpload;
}

void Application::setSessionUUID(const QUuid& sessionUUID) const {
    Physics::setSessionUUID(sessionUUID);
}

bool Application::askToSetAvatarUrl(const QString& url) {
    QUrl realUrl(url);
    if (realUrl.isLocalFile()) {
        OffscreenUi::asyncWarning("", "You can not use local files for avatar components.");
        return false;
    }

    // Download the FST file, to attempt to determine its model type
    QVariantHash fstMapping = FSTReader::downloadMapping(url);

    FSTReader::ModelType modelType = FSTReader::predictModelType(fstMapping);

    QString modelName = fstMapping["name"].toString();
    QString modelLicense = fstMapping["license"].toString();

    bool agreeToLicense = true; // assume true
    //create set avatar callback
    auto setAvatar = [=] (QString url, QString modelName) {
        ModalDialogListener* dlg = OffscreenUi::asyncQuestion("Set Avatar",
                                                              "Would you like to use '" + modelName + "' for your avatar?",
                                                              QMessageBox::Ok | QMessageBox::Cancel, QMessageBox::Ok);
        QObject::connect(dlg, &ModalDialogListener::response, this, [=] (QVariant answer) {
            QObject::disconnect(dlg, &ModalDialogListener::response, this, nullptr);

            bool ok = (QMessageBox::Ok == static_cast<QMessageBox::StandardButton>(answer.toInt()));
            if (ok) {
                getMyAvatar()->useFullAvatarURL(url, modelName);
                emit fullAvatarURLChanged(url, modelName);
            } else {
                qCDebug(interfaceapp) << "Declined to use the avatar: " << url;
            }
        });
    };

    if (!modelLicense.isEmpty()) {
        // word wrap the license text to fit in a reasonable shaped message box.
        const int MAX_CHARACTERS_PER_LINE = 90;
        modelLicense = simpleWordWrap(modelLicense, MAX_CHARACTERS_PER_LINE);

        ModalDialogListener* dlg = OffscreenUi::asyncQuestion("Avatar Usage License",
                                                              modelLicense + "\nDo you agree to these terms?",
                                                              QMessageBox::Yes | QMessageBox::No, QMessageBox::Yes);
        QObject::connect(dlg, &ModalDialogListener::response, this, [=, &agreeToLicense] (QVariant answer) {
            QObject::disconnect(dlg, &ModalDialogListener::response, this, nullptr);

            agreeToLicense = (static_cast<QMessageBox::StandardButton>(answer.toInt()) == QMessageBox::Yes);
            if (agreeToLicense) {
                switch (modelType) {
                    case FSTReader::HEAD_AND_BODY_MODEL: {
                    setAvatar(url, modelName);
                    break;
                }
                default:
                    OffscreenUi::asyncWarning("", modelName + "Does not support a head and body as required.");
                    break;
                }
            } else {
                qCDebug(interfaceapp) << "Declined to agree to avatar license: " << url;
            }

            //auto offscreenUi = DependencyManager::get<OffscreenUi>();
        });
    } else {
        setAvatar(url, modelName);
    }

    return true;
}


bool Application::askToLoadScript(const QString& scriptFilenameOrURL) {
    QString shortName = scriptFilenameOrURL;

    QUrl scriptURL { scriptFilenameOrURL };

    if (scriptURL.host().endsWith(MARKETPLACE_CDN_HOSTNAME)) {
        int startIndex = shortName.lastIndexOf('/') + 1;
        int endIndex = shortName.lastIndexOf('?');
        shortName = shortName.mid(startIndex, endIndex - startIndex);
    }

    QString message = "Would you like to run this script:\n" + shortName;
    ModalDialogListener* dlg = OffscreenUi::asyncQuestion(getWindow(), "Run Script", message,
                                                           QMessageBox::Yes | QMessageBox::No);

    QObject::connect(dlg, &ModalDialogListener::response, this, [=] (QVariant answer) {
        const QString& fileName = scriptFilenameOrURL;
        if (static_cast<QMessageBox::StandardButton>(answer.toInt()) == QMessageBox::Yes) {
            qCDebug(interfaceapp) << "Chose to run the script: " << fileName;
            DependencyManager::get<ScriptEngines>()->loadScript(fileName);
        } else {
            qCDebug(interfaceapp) << "Declined to run the script: " << scriptFilenameOrURL;
        }
        QObject::disconnect(dlg, &ModalDialogListener::response, this, nullptr);
    });

    return true;
}

bool Application::askToWearAvatarAttachmentUrl(const QString& url) {
    QNetworkAccessManager& networkAccessManager = NetworkAccessManager::getInstance();
    QNetworkRequest networkRequest = QNetworkRequest(url);
    networkRequest.setAttribute(QNetworkRequest::FollowRedirectsAttribute, true);
    networkRequest.setHeader(QNetworkRequest::UserAgentHeader, HIGH_FIDELITY_USER_AGENT);
    QNetworkReply* reply = networkAccessManager.get(networkRequest);
    int requestNumber = ++_avatarAttachmentRequest;
    connect(reply, &QNetworkReply::finished, [this, reply, url, requestNumber]() {

        if (requestNumber != _avatarAttachmentRequest) {
            // this request has been superseded by another more recent request
            reply->deleteLater();
            return;
        }

        QNetworkReply::NetworkError networkError = reply->error();
        if (networkError == QNetworkReply::NoError) {
            // download success
            QByteArray contents = reply->readAll();

            QJsonParseError jsonError;
            auto doc = QJsonDocument::fromJson(contents, &jsonError);
            if (jsonError.error == QJsonParseError::NoError) {

                auto jsonObject = doc.object();

                // retrieve optional name field from JSON
                QString name = tr("Unnamed Attachment");
                auto nameValue = jsonObject.value("name");
                if (nameValue.isString()) {
                    name = nameValue.toString();
                }

                auto avatarAttachmentConfirmationTitle = tr("Avatar Attachment Confirmation");
                auto avatarAttachmentConfirmationMessage = tr("Would you like to wear '%1' on your avatar?").arg(name);
                ModalDialogListener* dlg = OffscreenUi::asyncQuestion(avatarAttachmentConfirmationTitle,
                                           avatarAttachmentConfirmationMessage,
                                           QMessageBox::Ok | QMessageBox::Cancel);
                QObject::connect(dlg, &ModalDialogListener::response, this, [=] (QVariant answer) {
                    QObject::disconnect(dlg, &ModalDialogListener::response, this, nullptr);
                    if (static_cast<QMessageBox::StandardButton>(answer.toInt()) == QMessageBox::Yes) {
                        // add attachment to avatar
                        auto myAvatar = getMyAvatar();
                        assert(myAvatar);
                        auto attachmentDataVec = myAvatar->getAttachmentData();
                        AttachmentData attachmentData;
                        attachmentData.fromJson(jsonObject);
                        attachmentDataVec.push_back(attachmentData);
                        myAvatar->setAttachmentData(attachmentDataVec);
                    } else {
                        qCDebug(interfaceapp) << "User declined to wear the avatar attachment: " << url;
                    }
                });
            } else {
                // json parse error
                auto avatarAttachmentParseErrorString = tr("Error parsing attachment JSON from url: \"%1\"");
                displayAvatarAttachmentWarning(avatarAttachmentParseErrorString.arg(url));
            }
        } else {
            // download failure
            auto avatarAttachmentDownloadErrorString = tr("Error downloading attachment JSON from url: \"%1\"");
            displayAvatarAttachmentWarning(avatarAttachmentDownloadErrorString.arg(url));
        }
        reply->deleteLater();
    });
    return true;
}

void Application::replaceDomainContent(const QString& url) {
    qCDebug(interfaceapp) << "Attempting to replace domain content: " << url;
    QByteArray urlData(url.toUtf8());
    auto limitedNodeList = DependencyManager::get<NodeList>();
    const auto& domainHandler = limitedNodeList->getDomainHandler();

    auto octreeFilePacket = NLPacket::create(PacketType::DomainContentReplacementFromUrl, urlData.size(), true);
    octreeFilePacket->write(urlData);
    limitedNodeList->sendPacket(std::move(octreeFilePacket), domainHandler.getSockAddr());

    auto addressManager = DependencyManager::get<AddressManager>();
    addressManager->handleLookupString(DOMAIN_SPAWNING_POINT);
    QString newHomeAddress = addressManager->getHost() + DOMAIN_SPAWNING_POINT;
    qCDebug(interfaceapp) << "Setting new home bookmark to: " << newHomeAddress;
    DependencyManager::get<LocationBookmarks>()->setHomeLocationToAddress(newHomeAddress);
}

bool Application::askToReplaceDomainContent(const QString& url) {
    QString methodDetails;
    const int MAX_CHARACTERS_PER_LINE = 90;
    if (DependencyManager::get<NodeList>()->getThisNodeCanReplaceContent()) {
        QUrl originURL { url };
        if (originURL.host().endsWith(MARKETPLACE_CDN_HOSTNAME)) {
            // Create a confirmation dialog when this call is made
            static const QString infoText = simpleWordWrap("Your domain's content will be replaced with a new content set. "
                "If you want to save what you have now, create a backup before proceeding. For more information about backing up "
                "and restoring content, visit the documentation page at: ", MAX_CHARACTERS_PER_LINE) +
                "\nhttps://docs.highfidelity.com/create-and-explore/start-working-in-your-sandbox/restoring-sandbox-content";

            ModalDialogListener* dig = OffscreenUi::asyncQuestion("Are you sure you want to replace this domain's content set?",
                                                                  infoText, QMessageBox::Yes | QMessageBox::No, QMessageBox::No);

            QObject::connect(dig, &ModalDialogListener::response, this, [=] (QVariant answer) {
                QString details;
                if (static_cast<QMessageBox::StandardButton>(answer.toInt()) == QMessageBox::Yes) {
                    // Given confirmation, send request to domain server to replace content
                    replaceDomainContent(url);
                    details = "SuccessfulRequestToReplaceContent";
                } else {
                    details = "UserDeclinedToReplaceContent";
                }
                QJsonObject messageProperties = {
                    { "status", details },
                    { "content_set_url", url }
                };
                UserActivityLogger::getInstance().logAction("replace_domain_content", messageProperties);
                QObject::disconnect(dig, &ModalDialogListener::response, this, nullptr);
            });
        } else {
            methodDetails = "ContentSetDidNotOriginateFromMarketplace";
            QJsonObject messageProperties = {
                { "status", methodDetails },
                { "content_set_url", url }
            };
            UserActivityLogger::getInstance().logAction("replace_domain_content", messageProperties);
        }
    } else {
            methodDetails = "UserDoesNotHavePermissionToReplaceContent";
            static const QString warningMessage = simpleWordWrap("The domain owner must enable 'Replace Content' "
                "permissions for you in this domain's server settings before you can continue.", MAX_CHARACTERS_PER_LINE);
            OffscreenUi::asyncWarning("You do not have permissions to replace domain content", warningMessage,
                                 QMessageBox::Ok, QMessageBox::Ok);

            QJsonObject messageProperties = {
                { "status", methodDetails },
                { "content_set_url", url }
            };
            UserActivityLogger::getInstance().logAction("replace_domain_content", messageProperties);
    }
    return true;
}

void Application::displayAvatarAttachmentWarning(const QString& message) const {
    auto avatarAttachmentWarningTitle = tr("Avatar Attachment Failure");
    OffscreenUi::asyncWarning(avatarAttachmentWarningTitle, message);
}

void Application::showDialog(const QUrl& widgetUrl, const QUrl& tabletUrl, const QString& name) const {
    auto tablet = DependencyManager::get<TabletScriptingInterface>()->getTablet(SYSTEM_TABLET);
    auto hmd = DependencyManager::get<HMDScriptingInterface>();
    bool onTablet = false;

    if (!tablet->getToolbarMode()) {
        onTablet = tablet->pushOntoStack(tabletUrl);
        if (onTablet) {
            toggleTabletUI(true);
        }
    }

    if (!onTablet) {
        DependencyManager::get<OffscreenUi>()->show(widgetUrl, name);
    }
    if (tablet->getToolbarMode()) {
        DependencyManager::get<OffscreenUi>()->show(widgetUrl, name);
    }
}

void Application::showScriptLogs() {
    auto scriptEngines = DependencyManager::get<ScriptEngines>();
    QUrl defaultScriptsLoc = PathUtils::defaultScriptsLocation();
    defaultScriptsLoc.setPath(defaultScriptsLoc.path() + "developer/debugging/debugWindow.js");
    scriptEngines->loadScript(defaultScriptsLoc.toString());
}

void Application::showAssetServerWidget(QString filePath) {
    if (!DependencyManager::get<NodeList>()->getThisNodeCanWriteAssets()) {
        return;
    }
    static const QUrl url { "hifi/AssetServer.qml" };

    auto startUpload = [=](QQmlContext* context, QObject* newObject){
        if (!filePath.isEmpty()) {
            emit uploadRequest(filePath);
        }
    };
    auto tabletScriptingInterface = DependencyManager::get<TabletScriptingInterface>();
    auto tablet = dynamic_cast<TabletProxy*>(tabletScriptingInterface->getTablet(SYSTEM_TABLET));
    auto hmd = DependencyManager::get<HMDScriptingInterface>();
    if (tablet->getToolbarMode()) {
        DependencyManager::get<OffscreenUi>()->show(url, "AssetServer", startUpload);
    } else {
        if (!hmd->getShouldShowTablet() && !isHMDMode()) {
            DependencyManager::get<OffscreenUi>()->show(url, "AssetServer", startUpload);
        } else {
            static const QUrl url("hifi/dialogs/TabletAssetServer.qml");
            tablet->pushOntoStack(url);
        }
    }

    startUpload(nullptr, nullptr);
}

void Application::addAssetToWorldFromURL(QString url) {
    qInfo(interfaceapp) << "Download model and add to world from" << url;

    QString filename;
    if (url.contains("filename")) {
        filename = url.section("filename=", 1, 1);  // Filename is in "?filename=" parameter at end of URL.
    }
    if (url.contains("poly.google.com/downloads")) {
        filename = url.section('/', -1);
        if (url.contains("noDownload")) {
            filename.remove(".zip?noDownload=false");
        } else {
            filename.remove(".zip");
        }

    }

    if (!DependencyManager::get<NodeList>()->getThisNodeCanWriteAssets()) {
        QString errorInfo = "You do not have permissions to write to the Asset Server.";
        qWarning(interfaceapp) << "Error downloading model: " + errorInfo;
        addAssetToWorldError(filename, errorInfo);
        return;
    }

    addAssetToWorldInfo(filename, "Downloading model file " + filename + ".");

    auto request = DependencyManager::get<ResourceManager>()->createResourceRequest(nullptr, QUrl(url));
    connect(request, &ResourceRequest::finished, this, &Application::addAssetToWorldFromURLRequestFinished);
    request->send();
}

void Application::addAssetToWorldFromURLRequestFinished() {
    auto request = qobject_cast<ResourceRequest*>(sender());
    auto url = request->getUrl().toString();
    auto result = request->getResult();

    QString filename;
    bool isBlocks = false;

    if (url.contains("filename")) {
        filename = url.section("filename=", 1, 1);  // Filename is in "?filename=" parameter at end of URL.
    }
    if (url.contains("poly.google.com/downloads")) {
        filename = url.section('/', -1);
        if (url.contains("noDownload")) {
            filename.remove(".zip?noDownload=false");
        } else {
            filename.remove(".zip");
        }
        isBlocks = true;
    }

    if (result == ResourceRequest::Success) {
        qInfo(interfaceapp) << "Downloaded model from" << url;
        QTemporaryDir temporaryDir;
        temporaryDir.setAutoRemove(false);
        if (temporaryDir.isValid()) {
            QString temporaryDirPath = temporaryDir.path();
            QString downloadPath = temporaryDirPath + "/" + filename;
            qInfo(interfaceapp) << "Download path:" << downloadPath;

            QFile tempFile(downloadPath);
            if (tempFile.open(QIODevice::WriteOnly)) {
                tempFile.write(request->getData());
                addAssetToWorldInfoClear(filename);  // Remove message from list; next one added will have a different key.
                tempFile.close();
                qApp->getFileDownloadInterface()->runUnzip(downloadPath, url, true, false, isBlocks);
            } else {
                QString errorInfo = "Couldn't open temporary file for download";
                qWarning(interfaceapp) << errorInfo;
                addAssetToWorldError(filename, errorInfo);
            }
        } else {
            QString errorInfo = "Couldn't create temporary directory for download";
            qWarning(interfaceapp) << errorInfo;
            addAssetToWorldError(filename, errorInfo);
        }
    } else {
        qWarning(interfaceapp) << "Error downloading" << url << ":" << request->getResultString();
        addAssetToWorldError(filename, "Error downloading " + filename + " : " + request->getResultString());
    }

    request->deleteLater();
}


QString filenameFromPath(QString filePath) {
    return filePath.right(filePath.length() - filePath.lastIndexOf("/") - 1);
}

void Application::addAssetToWorldUnzipFailure(QString filePath) {
    QString filename = filenameFromPath(QUrl(filePath).toLocalFile());
    qWarning(interfaceapp) << "Couldn't unzip file" << filePath;
    addAssetToWorldError(filename, "Couldn't unzip file " + filename + ".");
}

void Application::addAssetToWorld(QString path, QString zipFile, bool isZip, bool isBlocks) {
    // Automatically upload and add asset to world as an alternative manual process initiated by showAssetServerWidget().
    QString mapping;
    QString filename = filenameFromPath(path);
    if (isZip || isBlocks) {
        QString assetName = zipFile.section("/", -1).remove(QRegExp("[.]zip(.*)$"));
        QString assetFolder = path.section("model_repo/", -1);
        mapping = "/" + assetName + "/" + assetFolder;
    } else {
        mapping = "/" + filename;
    }

    // Test repeated because possibly different code paths.
    if (!DependencyManager::get<NodeList>()->getThisNodeCanWriteAssets()) {
        QString errorInfo = "You do not have permissions to write to the Asset Server.";
        qWarning(interfaceapp) << "Error downloading model: " + errorInfo;
        addAssetToWorldError(filename, errorInfo);
        return;
    }

    addAssetToWorldInfo(filename, "Adding " + mapping.mid(1) + " to the Asset Server.");

    addAssetToWorldWithNewMapping(path, mapping, 0, isZip, isBlocks);
}

void Application::addAssetToWorldWithNewMapping(QString filePath, QString mapping, int copy, bool isZip, bool isBlocks) {
    auto request = DependencyManager::get<AssetClient>()->createGetMappingRequest(mapping);

    QObject::connect(request, &GetMappingRequest::finished, this, [=](GetMappingRequest* request) mutable {
        const int MAX_COPY_COUNT = 100;  // Limit number of duplicate assets; recursion guard.
        auto result = request->getError();
        if (result == GetMappingRequest::NotFound) {
            addAssetToWorldUpload(filePath, mapping, isZip, isBlocks);
        } else if (result != GetMappingRequest::NoError) {
            QString errorInfo = "Could not map asset name: "
                + mapping.left(mapping.length() - QString::number(copy).length() - 1);
            qWarning(interfaceapp) << "Error downloading model: " + errorInfo;
            addAssetToWorldError(filenameFromPath(filePath), errorInfo);
        } else if (copy < MAX_COPY_COUNT - 1) {
            if (copy > 0) {
                mapping = mapping.remove(mapping.lastIndexOf("-"), QString::number(copy).length() + 1);
            }
            copy++;
            mapping = mapping.insert(mapping.lastIndexOf("."), "-" + QString::number(copy));
            addAssetToWorldWithNewMapping(filePath, mapping, copy, isZip, isBlocks);
        } else {
            QString errorInfo = "Too many copies of asset name: "
                + mapping.left(mapping.length() - QString::number(copy).length() - 1);
            qWarning(interfaceapp) << "Error downloading model: " + errorInfo;
            addAssetToWorldError(filenameFromPath(filePath), errorInfo);
        }
        request->deleteLater();
    });

    request->start();
}

void Application::addAssetToWorldUpload(QString filePath, QString mapping, bool isZip, bool isBlocks) {
    qInfo(interfaceapp) << "Uploading" << filePath << "to Asset Server as" << mapping;
    auto upload = DependencyManager::get<AssetClient>()->createUpload(filePath);
    QObject::connect(upload, &AssetUpload::finished, this, [=](AssetUpload* upload, const QString& hash) mutable {
        if (upload->getError() != AssetUpload::NoError) {
            QString errorInfo = "Could not upload model to the Asset Server.";
            qWarning(interfaceapp) << "Error downloading model: " + errorInfo;
            addAssetToWorldError(filenameFromPath(filePath), errorInfo);
        } else {
            addAssetToWorldSetMapping(filePath, mapping, hash, isZip, isBlocks);
        }

        // Remove temporary directory created by Clara.io market place download.
        int index = filePath.lastIndexOf("/model_repo/");
        if (index > 0) {
            QString tempDir = filePath.left(index);
            qCDebug(interfaceapp) << "Removing temporary directory at: " + tempDir;
            QDir(tempDir).removeRecursively();
        }

        upload->deleteLater();
    });

    upload->start();
}

void Application::addAssetToWorldSetMapping(QString filePath, QString mapping, QString hash, bool isZip, bool isBlocks) {
    auto request = DependencyManager::get<AssetClient>()->createSetMappingRequest(mapping, hash);
    connect(request, &SetMappingRequest::finished, this, [=](SetMappingRequest* request) mutable {
        if (request->getError() != SetMappingRequest::NoError) {
            QString errorInfo = "Could not set asset mapping.";
            qWarning(interfaceapp) << "Error downloading model: " + errorInfo;
            addAssetToWorldError(filenameFromPath(filePath), errorInfo);
        } else {
            // to prevent files that aren't models or texture files from being loaded into world automatically
            if ((filePath.toLower().endsWith(OBJ_EXTENSION) || filePath.toLower().endsWith(FBX_EXTENSION)) ||
                ((filePath.toLower().endsWith(JPG_EXTENSION) || filePath.toLower().endsWith(PNG_EXTENSION)) &&
                ((!isBlocks) && (!isZip)))) {
                addAssetToWorldAddEntity(filePath, mapping);
            } else {
                qCDebug(interfaceapp) << "Zipped contents are not supported entity files";
                addAssetToWorldInfoDone(filenameFromPath(filePath));
            }
        }
        request->deleteLater();
    });

    request->start();
}

void Application::addAssetToWorldAddEntity(QString filePath, QString mapping) {
    EntityItemProperties properties;
    properties.setType(EntityTypes::Model);
    properties.setName(mapping.right(mapping.length() - 1));
    if (filePath.toLower().endsWith(PNG_EXTENSION) || filePath.toLower().endsWith(JPG_EXTENSION)) {
        QJsonObject textures {
            {"tex.picture", QString("atp:" + mapping) }
        };
        properties.setModelURL("https://hifi-content.s3.amazonaws.com/DomainContent/production/default-image-model.fbx");
        properties.setTextures(QJsonDocument(textures).toJson(QJsonDocument::Compact));
        properties.setShapeType(SHAPE_TYPE_BOX);
    } else {
        properties.setModelURL("atp:" + mapping);
        properties.setShapeType(SHAPE_TYPE_SIMPLE_COMPOUND);
    }
    properties.setCollisionless(true);  // Temporarily set so that doesn't collide with avatar.
    properties.setVisible(false);  // Temporarily set so that don't see at large unresized dimensions.
    glm::vec3 positionOffset = getMyAvatar()->getWorldOrientation() * (getMyAvatar()->getSensorToWorldScale() * glm::vec3(0.0f, 0.0f, -2.0f));
    properties.setPosition(getMyAvatar()->getWorldPosition() + positionOffset);
    properties.setRotation(getMyAvatar()->getWorldOrientation());
    properties.setGravity(glm::vec3(0.0f, 0.0f, 0.0f));
    auto entityID = DependencyManager::get<EntityScriptingInterface>()->addEntity(properties);

    // Note: Model dimensions are not available here; model is scaled per FBX mesh in RenderableModelEntityItem::update() later
    // on. But FBX dimensions may be in cm, so we monitor for the dimension change and rescale again if warranted.

    if (entityID == QUuid()) {
        QString errorInfo = "Could not add model " + mapping + " to world.";
        qWarning(interfaceapp) << "Could not add model to world: " + errorInfo;
        addAssetToWorldError(filenameFromPath(filePath), errorInfo);
    } else {
        // Monitor when asset is rendered in world so that can resize if necessary.
        _addAssetToWorldResizeList.insert(entityID, 0);  // List value is count of checks performed.
        if (!_addAssetToWorldResizeTimer.isActive()) {
            _addAssetToWorldResizeTimer.start();
        }

        // Close progress message box.
        addAssetToWorldInfoDone(filenameFromPath(filePath));
    }
}

void Application::addAssetToWorldCheckModelSize() {
    if (_addAssetToWorldResizeList.size() == 0) {
        return;
    }

    auto item = _addAssetToWorldResizeList.begin();
    while (item != _addAssetToWorldResizeList.end()) {
        auto entityID = item.key();

        EntityPropertyFlags propertyFlags;
        propertyFlags += PROP_NAME;
        propertyFlags += PROP_DIMENSIONS;
        auto entityScriptingInterface = DependencyManager::get<EntityScriptingInterface>();
        auto properties = entityScriptingInterface->getEntityProperties(entityID, propertyFlags);
        auto name = properties.getName();
        auto dimensions = properties.getDimensions();

        const QString GRABBABLE_USER_DATA = "{\"grabbableKey\":{\"grabbable\":true}}";
        bool doResize = false;

        const glm::vec3 DEFAULT_DIMENSIONS = glm::vec3(0.1f, 0.1f, 0.1f);
        if (dimensions != DEFAULT_DIMENSIONS) {

            // Scale model so that its maximum is exactly specific size.
            const float MAXIMUM_DIMENSION = getMyAvatar()->getSensorToWorldScale();
            auto previousDimensions = dimensions;
            auto scale = std::min(MAXIMUM_DIMENSION / dimensions.x, std::min(MAXIMUM_DIMENSION / dimensions.y,
                MAXIMUM_DIMENSION / dimensions.z));
            dimensions *= scale;
            qInfo(interfaceapp) << "Model" << name << "auto-resized from" << previousDimensions << " to " << dimensions;
            doResize = true;

            item = _addAssetToWorldResizeList.erase(item);  // Finished with this entity; advance to next.
        } else {
            // Increment count of checks done.
            _addAssetToWorldResizeList[entityID]++;

            const int CHECK_MODEL_SIZE_MAX_CHECKS = 300;
            if (_addAssetToWorldResizeList[entityID] > CHECK_MODEL_SIZE_MAX_CHECKS) {
                // Have done enough checks; model was either the default size or something's gone wrong.

                // Rescale all dimensions.
                const glm::vec3 UNIT_DIMENSIONS = glm::vec3(1.0f, 1.0f, 1.0f);
                dimensions = UNIT_DIMENSIONS;
                qInfo(interfaceapp) << "Model" << name << "auto-resize timed out; resized to " << dimensions;
                doResize = true;

                item = _addAssetToWorldResizeList.erase(item);  // Finished with this entity; advance to next.
            } else {
                // No action on this entity; advance to next.
                ++item;
            }
        }

        if (doResize) {
            EntityItemProperties properties;
            properties.setDimensions(dimensions);
            properties.setVisible(true);
            if (!name.toLower().endsWith(PNG_EXTENSION) && !name.toLower().endsWith(JPG_EXTENSION)) {
                properties.setCollisionless(false);
            }
            properties.setUserData(GRABBABLE_USER_DATA);
            properties.setLastEdited(usecTimestampNow());
            entityScriptingInterface->editEntity(entityID, properties);
        }
    }

    // Stop timer if nothing in list to check.
    if (_addAssetToWorldResizeList.size() == 0) {
        _addAssetToWorldResizeTimer.stop();
    }
}


void Application::addAssetToWorldInfo(QString modelName, QString infoText) {
    // Displays the most recent info message, subject to being overridden by error messages.

    if (_aboutToQuit) {
        return;
    }

    /*
    Cancel info timer if running.
    If list has an entry for modelName, delete it (just one).
    Append modelName, infoText to list.
    Display infoText in message box unless an error is being displayed (i.e., error timer is running).
    Show message box if not already visible.
    */

    _addAssetToWorldInfoTimer.stop();

    addAssetToWorldInfoClear(modelName);

    _addAssetToWorldInfoKeys.append(modelName);
    _addAssetToWorldInfoMessages.append(infoText);

    if (!_addAssetToWorldErrorTimer.isActive()) {
        if (!_addAssetToWorldMessageBox) {
            _addAssetToWorldMessageBox = DependencyManager::get<OffscreenUi>()->createMessageBox(OffscreenUi::ICON_INFORMATION,
                "Downloading Model", "", QMessageBox::NoButton, QMessageBox::NoButton);
            connect(_addAssetToWorldMessageBox, SIGNAL(destroyed()), this, SLOT(onAssetToWorldMessageBoxClosed()));
        }

        _addAssetToWorldMessageBox->setProperty("text", "\n" + infoText);
        _addAssetToWorldMessageBox->setVisible(true);
    }
}

void Application::addAssetToWorldInfoClear(QString modelName) {
    // Clears modelName entry from message list without affecting message currently displayed.

    if (_aboutToQuit) {
        return;
    }

    /*
    Delete entry for modelName from list.
    */

    auto index = _addAssetToWorldInfoKeys.indexOf(modelName);
    if (index > -1) {
        _addAssetToWorldInfoKeys.removeAt(index);
        _addAssetToWorldInfoMessages.removeAt(index);
    }
}

void Application::addAssetToWorldInfoDone(QString modelName) {
    // Continues to display this message if the latest for a few seconds, then deletes it and displays the next latest.

    if (_aboutToQuit) {
        return;
    }

    /*
    Delete entry for modelName from list.
    (Re)start the info timer to update message box. ... onAddAssetToWorldInfoTimeout()
    */

    addAssetToWorldInfoClear(modelName);
    _addAssetToWorldInfoTimer.start();
}

void Application::addAssetToWorldInfoTimeout() {
    if (_aboutToQuit) {
        return;
    }

    /*
    If list not empty, display last message in list (may already be displayed ) unless an error is being displayed.
    If list empty, close the message box unless an error is being displayed.
    */

    if (!_addAssetToWorldErrorTimer.isActive() && _addAssetToWorldMessageBox) {
        if (_addAssetToWorldInfoKeys.length() > 0) {
            _addAssetToWorldMessageBox->setProperty("text", "\n" + _addAssetToWorldInfoMessages.last());
        } else {
            disconnect(_addAssetToWorldMessageBox);
            _addAssetToWorldMessageBox->setVisible(false);
            _addAssetToWorldMessageBox->deleteLater();
            _addAssetToWorldMessageBox = nullptr;
        }
    }
}

void Application::addAssetToWorldError(QString modelName, QString errorText) {
    // Displays the most recent error message for a few seconds.

    if (_aboutToQuit) {
        return;
    }

    /*
    If list has an entry for modelName, delete it.
    Display errorText in message box.
    Show message box if not already visible.
    (Re)start error timer. ... onAddAssetToWorldErrorTimeout()
    */

    addAssetToWorldInfoClear(modelName);

    if (!_addAssetToWorldMessageBox) {
        _addAssetToWorldMessageBox = DependencyManager::get<OffscreenUi>()->createMessageBox(OffscreenUi::ICON_INFORMATION,
            "Downloading Model", "", QMessageBox::NoButton, QMessageBox::NoButton);
        connect(_addAssetToWorldMessageBox, SIGNAL(destroyed()), this, SLOT(onAssetToWorldMessageBoxClosed()));
    }

    _addAssetToWorldMessageBox->setProperty("text", "\n" + errorText);
    _addAssetToWorldMessageBox->setVisible(true);

    _addAssetToWorldErrorTimer.start();
}

void Application::addAssetToWorldErrorTimeout() {
    if (_aboutToQuit) {
        return;
    }

    /*
    If list is not empty, display message from last entry.
    If list is empty, close the message box.
    */

    if (_addAssetToWorldMessageBox) {
        if (_addAssetToWorldInfoKeys.length() > 0) {
            _addAssetToWorldMessageBox->setProperty("text", "\n" + _addAssetToWorldInfoMessages.last());
        } else {
            disconnect(_addAssetToWorldMessageBox);
            _addAssetToWorldMessageBox->setVisible(false);
            _addAssetToWorldMessageBox->deleteLater();
            _addAssetToWorldMessageBox = nullptr;
        }
    }
}


void Application::addAssetToWorldMessageClose() {
    // Clear messages, e.g., if Interface is being closed or domain changes.

    /*
    Call if user manually closes message box.
    Call if domain changes.
    Call if application is shutting down.

    Stop timers.
    Close the message box if open.
    Clear lists.
    */

    _addAssetToWorldInfoTimer.stop();
    _addAssetToWorldErrorTimer.stop();

    if (_addAssetToWorldMessageBox) {
        disconnect(_addAssetToWorldMessageBox);
        _addAssetToWorldMessageBox->setVisible(false);
        _addAssetToWorldMessageBox->deleteLater();
        _addAssetToWorldMessageBox = nullptr;
    }

    _addAssetToWorldInfoKeys.clear();
    _addAssetToWorldInfoMessages.clear();
}

void Application::onAssetToWorldMessageBoxClosed() {
    if (_addAssetToWorldMessageBox) {
        // User manually closed message box; perhaps because it has become stuck, so reset all messages.
        qInfo(interfaceapp) << "User manually closed download status message box";
        disconnect(_addAssetToWorldMessageBox);
        _addAssetToWorldMessageBox = nullptr;
        addAssetToWorldMessageClose();
    }
}


void Application::handleUnzip(QString zipFile, QStringList unzipFile, bool autoAdd, bool isZip, bool isBlocks) {
    if (autoAdd) {
        if (!unzipFile.isEmpty()) {
            for (int i = 0; i < unzipFile.length(); i++) {
                if (QFileInfo(unzipFile.at(i)).isFile()) {
                    qCDebug(interfaceapp) << "Preparing file for asset server: " << unzipFile.at(i);
                    addAssetToWorld(unzipFile.at(i), zipFile, isZip, isBlocks);
                }
            }
        } else {
            addAssetToWorldUnzipFailure(zipFile);
        }
    } else {
        showAssetServerWidget(unzipFile.first());
    }
}

void Application::packageModel() {
    ModelPackager::package();
}

void Application::openUrl(const QUrl& url) const {
    if (!url.isEmpty()) {
        if (url.scheme() == URL_SCHEME_HIFI) {
            DependencyManager::get<AddressManager>()->handleLookupString(url.toString());
        } else {
            // address manager did not handle - ask QDesktopServices to handle
            QDesktopServices::openUrl(url);
        }
    }
}

void Application::loadDialog() {
    auto scriptEngines = DependencyManager::get<ScriptEngines>();
    ModalDialogListener* dlg = OffscreenUi::getOpenFileNameAsync(_glWidget, tr("Open Script"),
                                                                 getPreviousScriptLocation(),
                                                                 tr("JavaScript Files (*.js)"));
    connect(dlg, &ModalDialogListener::response, this, [=] (QVariant answer) {
        disconnect(dlg, &ModalDialogListener::response, this, nullptr);
        const QString& response = answer.toString();
        if (!response.isEmpty() && QFile(response).exists()) {
            setPreviousScriptLocation(QFileInfo(response).absolutePath());
            DependencyManager::get<ScriptEngines>()->loadScript(response, true, false, false, true);  // Don't load from cache
        }
    });
}

QString Application::getPreviousScriptLocation() {
    QString result = _previousScriptLocation.get();
    return result;
}

void Application::setPreviousScriptLocation(const QString& location) {
    _previousScriptLocation.set(location);
}

void Application::loadScriptURLDialog() const {
    ModalDialogListener* dlg = OffscreenUi::getTextAsync(OffscreenUi::ICON_NONE, "Open and Run Script", "Script URL");
    connect(dlg, &ModalDialogListener::response, this, [=] (QVariant response) {
        disconnect(dlg, &ModalDialogListener::response, this, nullptr);
        const QString& newScript = response.toString();
        if (QUrl(newScript).scheme() == "atp") {
            OffscreenUi::asyncWarning("Error Loading Script", "Cannot load client script over ATP");
        } else if (!newScript.isEmpty()) {
            DependencyManager::get<ScriptEngines>()->loadScript(newScript.trimmed());
        }
    });
}

SharedSoundPointer Application::getSampleSound() const {
    return _sampleSound;
}

void Application::loadLODToolsDialog() {
    auto tabletScriptingInterface = DependencyManager::get<TabletScriptingInterface>();
    auto tablet = dynamic_cast<TabletProxy*>(tabletScriptingInterface->getTablet(SYSTEM_TABLET));
    if (tablet->getToolbarMode() || (!tablet->getTabletRoot() && !isHMDMode())) {
        auto dialogsManager = DependencyManager::get<DialogsManager>();
        dialogsManager->lodTools();
    } else {
        tablet->pushOntoStack("hifi/dialogs/TabletLODTools.qml");
    }
}


void Application::loadEntityStatisticsDialog() {
    auto tabletScriptingInterface = DependencyManager::get<TabletScriptingInterface>();
    auto tablet = dynamic_cast<TabletProxy*>(tabletScriptingInterface->getTablet(SYSTEM_TABLET));
    if (tablet->getToolbarMode() || (!tablet->getTabletRoot() && !isHMDMode())) {
        auto dialogsManager = DependencyManager::get<DialogsManager>();
        dialogsManager->octreeStatsDetails();
    } else {
        tablet->pushOntoStack("hifi/dialogs/TabletEntityStatistics.qml");
    }
}

void Application::loadDomainConnectionDialog() {
    auto tabletScriptingInterface = DependencyManager::get<TabletScriptingInterface>();
    auto tablet = dynamic_cast<TabletProxy*>(tabletScriptingInterface->getTablet(SYSTEM_TABLET));
    if (tablet->getToolbarMode() || (!tablet->getTabletRoot() && !isHMDMode())) {
        auto dialogsManager = DependencyManager::get<DialogsManager>();
        dialogsManager->showDomainConnectionDialog();
    } else {
        tablet->pushOntoStack("hifi/dialogs/TabletDCDialog.qml");
    }
}

void Application::toggleLogDialog() {
    if (! _logDialog) {
        _logDialog = new LogDialog(nullptr, getLogger());
    }

    if (_logDialog->isVisible()) {
        _logDialog->hide();
    } else {
        _logDialog->show();
    }
}

void Application::toggleEntityScriptServerLogDialog() {
    if (! _entityScriptServerLogDialog) {
        _entityScriptServerLogDialog = new EntityScriptServerLogDialog(nullptr);
    }

    if (_entityScriptServerLogDialog->isVisible()) {
        _entityScriptServerLogDialog->hide();
    } else {
        _entityScriptServerLogDialog->show();
    }
}

void Application::loadAddAvatarBookmarkDialog() const {
    auto avatarBookmarks = DependencyManager::get<AvatarBookmarks>();
    avatarBookmarks->addBookmark();
}

void Application::loadAvatarBrowser() const {
    auto tablet = dynamic_cast<TabletProxy*>(DependencyManager::get<TabletScriptingInterface>()->getTablet("com.highfidelity.interface.tablet.system"));
    // construct the url to the marketplace item
    QString url = NetworkingConstants::METAVERSE_SERVER_URL().toString() + "/marketplace?category=avatars";
    QString MARKETPLACES_INJECT_SCRIPT_PATH = "file:///" + qApp->applicationDirPath() + "/scripts/system/html/js/marketplacesInject.js";
    tablet->gotoWebScreen(url, MARKETPLACES_INJECT_SCRIPT_PATH);
    DependencyManager::get<HMDScriptingInterface>()->openTablet();
}

void Application::takeSnapshot(bool notify, bool includeAnimated, float aspectRatio, const QString& filename) {
    postLambdaEvent([notify, includeAnimated, aspectRatio, filename, this] {
        // Get a screenshot and save it
        QString path = Snapshot::saveSnapshot(getActiveDisplayPlugin()->getScreenshot(aspectRatio), filename,
                                              TestScriptingInterface::getInstance()->getTestResultsLocation());

        // If we're not doing an animated snapshot as well...
        if (!includeAnimated) {
            // Tell the dependency manager that the capture of the still snapshot has taken place.
            emit DependencyManager::get<WindowScriptingInterface>()->stillSnapshotTaken(path, notify);
        } else if (!SnapshotAnimated::isAlreadyTakingSnapshotAnimated()) {
            // Get an animated GIF snapshot and save it
            SnapshotAnimated::saveSnapshotAnimated(path, aspectRatio, qApp, DependencyManager::get<WindowScriptingInterface>());
        }
    });
}

void Application::takeSecondaryCameraSnapshot(const QString& filename) {
    postLambdaEvent([filename, this] {
        QString snapshotPath = Snapshot::saveSnapshot(getActiveDisplayPlugin()->getSecondaryCameraScreenshot(), filename,
                                                      TestScriptingInterface::getInstance()->getTestResultsLocation());

        emit DependencyManager::get<WindowScriptingInterface>()->stillSnapshotTaken(snapshotPath, true);
    });
}

void Application::shareSnapshot(const QString& path, const QUrl& href) {
    postLambdaEvent([path, href] {
        // not much to do here, everything is done in snapshot code...
        Snapshot::uploadSnapshot(path, href);
    });
}

float Application::getRenderResolutionScale() const {
    auto menu = Menu::getInstance();
    if (!menu) {
        return 1.0f;
    }
    if (menu->isOptionChecked(MenuOption::RenderResolutionOne)) {
        return 1.0f;
    } else if (menu->isOptionChecked(MenuOption::RenderResolutionTwoThird)) {
        return 0.666f;
    } else if (menu->isOptionChecked(MenuOption::RenderResolutionHalf)) {
        return 0.5f;
    } else if (menu->isOptionChecked(MenuOption::RenderResolutionThird)) {
        return 0.333f;
    } else if (menu->isOptionChecked(MenuOption::RenderResolutionQuarter)) {
        return 0.25f;
    } else {
        return 1.0f;
    }
}

void Application::notifyPacketVersionMismatch() {
    if (!_notifiedPacketVersionMismatchThisDomain) {
        _notifiedPacketVersionMismatchThisDomain = true;

        QString message = "The location you are visiting is running an incompatible server version.\n";
        message += "Content may not display properly.";

        OffscreenUi::asyncWarning("", message);
    }
}

void Application::checkSkeleton() const {
    if (getMyAvatar()->getSkeletonModel()->isActive() && !getMyAvatar()->getSkeletonModel()->hasSkeleton()) {
        qCDebug(interfaceapp) << "MyAvatar model has no skeleton";

        QString message = "Your selected avatar body has no skeleton.\n\nThe default body will be loaded...";
        OffscreenUi::asyncWarning("", message);

        getMyAvatar()->useFullAvatarURL(AvatarData::defaultFullAvatarModelUrl(), DEFAULT_FULL_AVATAR_MODEL_NAME);
    } else {
        _physicsEngine->setCharacterController(getMyAvatar()->getCharacterController());
    }
}

void Application::activeChanged(Qt::ApplicationState state) {
    switch (state) {
        case Qt::ApplicationActive:
            _isForeground = true;
            break;

        case Qt::ApplicationSuspended:
        case Qt::ApplicationHidden:
        case Qt::ApplicationInactive:
        default:
            _isForeground = false;
            break;
    }
}

void Application::windowMinimizedChanged(bool minimized) {
    // initialize the _minimizedWindowTimer
    static std::once_flag once;
    std::call_once(once, [&] {
        connect(&_minimizedWindowTimer, &QTimer::timeout, this, [] {
            QCoreApplication::postEvent(QCoreApplication::instance(), new QEvent(static_cast<QEvent::Type>(Idle)), Qt::HighEventPriority);
        });
    });

    // avoid rendering to the display plugin but continue posting Idle events,
    // so that physics continues to simulate and the deadlock watchdog knows we're alive
    if (!minimized && !getActiveDisplayPlugin()->isActive()) {
        _minimizedWindowTimer.stop();
        getActiveDisplayPlugin()->activate();
    } else if (minimized && getActiveDisplayPlugin()->isActive()) {
        getActiveDisplayPlugin()->deactivate();
        _minimizedWindowTimer.start(THROTTLED_SIM_FRAME_PERIOD_MS);
    }
}

void Application::postLambdaEvent(const std::function<void()>& f) {
    if (this->thread() == QThread::currentThread()) {
        f();
    } else {
        QCoreApplication::postEvent(this, new LambdaEvent(f));
    }
}

void Application::sendLambdaEvent(const std::function<void()>& f) {
    if (this->thread() == QThread::currentThread()) {
        f();
    } else {
        LambdaEvent event(f);
        QCoreApplication::sendEvent(this, &event);
    } 
}

void Application::initPlugins(const QStringList& arguments) {
    QCommandLineOption display("display", "Preferred displays", "displays");
    QCommandLineOption disableDisplays("disable-displays", "Displays to disable", "displays");
    QCommandLineOption disableInputs("disable-inputs", "Inputs to disable", "inputs");

    QCommandLineParser parser;
    parser.addOption(display);
    parser.addOption(disableDisplays);
    parser.addOption(disableInputs);
    parser.parse(arguments);

    if (parser.isSet(display)) {
        auto preferredDisplays = parser.value(display).split(',', QString::SkipEmptyParts);
        qInfo() << "Setting prefered display plugins:" << preferredDisplays;
        PluginManager::getInstance()->setPreferredDisplayPlugins(preferredDisplays);
    }

    if (parser.isSet(disableDisplays)) {
        auto disabledDisplays = parser.value(disableDisplays).split(',', QString::SkipEmptyParts);
        qInfo() << "Disabling following display plugins:"  << disabledDisplays;
        PluginManager::getInstance()->disableDisplays(disabledDisplays);
    }

    if (parser.isSet(disableInputs)) {
        auto disabledInputs = parser.value(disableInputs).split(',', QString::SkipEmptyParts);
        qInfo() << "Disabling following input plugins:" << disabledInputs;
        PluginManager::getInstance()->disableInputs(disabledInputs);
    }
}

void Application::shutdownPlugins() {
}

glm::uvec2 Application::getCanvasSize() const {
    return glm::uvec2(_glWidget->width(), _glWidget->height());
}

QRect Application::getRenderingGeometry() const {
    auto geometry = _glWidget->geometry();
    auto topLeft = geometry.topLeft();
    auto topLeftScreen = _glWidget->mapToGlobal(topLeft);
    geometry.moveTopLeft(topLeftScreen);
    return geometry;
}

glm::uvec2 Application::getUiSize() const {
    static const uint MIN_SIZE = 1;
    glm::uvec2 result(MIN_SIZE);
    if (_displayPlugin) {
        result = getActiveDisplayPlugin()->getRecommendedUiSize();
    }
    return result;
}

QRect Application::getRecommendedHUDRect() const {
    auto uiSize = getUiSize();
    QRect result(0, 0, uiSize.x, uiSize.y);
    if (_displayPlugin) {
        result = getActiveDisplayPlugin()->getRecommendedHUDRect();
    }
    return result;
}

glm::vec2 Application::getDeviceSize() const {
    static const int MIN_SIZE = 1;
    glm::vec2 result(MIN_SIZE);
    if (_displayPlugin) {
        result = getActiveDisplayPlugin()->getRecommendedRenderSize();
    }
    return result;
}

bool Application::isThrottleRendering() const {
    if (_displayPlugin) {
        return getActiveDisplayPlugin()->isThrottled();
    }
    return false;
}

bool Application::hasFocus() const {
    bool result = (QApplication::activeWindow() != nullptr);
#if defined(Q_OS_WIN)
    // On Windows, QWidget::activateWindow() - as called in setFocus() - makes the application's taskbar icon flash but doesn't
    // take user focus away from their current window. So also check whether the application is the user's current foreground
    // window.
    result = result && (HWND)QApplication::activeWindow()->winId() == GetForegroundWindow();
#endif
    return result;
}

void Application::setFocus() {
    // Note: Windows doesn't allow a user focus to be taken away from another application. Instead, it changes the color of and
    // flashes the taskbar icon.
    auto window = qApp->getWindow();
    window->activateWindow();
}

void Application::raise() {
    auto windowState = qApp->getWindow()->windowState();
    if (windowState & Qt::WindowMinimized) {
        if (windowState & Qt::WindowMaximized) {
            qApp->getWindow()->showMaximized();
        } else if (windowState & Qt::WindowFullScreen) {
            qApp->getWindow()->showFullScreen();
        } else {
            qApp->getWindow()->showNormal();
        }
    }
    qApp->getWindow()->raise();
}

void Application::setMaxOctreePacketsPerSecond(int maxOctreePPS) {
    if (maxOctreePPS != _maxOctreePPS) {
        _maxOctreePPS = maxOctreePPS;
        maxOctreePacketsPerSecond.set(_maxOctreePPS);
    }
}

int Application::getMaxOctreePacketsPerSecond() const {
    return _maxOctreePPS;
}

qreal Application::getDevicePixelRatio() {
    return (_window && _window->windowHandle()) ? _window->windowHandle()->devicePixelRatio() : 1.0;
}

DisplayPluginPointer Application::getActiveDisplayPlugin() const {
    if (QThread::currentThread() != thread()) {
        std::unique_lock<std::mutex> lock(_displayPluginLock);
        return _displayPlugin;
    }

    if (!_aboutToQuit && !_displayPlugin) {
        const_cast<Application*>(this)->updateDisplayMode();
        Q_ASSERT(_displayPlugin);
    }
    return _displayPlugin;
}

static const char* EXCLUSION_GROUP_KEY = "exclusionGroup";

static void addDisplayPluginToMenu(const DisplayPluginPointer& displayPlugin, bool active) {
    auto menu = Menu::getInstance();
    QString name = displayPlugin->getName();
    auto grouping = displayPlugin->getGrouping();
    QString groupingMenu { "" };
    Q_ASSERT(!menu->menuItemExists(MenuOption::OutputMenu, name));

    // assign the meny grouping based on plugin grouping
    switch (grouping) {
        case Plugin::ADVANCED:
            groupingMenu = "Advanced";
            break;
        case Plugin::DEVELOPER:
            groupingMenu = "Developer";
            break;
        default:
            groupingMenu = "Standard";
            break;
    }

    static QActionGroup* displayPluginGroup = nullptr;
    if (!displayPluginGroup) {
        displayPluginGroup = new QActionGroup(menu);
        displayPluginGroup->setExclusive(true);
    }
    auto parent = menu->getMenu(MenuOption::OutputMenu);
    auto action = menu->addActionToQMenuAndActionHash(parent,
        name, 0, qApp,
        SLOT(updateDisplayMode()),
        QAction::NoRole, Menu::UNSPECIFIED_POSITION, groupingMenu);

    action->setCheckable(true);
    action->setChecked(active);
    displayPluginGroup->addAction(action);

    action->setProperty(EXCLUSION_GROUP_KEY, QVariant::fromValue(displayPluginGroup));
    Q_ASSERT(menu->menuItemExists(MenuOption::OutputMenu, name));
}

void Application::updateDisplayMode() {
    // Unsafe to call this method from anything but the main thread
    if (QThread::currentThread() != thread()) {
        qFatal("Attempted to switch display plugins from a non-main thread");
    }

    // Once time initialization code that depends on the UI being available
    auto displayPlugins = getDisplayPlugins();

    // Default to the first item on the list, in case none of the menu items match
    DisplayPluginPointer newDisplayPlugin = displayPlugins.at(0);
    auto menu = getPrimaryMenu();
    if (menu) {
        foreach(DisplayPluginPointer displayPlugin, PluginManager::getInstance()->getDisplayPlugins()) {
            QString name = displayPlugin->getName();
            QAction* action = menu->getActionForOption(name);
            // Menu might have been removed if the display plugin lost
            if (!action) {
                continue;
            }
            if (action->isChecked()) {
                newDisplayPlugin = displayPlugin;
                break;
            }
        }
    }

    if (newDisplayPlugin == _displayPlugin) {
        return;
    }

    setDisplayPlugin(newDisplayPlugin);
}

void Application::setDisplayPlugin(DisplayPluginPointer newDisplayPlugin) {
    if (newDisplayPlugin == _displayPlugin) {
        return;
    }

    // FIXME don't have the application directly set the state of the UI,
    // instead emit a signal that the display plugin is changing and let 
    // the desktop lock itself.  Reduces coupling between the UI and display
    // plugins
    auto offscreenUi = DependencyManager::get<OffscreenUi>();
    auto desktop = offscreenUi->getDesktop();
    auto menu = Menu::getInstance();

    // Make the switch atomic from the perspective of other threads
    {
        std::unique_lock<std::mutex> lock(_displayPluginLock);
        bool wasRepositionLocked = false;
        if (desktop) {
            // Tell the desktop to no reposition (which requires plugin info), until we have set the new plugin, below.
            wasRepositionLocked = desktop->property("repositionLocked").toBool();
            desktop->setProperty("repositionLocked", true);
        }

        if (_displayPlugin) {
            disconnect(_displayPlugin.get(), &DisplayPlugin::presented, this, &Application::onPresent);
            _displayPlugin->deactivate();
        }

        auto oldDisplayPlugin = _displayPlugin;
        bool active = newDisplayPlugin->activate();

        if (!active) {
            auto displayPlugins = PluginManager::getInstance()->getDisplayPlugins();

            // If the new plugin fails to activate, fallback to last display
            qWarning() << "Failed to activate display: " << newDisplayPlugin->getName();
            newDisplayPlugin = oldDisplayPlugin;

            if (newDisplayPlugin) {
                qWarning() << "Falling back to last display: " << newDisplayPlugin->getName();
                active = newDisplayPlugin->activate();
            }

            // If there is no last display, or
            // If the last display fails to activate, fallback to desktop
            if (!active) {
                newDisplayPlugin = displayPlugins.at(0);
                qWarning() << "Falling back to display: " << newDisplayPlugin->getName();
                active = newDisplayPlugin->activate();
            }

            if (!active) {
                qFatal("Failed to activate fallback plugin");
            }
        }

        offscreenUi->resize(fromGlm(newDisplayPlugin->getRecommendedUiSize()));
        getApplicationCompositor().setDisplayPlugin(newDisplayPlugin);
        _displayPlugin = newDisplayPlugin;
        connect(_displayPlugin.get(), &DisplayPlugin::presented, this, &Application::onPresent, Qt::DirectConnection);
        if (desktop) {
            desktop->setProperty("repositionLocked", wasRepositionLocked);
        }
    }

    bool isHmd = _displayPlugin->isHmd();
    qCDebug(interfaceapp) << "Entering into" << (isHmd ? "HMD" : "Desktop") << "Mode";

    // Only log/emit after a successful change
    UserActivityLogger::getInstance().logAction("changed_display_mode", {
        { "previous_display_mode", _displayPlugin ? _displayPlugin->getName() : "" },
        { "display_mode", newDisplayPlugin ? newDisplayPlugin->getName() : "" },
        { "hmd", isHmd }
    });
    emit activeDisplayPluginChanged();

    // reset the avatar, to set head and hand palms back to a reasonable default pose.
    getMyAvatar()->reset(false);

    // switch to first person if entering hmd and setting is checked
    if (menu) {
        QAction* action = menu->getActionForOption(newDisplayPlugin->getName());
        if (action) {
            action->setChecked(true);
        }

        if (isHmd && menu->isOptionChecked(MenuOption::FirstPersonHMD)) {
            menu->setIsOptionChecked(MenuOption::FirstPerson, true);
            cameraMenuChanged();
        }

        // Remove the mirror camera option from menu if in HMD mode
        auto mirrorAction = menu->getActionForOption(MenuOption::FullscreenMirror);
        mirrorAction->setVisible(!isHmd);
    }

    Q_ASSERT_X(_displayPlugin, "Application::updateDisplayMode", "could not find an activated display plugin");
}

void Application::switchDisplayMode() {
    if (!_autoSwitchDisplayModeSupportedHMDPlugin) {
        return;
    }
    bool currentHMDWornStatus = _autoSwitchDisplayModeSupportedHMDPlugin->isDisplayVisible();
    if (currentHMDWornStatus != _previousHMDWornStatus) {
        // Switch to respective mode as soon as currentHMDWornStatus changes
        if (currentHMDWornStatus) {
            qCDebug(interfaceapp) << "Switching from Desktop to HMD mode";
            endHMDSession();
            setActiveDisplayPlugin(_autoSwitchDisplayModeSupportedHMDPluginName);
        } else {
            qCDebug(interfaceapp) << "Switching from HMD to desktop mode";
            setActiveDisplayPlugin(DESKTOP_DISPLAY_PLUGIN_NAME);
            startHMDStandBySession();
        }
        emit activeDisplayPluginChanged();
    }
    _previousHMDWornStatus = currentHMDWornStatus;
}

void Application::setShowBulletWireframe(bool value) {
    _physicsEngine->setShowBulletWireframe(value);
}

void Application::setShowBulletAABBs(bool value) {
    _physicsEngine->setShowBulletAABBs(value);
}

void Application::setShowBulletContactPoints(bool value) {
    _physicsEngine->setShowBulletContactPoints(value);
}

void Application::setShowBulletConstraints(bool value) {
    _physicsEngine->setShowBulletConstraints(value);
}

void Application::setShowBulletConstraintLimits(bool value) {
    _physicsEngine->setShowBulletConstraintLimits(value);
}

void Application::startHMDStandBySession() {
    _autoSwitchDisplayModeSupportedHMDPlugin->startStandBySession();
}

void Application::endHMDSession() {
    _autoSwitchDisplayModeSupportedHMDPlugin->endSession();
}

mat4 Application::getEyeProjection(int eye) const {
    QMutexLocker viewLocker(&_viewMutex);
    if (isHMDMode()) {
        return getActiveDisplayPlugin()->getEyeProjection((Eye)eye, _viewFrustum.getProjection());
    }
    return _viewFrustum.getProjection();
}

mat4 Application::getEyeOffset(int eye) const {
    // FIXME invert?
    return getActiveDisplayPlugin()->getEyeToHeadTransform((Eye)eye);
}

mat4 Application::getHMDSensorPose() const {
    if (isHMDMode()) {
        return getActiveDisplayPlugin()->getHeadPose();
    }
    return mat4();
}

void Application::deadlockApplication() {
    qCDebug(interfaceapp) << "Intentionally deadlocked Interface";
    // Using a loop that will *technically* eventually exit (in ~600 billion years)
    // to avoid compiler warnings about a loop that will never exit
    for (uint64_t i = 1; i != 0; ++i) {
        QThread::sleep(1);
    }
}

// cause main thread to be unresponsive for 35 seconds
void Application::unresponsiveApplication() {
    // to avoid compiler warnings about a loop that will never exit
    uint64_t start = usecTimestampNow();
    uint64_t UNRESPONSIVE_FOR_SECONDS = 35;
    uint64_t UNRESPONSIVE_FOR_USECS = UNRESPONSIVE_FOR_SECONDS * USECS_PER_SECOND;
    qCDebug(interfaceapp) << "Intentionally cause Interface to be unresponsive for " << UNRESPONSIVE_FOR_SECONDS << " seconds";
    while (usecTimestampNow() - start < UNRESPONSIVE_FOR_USECS) {
        QThread::sleep(1);
    }
}

void Application::setActiveDisplayPlugin(const QString& pluginName) {
    DisplayPluginPointer newDisplayPlugin;
    for (DisplayPluginPointer displayPlugin : PluginManager::getInstance()->getDisplayPlugins()) {
        QString name = displayPlugin->getName();
        if (pluginName == name) {
            newDisplayPlugin = displayPlugin;
            break;
        }
    }

    if (newDisplayPlugin) {
        setDisplayPlugin(newDisplayPlugin);
    }
}

void Application::handleLocalServerConnection() const {
    auto server = qobject_cast<QLocalServer*>(sender());

    qCDebug(interfaceapp) << "Got connection on local server from additional instance - waiting for parameters";

    auto socket = server->nextPendingConnection();

    connect(socket, &QLocalSocket::readyRead, this, &Application::readArgumentsFromLocalSocket);

    qApp->getWindow()->raise();
    qApp->getWindow()->activateWindow();
}

void Application::readArgumentsFromLocalSocket() const {
    auto socket = qobject_cast<QLocalSocket*>(sender());

    auto message = socket->readAll();
    socket->deleteLater();

    qCDebug(interfaceapp) << "Read from connection: " << message;

    // If we received a message, try to open it as a URL
    if (message.length() > 0) {
        qApp->openUrl(QString::fromUtf8(message));
    }
}

void Application::showDesktop() {
    Menu::getInstance()->setIsOptionChecked(MenuOption::Overlays, true);
}

CompositorHelper& Application::getApplicationCompositor() const {
    return *DependencyManager::get<CompositorHelper>();
}


// virtual functions required for PluginContainer
ui::Menu* Application::getPrimaryMenu() {
    auto appMenu = _window->menuBar();
    auto uiMenu = dynamic_cast<ui::Menu*>(appMenu);
    return uiMenu;
}

void Application::showDisplayPluginsTools(bool show) {
    DependencyManager::get<DialogsManager>()->hmdTools(show);
}

GLWidget* Application::getPrimaryWidget() {
    return _glWidget;
}

MainWindow* Application::getPrimaryWindow() {
    return getWindow();
}

QOpenGLContext* Application::getPrimaryContext() {
    return _glWidget->qglContext();
}

bool Application::makeRenderingContextCurrent() {
    return _offscreenContext->makeCurrent();
}

bool Application::isForeground() const {
    return _isForeground && !_window->isMinimized();
}

// FIXME?  perhaps two, one for the main thread and one for the offscreen UI rendering thread?
static const int UI_RESERVED_THREADS = 1;
// Windows won't let you have all the cores
static const int OS_RESERVED_THREADS = 1;

void Application::updateThreadPoolCount() const {
    auto reservedThreads = UI_RESERVED_THREADS + OS_RESERVED_THREADS + _displayPlugin->getRequiredThreadCount();
    auto availableThreads = QThread::idealThreadCount() - reservedThreads;
    auto threadPoolSize = std::max(MIN_PROCESSING_THREAD_POOL_SIZE, availableThreads);
    qCDebug(interfaceapp) << "Ideal Thread Count " << QThread::idealThreadCount();
    qCDebug(interfaceapp) << "Reserved threads " << reservedThreads;
    qCDebug(interfaceapp) << "Setting thread pool size to " << threadPoolSize;
    QThreadPool::globalInstance()->setMaxThreadCount(threadPoolSize);
}

void Application::updateSystemTabletMode() {
    if (_settingsLoaded) {
        qApp->setProperty(hifi::properties::HMD, isHMDMode());
        if (isHMDMode()) {
            DependencyManager::get<TabletScriptingInterface>()->setToolbarMode(getHmdTabletBecomesToolbarSetting());
        } else {
            DependencyManager::get<TabletScriptingInterface>()->setToolbarMode(getDesktopTabletBecomesToolbarSetting());
        }
    }
}

OverlayID Application::getTabletScreenID() const {
    auto HMD = DependencyManager::get<HMDScriptingInterface>();
    return HMD->getCurrentTabletScreenID();
}

OverlayID Application::getTabletHomeButtonID() const {
    auto HMD = DependencyManager::get<HMDScriptingInterface>();
    return HMD->getCurrentHomeButtonID();
}

QUuid Application::getTabletFrameID() const {
    auto HMD = DependencyManager::get<HMDScriptingInterface>();
    return HMD->getCurrentTabletFrameID();
}

void Application::setAvatarOverrideUrl(const QUrl& url, bool save) {
    _avatarOverrideUrl = url;
    _saveAvatarOverrideUrl = save;
}

void Application::saveNextPhysicsStats(QString filename) {
    _physicsEngine->saveNextPhysicsStats(filename);
}

#if defined(Q_OS_ANDROID)
void Application::enterBackground() {
    QMetaObject::invokeMethod(DependencyManager::get<AudioClient>().data(),
                              "stop", Qt::BlockingQueuedConnection);
<<<<<<< HEAD
    getActiveDisplayPlugin()->deactivate();
=======
    if (getActiveDisplayPlugin()->isActive()) {
        getActiveDisplayPlugin()->deactivate();
    }
>>>>>>> aca261af
}

void Application::enterForeground() {
    QMetaObject::invokeMethod(DependencyManager::get<AudioClient>().data(),
                                  "start", Qt::BlockingQueuedConnection);
<<<<<<< HEAD
    if (!getActiveDisplayPlugin() || !getActiveDisplayPlugin()->activate()) {
        qWarning() << "Could not re-activate display plugin";
    }

=======
    if (!getActiveDisplayPlugin() || getActiveDisplayPlugin()->isActive() || !getActiveDisplayPlugin()->activate()) {
        qWarning() << "Could not re-activate display plugin";
    }
>>>>>>> aca261af
}
#endif

#include "Application_jni.cpp"
#include "Application.moc"<|MERGE_RESOLUTION|>--- conflicted
+++ resolved
@@ -8276,28 +8276,17 @@
 void Application::enterBackground() {
     QMetaObject::invokeMethod(DependencyManager::get<AudioClient>().data(),
                               "stop", Qt::BlockingQueuedConnection);
-<<<<<<< HEAD
-    getActiveDisplayPlugin()->deactivate();
-=======
     if (getActiveDisplayPlugin()->isActive()) {
         getActiveDisplayPlugin()->deactivate();
     }
->>>>>>> aca261af
 }
 
 void Application::enterForeground() {
     QMetaObject::invokeMethod(DependencyManager::get<AudioClient>().data(),
                                   "start", Qt::BlockingQueuedConnection);
-<<<<<<< HEAD
-    if (!getActiveDisplayPlugin() || !getActiveDisplayPlugin()->activate()) {
-        qWarning() << "Could not re-activate display plugin";
-    }
-
-=======
     if (!getActiveDisplayPlugin() || getActiveDisplayPlugin()->isActive() || !getActiveDisplayPlugin()->activate()) {
         qWarning() << "Could not re-activate display plugin";
     }
->>>>>>> aca261af
 }
 #endif
 
