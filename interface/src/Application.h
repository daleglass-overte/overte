--- conflicted
+++ resolved
@@ -304,13 +304,8 @@
 
     QStringList getRunningScripts() { return _scriptEnginesHash.keys(); }
     ScriptEngine* getScriptEngine(QString scriptHash) { return _scriptEnginesHash.contains(scriptHash) ? _scriptEnginesHash[scriptHash] : NULL; }
-<<<<<<< HEAD
     
     bool isLookingAtMyAvatar(AvatarSharedPointer avatar);
-=======
-
-    bool isLookingAtMyAvatar(Avatar* avatar);
->>>>>>> 7578a70c
 
     float getRenderResolutionScale() const;
     int getRenderAmbientLight() const;
