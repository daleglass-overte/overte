//
//  Application.h
//  interface/src
//
//  Created by Andrzej Kapolka on 5/10/13.
//  Copyright 2013 High Fidelity, Inc.
//
//  Distributed under the Apache License, Version 2.0.
//  See the accompanying file LICENSE or http://www.apache.org/licenses/LICENSE-2.0.html
//

#ifndef hifi_Application_h
#define hifi_Application_h

#include <functional>

#include <QtCore/QHash>
#include <QtCore/QPointer>
#include <QtCore/QSet>
#include <QtCore/QStringList>

#include <QtGui/QImage>

#include <QtWidgets/QApplication>
#include <QtWidgets/QUndoStack>

#include <AbstractScriptingServicesInterface.h>
#include <AbstractViewStateInterface.h>
#include <EntityEditPacketSender.h>
#include <EntityTreeRenderer.h>
#include <input-plugins/KeyboardMouseDevice.h>
#include <OctreeQuery.h>
#include <PhysicalEntitySimulation.h>
#include <PhysicsEngine.h>
#include <plugins/Forward.h>
#include <ScriptEngine.h>
#include <ShapeManager.h>
#include <SimpleMovingAverage.h>
#include <StDev.h>
#include <ViewFrustum.h>

#include "avatar/AvatarUpdate.h"
#include "avatar/MyAvatar.h"
#include "Bookmarks.h"
#include "Camera.h"
#include "Environment.h"
#include "FileLogger.h"
#include "gpu/Context.h"
#include "Menu.h"
#include "octree/OctreePacketProcessor.h"
#include "render/Engine.h"
#include "scripting/ControllerScriptingInterface.h"
#include "scripting/DialogsManagerScriptingInterface.h"
#include "ui/ApplicationCompositor.h"
#include "ui/ApplicationOverlay.h"
#include "ui/AudioStatsDialog.h"
#include "ui/BandwidthDialog.h"
#include "ui/LodToolsDialog.h"
#include "ui/LogDialog.h"
#include "ui/OctreeStatsDialog.h"
#include "ui/OverlayConductor.h"
#include "ui/overlays/Overlays.h"
#include "ui/RunningScriptsWidget.h"
#include "ui/SnapshotShareDialog.h"
#include "ui/ToolWindow.h"
#include "UndoStackScriptingInterface.h"

class OffscreenGlCanvas;
class GLCanvas;
class FaceTracker;
class MainWindow;
class AssetUpload;

namespace controller {
    class StateController;
}

#ifdef Q_OS_WIN
static const UINT UWM_IDENTIFY_INSTANCES =
    RegisterWindowMessage("UWM_IDENTIFY_INSTANCES_{8AB82783-B74A-4258-955B-8188C22AA0D6}_" + qgetenv("USERNAME"));
static const UINT UWM_SHOW_APPLICATION =
    RegisterWindowMessage("UWM_SHOW_APPLICATION_{71123FD6-3DA8-4DC1-9C27-8A12A6250CBA}_" + qgetenv("USERNAME"));
#endif

class Application;
#if defined(qApp)
#undef qApp
#endif
#define qApp (static_cast<Application*>(QCoreApplication::instance()))

class Application : public QApplication, public AbstractViewStateInterface, public AbstractScriptingServicesInterface {
    Q_OBJECT
    
    // TODO? Get rid of those
    friend class OctreePacketProcessor;
    friend class PluginContainerProxy;

public:
    // FIXME? Empty methods, do we still need them?
    static void initPlugins();
    static void shutdownPlugins();

    Application(int& argc, char** argv, QElapsedTimer& startup_time);
    ~Application();

    void postLambdaEvent(std::function<void()> f);

    void loadScripts();
    QString getPreviousScriptLocation();
    void setPreviousScriptLocation(const QString& previousScriptLocation);
    void clearScriptsBeforeRunning();
    void initializeGL();
    void initializeUi();
    void paintGL();
    void resizeGL();

    bool event(QEvent* event);
    bool eventFilter(QObject* object, QEvent* event);

    glm::uvec2 getCanvasSize() const;
    glm::uvec2 getUiSize() const;
    QSize getDeviceSize() const;
    bool hasFocus() const;
    PickRay computePickRay() const;

    bool isThrottleRendering() const;

    Camera* getCamera() { return &_myCamera; }
    // Represents the current view frustum of the avatar.
    ViewFrustum* getViewFrustum();
    const ViewFrustum* getViewFrustum() const;
    // Represents the view frustum of the current rendering pass,
    // which might be different from the viewFrustum, i.e. shadowmap
    // passes, mirror window passes, etc
    ViewFrustum* getDisplayViewFrustum();
    const ViewFrustum* getDisplayViewFrustum() const;
    ViewFrustum* getShadowViewFrustum() { return &_shadowViewFrustum; }
    const OctreePacketProcessor& getOctreePacketProcessor() const { return _octreeProcessor; }
    EntityTreeRenderer* getEntities() { return &_entities; }
    QUndoStack* getUndoStack() { return &_undoStack; }
    MainWindow* getWindow() { return _window; }
    EntityTreePointer getEntityClipboard() { return _entityClipboard; }
    EntityTreeRenderer* getEntityClipboardRenderer() { return &_entityClipboardRenderer; }
    EntityEditPacketSender* getEntityEditPacketSender() { return &_entityEditSender; }

    ivec2 getMouse() const;
    ivec2 getTrueMouse() const;
    bool getLastMouseMoveWasSimulated() const { return _lastMouseMoveWasSimulated; }

    FaceTracker* getActiveFaceTracker();
    FaceTracker* getSelectedFaceTracker();

    ApplicationOverlay& getApplicationOverlay() { return _applicationOverlay; }
    const ApplicationOverlay& getApplicationOverlay() const { return _applicationOverlay; }
    ApplicationCompositor& getApplicationCompositor() { return _compositor; }
    const ApplicationCompositor& getApplicationCompositor() const { return _compositor; }
    Overlays& getOverlays() { return _overlays; }

    bool isForeground() const { return _isForeground; }
    
    float getFps() const { return _fps; }
    float const HMD_TARGET_FRAME_RATE = 75.0f;
    float const DESKTOP_TARGET_FRAME_RATE = 60.0f;
    float getTargetFrameRate() { return isHMDMode() ? HMD_TARGET_FRAME_RATE : DESKTOP_TARGET_FRAME_RATE; }
    float getTargetFramePeriod() { return isHMDMode() ? 1.0f / HMD_TARGET_FRAME_RATE : 1.0f / DESKTOP_TARGET_FRAME_RATE; } // same as 1/getTargetFrameRate, but w/compile-time division
    float getLastInstanteousFps() const { return _lastInstantaneousFps; }
    float getLastPaintWait() const { return _lastPaintWait; };
    float getLastDeducedNonVSyncFps() const { return _lastDeducedNonVSyncFps; }
    void setMarginForDeducedFramePeriod(float newValue) { _marginForDeducedFramePeriod = newValue; }

    float getFieldOfView() { return _fieldOfView.get(); }
    void setFieldOfView(float fov);

    NodeToOctreeSceneStats* getOcteeSceneStats() { return &_octreeServerSceneStats; }

    ToolWindow* getToolWindow() { return _toolWindow ; }

    virtual controller::ScriptingInterface* getControllerScriptingInterface() { return _controllerScriptingInterface; }
    virtual void registerScriptEngineWithApplicationServices(ScriptEngine* scriptEngine);

    QImage renderAvatarBillboard(RenderArgs* renderArgs);

    virtual ViewFrustum* getCurrentViewFrustum() { return getDisplayViewFrustum(); }
    virtual QThread* getMainThread() { return thread(); }
    virtual float getSizeScale() const;
    virtual int getBoundaryLevelAdjust() const;
    virtual PickRay computePickRay(float x, float y) const;
    virtual const glm::vec3& getAvatarPosition() const;
    virtual void overrideEnvironmentData(const EnvironmentData& newData) { _environment.override(newData); }
    virtual void endOverrideEnvironmentData() { _environment.endOverride(); }
    virtual qreal getDevicePixelRatio();

    void setActiveDisplayPlugin(const QString& pluginName);

    DisplayPlugin* getActiveDisplayPlugin();
    const DisplayPlugin* getActiveDisplayPlugin() const;

    FileLogger* getLogger() { return _logger; }

    glm::vec2 getViewportDimensions() const;

    NodeToJurisdictionMap& getEntityServerJurisdictions() { return _entityServerJurisdictions; }

    QStringList getRunningScripts() { return _scriptEnginesHash.keys(); }
    ScriptEngine* getScriptEngine(const QString& scriptHash) { return _scriptEnginesHash.value(scriptHash, NULL); }

    float getRenderResolutionScale() const;

    bool isAboutToQuit() const { return _aboutToQuit; }

    // the isHMDmode is true whenever we use the interface from an HMD and not a standard flat display
    // rendering of several elements depend on that
    // TODO: carry that information on the Camera as a setting
    bool isHMDMode() const;
    glm::mat4 getHMDSensorPose() const;
    glm::mat4 getEyeOffset(int eye) const;
    glm::mat4 getEyeProjection(int eye) const;

    QRect getDesirableApplicationGeometry();
    RunningScriptsWidget* getRunningScriptsWidget() { return _runningScriptsWidget; }

    Bookmarks* getBookmarks() const { return _bookmarks; }

    QString getScriptsLocation();
    void setScriptsLocation(const QString& scriptsLocation);

    bool canAcceptURL(const QString& url);
    bool acceptURL(const QString& url, bool defaultUpload = false);

    void setMaxOctreePacketsPerSecond(int maxOctreePPS);
    int getMaxOctreePacketsPerSecond();

    render::ScenePointer getMain3DScene() { return _main3DScene; }
    render::ScenePointer getMain3DScene() const { return _main3DScene; }
    render::EnginePointer getRenderEngine() { return _renderEngine; }
    gpu::ContextPointer getGPUContext() const { return _gpuContext; }

    const QRect& getMirrorViewRect() const { return _mirrorViewRect; }

    void updateMyAvatarLookAtPosition();
    AvatarUpdate* getAvatarUpdater() { return _avatarUpdate; }
    float getAvatarSimrate();
    void setAvatarSimrateSample(float sample);

    float getAverageSimsPerSecond();

signals:
    void scriptLocationChanged(const QString& newPath);

    void svoImportRequested(const QString& url);

    void checkBackgroundDownloads();
    void domainConnectionRefused(const QString& reason);

    void fullAvatarURLChanged(const QString& newValue, const QString& modelName);

    void beforeAboutToQuit();
    void activeDisplayPluginChanged();

public slots:
    QVector<EntityItemID> pasteEntities(float x, float y, float z);
    bool exportEntities(const QString& filename, const QVector<EntityItemID>& entityIDs);
    bool exportEntities(const QString& filename, float x, float y, float z, float scale);
    bool importEntities(const QString& url);

    void setLowVelocityFilter(bool lowVelocityFilter);
    void loadDialog();
    void loadScriptURLDialog();
    void toggleLogDialog();

    ScriptEngine* loadScript(const QString& scriptFilename = QString(), bool isUserLoaded = true,
        bool loadScriptFromEditor = false, bool activateMainWindow = false, bool reload = false);
    void stopAllScripts(bool restart = false);
    bool stopScript(const QString& scriptHash, bool restart = false);
    void reloadAllScripts();
    void reloadOneScript(const QString& scriptName);
    void loadDefaultScripts();
    void toggleRunningScriptsWidget();

    void showFriendsWindow();

    void packageModel();

    void openUrl(const QUrl& url);

    void setAvatarUpdateThreading();
    void setAvatarUpdateThreading(bool isThreaded);
    void setRawAvatarUpdateThreading();
    void setRawAvatarUpdateThreading(bool isThreaded);

    void resetSensors(bool andReload = false);
    void setActiveFaceTracker();
    
#ifdef HAVE_IVIEWHMD
    void setActiveEyeTracker();
    void calibrateEyeTracker1Point();
    void calibrateEyeTracker3Points();
    void calibrateEyeTracker5Points();
#endif

    void aboutApp();
    void showEditEntitiesHelp();

    void cycleCamera();
    void cameraMenuChanged();

    void reloadResourceCaches();

    void crashApplication();
    
    void rotationModeChanged();
    
    void runTests();
    
private slots:
    void clearDomainOctreeDetails();
    void idle(uint64_t now);
    void aboutToQuit();

    void handleScriptEngineLoaded(const QString& scriptFilename);
    void handleScriptLoadError(const QString& scriptFilename);

    void connectedToDomain(const QString& hostname);

    void audioMuteToggled();
    void faceTrackerMuteToggled();

    void activeChanged(Qt::ApplicationState state);
    
    void domainSettingsReceived(const QJsonObject& domainSettingsObject);
    void handleDomainConnectionDeniedPacket(QSharedPointer<NLPacket> packet);
    
    void notifyPacketVersionMismatch();
    
    void loadSettings();
    void saveSettings();
    
    void scriptFinished(const QString& scriptName);
    void saveScripts();
    void reloadScript(const QString& scriptName, bool isUserLoaded = true);
    
    bool acceptSnapshot(const QString& urlString);
    bool askToSetAvatarUrl(const QString& url);
    bool askToLoadScript(const QString& scriptFilenameOrURL);
    bool askToUploadAsset(const QString& asset);
    void modelUploadFinished(AssetUpload* upload, const QString& hash);
    
    void setSessionUUID(const QUuid& sessionUUID);
    void domainChanged(const QString& domainHostname);
    void updateWindowTitle();
    void nodeAdded(SharedNodePointer node);
    void nodeKilled(SharedNodePointer node);
    void packetSent(quint64 length);
    void updateDisplayMode();
    void updateInputModes();
    
private:
    void initDisplay();
    void init();

    void cleanupBeforeQuit();
    
    void emptyLocalCache();

    void update(float deltaTime);

    void setPalmData(Hand* hand, const controller::Pose& pose, float deltaTime, HandData::Hand whichHand, float triggerValue);
    void emulateMouse(Hand* hand, float click, float shift, HandData::Hand whichHand);

    // Various helper functions called during update()
    void updateLOD();
    void updateThreads(float deltaTime);
    void updateDialogs(float deltaTime);

    void queryOctree(NodeType_t serverType, PacketType packetType, NodeToJurisdictionMap& jurisdictions);
    void loadViewFrustum(Camera& camera, ViewFrustum& viewFrustum);

    glm::vec3 getSunDirection();

    void renderRearViewMirror(RenderArgs* renderArgs, const QRect& region, bool billboard = false);

    int sendNackPackets();
    
    void takeSnapshot();
    
    MyAvatar* getMyAvatar() const;
    
    void checkSkeleton();
    
    void initializeAcceptedFiles();
    int getRenderAmbientLight() const;
    
    void displaySide(RenderArgs* renderArgs, Camera& whichCamera, bool selfAvatarOnly = false, bool billboard = false);
    
    bool importSVOFromURL(const QString& urlString);
    
    int processOctreeStats(NLPacket& packet, SharedNodePointer sendingNode);
    void trackIncomingOctreePacket(NLPacket& packet, SharedNodePointer sendingNode, bool wasStatsPacket);
    
    void resizeEvent(QResizeEvent* size);
    
    void keyPressEvent(QKeyEvent* event);
    void keyReleaseEvent(QKeyEvent* event);
    
    void focusOutEvent(QFocusEvent* event);
    void focusInEvent(QFocusEvent* event);
    
    void mouseMoveEvent(QMouseEvent* event, unsigned int deviceID = 0);
    void mousePressEvent(QMouseEvent* event, unsigned int deviceID = 0);
    void mouseDoublePressEvent(QMouseEvent* event, unsigned int deviceID = 0);
    void mouseReleaseEvent(QMouseEvent* event, unsigned int deviceID = 0);
    
    void touchBeginEvent(QTouchEvent* event);
    void touchEndEvent(QTouchEvent* event);
    void touchUpdateEvent(QTouchEvent* event);
    
    void wheelEvent(QWheelEvent* event);
    void dropEvent(QDropEvent* event);
    void dragEnterEvent(QDragEnterEvent* event);
    

    bool _dependencyManagerIsSetup;

<<<<<<< HEAD
    OffscreenGlCanvas* _offscreenContext {nullptr};
=======
    OffscreenGlCanvas* _offscreenContext { nullptr };
>>>>>>> 744da64c
    DisplayPluginPointer _displayPlugin;
    InputPluginList _activeInputPlugins;

    MainWindow* _window;

    ToolWindow* _toolWindow;

    QUndoStack _undoStack;
    UndoStackScriptingInterface _undoStackScriptingInterface;

    // Frame Rate Measurement
    int _frameCount;
    float _fps;
    QElapsedTimer _timerStart;
    QElapsedTimer _lastTimeUpdated;
    float _lastInstantaneousFps { 0.0f };
    float _lastPaintWait { 0.0f };
    float _lastDeducedNonVSyncFps { 0.0f };
    float _marginForDeducedFramePeriod{ 0.002f }; // 2ms, adjustable

    ShapeManager _shapeManager;
    PhysicalEntitySimulation _entitySimulation;
    PhysicsEnginePointer _physicsEngine;

    EntityTreeRenderer _entities;
    EntityTreeRenderer _entityClipboardRenderer;
    EntityTreePointer _entityClipboard;

    ViewFrustum _viewFrustum; // current state of view frustum, perspective, orientation, etc.
    ViewFrustum _lastQueriedViewFrustum; /// last view frustum used to query octree servers (voxels)
    ViewFrustum _displayViewFrustum;
    ViewFrustum _shadowViewFrustum;
    quint64 _lastQueriedTime;

    OctreeQuery _octreeQuery; // NodeData derived class for querying octee cells from octree servers

    std::shared_ptr<controller::StateController> _applicationStateDevice; // Default ApplicationDevice reflecting the state of different properties of the session
    std::shared_ptr<KeyboardMouseDevice> _keyboardMouseDevice;   // Default input device, the good old keyboard mouse and maybe touchpad
    AvatarUpdate* _avatarUpdate {nullptr};
    SimpleMovingAverage _avatarSimsPerSecond {10};
    int _avatarSimsPerSecondReport {0};
    quint64 _lastAvatarSimsPerSecondUpdate {0};
    Camera _myCamera;                            // My view onto the world
    Camera _mirrorCamera;                        // Cammera for mirror view
    QRect _mirrorViewRect;

    Setting::Handle<bool> _firstRun;
    Setting::Handle<QString> _previousScriptLocation;
    Setting::Handle<QString> _scriptsLocationHandle;
    Setting::Handle<float> _fieldOfView;

    float _scaleMirror;
    float _rotateMirror;
    float _raiseMirror;

    Environment _environment;

    bool _lastMouseMoveWasSimulated;

    QSet<int> _keysPressed;

    bool _enableProcessOctreeThread;

    OctreePacketProcessor _octreeProcessor;
    EntityEditPacketSender _entityEditSender;

    StDev _idleLoopStdev;
    float _idleLoopMeasuredJitter;

    NodeToJurisdictionMap _entityServerJurisdictions;
    NodeToOctreeSceneStats _octreeServerSceneStats;
    ControllerScriptingInterface* _controllerScriptingInterface{ nullptr };
    QPointer<LogDialog> _logDialog;
    QPointer<SnapshotShareDialog> _snapshotShareDialog;

    FileLogger* _logger;

    TouchEvent _lastTouchEvent;

    RunningScriptsWidget* _runningScriptsWidget;
    QHash<QString, ScriptEngine*> _scriptEnginesHash;
    bool _runningScriptsWidgetWasVisible;
    QString _scriptsLocation;

    quint64 _lastNackTime;
    quint64 _lastSendDownstreamAudioStats;
    
    bool _aboutToQuit;

    Bookmarks* _bookmarks;

    bool _notifiedPacketVersionMismatchThisDomain;

    QThread _settingsThread;
    QTimer _settingsTimer;
    
    GLCanvas* _glWidget{ nullptr };
    
    typedef bool (Application::* AcceptURLMethod)(const QString &);
    static const QHash<QString, AcceptURLMethod> _acceptedExtensions;

    QList<QString> _domainConnectionRefusals;
    glm::uvec2 _renderResolution;

    int _maxOctreePPS = DEFAULT_MAX_OCTREE_PPS;

    quint64 _lastFaceTrackerUpdate;

    render::ScenePointer _main3DScene{ new render::Scene() };
    render::EnginePointer _renderEngine{ new render::Engine() };
    gpu::ContextPointer _gpuContext; // initialized during window creation

    Overlays _overlays;
    ApplicationOverlay _applicationOverlay;
    ApplicationCompositor _compositor;
    OverlayConductor _overlayConductor;


    // FIXME - Hand Controller to mouse emulation helpers. This is crufty and should be moved
    // into the input plugins or something.
    int _oldHandMouseX[(int)HandData::NUMBER_OF_HANDS];
    int _oldHandMouseY[(int)HandData::NUMBER_OF_HANDS];
    bool _oldHandLeftClick[(int)HandData::NUMBER_OF_HANDS];
    bool _oldHandRightClick[(int)HandData::NUMBER_OF_HANDS];

    DialogsManagerScriptingInterface* _dialogsManagerScriptingInterface = new DialogsManagerScriptingInterface();

    EntityItemID _keyboardFocusedItem;
    quint64 _lastAcceptedKeyPress = 0;

    SimpleMovingAverage _framesPerSecond{10};
    quint64 _lastFramesPerSecondUpdate = 0;
    SimpleMovingAverage _simsPerSecond{10};
    int _simsPerSecondReport = 0;
    quint64 _lastSimsPerSecondUpdate = 0;
    bool _isForeground = true; // starts out assumed to be in foreground
    bool _inPaint = false;
<<<<<<< HEAD
    bool _isGLInitialized {false};
=======
    bool _isGLInitialized { false };
>>>>>>> 744da64c
};

#endif // hifi_Application_h<|MERGE_RESOLUTION|>--- conflicted
+++ resolved
@@ -421,11 +421,7 @@
 
     bool _dependencyManagerIsSetup;
 
-<<<<<<< HEAD
-    OffscreenGlCanvas* _offscreenContext {nullptr};
-=======
     OffscreenGlCanvas* _offscreenContext { nullptr };
->>>>>>> 744da64c
     DisplayPluginPointer _displayPlugin;
     InputPluginList _activeInputPlugins;
 
@@ -563,11 +559,7 @@
     quint64 _lastSimsPerSecondUpdate = 0;
     bool _isForeground = true; // starts out assumed to be in foreground
     bool _inPaint = false;
-<<<<<<< HEAD
-    bool _isGLInitialized {false};
-=======
     bool _isGLInitialized { false };
->>>>>>> 744da64c
 };
 
 #endif // hifi_Application_h