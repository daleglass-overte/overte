--- conflicted
+++ resolved
@@ -172,15 +172,6 @@
 
     static void setupQmlSurface(QQmlContext* surfaceContext, bool setAdditionalContextProperties);
 
-<<<<<<< HEAD
-=======
-    float getFieldOfView() { return _fieldOfView.get(); }
-    void setFieldOfView(float fov);
-
-    bool getCameraClippingEnabled() { return _cameraClippingEnabled.get(); }
-    void setCameraClippingEnabled(bool enabled);
-
->>>>>>> 09f8d07a
     float getHMDTabletScale() { return _hmdTabletScale.get(); }
     void setHMDTabletScale(float hmdTabletScale) { _hmdTabletScale.set(hmdTabletScale); }
     float getDesktopTabletScale() { return _desktopTabletScale.get(); }
@@ -309,6 +300,9 @@
     float getFieldOfView() { return _fieldOfView.get(); }
     void setFieldOfView(float fov);
 
+    bool getCameraClippingEnabled() { return _cameraClippingEnabled.get(); }
+    void setCameraClippingEnabled(bool enabled);
+
     void updateMyAvatarLookAtPosition(float deltaTime);
 
 
@@ -791,12 +785,6 @@
 
     bool _isForeground { true }; // starts out assumed to be in foreground
 
-<<<<<<< HEAD
-=======
-    Setting::Handle<QString> _previousScriptLocation;
-    Setting::Handle<float> _fieldOfView;
-    Setting::Handle<float> _cameraClippingEnabled;
->>>>>>> 09f8d07a
     Setting::Handle<float> _hmdTabletScale;
     Setting::Handle<float> _desktopTabletScale;
     Setting::Handle<bool> _desktopTabletBecomesToolbarSetting;
@@ -895,6 +883,10 @@
     ConicalViewFrustums _lastQueriedViews;  // last views used to query servers
 
     Setting::Handle<float> _fieldOfView;
+    Setting::Handle<float> _cameraClippingEnabled;
+
+    bool _prevCameraClippingEnabled { false };
+    unsigned int _cameraClippingRayPickID;
 
 
     // Graphics
@@ -923,22 +915,9 @@
     bool _prevShowTrackedObjects { false };
 
 
-<<<<<<< HEAD
     // Snapshots
     std::mutex _snapshotMutex;
     std::queue<SnapshotOperator> _snapshotOperators;
     bool _hasPrimarySnapshot { false };
-=======
-    VisionSqueeze _visionSqueeze;
-
-    bool _crashOnShutdown { false };
-
-    DiscordPresence* _discordPresence{ nullptr };
-
-    bool _profilingInitialized { false };
-
-    bool _prevCameraClippingEnabled { false };
-    unsigned int _cameraClippingRayPickID;
->>>>>>> 09f8d07a
 };
 #endif // hifi_Application_h