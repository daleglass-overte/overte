--- conflicted
+++ resolved
@@ -454,16 +454,8 @@
     bool _stopNetworkReceiveThread;
     
     bool _enableProcessVoxelsThread;
-<<<<<<< HEAD
     VoxelPacketReceiver     _voxelReceiver;
     VoxelEditPacketSender   _voxelEditSender;
-    
-=======
-    pthread_t _processVoxelsThread;
-    bool _stopProcessVoxelsThread;
-    std::vector<NetworkPacket> _voxelPackets;
-    QMutex _voxelPacketMutex;
->>>>>>> d4fc4617
     
     unsigned char _incomingPacket[MAX_PACKET_SIZE];
     int _packetCount;
