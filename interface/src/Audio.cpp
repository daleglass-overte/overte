//
//  Audio.cpp
//  interface/src
//
//  Created by Stephen Birarda on 1/22/13.
//  Copyright 2013 High Fidelity, Inc.
//
//  Distributed under the Apache License, Version 2.0.
//  See the accompanying file LICENSE or http://www.apache.org/licenses/LICENSE-2.0.html
//

#include <cstring>
#include <sys/stat.h>

#include <math.h>

#ifdef __APPLE__
#include <CoreAudio/AudioHardware.h>
#endif

#ifdef WIN32
#define WIN32_LEAN_AND_MEAN
#include <windows.h>
#include <Mmsystem.h>
#include <mmdeviceapi.h>
#include <devicetopology.h>
#include <Functiondiscoverykeys_devpkey.h>
#endif

#include <QtCore/QBuffer>
#include <QtMultimedia/QAudioInput>
#include <QtMultimedia/QAudioOutput>
#include <QSvgRenderer>

#include <NodeList.h>
#include <PacketHeaders.h>
#include <SharedUtil.h>
#include <StdDev.h>
#include <UUID.h>
#include <glm/glm.hpp>

#include "Audio.h"
#include "Menu.h"
#include "Util.h"
#include "PositionalAudioStream.h"

static const float AUDIO_CALLBACK_MSECS = (float) NETWORK_BUFFER_LENGTH_SAMPLES_PER_CHANNEL / (float)SAMPLE_RATE * 1000.0;

static const int NUMBER_OF_NOISE_SAMPLE_FRAMES = 300;

static const int FRAMES_AVAILABLE_STATS_WINDOW_SECONDS = 10;
static const int APPROXIMATELY_30_SECONDS_OF_AUDIO_PACKETS = (int)(30.0f * 1000.0f / AUDIO_CALLBACK_MSECS);

// Mute icon configration
static const int MUTE_ICON_SIZE = 24;

static const int RECEIVED_AUDIO_STREAM_CAPACITY_FRAMES = 100;


Audio::Audio(QObject* parent) :
    AbstractAudioInterface(parent),
    _audioInput(NULL),
    _desiredInputFormat(),
    _inputFormat(),
    _numInputCallbackBytes(0),
    _audioOutput(NULL),
    _desiredOutputFormat(),
    _outputFormat(),
    _outputFrameSize(0),
    _numOutputCallbackBytes(0),
    _loopbackAudioOutput(NULL),
    _loopbackOutputDevice(NULL),
    _proceduralAudioOutput(NULL),
    _proceduralOutputDevice(NULL),
    _inputRingBuffer(0),
    _receivedAudioStream(0, RECEIVED_AUDIO_STREAM_CAPACITY_FRAMES, InboundAudioStream::Settings()),
    _isStereoInput(false),
    _averagedLatency(0.0),
    _lastInputLoudness(0),
    _timeSinceLastClip(-1.0),
    _dcOffset(0),
    _noiseGateMeasuredFloor(0),
    _noiseGateSampleCounter(0),
    _noiseGateOpen(false),
    _noiseGateEnabled(true),
    _toneInjectionEnabled(false),
    _noiseGateFramesToClose(0),
    _totalInputAudioSamples(0),
    _collisionSoundMagnitude(0.0f),
    _collisionSoundFrequency(0.0f),
    _collisionSoundNoise(0.0f),
    _collisionSoundDuration(0.0f),
    _proceduralEffectSample(0),
    _muted(false),
    _processSpatialAudio(false),
    _spatialAudioStart(0),
    _spatialAudioFinish(0),
    _spatialAudioRingBuffer(NETWORK_BUFFER_LENGTH_SAMPLES_STEREO, true), // random access mode
    _scopeEnabled(false),
    _scopeEnabledPause(false),
    _scopeInputOffset(0),
    _scopeOutputOffset(0),
    _framesPerScope(DEFAULT_FRAMES_PER_SCOPE),
    _samplesPerScope(NETWORK_SAMPLES_PER_FRAME * _framesPerScope),
    _scopeInput(0),
    _scopeOutputLeft(0),
    _scopeOutputRight(0),
    _statsEnabled(false),
    _statsShowInjectedStreams(false),
    _outgoingAvatarAudioSequenceNumber(0),
    _audioInputMsecsReadStats(MSECS_PER_SECOND / (float)AUDIO_CALLBACK_MSECS * CALLBACK_ACCELERATOR_RATIO, FRAMES_AVAILABLE_STATS_WINDOW_SECONDS),
    _inputRingBufferMsecsAvailableStats(1, FRAMES_AVAILABLE_STATS_WINDOW_SECONDS),
    _audioOutputMsecsUnplayedStats(1, FRAMES_AVAILABLE_STATS_WINDOW_SECONDS),
    _lastSentAudioPacket(0),
    _packetSentTimeGaps(1, APPROXIMATELY_30_SECONDS_OF_AUDIO_PACKETS),
    _audioOutputIODevice(*this)
{
    // clear the array of locally injected samples
    memset(_localProceduralSamples, 0, NETWORK_BUFFER_LENGTH_BYTES_PER_CHANNEL);
    // Create the noise sample array
    _noiseSampleFrames = new float[NUMBER_OF_NOISE_SAMPLE_FRAMES];

    connect(&_receivedAudioStream, &MixedProcessedAudioStream::processSamples, this, &Audio::processReceivedAudioStreamSamples, Qt::DirectConnection);
}

void Audio::init(QGLWidget *parent) {
    _micTextureId = parent->bindTexture(QImage(Application::resourcesPath() + "images/mic.svg"));
    _muteTextureId = parent->bindTexture(QImage(Application::resourcesPath() + "images/mic-mute.svg"));
    _boxTextureId = parent->bindTexture(QImage(Application::resourcesPath() + "images/audio-box.svg"));
}

void Audio::reset() {
    _receivedAudioStream.reset();
    resetStats();
}

void Audio::resetStats() {
    _receivedAudioStream.resetStats();

    _audioMixerAvatarStreamAudioStats = AudioStreamStats();
    _audioMixerInjectedStreamAudioStatsMap.clear();

    _audioInputMsecsReadStats.reset();
    _inputRingBufferMsecsAvailableStats.reset();

    _audioOutputMsecsUnplayedStats.reset();
    _packetSentTimeGaps.reset();
}

void Audio::audioMixerKilled() {
    _outgoingAvatarAudioSequenceNumber = 0;
    resetStats();
}

QAudioDeviceInfo getNamedAudioDeviceForMode(QAudio::Mode mode, const QString& deviceName) {
    QAudioDeviceInfo result;
    foreach(QAudioDeviceInfo audioDevice, QAudioDeviceInfo::availableDevices(mode)) {
        qDebug() << audioDevice.deviceName() << " " << deviceName;
        if (audioDevice.deviceName().trimmed() == deviceName.trimmed()) {
            result = audioDevice;
        }
    }
    return result;
}

QAudioDeviceInfo defaultAudioDeviceForMode(QAudio::Mode mode) {
#ifdef __APPLE__
    if (QAudioDeviceInfo::availableDevices(mode).size() > 1) {
        AudioDeviceID defaultDeviceID = 0;
        uint32_t propertySize = sizeof(AudioDeviceID);
        AudioObjectPropertyAddress propertyAddress = {
            kAudioHardwarePropertyDefaultInputDevice,
            kAudioObjectPropertyScopeGlobal,
            kAudioObjectPropertyElementMaster
        };

        if (mode == QAudio::AudioOutput) {
            propertyAddress.mSelector = kAudioHardwarePropertyDefaultOutputDevice;
        }


        OSStatus getPropertyError = AudioObjectGetPropertyData(kAudioObjectSystemObject,
                                                               &propertyAddress,
                                                               0,
                                                               NULL,
                                                               &propertySize,
                                                               &defaultDeviceID);

        if (!getPropertyError && propertySize) {
            CFStringRef deviceName = NULL;
            propertySize = sizeof(deviceName);
            propertyAddress.mSelector = kAudioDevicePropertyDeviceNameCFString;
            getPropertyError = AudioObjectGetPropertyData(defaultDeviceID, &propertyAddress, 0,
                                                          NULL, &propertySize, &deviceName);

            if (!getPropertyError && propertySize) {
                // find a device in the list that matches the name we have and return it
                foreach(QAudioDeviceInfo audioDevice, QAudioDeviceInfo::availableDevices(mode)) {
                    if (audioDevice.deviceName() == CFStringGetCStringPtr(deviceName, kCFStringEncodingMacRoman)) {
                        return audioDevice;
                    }
                }
            }
        }
    }
#endif
#ifdef WIN32
    QString deviceName;
    //Check for Windows Vista or higher, IMMDeviceEnumerator doesn't work below that.
    OSVERSIONINFO osvi;
    ZeroMemory(&osvi, sizeof(OSVERSIONINFO));
    osvi.dwOSVersionInfoSize = sizeof(OSVERSIONINFO);
    GetVersionEx(&osvi);
    const DWORD VISTA_MAJOR_VERSION = 6;
    if (osvi.dwMajorVersion < VISTA_MAJOR_VERSION) {// lower then vista
        if (mode == QAudio::AudioInput) {
            WAVEINCAPS wic;
            // first use WAVE_MAPPER to get the default devices manufacturer ID
            waveInGetDevCaps(WAVE_MAPPER, &wic, sizeof(wic));
            //Use the received manufacturer id to get the device's real name
            waveInGetDevCaps(wic.wMid, &wic, sizeof(wic));
            qDebug() << "input device:" << wic.szPname;
            deviceName = wic.szPname;
        } else {
            WAVEOUTCAPS woc;
            // first use WAVE_MAPPER to get the default devices manufacturer ID
            waveOutGetDevCaps(WAVE_MAPPER, &woc, sizeof(woc));
            //Use the received manufacturer id to get the device's real name
            waveOutGetDevCaps(woc.wMid, &woc, sizeof(woc));
            qDebug() << "output device:" << woc.szPname;
            deviceName = woc.szPname;
        }
    } else {
        HRESULT hr = S_OK;
        CoInitialize(NULL);
        IMMDeviceEnumerator* pMMDeviceEnumerator = NULL;
        CoCreateInstance(__uuidof(MMDeviceEnumerator), NULL, CLSCTX_ALL, __uuidof(IMMDeviceEnumerator), (void**)&pMMDeviceEnumerator);
        IMMDevice* pEndpoint;
        hr = pMMDeviceEnumerator->GetDefaultAudioEndpoint(mode == QAudio::AudioOutput ? eRender : eCapture, eMultimedia, &pEndpoint);
        if (hr == E_NOTFOUND) {
            printf("Audio Error: device not found\n");
            deviceName = QString("NONE");
        } else {
            IPropertyStore* pPropertyStore;
            pEndpoint->OpenPropertyStore(STGM_READ, &pPropertyStore);
            pEndpoint->Release();
            pEndpoint = NULL;
            PROPVARIANT pv;
            PropVariantInit(&pv);
            hr = pPropertyStore->GetValue(PKEY_Device_FriendlyName, &pv);
            pPropertyStore->Release();
            pPropertyStore = NULL;
            deviceName = QString::fromWCharArray((wchar_t*)pv.pwszVal);
            const DWORD WINDOWS7_MAJOR_VERSION = 6;
            const DWORD WINDOWS7_MINOR_VERSION = 1;
            if (osvi.dwMajorVersion <= WINDOWS7_MAJOR_VERSION && osvi.dwMinorVersion <= WINDOWS7_MINOR_VERSION) {
                // Windows 7 provides only the 31 first characters of the device name.
                const DWORD QT_WIN7_MAX_AUDIO_DEVICENAME_LEN = 31;
                deviceName = deviceName.left(QT_WIN7_MAX_AUDIO_DEVICENAME_LEN);
            }
            qDebug() << (mode == QAudio::AudioOutput ? "output" : "input") << " device:" << deviceName;
            PropVariantClear(&pv);
        }
        pMMDeviceEnumerator->Release();
        pMMDeviceEnumerator = NULL;
        CoUninitialize();
    }
    qDebug() << "DEBUG [" << deviceName << "] [" << getNamedAudioDeviceForMode(mode, deviceName).deviceName() << "]";
    
    return getNamedAudioDeviceForMode(mode, deviceName);
#endif


    // fallback for failed lookup is the default device
    return (mode == QAudio::AudioInput) ? QAudioDeviceInfo::defaultInputDevice() : QAudioDeviceInfo::defaultOutputDevice();
}

bool adjustedFormatForAudioDevice(const QAudioDeviceInfo& audioDevice,
                                  const QAudioFormat& desiredAudioFormat,
                                  QAudioFormat& adjustedAudioFormat) {
    if (!audioDevice.isFormatSupported(desiredAudioFormat)) {
        qDebug() << "The desired format for audio I/O is" << desiredAudioFormat;
        qDebug("The desired audio format is not supported by this device");
        
        if (desiredAudioFormat.channelCount() == 1) {
            adjustedAudioFormat = desiredAudioFormat;
            adjustedAudioFormat.setChannelCount(2);

            if (audioDevice.isFormatSupported(adjustedAudioFormat)) {
                return true;
            } else {
                adjustedAudioFormat.setChannelCount(1);
            }
        }

        if (audioDevice.supportedSampleRates().contains(SAMPLE_RATE * 2)) {
            // use 48, which is a sample downsample, upsample
            adjustedAudioFormat = desiredAudioFormat;
            adjustedAudioFormat.setSampleRate(SAMPLE_RATE * 2);

            // return the nearest in case it needs 2 channels
            adjustedAudioFormat = audioDevice.nearestFormat(adjustedAudioFormat);
            return true;
        }

        return false;
    } else {
        // set the adjustedAudioFormat to the desiredAudioFormat, since it will work
        adjustedAudioFormat = desiredAudioFormat;
        return true;
    }
}

void linearResampling(const int16_t* sourceSamples, int16_t* destinationSamples,
                      unsigned int numSourceSamples, unsigned int numDestinationSamples,
                      const QAudioFormat& sourceAudioFormat, const QAudioFormat& destinationAudioFormat) {
    if (sourceAudioFormat == destinationAudioFormat) {
        memcpy(destinationSamples, sourceSamples, numSourceSamples * sizeof(int16_t));
    } else {
        float sourceToDestinationFactor = (sourceAudioFormat.sampleRate() / (float) destinationAudioFormat.sampleRate())
            * (sourceAudioFormat.channelCount() / (float) destinationAudioFormat.channelCount());

        // take into account the number of channels in source and destination
        // accomodate for the case where have an output with > 2 channels
        // this is the case with our HDMI capture

        if (sourceToDestinationFactor >= 2) {
            // we need to downsample from 48 to 24
            // for now this only supports a mono output - this would be the case for audio input
            if (destinationAudioFormat.channelCount() == 1) {
                for (unsigned int i = sourceAudioFormat.channelCount(); i < numSourceSamples; i += 2 * sourceAudioFormat.channelCount()) {
                    if (i + (sourceAudioFormat.channelCount()) >= numSourceSamples) {
                        destinationSamples[(i - sourceAudioFormat.channelCount()) / (int) sourceToDestinationFactor] =
                        (sourceSamples[i - sourceAudioFormat.channelCount()] / 2)
                        + (sourceSamples[i] / 2);
                    } else {
                        destinationSamples[(i - sourceAudioFormat.channelCount()) / (int) sourceToDestinationFactor] =
                        (sourceSamples[i - sourceAudioFormat.channelCount()] / 4)
                        + (sourceSamples[i] / 2)
                        + (sourceSamples[i + sourceAudioFormat.channelCount()] / 4);
                    }
                }
            } else {
                // this is a 48 to 24 resampling but both source and destination are two channels
                // squish two samples into one in each channel
                for (unsigned int i = 0; i < numSourceSamples; i += 4) {
                    destinationSamples[i / 2] = (sourceSamples[i] / 2) + (sourceSamples[i + 2] / 2);
                    destinationSamples[(i / 2) + 1] = (sourceSamples[i + 1] / 2) + (sourceSamples[i + 3] / 2);
                }
            }
        } else {
            if (sourceAudioFormat.sampleRate() == destinationAudioFormat.sampleRate()) {
                // mono to stereo, same sample rate
                if (!(sourceAudioFormat.channelCount() == 1 && destinationAudioFormat.channelCount() == 2)) {
                    qWarning() << "Unsupported format conversion" << sourceAudioFormat << destinationAudioFormat;
                    return;
                }
                for (const int16_t* sourceEnd = sourceSamples + numSourceSamples; sourceSamples != sourceEnd;
                        sourceSamples++) {
                    *destinationSamples++ = *sourceSamples;
                    *destinationSamples++ = *sourceSamples;
                }
                return;
            }
        
            // upsample from 24 to 48
            // for now this only supports a stereo to stereo conversion - this is our case for network audio to output
            int sourceIndex = 0;
            int dtsSampleRateFactor = (destinationAudioFormat.sampleRate() / sourceAudioFormat.sampleRate());
            int sampleShift = destinationAudioFormat.channelCount() * dtsSampleRateFactor;
            int destinationToSourceFactor = (1 / sourceToDestinationFactor);

            for (unsigned int i = 0; i < numDestinationSamples; i += sampleShift) {
                sourceIndex = (i / destinationToSourceFactor);

                // fill the L/R channels and make the rest silent
                for (unsigned int j = i; j < i + sampleShift; j++) {
                    if (j % destinationAudioFormat.channelCount() == 0) {
                        // left channel
                        destinationSamples[j] = sourceSamples[sourceIndex];
                    } else if (j % destinationAudioFormat.channelCount() == 1) {
                         // right channel
                        destinationSamples[j] = sourceSamples[sourceIndex + (sourceAudioFormat.channelCount() > 1 ? 1 : 0)];
                    } else {
                        // channels above 2, fill with silence
                        destinationSamples[j] = 0;
                    }
                }
            }
        }
    }
}

void Audio::start() {

    // set up the desired audio format
    _desiredInputFormat.setSampleRate(SAMPLE_RATE);
    _desiredInputFormat.setSampleSize(16);
    _desiredInputFormat.setCodec("audio/pcm");
    _desiredInputFormat.setSampleType(QAudioFormat::SignedInt);
    _desiredInputFormat.setByteOrder(QAudioFormat::LittleEndian);
    _desiredInputFormat.setChannelCount(1);

    _desiredOutputFormat = _desiredInputFormat;
    _desiredOutputFormat.setChannelCount(2);

    QAudioDeviceInfo inputDeviceInfo = defaultAudioDeviceForMode(QAudio::AudioInput);
    qDebug() << "The default audio input device is" << inputDeviceInfo.deviceName();
    bool inputFormatSupported = switchInputToAudioDevice(inputDeviceInfo);

    QAudioDeviceInfo outputDeviceInfo = defaultAudioDeviceForMode(QAudio::AudioOutput);
    qDebug() << "The default audio output device is" << outputDeviceInfo.deviceName();
    bool outputFormatSupported = switchOutputToAudioDevice(outputDeviceInfo);
    
    if (!inputFormatSupported) {
        qDebug() << "Unable to set up audio input because of a problem with input format.";
    }
    if (!outputFormatSupported) {
        qDebug() << "Unable to set up audio output because of a problem with output format.";
    }
}

void Audio::stop() {
    // "switch" to invalid devices in order to shut down the state
    switchInputToAudioDevice(QAudioDeviceInfo());
    switchOutputToAudioDevice(QAudioDeviceInfo());
}

QString Audio::getDefaultDeviceName(QAudio::Mode mode) {
    QAudioDeviceInfo deviceInfo = defaultAudioDeviceForMode(mode);
    return deviceInfo.deviceName();
}

QVector<QString> Audio::getDeviceNames(QAudio::Mode mode) {
    QVector<QString> deviceNames;
    foreach(QAudioDeviceInfo audioDevice, QAudioDeviceInfo::availableDevices(mode)) {
        deviceNames << audioDevice.deviceName().trimmed();
    }
    return deviceNames;
}

bool Audio::switchInputToAudioDevice(const QString& inputDeviceName) {
    qDebug() << "DEBUG [" << inputDeviceName << "] [" << getNamedAudioDeviceForMode(QAudio::AudioInput, inputDeviceName).deviceName() << "]";
    return switchInputToAudioDevice(getNamedAudioDeviceForMode(QAudio::AudioInput, inputDeviceName));
}

bool Audio::switchOutputToAudioDevice(const QString& outputDeviceName) {
    qDebug() << "DEBUG [" << outputDeviceName << "] [" << getNamedAudioDeviceForMode(QAudio::AudioOutput, outputDeviceName).deviceName() << "]";
    return switchOutputToAudioDevice(getNamedAudioDeviceForMode(QAudio::AudioOutput, outputDeviceName));
}

void Audio::handleAudioInput() {
    static char audioDataPacket[MAX_PACKET_SIZE];

    static int numBytesPacketHeader = numBytesForPacketHeaderGivenPacketType(PacketTypeMicrophoneAudioNoEcho);

    // NOTE: we assume PacketTypeMicrophoneAudioWithEcho has same size headers as
    // PacketTypeMicrophoneAudioNoEcho.  If not, then networkAudioSamples will be pointing to the wrong place for writing
    // audio samples with echo.
    static int leadingBytes = numBytesPacketHeader + sizeof(quint16) + sizeof(glm::vec3) + sizeof(glm::quat) + sizeof(quint8);
    static int16_t* networkAudioSamples = (int16_t*)(audioDataPacket + leadingBytes);

    float inputToNetworkInputRatio = calculateDeviceToNetworkInputRatio(_numInputCallbackBytes);

    int inputSamplesRequired = (int)((float)NETWORK_BUFFER_LENGTH_SAMPLES_PER_CHANNEL * inputToNetworkInputRatio);

    QByteArray inputByteArray = _inputDevice->readAll();
    
    if (Menu::getInstance()->isOptionChecked(MenuOption::EchoLocalAudio) && !_muted && _audioOutput) {
        // if this person wants local loopback add that to the locally injected audio

        if (!_loopbackOutputDevice && _loopbackAudioOutput) {
            // we didn't have the loopback output device going so set that up now
            _loopbackOutputDevice = _loopbackAudioOutput->start();
        }
        
        if (_inputFormat == _outputFormat) {
            if (_loopbackOutputDevice) {
                _loopbackOutputDevice->write(inputByteArray);
            }
        } else {
            float loopbackOutputToInputRatio = (_outputFormat.sampleRate() / (float) _inputFormat.sampleRate())
                * (_outputFormat.channelCount() / _inputFormat.channelCount());

            QByteArray loopBackByteArray(inputByteArray.size() * loopbackOutputToInputRatio, 0);

            linearResampling((int16_t*) inputByteArray.data(), (int16_t*) loopBackByteArray.data(),
                             inputByteArray.size() / sizeof(int16_t),
                             loopBackByteArray.size() / sizeof(int16_t), _inputFormat, _outputFormat);

            if (_loopbackOutputDevice) {
                _loopbackOutputDevice->write(loopBackByteArray);
            }
        }
    }

    _inputRingBuffer.writeData(inputByteArray.data(), inputByteArray.size());
    
    float audioInputMsecsRead = inputByteArray.size() / (float)(_inputFormat.bytesForDuration(USECS_PER_MSEC));
    _audioInputMsecsReadStats.update(audioInputMsecsRead);

    while (_inputRingBuffer.samplesAvailable() >= inputSamplesRequired) {

        int16_t* inputAudioSamples = new int16_t[inputSamplesRequired];
        _inputRingBuffer.readSamples(inputAudioSamples, inputSamplesRequired);
        
        const int numNetworkBytes = _isStereoInput ? NETWORK_BUFFER_LENGTH_BYTES_STEREO : NETWORK_BUFFER_LENGTH_BYTES_PER_CHANNEL;
        const int numNetworkSamples = _isStereoInput ? NETWORK_BUFFER_LENGTH_SAMPLES_STEREO : NETWORK_BUFFER_LENGTH_SAMPLES_PER_CHANNEL;

        // zero out the monoAudioSamples array and the locally injected audio
        memset(networkAudioSamples, 0, numNetworkBytes);

        if (!_muted) {
            // we aren't muted, downsample the input audio
            linearResampling((int16_t*) inputAudioSamples, networkAudioSamples,
                             inputSamplesRequired,  numNetworkSamples,
                             _inputFormat, _desiredInputFormat);
            
            // only impose the noise gate and perform tone injection if we sending mono audio
            if (!_isStereoInput) {
                
                //
                //  Impose Noise Gate
                //
                //  The Noise Gate is used to reject constant background noise by measuring the noise
                //  floor observed at the microphone and then opening the 'gate' to allow microphone
                //  signals to be transmitted when the microphone samples average level exceeds a multiple
                //  of the noise floor.
                //
                //  NOISE_GATE_HEIGHT:  How loud you have to speak relative to noise background to open the gate.
                //                      Make this value lower for more sensitivity and less rejection of noise.
                //  NOISE_GATE_WIDTH:   The number of samples in an audio frame for which the height must be exceeded
                //                      to open the gate.
                //  NOISE_GATE_CLOSE_FRAME_DELAY:  Once the noise is below the gate height for the frame, how many frames
                //                      will we wait before closing the gate.
                //  NOISE_GATE_FRAMES_TO_AVERAGE:  How many audio frames should we average together to compute noise floor.
                //                      More means better rejection but also can reject continuous things like singing.
                // NUMBER_OF_NOISE_SAMPLE_FRAMES:  How often should we re-evaluate the noise floor?
                
                
                float loudness = 0;
                float thisSample = 0;
                int samplesOverNoiseGate = 0;
                
                const float NOISE_GATE_HEIGHT = 7.0f;
                const int NOISE_GATE_WIDTH = 5;
                const int NOISE_GATE_CLOSE_FRAME_DELAY = 5;
                const int NOISE_GATE_FRAMES_TO_AVERAGE = 5;
                const float DC_OFFSET_AVERAGING = 0.99f;
                const float CLIPPING_THRESHOLD = 0.90f;
                
                //
                //  Check clipping, adjust DC offset, and check if should open noise gate
                //
                float measuredDcOffset = 0.0f;
                //  Increment the time since the last clip
                if (_timeSinceLastClip >= 0.0f) {
                    _timeSinceLastClip += (float) NETWORK_BUFFER_LENGTH_SAMPLES_PER_CHANNEL / (float) SAMPLE_RATE;
                }
                
                for (int i = 0; i < NETWORK_BUFFER_LENGTH_SAMPLES_PER_CHANNEL; i++) {
                    measuredDcOffset += networkAudioSamples[i];
                    networkAudioSamples[i] -= (int16_t) _dcOffset;
                    thisSample = fabsf(networkAudioSamples[i]);
                    if (thisSample >= (32767.0f * CLIPPING_THRESHOLD)) {
                        _timeSinceLastClip = 0.0f;
                    }
                    loudness += thisSample;
                    //  Noise Reduction:  Count peaks above the average loudness
                    if (_noiseGateEnabled && (thisSample > (_noiseGateMeasuredFloor * NOISE_GATE_HEIGHT))) {
                        samplesOverNoiseGate++;
                    }
                }
                
                measuredDcOffset /= NETWORK_BUFFER_LENGTH_SAMPLES_PER_CHANNEL;
                if (_dcOffset == 0.0f) {
                    // On first frame, copy over measured offset
                    _dcOffset = measuredDcOffset;
                } else {
                    _dcOffset = DC_OFFSET_AVERAGING * _dcOffset + (1.0f - DC_OFFSET_AVERAGING) * measuredDcOffset;
                }
                
                //  Add tone injection if enabled
                const float TONE_FREQ = 220.0f / SAMPLE_RATE * TWO_PI;
                const float QUARTER_VOLUME = 8192.0f;
                if (_toneInjectionEnabled) {
                    loudness = 0.0f;
                    for (int i = 0; i < NETWORK_BUFFER_LENGTH_SAMPLES_PER_CHANNEL; i++) {
                        networkAudioSamples[i] = QUARTER_VOLUME * sinf(TONE_FREQ * (float)(i + _proceduralEffectSample));
                        loudness += fabsf(networkAudioSamples[i]);
                    }
                }
                _lastInputLoudness = fabs(loudness / NETWORK_BUFFER_LENGTH_SAMPLES_PER_CHANNEL);
                
                //  If Noise Gate is enabled, check and turn the gate on and off
                if (!_toneInjectionEnabled && _noiseGateEnabled) {
                    float averageOfAllSampleFrames = 0.0f;
                    _noiseSampleFrames[_noiseGateSampleCounter++] = _lastInputLoudness;
                    if (_noiseGateSampleCounter == NUMBER_OF_NOISE_SAMPLE_FRAMES) {
                        float smallestSample = FLT_MAX;
                        for (int i = 0; i <= NUMBER_OF_NOISE_SAMPLE_FRAMES - NOISE_GATE_FRAMES_TO_AVERAGE; i += NOISE_GATE_FRAMES_TO_AVERAGE) {
                            float thisAverage = 0.0f;
                            for (int j = i; j < i + NOISE_GATE_FRAMES_TO_AVERAGE; j++) {
                                thisAverage += _noiseSampleFrames[j];
                                averageOfAllSampleFrames += _noiseSampleFrames[j];
                            }
                            thisAverage /= NOISE_GATE_FRAMES_TO_AVERAGE;
                            
                            if (thisAverage < smallestSample) {
                                smallestSample = thisAverage;
                            }
                        }
                        averageOfAllSampleFrames /= NUMBER_OF_NOISE_SAMPLE_FRAMES;
                        _noiseGateMeasuredFloor = smallestSample;
                        _noiseGateSampleCounter = 0;
                        
                    }
                    if (samplesOverNoiseGate > NOISE_GATE_WIDTH) {
                        _noiseGateOpen = true;
                        _noiseGateFramesToClose = NOISE_GATE_CLOSE_FRAME_DELAY;
                    } else {
                        if (--_noiseGateFramesToClose == 0) {
                            _noiseGateOpen = false;
                        }
                    }
                    if (!_noiseGateOpen) {
                        memset(networkAudioSamples, 0, NETWORK_BUFFER_LENGTH_BYTES_PER_CHANNEL);
                        _lastInputLoudness = 0;
                    }
                }
            } else {
                float loudness = 0.0f;
                
                for (int i = 0; i < NETWORK_BUFFER_LENGTH_SAMPLES_STEREO; i++) {
                    loudness += fabsf(networkAudioSamples[i]);
                }
                
                _lastInputLoudness = fabs(loudness / NETWORK_BUFFER_LENGTH_SAMPLES_PER_CHANNEL);
            }
        } else {
            // our input loudness is 0, since we're muted
            _lastInputLoudness = 0;
        }
        
        // at this point we have clean monoAudioSamples, which match our target output... 
        // this is what we should send to our interested listeners
        if (_processSpatialAudio && !_muted && !_isStereoInput && _audioOutput) {
            QByteArray monoInputData((char*)networkAudioSamples, NETWORK_BUFFER_LENGTH_SAMPLES_PER_CHANNEL * sizeof(int16_t));
            emit processLocalAudio(_spatialAudioStart, monoInputData, _desiredInputFormat);
        }
        
        if (!_isStereoInput && _proceduralAudioOutput) {
            processProceduralAudio(networkAudioSamples, NETWORK_BUFFER_LENGTH_SAMPLES_PER_CHANNEL);
        }

        if (!_isStereoInput && _scopeEnabled && !_scopeEnabledPause) {
            unsigned int numMonoAudioChannels = 1;
            unsigned int monoAudioChannel = 0;
            addBufferToScope(_scopeInput, _scopeInputOffset, networkAudioSamples, monoAudioChannel, numMonoAudioChannels);
            _scopeInputOffset += NETWORK_SAMPLES_PER_FRAME;
            _scopeInputOffset %= _samplesPerScope;
        }

        NodeList* nodeList = NodeList::getInstance();
        SharedNodePointer audioMixer = nodeList->soloNodeOfType(NodeType::AudioMixer);
        
        if (audioMixer && audioMixer->getActiveSocket()) {
            MyAvatar* interfaceAvatar = Application::getInstance()->getAvatar();
            glm::vec3 headPosition = interfaceAvatar->getHead()->getPosition();
            glm::quat headOrientation = interfaceAvatar->getHead()->getFinalOrientationInWorldFrame();
            quint8 isStereo = _isStereoInput ? 1 : 0;

            int numPacketBytes = 0;

            PacketType packetType;
            if (_lastInputLoudness == 0) {
                packetType = PacketTypeSilentAudioFrame;
            } else {
                if (Menu::getInstance()->isOptionChecked(MenuOption::EchoServerAudio)) {
                    packetType = PacketTypeMicrophoneAudioWithEcho;
                } else {
                    packetType = PacketTypeMicrophoneAudioNoEcho;
                }
            }

            char* currentPacketPtr = audioDataPacket + populatePacketHeader(audioDataPacket, packetType);

            // pack sequence number
            memcpy(currentPacketPtr, &_outgoingAvatarAudioSequenceNumber, sizeof(quint16));
            currentPacketPtr += sizeof(quint16);

            if (packetType == PacketTypeSilentAudioFrame) {
                // pack num silent samples
                quint16 numSilentSamples = numNetworkSamples;
                memcpy(currentPacketPtr, &numSilentSamples, sizeof(quint16));
                currentPacketPtr += sizeof(quint16);
            } else {
                // set the mono/stereo byte
                *currentPacketPtr++ = isStereo;

                // memcpy the three float positions
                memcpy(currentPacketPtr, &headPosition, sizeof(headPosition));
                currentPacketPtr += (sizeof(headPosition));

<<<<<<< HEAD
                // memcpy our orientation
                memcpy(currentPacketPtr, &headOrientation, sizeof(headOrientation));
                currentPacketPtr += sizeof(headOrientation);

                // audio samples have already been packed (written to networkAudioSamples)
                currentPacketPtr += numNetworkBytes;
            }

            int packetBytes = currentPacketPtr - audioDataPacket;
            nodeList->writeDatagram(audioDataPacket, packetBytes, audioMixer);
=======
            // memcpy our orientation
            memcpy(currentPacketPtr, &headOrientation, sizeof(headOrientation));
            currentPacketPtr += sizeof(headOrientation);

            // first time this is 0
            if (_lastSentAudioPacket == 0) {
                _lastSentAudioPacket = usecTimestampNow();
            } else {
                quint64 now = usecTimestampNow();
                quint64 gap = now - _lastSentAudioPacket;
                _packetSentTimeGaps.update(gap);

                _lastSentAudioPacket = now;
            }
            
            nodeList->writeDatagram(audioDataPacket, numAudioBytes + leadingBytes, audioMixer);
>>>>>>> 63624fae
            _outgoingAvatarAudioSequenceNumber++;

            Application::getInstance()->getBandwidthMeter()->outputStream(BandwidthMeter::AUDIO)
                .updateValue(packetBytes);
        }
        delete[] inputAudioSamples;
    }
}

void Audio::processReceivedAudioStreamSamples(const QByteArray& inputBuffer, QByteArray& outputBuffer) {

    const int numNetworkOutputSamples = inputBuffer.size() / sizeof(int16_t);
    const int numDeviceOutputSamples = numNetworkOutputSamples * (_outputFormat.sampleRate() * _outputFormat.channelCount())
        / (_desiredOutputFormat.sampleRate() * _desiredOutputFormat.channelCount());


    outputBuffer.resize(numDeviceOutputSamples * sizeof(int16_t));

    const int16_t* receivedSamples;
    if (_processSpatialAudio) {
        unsigned int sampleTime = _spatialAudioStart;
        QByteArray buffer = inputBuffer;

        // Accumulate direct transmission of audio from sender to receiver
        if (Menu::getInstance()->isOptionChecked(MenuOption::AudioSpatialProcessingIncludeOriginal)) {
            emit preProcessOriginalInboundAudio(sampleTime, buffer, _desiredOutputFormat);
            addSpatialAudioToBuffer(sampleTime, buffer, numNetworkOutputSamples);
        }

        // Send audio off for spatial processing
        emit processInboundAudio(sampleTime, buffer, _desiredOutputFormat);

        // copy the samples we'll resample from the spatial audio ring buffer - this also
        // pushes the read pointer of the spatial audio ring buffer forwards
        _spatialAudioRingBuffer.readSamples(_outputProcessingBuffer, numNetworkOutputSamples);

        // Advance the start point for the next packet of audio to arrive
        _spatialAudioStart += numNetworkOutputSamples / _desiredOutputFormat.channelCount();

        receivedSamples = _outputProcessingBuffer;
    } else {
        // copy the samples we'll resample from the ring buffer - this also
        // pushes the read pointer of the ring buffer forwards
        //receivedAudioStreamPopOutput.readSamples(receivedSamples, numNetworkOutputSamples);

        receivedSamples = reinterpret_cast<const int16_t*>(inputBuffer.data());
    }

    // copy the packet from the RB to the output
    linearResampling(receivedSamples,
        (int16_t*)outputBuffer.data(),
        numNetworkOutputSamples,
        numDeviceOutputSamples,
        _desiredOutputFormat, _outputFormat);


    if (_scopeEnabled && !_scopeEnabledPause) {
        unsigned int numAudioChannels = _desiredOutputFormat.channelCount();
        const int16_t* samples = receivedSamples;
        for (int numSamples = numNetworkOutputSamples / numAudioChannels; numSamples > 0; numSamples -= NETWORK_SAMPLES_PER_FRAME) {

            unsigned int audioChannel = 0;
            addBufferToScope(
                _scopeOutputLeft,
                _scopeOutputOffset,
                samples, audioChannel, numAudioChannels);

            audioChannel = 1;
            addBufferToScope(
                _scopeOutputRight,
                _scopeOutputOffset,
                samples, audioChannel, numAudioChannels);

            _scopeOutputOffset += NETWORK_SAMPLES_PER_FRAME;
            _scopeOutputOffset %= _samplesPerScope;
            samples += NETWORK_SAMPLES_PER_FRAME * numAudioChannels;
        }
    }
}

void Audio::addReceivedAudioToStream(const QByteArray& audioByteArray) {

    if (_audioOutput) {
        // Audio output must exist and be correctly set up if we're going to process received audio
        _receivedAudioStream.parseData(audioByteArray);
    }

    Application::getInstance()->getBandwidthMeter()->inputStream(BandwidthMeter::AUDIO).updateValue(audioByteArray.size());
}




void Audio::parseAudioStreamStatsPacket(const QByteArray& packet) {

    int numBytesPacketHeader = numBytesForPacketHeader(packet);
    const char* dataAt = packet.constData() + numBytesPacketHeader;

    // parse the appendFlag, clear injected audio stream stats if 0
    quint8 appendFlag = *(reinterpret_cast<const quint16*>(dataAt));
    dataAt += sizeof(quint8);
    if (!appendFlag) {
        _audioMixerInjectedStreamAudioStatsMap.clear();
    }

    // parse the number of stream stats structs to follow
    quint16 numStreamStats = *(reinterpret_cast<const quint16*>(dataAt));
    dataAt += sizeof(quint16);

    // parse the stream stats
    AudioStreamStats streamStats;
    for (quint16 i = 0; i < numStreamStats; i++) {
        memcpy(&streamStats, dataAt, sizeof(AudioStreamStats));
        dataAt += sizeof(AudioStreamStats);

        if (streamStats._streamType == PositionalAudioStream::Microphone) {
            _audioMixerAvatarStreamAudioStats = streamStats;
        } else {
            _audioMixerInjectedStreamAudioStatsMap[streamStats._streamIdentifier] = streamStats;
        }
    }
}

void Audio::sendDownstreamAudioStatsPacket() {

    // since this function is called every second, we'll sample for some of our stats here
    _inputRingBufferMsecsAvailableStats.update(getInputRingBufferMsecsAvailable());
    _audioOutputMsecsUnplayedStats.update(getAudioOutputMsecsUnplayed());

    // also, call _receivedAudioStream's per-second callback
    _receivedAudioStream.perSecondCallbackForUpdatingStats();

    char packet[MAX_PACKET_SIZE];

    // pack header
    int numBytesPacketHeader = populatePacketHeader(packet, PacketTypeAudioStreamStats);
    char* dataAt = packet + numBytesPacketHeader;

    // pack append flag
    quint8 appendFlag = 0;
    memcpy(dataAt, &appendFlag, sizeof(quint8));
    dataAt += sizeof(quint8);

    // pack number of stats packed
    quint16 numStreamStatsToPack = 1;
    memcpy(dataAt, &numStreamStatsToPack, sizeof(quint16));
    dataAt += sizeof(quint16);

    // pack downstream audio stream stats
    AudioStreamStats stats = _receivedAudioStream.getAudioStreamStats();
    memcpy(dataAt, &stats, sizeof(AudioStreamStats));
    dataAt += sizeof(AudioStreamStats);
    
    // send packet
    NodeList* nodeList = NodeList::getInstance();
    SharedNodePointer audioMixer = nodeList->soloNodeOfType(NodeType::AudioMixer);
    nodeList->writeDatagram(packet, dataAt - packet, audioMixer);
}

// NOTE: numSamples is the total number of single channel samples, since callers will always call this with stereo
// data we know that we will have 2x samples for each stereo time sample at the format's sample rate
void Audio::addSpatialAudioToBuffer(unsigned int sampleTime, const QByteArray& spatialAudio, unsigned int numSamples) {
    // Calculate the number of remaining samples available. The source spatial audio buffer will get
    // clipped if there are insufficient samples available in the accumulation buffer.
    unsigned int remaining = _spatialAudioRingBuffer.getSampleCapacity() - _spatialAudioRingBuffer.samplesAvailable();

    // Locate where in the accumulation buffer the new samples need to go
    if (sampleTime >= _spatialAudioFinish) {
        if (_spatialAudioStart == _spatialAudioFinish) {
            // Nothing in the spatial audio ring buffer yet, Just do a straight copy, clipping if necessary
            unsigned int sampleCount = (remaining < numSamples) ? remaining : numSamples;
            if (sampleCount) {
                _spatialAudioRingBuffer.writeSamples((int16_t*)spatialAudio.data(), sampleCount);
            }
            _spatialAudioFinish = _spatialAudioStart + sampleCount / _desiredOutputFormat.channelCount();
        } else {
            // Spatial audio ring buffer already has data, but there is no overlap with the new sample.
            // Compute the appropriate time delay and pad with silence until the new start time.
            unsigned int delay = sampleTime - _spatialAudioFinish;
            unsigned int delayCount = delay * _desiredOutputFormat.channelCount();
            unsigned int silentCount = (remaining < delayCount) ? remaining : delayCount;
            if (silentCount) {
               _spatialAudioRingBuffer.addSilentFrame(silentCount);
            }

            // Recalculate the number of remaining samples
            remaining -= silentCount;
            unsigned int sampleCount = (remaining < numSamples) ? remaining : numSamples;

            // Copy the new spatial audio to the accumulation ring buffer
            if (sampleCount) {
                _spatialAudioRingBuffer.writeSamples((int16_t*)spatialAudio.data(), sampleCount);
            }
            _spatialAudioFinish += (sampleCount + silentCount) / _desiredOutputFormat.channelCount();
        }
    } else {
        // There is overlap between the spatial audio buffer and the new sample, mix the overlap
        // Calculate the offset from the buffer's current read position, which should be located at _spatialAudioStart
        unsigned int offset = (sampleTime - _spatialAudioStart) * _desiredOutputFormat.channelCount();
        unsigned int mixedSamplesCount = (_spatialAudioFinish - sampleTime) * _desiredOutputFormat.channelCount();
        mixedSamplesCount = (mixedSamplesCount < numSamples) ? mixedSamplesCount : numSamples;

        const int16_t* spatial = reinterpret_cast<const int16_t*>(spatialAudio.data());
        for (unsigned int i = 0; i < mixedSamplesCount; i++) {
            int existingSample = _spatialAudioRingBuffer[i + offset];
            int newSample = spatial[i];
            int sumOfSamples = existingSample + newSample;
            _spatialAudioRingBuffer[i + offset] = static_cast<int16_t>(glm::clamp<int>(sumOfSamples, 
                                                    std::numeric_limits<short>::min(), std::numeric_limits<short>::max()));
        }

        // Copy the remaining unoverlapped spatial audio to the spatial audio buffer, if any
        unsigned int nonMixedSampleCount = numSamples - mixedSamplesCount;
        nonMixedSampleCount = (remaining < nonMixedSampleCount) ? remaining : nonMixedSampleCount;
        if (nonMixedSampleCount) {
            _spatialAudioRingBuffer.writeSamples((int16_t*)spatialAudio.data() + mixedSamplesCount, nonMixedSampleCount);
            // Extend the finish time by the amount of unoverlapped samples
            _spatialAudioFinish += nonMixedSampleCount / _desiredOutputFormat.channelCount();
        }
    }
}

bool Audio::mousePressEvent(int x, int y) {
    if (_iconBounds.contains(x, y)) {
        toggleMute();
        return true;
    }
    return false;
}

void Audio::toggleMute() {
    _muted = !_muted;
    muteToggled();
}

void Audio::toggleAudioNoiseReduction() {
    _noiseGateEnabled = !_noiseGateEnabled;
}

void Audio::toggleStereoInput() {
    int oldChannelCount = _desiredInputFormat.channelCount();
    QAction* stereoAudioOption = Menu::getInstance()->getActionForOption(MenuOption::StereoAudio);

    if (stereoAudioOption->isChecked()) {
        _desiredInputFormat.setChannelCount(2);
        _isStereoInput = true;
    } else {
        _desiredInputFormat.setChannelCount(1);
        _isStereoInput = false;
    }
    
    if (oldChannelCount != _desiredInputFormat.channelCount()) {
        // change in channel count for desired input format, restart the input device
        switchInputToAudioDevice(_inputAudioDeviceName);
    }
}

void Audio::processProceduralAudio(int16_t* monoInput, int numSamples) {

    // zero out the locally injected audio in preparation for audio procedural sounds
    // This is correlated to numSamples, so it really needs to be numSamples * sizeof(sample)
    memset(_localProceduralSamples, 0, NETWORK_BUFFER_LENGTH_BYTES_PER_CHANNEL);
    // add procedural effects to the appropriate input samples
    addProceduralSounds(monoInput, NETWORK_BUFFER_LENGTH_SAMPLES_PER_CHANNEL);
        
    if (!_proceduralOutputDevice) {
        _proceduralOutputDevice = _proceduralAudioOutput->start();
    }
        
    // send whatever procedural sounds we want to locally loop back to the _proceduralOutputDevice
    QByteArray proceduralOutput;
    proceduralOutput.resize(NETWORK_BUFFER_LENGTH_SAMPLES_PER_CHANNEL * _outputFormat.sampleRate() *
        _outputFormat.channelCount() * sizeof(int16_t) / (_desiredInputFormat.sampleRate() *
            _desiredInputFormat.channelCount()));
        
    linearResampling(_localProceduralSamples,
        reinterpret_cast<int16_t*>(proceduralOutput.data()),
        NETWORK_BUFFER_LENGTH_SAMPLES_PER_CHANNEL,
        proceduralOutput.size() / sizeof(int16_t),
        _desiredInputFormat, _outputFormat);
        
    if (_proceduralOutputDevice) {
        _proceduralOutputDevice->write(proceduralOutput);
    }
}

void Audio::toggleToneInjection() {
    _toneInjectionEnabled = !_toneInjectionEnabled;
}

void Audio::toggleAudioSpatialProcessing() {
    _processSpatialAudio = !_processSpatialAudio;
    if (_processSpatialAudio) {
        _spatialAudioStart = 0;
        _spatialAudioFinish = 0;
        _spatialAudioRingBuffer.reset();
    }
}

//  Take a pointer to the acquired microphone input samples and add procedural sounds
void Audio::addProceduralSounds(int16_t* monoInput, int numSamples) {
    float sample;
    const float COLLISION_SOUND_CUTOFF_LEVEL = 0.01f;
    const float COLLISION_SOUND_MAX_VOLUME = 1000.0f;
    const float UP_MAJOR_FIFTH = powf(1.5f, 4.0f);
    const float DOWN_TWO_OCTAVES = 4.0f;
    const float DOWN_FOUR_OCTAVES = 16.0f;
    float t;
    if (_collisionSoundMagnitude > COLLISION_SOUND_CUTOFF_LEVEL) {
        for (int i = 0; i < numSamples; i++) {
            t = (float) _proceduralEffectSample + (float) i;

            sample = sinf(t * _collisionSoundFrequency)
                + sinf(t * _collisionSoundFrequency / DOWN_TWO_OCTAVES)
                + sinf(t * _collisionSoundFrequency / DOWN_FOUR_OCTAVES * UP_MAJOR_FIFTH);
            sample *= _collisionSoundMagnitude * COLLISION_SOUND_MAX_VOLUME;

            int16_t collisionSample = (int16_t) sample;

            _lastInputLoudness = 0;
            
            monoInput[i] = glm::clamp(monoInput[i] + collisionSample, MIN_SAMPLE_VALUE, MAX_SAMPLE_VALUE);
            
            _lastInputLoudness += fabsf(monoInput[i]);
            _lastInputLoudness /= numSamples;
            _lastInputLoudness /= MAX_SAMPLE_VALUE;
            
            _localProceduralSamples[i] = glm::clamp(_localProceduralSamples[i] + collisionSample,
                                                  MIN_SAMPLE_VALUE, MAX_SAMPLE_VALUE);

            _collisionSoundMagnitude *= _collisionSoundDuration;
        }
    }
    _proceduralEffectSample += numSamples;

    //  Add a drum sound
    const float MAX_VOLUME = 32000.0f;
    const float MAX_DURATION = 2.0f;
    const float MIN_AUDIBLE_VOLUME = 0.001f;
    const float NOISE_MAGNITUDE = 0.02f;
    float frequency = (_drumSoundFrequency / SAMPLE_RATE) * TWO_PI;
    if (_drumSoundVolume > 0.0f) {
        for (int i = 0; i < numSamples; i++) {
            t = (float) _drumSoundSample + (float) i;
            sample = sinf(t * frequency);
            sample += ((randFloat() - 0.5f) * NOISE_MAGNITUDE);
            sample *= _drumSoundVolume * MAX_VOLUME;

            int16_t collisionSample = (int16_t) sample;

            _lastInputLoudness = 0;
            
            monoInput[i] = glm::clamp(monoInput[i] + collisionSample, MIN_SAMPLE_VALUE, MAX_SAMPLE_VALUE);
            
            _lastInputLoudness += fabsf(monoInput[i]);
            _lastInputLoudness /= numSamples;
            _lastInputLoudness /= MAX_SAMPLE_VALUE;
            
            _localProceduralSamples[i] = glm::clamp(_localProceduralSamples[i] + collisionSample,
                                                  MIN_SAMPLE_VALUE, MAX_SAMPLE_VALUE);

            _drumSoundVolume *= (1.0f - _drumSoundDecay);
        }
        _drumSoundSample += numSamples;
        _drumSoundDuration = glm::clamp(_drumSoundDuration - (AUDIO_CALLBACK_MSECS / 1000.0f), 0.0f, MAX_DURATION);
        if (_drumSoundDuration == 0.0f || (_drumSoundVolume < MIN_AUDIBLE_VOLUME)) {
            _drumSoundVolume = 0.0f;
        }
    }
}

//  Starts a collision sound.  magnitude is 0-1, with 1 the loudest possible sound.
void Audio::startCollisionSound(float magnitude, float frequency, float noise, float duration, bool flashScreen) {
    _collisionSoundMagnitude = magnitude;
    _collisionSoundFrequency = frequency;
    _collisionSoundNoise = noise;
    _collisionSoundDuration = duration;
    _collisionFlashesScreen = flashScreen;
}

void Audio::startDrumSound(float volume, float frequency, float duration, float decay) {
    _drumSoundVolume = volume;
    _drumSoundFrequency = frequency;
    _drumSoundDuration = duration;
    _drumSoundDecay = decay;
    _drumSoundSample = 0;
}

void Audio::handleAudioByteArray(const QByteArray& audioByteArray) {
    // TODO: either create a new audio device (up to the limit of the sound card or a hard limit)
    // or send to the mixer and use delayed loopback
}

void Audio::renderToolBox(int x, int y, bool boxed) {

    glEnable(GL_TEXTURE_2D);

    if (boxed) {

        bool isClipping = ((getTimeSinceLastClip() > 0.0f) && (getTimeSinceLastClip() < 1.0f));
        const int BOX_LEFT_PADDING = 5;
        const int BOX_TOP_PADDING = 10;
        const int BOX_WIDTH = 266;
        const int BOX_HEIGHT = 44;

        QRect boxBounds = QRect(x - BOX_LEFT_PADDING, y - BOX_TOP_PADDING, BOX_WIDTH, BOX_HEIGHT);

        glBindTexture(GL_TEXTURE_2D, _boxTextureId);

        if (isClipping) {
            glColor3f(1.0f, 0.0f, 0.0f);
        } else {
            glColor3f(0.41f, 0.41f, 0.41f);
        }
        glBegin(GL_QUADS);

        glTexCoord2f(1, 1);
        glVertex2f(boxBounds.left(), boxBounds.top());

        glTexCoord2f(0, 1);
        glVertex2f(boxBounds.right(), boxBounds.top());

        glTexCoord2f(0, 0);
        glVertex2f(boxBounds.right(), boxBounds.bottom());
        
        glTexCoord2f(1, 0);
        glVertex2f(boxBounds.left(), boxBounds.bottom());
        
        glEnd();
    }

    _iconBounds = QRect(x, y, MUTE_ICON_SIZE, MUTE_ICON_SIZE);
    if (!_muted) {
        glBindTexture(GL_TEXTURE_2D, _micTextureId);
    } else {
        glBindTexture(GL_TEXTURE_2D, _muteTextureId);
    }

    glColor3f(1,1,1);
    glBegin(GL_QUADS);

    glTexCoord2f(1, 1);
    glVertex2f(_iconBounds.left(), _iconBounds.top());

    glTexCoord2f(0, 1);
    glVertex2f(_iconBounds.right(), _iconBounds.top());

    glTexCoord2f(0, 0);
    glVertex2f(_iconBounds.right(), _iconBounds.bottom());

    glTexCoord2f(1, 0);
    glVertex2f(_iconBounds.left(), _iconBounds.bottom());

    glEnd();

    glDisable(GL_TEXTURE_2D);
}

void Audio::toggleScope() {
    _scopeEnabled = !_scopeEnabled;
    if (_scopeEnabled) {
        _scopeInputOffset = 0;
        _scopeOutputOffset = 0;
        allocateScope();
    } else {
        freeScope();
    }
}

void Audio::toggleScopePause() {
    _scopeEnabledPause = !_scopeEnabledPause;
}

void Audio::toggleStats() {
    _statsEnabled = !_statsEnabled;
}

void Audio::toggleStatsShowInjectedStreams() {
    _statsShowInjectedStreams = !_statsShowInjectedStreams;
}

void Audio::selectAudioScopeFiveFrames() {
    if (Menu::getInstance()->isOptionChecked(MenuOption::AudioScopeFiveFrames)) {
        reallocateScope(5);
    }
}

void Audio::selectAudioScopeTwentyFrames() {
    if (Menu::getInstance()->isOptionChecked(MenuOption::AudioScopeTwentyFrames)) {
        reallocateScope(20);
    }
}

void Audio::selectAudioScopeFiftyFrames() {
    if (Menu::getInstance()->isOptionChecked(MenuOption::AudioScopeFiftyFrames)) {
        reallocateScope(50);
    }
}

void Audio::allocateScope() {
    int num = _samplesPerScope * sizeof(int16_t);
    _scopeInput = new QByteArray(num, 0);
    _scopeOutputLeft = new QByteArray(num, 0);
    _scopeOutputRight = new QByteArray(num, 0);
}

void Audio::reallocateScope(int frames) {
    if (_framesPerScope != frames) {
        _framesPerScope = frames;
        _samplesPerScope = NETWORK_SAMPLES_PER_FRAME * _framesPerScope;
        QMutexLocker lock(&_guard);
        freeScope();
        allocateScope();
    }
}

void Audio::freeScope() {
    if (_scopeInput) {
        delete _scopeInput;
        _scopeInput = 0;
    }
    if (_scopeOutputLeft) {
        delete _scopeOutputLeft;
        _scopeOutputLeft = 0;
    }
    if (_scopeOutputRight) {
        delete _scopeOutputRight;
        _scopeOutputRight = 0;
    }
}

void Audio::addBufferToScope(
    QByteArray* byteArray, unsigned int frameOffset, const int16_t* source, unsigned int sourceChannel, unsigned int sourceNumberOfChannels) {

    // Constant multiplier to map sample value to vertical size of scope
    float multiplier = (float)MULTIPLIER_SCOPE_HEIGHT / logf(2.0f);

    // Temporary variable receives sample value
    float sample;

    // Temporary variable receives mapping of sample value
    int16_t value;

    QMutexLocker lock(&_guard);
    // Short int pointer to mapped samples in byte array
    int16_t* destination = (int16_t*) byteArray->data();

    for (unsigned int i = 0; i < NETWORK_SAMPLES_PER_FRAME; i++) {
        sample = (float)source[i * sourceNumberOfChannels + sourceChannel];
        if (sample > 0) {
            value = (int16_t)(multiplier * logf(sample));
        } else if (sample < 0) {
            value = (int16_t)(-multiplier * logf(-sample));
        } else {
            value = 0;
        }
        destination[i + frameOffset] = value;
    }
}

void Audio::renderStats(const float* color, int width, int height) {
    if (!_statsEnabled) {
        return;
    }

    const int linesWhenCentered = _statsShowInjectedStreams ? 34 : 27;
    const int CENTERED_BACKGROUND_HEIGHT = STATS_HEIGHT_PER_LINE * linesWhenCentered;

    int lines = _statsShowInjectedStreams ? _audioMixerInjectedStreamAudioStatsMap.size() * 7 + 27 : 27;
    int statsHeight = STATS_HEIGHT_PER_LINE * lines;


    static const float backgroundColor[4] = { 0.2f, 0.2f, 0.2f, 0.6f };

    int x = std::max((width - (int)STATS_WIDTH) / 2, 0);
    int y = std::max((height - CENTERED_BACKGROUND_HEIGHT) / 2, 0);
    int w = STATS_WIDTH;
    int h = statsHeight;
    renderBackground(backgroundColor, x, y, w, h);


    int horizontalOffset = x + 5;
    int verticalOffset = y;
    
    float scale = 0.10f;
    float rotation = 0.0f;
    int font = 2;


    char latencyStatString[512];

    const float BUFFER_SEND_INTERVAL_MSECS = BUFFER_SEND_INTERVAL_USECS / (float)USECS_PER_MSEC;

    float audioInputBufferLatency = 0.0f, inputRingBufferLatency = 0.0f, networkRoundtripLatency = 0.0f, mixerRingBufferLatency = 0.0f, outputRingBufferLatency = 0.0f, audioOutputBufferLatency = 0.0f;

    AudioStreamStats downstreamAudioStreamStats = _receivedAudioStream.getAudioStreamStats();
    SharedNodePointer audioMixerNodePointer = NodeList::getInstance()->soloNodeOfType(NodeType::AudioMixer);
    if (!audioMixerNodePointer.isNull()) {
        audioInputBufferLatency = _audioInputMsecsReadStats.getWindowAverage();
        inputRingBufferLatency = getInputRingBufferAverageMsecsAvailable();
        networkRoundtripLatency = audioMixerNodePointer->getPingMs();
        mixerRingBufferLatency = _audioMixerAvatarStreamAudioStats._framesAvailableAverage * BUFFER_SEND_INTERVAL_MSECS;
        outputRingBufferLatency = downstreamAudioStreamStats._framesAvailableAverage * BUFFER_SEND_INTERVAL_MSECS;
        audioOutputBufferLatency = _audioOutputMsecsUnplayedStats.getWindowAverage();
    }
    float totalLatency = audioInputBufferLatency + inputRingBufferLatency + networkRoundtripLatency + mixerRingBufferLatency + outputRingBufferLatency + audioOutputBufferLatency;

    sprintf(latencyStatString, "     Audio input buffer: %7.2fms    - avg msecs of samples read to the input ring buffer in last 10s", audioInputBufferLatency);
    verticalOffset += STATS_HEIGHT_PER_LINE;
    drawText(horizontalOffset, verticalOffset, scale, rotation, font, latencyStatString, color);

    sprintf(latencyStatString, "      Input ring buffer: %7.2fms    - avg msecs of samples in input ring buffer in last 10s", inputRingBufferLatency);
    verticalOffset += STATS_HEIGHT_PER_LINE;
    drawText(horizontalOffset, verticalOffset, scale, rotation, font, latencyStatString, color);

    sprintf(latencyStatString, "       Network to mixer: %7.2fms    - half of last ping value calculated by the node list", networkRoundtripLatency / 2.0f);
    verticalOffset += STATS_HEIGHT_PER_LINE;
    drawText(horizontalOffset, verticalOffset, scale, rotation, font, latencyStatString, color);

    sprintf(latencyStatString, " AudioMixer ring buffer: %7.2fms    - avg msecs of samples in audio mixer's ring buffer in last 10s", mixerRingBufferLatency);
    verticalOffset += STATS_HEIGHT_PER_LINE;
    drawText(horizontalOffset, verticalOffset, scale, rotation, font, latencyStatString, color);

    sprintf(latencyStatString, "      Network to client: %7.2fms    - half of last ping value calculated by the node list", networkRoundtripLatency / 2.0f);
    verticalOffset += STATS_HEIGHT_PER_LINE;
    drawText(horizontalOffset, verticalOffset, scale, rotation, font, latencyStatString, color);
    
    sprintf(latencyStatString, "     Output ring buffer: %7.2fms    - avg msecs of samples in output ring buffer in last 10s", outputRingBufferLatency);
    verticalOffset += STATS_HEIGHT_PER_LINE;
    drawText(horizontalOffset, verticalOffset, scale, rotation, font, latencyStatString, color);

    sprintf(latencyStatString, "    Audio output buffer: %7.2fms    - avg msecs of samples in audio output buffer in last 10s", audioOutputBufferLatency);
    verticalOffset += STATS_HEIGHT_PER_LINE;
    drawText(horizontalOffset, verticalOffset, scale, rotation, font, latencyStatString, color);
    
    sprintf(latencyStatString, "                  TOTAL: %7.2fms\n", totalLatency);
    verticalOffset += STATS_HEIGHT_PER_LINE;
    drawText(horizontalOffset, verticalOffset, scale, rotation, font, latencyStatString, color);


    verticalOffset += STATS_HEIGHT_PER_LINE;    // blank line

    char clientUpstreamMicLabelString[] = "Upstream Mic Audio Packets Sent Gaps (by client):";
    verticalOffset += STATS_HEIGHT_PER_LINE;
    drawText(horizontalOffset, verticalOffset, scale, rotation, font, clientUpstreamMicLabelString, color);

    char stringBuffer[512];
    sprintf(stringBuffer, "  Inter-packet timegaps (overall) | min: %9s, max: %9s, avg: %9s",
        formatUsecTime(_packetSentTimeGaps.getMin()).toLatin1().data(),
        formatUsecTime(_packetSentTimeGaps.getMax()).toLatin1().data(),
        formatUsecTime(_packetSentTimeGaps.getAverage()).toLatin1().data());
    verticalOffset += STATS_HEIGHT_PER_LINE;
    drawText(horizontalOffset, verticalOffset, scale, rotation, font, stringBuffer, color);

    sprintf(stringBuffer, " Inter-packet timegaps (last 30s) | min: %9s, max: %9s, avg: %9s",
        formatUsecTime(_packetSentTimeGaps.getWindowMin()).toLatin1().data(),
        formatUsecTime(_packetSentTimeGaps.getWindowMax()).toLatin1().data(),
        formatUsecTime(_packetSentTimeGaps.getWindowAverage()).toLatin1().data());
    verticalOffset += STATS_HEIGHT_PER_LINE;
    drawText(horizontalOffset, verticalOffset, scale, rotation, font, stringBuffer, color);

    verticalOffset += STATS_HEIGHT_PER_LINE;    // blank line

    char upstreamMicLabelString[] = "Upstream mic audio stats (received and reported by audio-mixer):";
    verticalOffset += STATS_HEIGHT_PER_LINE;
    drawText(horizontalOffset, verticalOffset, scale, rotation, font, upstreamMicLabelString, color);

    renderAudioStreamStats(_audioMixerAvatarStreamAudioStats, horizontalOffset, verticalOffset, scale, rotation, font, color);


    verticalOffset += STATS_HEIGHT_PER_LINE;    // blank line

    char downstreamLabelString[] = "Downstream mixed audio stats:";
    verticalOffset += STATS_HEIGHT_PER_LINE;
    drawText(horizontalOffset, verticalOffset, scale, rotation, font, downstreamLabelString, color);

    renderAudioStreamStats(downstreamAudioStreamStats, horizontalOffset, verticalOffset, scale, rotation, font, color, true);


    if (_statsShowInjectedStreams) {

        foreach(const AudioStreamStats& injectedStreamAudioStats, _audioMixerInjectedStreamAudioStatsMap) {

            verticalOffset += STATS_HEIGHT_PER_LINE;    // blank line

            char upstreamInjectedLabelString[512];
            sprintf(upstreamInjectedLabelString, "Upstream injected audio stats:      stream ID: %s",
                injectedStreamAudioStats._streamIdentifier.toString().toLatin1().data());
            verticalOffset += STATS_HEIGHT_PER_LINE;
            drawText(horizontalOffset, verticalOffset, scale, rotation, font, upstreamInjectedLabelString, color);

            renderAudioStreamStats(injectedStreamAudioStats, horizontalOffset, verticalOffset, scale, rotation, font, color);
        }
    }
}

void Audio::renderAudioStreamStats(const AudioStreamStats& streamStats, int horizontalOffset, int& verticalOffset,
    float scale, float rotation, int font, const float* color, bool isDownstreamStats) {
    
    char stringBuffer[512];

    sprintf(stringBuffer, "                      Packet loss | overall: %5.2f%% (%d lost), last_30s: %5.2f%% (%d lost)",
        streamStats._packetStreamStats.getLostRate() * 100.0f,
        streamStats._packetStreamStats._lost,
        streamStats._packetStreamWindowStats.getLostRate() * 100.0f,
        streamStats._packetStreamWindowStats._lost);
    verticalOffset += STATS_HEIGHT_PER_LINE;
    drawText(horizontalOffset, verticalOffset, scale, rotation, font, stringBuffer, color);

    if (isDownstreamStats) {

        const float BUFFER_SEND_INTERVAL_MSECS = BUFFER_SEND_INTERVAL_USECS / (float)USECS_PER_MSEC;
        sprintf(stringBuffer, "                Ringbuffer frames | desired: %u, avg_available(10s): %u+%d, available: %u+%d",
            streamStats._desiredJitterBufferFrames,
            streamStats._framesAvailableAverage,
            (int)(getAudioOutputAverageMsecsUnplayed() / BUFFER_SEND_INTERVAL_MSECS),
            streamStats._framesAvailable,
            (int)(getAudioOutputMsecsUnplayed() / BUFFER_SEND_INTERVAL_MSECS));
    } else {
        sprintf(stringBuffer, "                Ringbuffer frames | desired: %u, avg_available(10s): %u, available: %u",
            streamStats._desiredJitterBufferFrames,
            streamStats._framesAvailableAverage,
            streamStats._framesAvailable);
    }
    
    verticalOffset += STATS_HEIGHT_PER_LINE;
    drawText(horizontalOffset, verticalOffset, scale, rotation, font, stringBuffer, color);

    sprintf(stringBuffer, "                 Ringbuffer stats | starves: %u, prev_starve_lasted: %u, frames_dropped: %u, overflows: %u",
        streamStats._starveCount,
        streamStats._consecutiveNotMixedCount,
        streamStats._framesDropped,
        streamStats._overflowCount);
    verticalOffset += STATS_HEIGHT_PER_LINE;
    drawText(horizontalOffset, verticalOffset, scale, rotation, font, stringBuffer, color);

    sprintf(stringBuffer, "  Inter-packet timegaps (overall) | min: %9s, max: %9s, avg: %9s",
        formatUsecTime(streamStats._timeGapMin).toLatin1().data(),
        formatUsecTime(streamStats._timeGapMax).toLatin1().data(),
        formatUsecTime(streamStats._timeGapAverage).toLatin1().data());
    verticalOffset += STATS_HEIGHT_PER_LINE;
    drawText(horizontalOffset, verticalOffset, scale, rotation, font, stringBuffer, color);

    sprintf(stringBuffer, " Inter-packet timegaps (last 30s) | min: %9s, max: %9s, avg: %9s",
        formatUsecTime(streamStats._timeGapWindowMin).toLatin1().data(),
        formatUsecTime(streamStats._timeGapWindowMax).toLatin1().data(),
        formatUsecTime(streamStats._timeGapWindowAverage).toLatin1().data());
    verticalOffset += STATS_HEIGHT_PER_LINE;
    drawText(horizontalOffset, verticalOffset, scale, rotation, font, stringBuffer, color);
}


void Audio::renderScope(int width, int height) {

    if (!_scopeEnabled)
        return;

    static const float backgroundColor[4] = { 0.4f, 0.4f, 0.4f, 0.6f };
    static const float gridColor[4] = { 0.3f, 0.3f, 0.3f, 0.6f };
    static const float inputColor[4] = { 0.3f, 1.0f, 0.3f, 1.0f };
    static const float outputLeftColor[4] = { 1.0f, 0.3f, 0.3f, 1.0f };
    static const float outputRightColor[4] = { 0.3f, 0.3f, 1.0f, 1.0f };
    static const int gridRows = 2;
    int gridCols = _framesPerScope;

    int x = (width - SCOPE_WIDTH) / 2;
    int y = (height - SCOPE_HEIGHT) / 2;
    int w = SCOPE_WIDTH;
    int h = SCOPE_HEIGHT;

    renderBackground(backgroundColor, x, y, w, h);
    renderGrid(gridColor, x, y, w, h, gridRows, gridCols);

    QMutexLocker lock(&_guard);
    renderLineStrip(inputColor, x, y, _samplesPerScope, _scopeInputOffset, _scopeInput);
    renderLineStrip(outputLeftColor, x, y, _samplesPerScope, _scopeOutputOffset, _scopeOutputLeft);
    renderLineStrip(outputRightColor, x, y, _samplesPerScope, _scopeOutputOffset, _scopeOutputRight);
}

void Audio::renderBackground(const float* color, int x, int y, int width, int height) {

    glColor4fv(color);
    glBegin(GL_QUADS);

    glVertex2i(x, y);
    glVertex2i(x + width, y);
    glVertex2i(x + width, y + height);
    glVertex2i(x , y + height);

    glEnd();
    glColor4f(1, 1, 1, 1); 
}

void Audio::renderGrid(const float* color, int x, int y, int width, int height, int rows, int cols) {

    glColor4fv(color);
    glBegin(GL_LINES);

    int dx = width / cols;
    int dy = height / rows;
    int tx = x;
    int ty = y;

    // Draw horizontal grid lines
    for (int i = rows + 1; --i >= 0; ) {
        glVertex2i(x, ty);
        glVertex2i(x + width, ty);
        ty += dy;
    }
    // Draw vertical grid lines
    for (int i = cols + 1; --i >= 0; ) {
        glVertex2i(tx, y);
        glVertex2i(tx, y + height);
        tx += dx;
    }
    glEnd();
    glColor4f(1, 1, 1, 1); 
}

void Audio::renderLineStrip(const float* color, int x, int y, int n, int offset, const QByteArray* byteArray) {

    glColor4fv(color);
    glBegin(GL_LINE_STRIP);

    int16_t sample;
    int16_t* samples = ((int16_t*) byteArray->data()) + offset;
    int numSamplesToAverage = _framesPerScope / DEFAULT_FRAMES_PER_SCOPE;
    int count = (n - offset) / numSamplesToAverage;
    int remainder = (n - offset) % numSamplesToAverage;
    y += SCOPE_HEIGHT / 2;

    // Compute and draw the sample averages from the offset position
    for (int i = count; --i >= 0; ) {
        sample = 0;
        for (int j = numSamplesToAverage; --j >= 0; ) {
            sample += *samples++;
        }
        sample /= numSamplesToAverage;
        glVertex2i(x++, y - sample);
    }

    // Compute and draw the sample average across the wrap boundary
    if (remainder != 0) {
        sample = 0;
        for (int j = remainder; --j >= 0; ) {
            sample += *samples++;
        }
    
        samples = (int16_t*) byteArray->data();

        for (int j = numSamplesToAverage - remainder; --j >= 0; ) {
            sample += *samples++;
        }
        sample /= numSamplesToAverage;
        glVertex2i(x++, y - sample);
    } else {
        samples = (int16_t*) byteArray->data();
    }

    // Compute and draw the sample average from the beginning to the offset
    count = (offset - remainder) / numSamplesToAverage;
    for (int i = count; --i >= 0; ) {
        sample = 0;
        for (int j = numSamplesToAverage; --j >= 0; ) {
            sample += *samples++;
        }
        sample /= numSamplesToAverage;
        glVertex2i(x++, y - sample);
    }
    glEnd();
    glColor4f(1, 1, 1, 1); 
}


void Audio::outputFormatChanged() {
    int outputFormatChannelCountTimesSampleRate = _outputFormat.channelCount() * _outputFormat.sampleRate();
    _outputFrameSize = NETWORK_BUFFER_LENGTH_SAMPLES_PER_CHANNEL * outputFormatChannelCountTimesSampleRate / _desiredOutputFormat.sampleRate();
    _receivedAudioStream.outputFormatChanged(outputFormatChannelCountTimesSampleRate);
}

bool Audio::switchInputToAudioDevice(const QAudioDeviceInfo& inputDeviceInfo) {
    bool supportedFormat = false;
    
    // cleanup any previously initialized device
    if (_audioInput) {
        // The call to stop() causes _inputDevice to be destructed.
        // That in turn causes it to be disconnected (see for example
        // http://stackoverflow.com/questions/9264750/qt-signals-and-slots-object-disconnect).
        _audioInput->stop();
        _inputDevice = NULL;

        delete _audioInput;
        _audioInput = NULL;
        _numInputCallbackBytes = 0;

        _inputAudioDeviceName = "";
    }

    if (!inputDeviceInfo.isNull()) {
        qDebug() << "The audio input device " << inputDeviceInfo.deviceName() << "is available.";
        _inputAudioDeviceName = inputDeviceInfo.deviceName().trimmed();
    
        if (adjustedFormatForAudioDevice(inputDeviceInfo, _desiredInputFormat, _inputFormat)) {
            qDebug() << "The format to be used for audio input is" << _inputFormat;
            
            // if the user wants stereo but this device can't provide then bail
            if (!_isStereoInput || _inputFormat.channelCount() == 2) {
                _audioInput = new QAudioInput(inputDeviceInfo, _inputFormat, this);
                _numInputCallbackBytes = calculateNumberOfInputCallbackBytes(_inputFormat);
                _audioInput->setBufferSize(_numInputCallbackBytes);
                
                // how do we want to handle input working, but output not working?
                int numFrameSamples = calculateNumberOfFrameSamples(_numInputCallbackBytes);
                _inputRingBuffer.resizeForFrameSize(numFrameSamples);
                _inputDevice = _audioInput->start();
                connect(_inputDevice, SIGNAL(readyRead()), this, SLOT(handleAudioInput()));
                
                supportedFormat = true;
            }
        }
    }
    return supportedFormat;
}

bool Audio::switchOutputToAudioDevice(const QAudioDeviceInfo& outputDeviceInfo) {
    bool supportedFormat = false;

    // cleanup any previously initialized device
    if (_audioOutput) {
        _audioOutput->stop();
        
        delete _audioOutput;
        _audioOutput = NULL;

        _loopbackOutputDevice = NULL;
        delete _loopbackAudioOutput;
        _loopbackAudioOutput = NULL;

        _proceduralOutputDevice = NULL;
        delete _proceduralAudioOutput;
        _proceduralAudioOutput = NULL;
        _outputAudioDeviceName = "";
    }

    if (!outputDeviceInfo.isNull()) {
        qDebug() << "The audio output device " << outputDeviceInfo.deviceName() << "is available.";
        _outputAudioDeviceName = outputDeviceInfo.deviceName().trimmed();

        if (adjustedFormatForAudioDevice(outputDeviceInfo, _desiredOutputFormat, _outputFormat)) {
            qDebug() << "The format to be used for audio output is" << _outputFormat;
            
            outputFormatChanged();

            const int AUDIO_OUTPUT_BUFFER_SIZE_FRAMES = 3;

            // setup our general output device for audio-mixer audio
            _audioOutput = new QAudioOutput(outputDeviceInfo, _outputFormat, this);
            _audioOutput->setBufferSize(AUDIO_OUTPUT_BUFFER_SIZE_FRAMES * _outputFrameSize * sizeof(int16_t));
            qDebug() << "Ring Buffer capacity in frames: " << _audioOutput->bufferSize() / sizeof(int16_t) / (float)_outputFrameSize;
            
            _audioOutputIODevice.start();
            _audioOutput->start(&_audioOutputIODevice);

            // setup a loopback audio output device
            _loopbackAudioOutput = new QAudioOutput(outputDeviceInfo, _outputFormat, this);
        
            // setup a procedural audio output device
            _proceduralAudioOutput = new QAudioOutput(outputDeviceInfo, _outputFormat, this);

            _timeSinceLastReceived.start();

            // setup spatial audio ringbuffer
            int numFrameSamples = _outputFormat.sampleRate() * _desiredOutputFormat.channelCount();
            _spatialAudioRingBuffer.resizeForFrameSize(numFrameSamples);
            _spatialAudioStart = _spatialAudioFinish = 0;
            
            supportedFormat = true;
        }
    }
    return supportedFormat;
}

// The following constant is operating system dependent due to differences in
// the way input audio is handled. The audio input buffer size is inversely
// proportional to the accelerator ratio. 

#ifdef Q_OS_WIN
const float Audio::CALLBACK_ACCELERATOR_RATIO = 0.1f;
#endif

#ifdef Q_OS_MAC
const float Audio::CALLBACK_ACCELERATOR_RATIO = 2.0f;
#endif

#ifdef Q_OS_LINUX
const float Audio::CALLBACK_ACCELERATOR_RATIO = 2.0f;
#endif

int Audio::calculateNumberOfInputCallbackBytes(const QAudioFormat& format) const {
    int numInputCallbackBytes = (int)(((NETWORK_BUFFER_LENGTH_BYTES_PER_CHANNEL 
        * format.channelCount()
        * (format.sampleRate() / SAMPLE_RATE))
        / CALLBACK_ACCELERATOR_RATIO) + 0.5f);

    return numInputCallbackBytes;
}

float Audio::calculateDeviceToNetworkInputRatio(int numBytes) const {
    float inputToNetworkInputRatio = (int)((_numInputCallbackBytes 
        * CALLBACK_ACCELERATOR_RATIO
        / NETWORK_BUFFER_LENGTH_BYTES_PER_CHANNEL) + 0.5f);

    return inputToNetworkInputRatio;
}

int Audio::calculateNumberOfFrameSamples(int numBytes) const {
    int frameSamples = (int)(numBytes * CALLBACK_ACCELERATOR_RATIO + 0.5f) / sizeof(int16_t);
    return frameSamples;
}

float Audio::getAudioOutputMsecsUnplayed() const {
    int bytesAudioOutputUnplayed = _audioOutput->bufferSize() - _audioOutput->bytesFree();
    float msecsAudioOutputUnplayed = bytesAudioOutputUnplayed / (float)_outputFormat.bytesForDuration(USECS_PER_MSEC);
    return msecsAudioOutputUnplayed;
}

float Audio::getInputRingBufferMsecsAvailable() const {
    int bytesInInputRingBuffer = _inputRingBuffer.samplesAvailable() * sizeof(int16_t);
    float msecsInInputRingBuffer = bytesInInputRingBuffer / (float)(_inputFormat.bytesForDuration(USECS_PER_MSEC));
    return  msecsInInputRingBuffer;
}

qint64 Audio::AudioOutputIODevice::readData(char * data, qint64 maxSize) {
    MixedProcessedAudioStream& receivedAUdioStream = _parent._receivedAudioStream;

    int samplesRequested = maxSize / sizeof(int16_t);
    int samplesPopped;
    int bytesWritten;
    if ((samplesPopped = receivedAUdioStream.popSamples(samplesRequested, false)) > 0) {
        AudioRingBuffer::ConstIterator lastPopOutput = receivedAUdioStream.getLastPopOutput();
        lastPopOutput.readSamples((int16_t*)data, samplesPopped);
        bytesWritten = samplesPopped * sizeof(int16_t);
    } else {
        memset(data, 0, maxSize);
        bytesWritten = maxSize;
    }

    return bytesWritten;
}<|MERGE_RESOLUTION|>--- conflicted
+++ resolved
@@ -701,8 +701,7 @@
                 // memcpy the three float positions
                 memcpy(currentPacketPtr, &headPosition, sizeof(headPosition));
                 currentPacketPtr += (sizeof(headPosition));
-
-<<<<<<< HEAD
+                
                 // memcpy our orientation
                 memcpy(currentPacketPtr, &headOrientation, sizeof(headOrientation));
                 currentPacketPtr += sizeof(headOrientation);
@@ -710,13 +709,6 @@
                 // audio samples have already been packed (written to networkAudioSamples)
                 currentPacketPtr += numNetworkBytes;
             }
-
-            int packetBytes = currentPacketPtr - audioDataPacket;
-            nodeList->writeDatagram(audioDataPacket, packetBytes, audioMixer);
-=======
-            // memcpy our orientation
-            memcpy(currentPacketPtr, &headOrientation, sizeof(headOrientation));
-            currentPacketPtr += sizeof(headOrientation);
 
             // first time this is 0
             if (_lastSentAudioPacket == 0) {
@@ -728,9 +720,9 @@
 
                 _lastSentAudioPacket = now;
             }
-            
-            nodeList->writeDatagram(audioDataPacket, numAudioBytes + leadingBytes, audioMixer);
->>>>>>> 63624fae
+
+            int packetBytes = currentPacketPtr - audioDataPacket;
+            nodeList->writeDatagram(audioDataPacket, packetBytes, audioMixer);
             _outgoingAvatarAudioSequenceNumber++;
 
             Application::getInstance()->getBandwidthMeter()->outputStream(BandwidthMeter::AUDIO)
