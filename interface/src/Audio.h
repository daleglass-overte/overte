//
//  Audio.h
//  interface/src
//
//  Created by Stephen Birarda on 1/22/13.
//  Copyright 2013 High Fidelity, Inc.
//
//  Distributed under the Apache License, Version 2.0.
//  See the accompanying file LICENSE or http://www.apache.org/licenses/LICENSE-2.0.html
//

#ifndef hifi_Audio_h
#define hifi_Audio_h

#include <fstream>
#include <vector>

#include <QAudio>
#include <QAudioInput>
#include <QElapsedTimer>
#include <QGLWidget>
#include <QtCore/QObject>
#include <QtCore/QVector>
#include <QtMultimedia/QAudioFormat>
#include <QVector>
#include <QByteArray>

#include <AbstractAudioInterface.h>
#include <AudioRingBuffer.h>
#include <DependencyManager.h>
#include <StDev.h>

#include "InterfaceConfig.h"
#include "audio/AudioIOStats.h"
#include "audio/AudioNoiseGate.h"
#include "AudioStreamStats.h"
#include "Recorder.h"
#include "RingBufferHistory.h"
#include "AudioRingBuffer.h"
#include "AudioFormat.h"
#include "AudioBuffer.h"
#include "AudioSourceTone.h"
#include "AudioSourceNoise.h"
#include "AudioGain.h"

#include "MixedProcessedAudioStream.h"
#include "AudioEffectOptions.h"


#ifdef _WIN32
#pragma warning( push )
#pragma warning( disable : 4273 )
#pragma warning( disable : 4305 )
#endif
extern "C" {
    #include <gverb.h>
    #include <gverbdsp.h>
}
#ifdef _WIN32
#pragma warning( pop )
#endif

static const int NUM_AUDIO_CHANNELS = 2;

static const int DEFAULT_AUDIO_OUTPUT_BUFFER_SIZE_FRAMES = 3;
static const int MIN_AUDIO_OUTPUT_BUFFER_SIZE_FRAMES = 1;
static const int MAX_AUDIO_OUTPUT_BUFFER_SIZE_FRAMES = 20;
static const int DEFAULT_AUDIO_OUTPUT_STARVE_DETECTION_ENABLED = true;
static const int DEFAULT_AUDIO_OUTPUT_STARVE_DETECTION_THRESHOLD = 3;
static const int DEFAULT_AUDIO_OUTPUT_STARVE_DETECTION_PERIOD = 10 * 1000; // 10 Seconds

class QAudioInput;
class QAudioOutput;
class QIODevice;

class Audio : public AbstractAudioInterface {
    Q_OBJECT
    SINGLETON_DEPENDENCY(Audio)
public:

    class AudioOutputIODevice : public QIODevice {
    public:
        AudioOutputIODevice(MixedProcessedAudioStream& receivedAudioStream, Audio* audio) : 
            _receivedAudioStream(receivedAudioStream), _audio(audio), _unfulfilledReads(0) {};

        void start() { open(QIODevice::ReadOnly); }
        void stop() { close(); }
        qint64	readData(char * data, qint64 maxSize);
        qint64	writeData(const char * data, qint64 maxSize) { return 0; }
        
        int getRecentUnfulfilledReads() { int unfulfilledReads = _unfulfilledReads; _unfulfilledReads = 0; return unfulfilledReads; }
    private:
        MixedProcessedAudioStream& _receivedAudioStream;
        Audio* _audio;
        int _unfulfilledReads;
    };
    
    const MixedProcessedAudioStream& getReceivedAudioStream() const { return _receivedAudioStream; }

    float getLastInputLoudness() const { return glm::max(_lastInputLoudness - _inputGate.getMeasuredFloor(), 0.0f); }

<<<<<<< HEAD
    // setup for audio I/O
    Audio(QObject* parent = 0);
    ~Audio();

    float getLastInputLoudness() const { return glm::max(_lastInputLoudness - _noiseGateMeasuredFloor, 0.0f); }
=======
>>>>>>> 627689f5
    float getTimeSinceLastClip() const { return _timeSinceLastClip; }
    float getAudioAverageInputLoudness() const { return _lastInputLoudness; }

    void setReceivedAudioStreamSettings(const InboundAudioStream::Settings& settings) { _receivedAudioStream.setSettings(settings); }

    int getDesiredJitterBufferFrames() const { return _receivedAudioStream.getDesiredJitterBufferFrames(); }
    
    bool isMuted() { return _muted; }
    
    void setIsStereoInput(bool isStereoInput);
    
    const AudioIOStats& getStats() const { return _stats; }

    float getInputRingBufferMsecsAvailable() const;
    float getAudioOutputMsecsUnplayed() const;
    
    void setRecorder(RecorderPointer recorder) { _recorder = recorder; }

    int getOutputBufferSize() { return _outputBufferSizeFrames; }

    bool getOutputStarveDetectionEnabled() { return _outputStarveDetectionEnabled; }
    void setOutputStarveDetectionEnabled(bool enabled) { _outputStarveDetectionEnabled = enabled; }

    int getOutputStarveDetectionPeriod() { return _outputStarveDetectionPeriodMsec; }
    void setOutputStarveDetectionPeriod(int msecs) { _outputStarveDetectionPeriodMsec = msecs; }

    int getOutputStarveDetectionThreshold() { return _outputStarveDetectionThreshold; }
    void setOutputStarveDetectionThreshold(int threshold) { _outputStarveDetectionThreshold = threshold; }

    static const float CALLBACK_ACCELERATOR_RATIO;
    
public slots:
    void start();
    void stop();
    void addReceivedAudioToStream(const QByteArray& audioByteArray);
    void parseAudioEnvironmentData(const QByteArray& packet);
    void sendDownstreamAudioStatsPacket() { _stats.sendDownstreamAudioStatsPacket(); }
    void parseAudioStreamStatsPacket(const QByteArray& packet) { _stats.parseAudioStreamStatsPacket(packet); }
    void handleAudioInput();
    void reset();
    void audioMixerKilled();
    void toggleMute();
    
    void toggleAudioSourceInject();
    void selectAudioSourcePinkNoise();
    void selectAudioSourceSine440();
    
    void toggleAudioNoiseReduction() { _isNoiseGateEnabled = !_isNoiseGateEnabled; }
    
    void toggleLocalEcho() { _shouldEchoLocally = !_shouldEchoLocally; }
    void toggleServerEcho() { _shouldEchoToServer = !_shouldEchoToServer; }
    
    void toggleStereoInput() { setIsStereoInput(!_isStereoInput); }
  
    void processReceivedSamples(const QByteArray& inputBuffer, QByteArray& outputBuffer);
    void sendMuteEnvironmentPacket();

    void setOutputBufferSize(int numFrames);

    virtual bool outputLocalInjector(bool isStereo, qreal volume, AudioInjector* injector);

    bool switchInputToAudioDevice(const QString& inputDeviceName);
    bool switchOutputToAudioDevice(const QString& outputDeviceName);
    QString getDeviceName(QAudio::Mode mode) const { return (mode == QAudio::AudioInput) ?
                                                            _inputAudioDeviceName : _outputAudioDeviceName; }
    QString getDefaultDeviceName(QAudio::Mode mode);
    QVector<QString> getDeviceNames(QAudio::Mode mode);

    float getInputVolume() const { return (_audioInput) ? _audioInput->volume() : 0.0f; }
    void setInputVolume(float volume) { if (_audioInput) _audioInput->setVolume(volume); }
    void setReverb(bool reverb);
    void setReverbOptions(const AudioEffectOptions* options);

    void outputNotify();
    
signals:
    bool muteToggled();
    void inputReceived(const QByteArray& inputSamples);

protected:
    Audio();
    
private:
    void outputFormatChanged();

    QByteArray firstInputFrame;
    QAudioInput* _audioInput;
    QAudioFormat _desiredInputFormat;
    QAudioFormat _inputFormat;
    QIODevice* _inputDevice;
    int _numInputCallbackBytes;
    int16_t _localProceduralSamples[AudioConstants::NETWORK_FRAME_SAMPLES_PER_CHANNEL];
    QAudioOutput* _audioOutput;
    QAudioFormat _desiredOutputFormat;
    QAudioFormat _outputFormat;
    int _outputFrameSize;
    int16_t _outputProcessingBuffer[AudioConstants::NETWORK_FRAME_SAMPLES_STEREO];
    int _numOutputCallbackBytes;
    QAudioOutput* _loopbackAudioOutput;
    QIODevice* _loopbackOutputDevice;
    AudioRingBuffer _inputRingBuffer;
    MixedProcessedAudioStream _receivedAudioStream;
    bool _isStereoInput;

    QString _inputAudioDeviceName;
    QString _outputAudioDeviceName;

    int _outputBufferSizeFrames;
    bool _outputStarveDetectionEnabled;
    quint64 _outputStarveDetectionStartTimeMsec;
    int _outputStarveDetectionCount;
    int _outputStarveDetectionPeriodMsec;
    int _outputStarveDetectionThreshold; // Maximum number of starves per _outputStarveDetectionPeriod before increasing buffer size

    
    StDev _stdev;
    QElapsedTimer _timeSinceLastReceived;
    float _averagedLatency;
    float _lastInputLoudness;
    float _timeSinceLastClip;
    int _totalInputAudioSamples;
    
    bool _muted;
    bool _shouldEchoLocally;
    bool _shouldEchoToServer;
    bool _isNoiseGateEnabled;
    bool _audioSourceInjectEnabled;
    
    bool _reverb;
    AudioEffectOptions _scriptReverbOptions;
    AudioEffectOptions _zoneReverbOptions;
    AudioEffectOptions* _reverbOptions;
    ty_gverb* _gverbLocal;
    ty_gverb* _gverb;

    // Adds Reverb
    ty_gverb* createGverbFilter();
    void configureGverbFilter(ty_gverb* filter);
    void updateGverbOptions();
    void addReverb(ty_gverb* gverb, int16_t* samples, int numSamples, QAudioFormat& format, bool noEcho = false);

    void handleLocalEchoAndReverb(QByteArray& inputByteArray);

    bool switchInputToAudioDevice(const QAudioDeviceInfo& inputDeviceInfo);
    bool switchOutputToAudioDevice(const QAudioDeviceInfo& outputDeviceInfo);

    // Callback acceleration dependent calculations
    int calculateNumberOfInputCallbackBytes(const QAudioFormat& format) const;
    int calculateNumberOfFrameSamples(int numBytes) const;
    float calculateDeviceToNetworkInputRatio(int numBytes) const;

    // Input framebuffer
    AudioBufferFloat32 _inputFrameBuffer;
    
    // Input gain
    AudioGain _inputGain;
    
    // Post tone/pink noise generator gain
    AudioGain _sourceGain;

    // Pink noise source
    bool _noiseSourceEnabled;
    AudioSourcePinkNoise _noiseSource;
    
    // Tone source
    bool _toneSourceEnabled;
    AudioSourceTone _toneSource;

    quint16 _outgoingAvatarAudioSequenceNumber;

    AudioOutputIODevice _audioOutputIODevice;
    
    WeakRecorderPointer _recorder;
    
    AudioIOStats _stats;
    
    AudioNoiseGate _inputGate;
};


#endif // hifi_Audio_h<|MERGE_RESOLUTION|>--- conflicted
+++ resolved
@@ -99,14 +99,6 @@
 
     float getLastInputLoudness() const { return glm::max(_lastInputLoudness - _inputGate.getMeasuredFloor(), 0.0f); }
 
-<<<<<<< HEAD
-    // setup for audio I/O
-    Audio(QObject* parent = 0);
-    ~Audio();
-
-    float getLastInputLoudness() const { return glm::max(_lastInputLoudness - _noiseGateMeasuredFloor, 0.0f); }
-=======
->>>>>>> 627689f5
     float getTimeSinceLastClip() const { return _timeSinceLastClip; }
     float getAudioAverageInputLoudness() const { return _lastInputLoudness; }
 
@@ -188,6 +180,7 @@
 
 protected:
     Audio();
+    ~Audio();
     
 private:
     void outputFormatChanged();
