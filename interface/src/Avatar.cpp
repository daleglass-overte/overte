--- conflicted
+++ resolved
@@ -748,13 +748,8 @@
     renderBody(lookingInMirror);
     
     // if this is my avatar, then render my interactions with the other avatar
-<<<<<<< HEAD
-    if (_isMine) {			
-        _avatarTouch.render(_cameraPosition);
-=======
     if (!_owningAgent) {
         _avatarTouch.render(getCameraPosition());
->>>>>>> e7f2bfc7
     }
     
     //  Render the balls
@@ -1146,13 +1141,8 @@
         float distanceToCamera = glm::length(_cameraPosition - _joint[b].position);
         //  Always render other people, and render myself when beyond threshold distance
         if (b == AVATAR_JOINT_HEAD_BASE) { // the head is rendered as a special case
-<<<<<<< HEAD
-            if (lookingInMirror || !_isMine || distanceToCamera > RENDER_OPAQUE_BEYOND) {
+            if (lookingInMirror || _owningAgent || distanceToCamera > RENDER_OPAQUE_BEYOND) {
                 _head.render(lookingInMirror, _cameraPosition);
-=======
-            if (lookingInMirror || _owningAgent || distanceToCamera > RENDER_OPAQUE_BEYOND) {
-                _head.render(lookingInMirror);
->>>>>>> e7f2bfc7
             }
         } else if (_owningAgent || distanceToCamera > RENDER_TRANSLUCENT_BEYOND
                    || b == AVATAR_JOINT_RIGHT_ELBOW
