--- conflicted
+++ resolved
@@ -59,13 +59,8 @@
     //_transmitterTimer   = 0;
     _transmitterHz      = 0.0;
     _transmitterPackets = 0;
-<<<<<<< HEAD
     
     initializeSkeleton();
-=======
-    _speed              = 0.0;
-    _pelvisStandingHeight = 0.0f;
->>>>>>> 1f8177e7
     
     _TEST_bigSphereRadius = 0.3f;
     _TEST_bigSpherePosition = glm::vec3( 0.0f, _TEST_bigSphereRadius, 2.0f );
@@ -162,11 +157,8 @@
 	_orientation.set( otherAvatar._orientation );
     
 	_sphere = NULL;
-<<<<<<< HEAD
     
     initializeSkeleton();
-=======
->>>>>>> 1f8177e7
     
     for (int i = 0; i < MAX_DRIVE_KEYS; i++) _driveKeys[i] = otherAvatar._driveKeys[i];
     
@@ -322,37 +314,20 @@
             if (agent->getLinkedData() != NULL && agent->getType() == AGENT_TYPE_AVATAR) {
                 Avatar *otherAvatar = (Avatar *)agent->getLinkedData();
                 
-<<<<<<< HEAD
                 // check for collisions with other avatars and respond
                 updateAvatarCollisionDetectionAndResponse(otherAvatar->getBonePosition(AVATAR_BONE_PELVIS_SPINE),
                                                           0.2,
                                                           0.2,
                                                           otherAvatar->getBodyUpDirection(),
                                                           deltaTime);
-=======
-                // check for collisions with other avatars and respond 
-                updateAvatarCollisionDetectionAndResponse
-                (
-                    otherAvatar->getPosition(), 
-                    0.1, 
-                    0.1, 
-                    otherAvatar->getBodyUpDirection(),
-                    deltaTime
-                );
->>>>>>> 1f8177e7
                 
                 // test other avatar hand position for proximity
                 glm::vec3 v( _bone[ AVATAR_BONE_RIGHT_SHOULDER ].position );
                 v -= otherAvatar->getBonePosition( AVATAR_BONE_RIGHT_HAND );
                 
                 float distance = glm::length( v );
-<<<<<<< HEAD
                 if ( distance < _maxArmLength ) {
                     
-=======
-                if ( distance < _maxArmLength + _maxArmLength ) {
-                
->>>>>>> 1f8177e7
                     //if ( distance < closestDistance ) { // perhaps I don't need this if we want to allow multi-avatar interactions
                     {
                         closestDistance = distance;
@@ -452,7 +427,6 @@
             _bodyYawDelta += YAW_MAG * deltaTime;
         }
 	}
-<<<<<<< HEAD
     
 	float translationalSpeed = glm::length( _velocity );
 	float rotationalSpeed = fabs( _bodyYawDelta );
@@ -466,10 +440,6 @@
 	}
     
 	// update body yaw by body yaw delta
-=======
-        
-    // update body yaw by body yaw delta
->>>>>>> 1f8177e7
     if (_isMine) {
         _bodyYaw += _bodyYawDelta * deltaTime;
     }
@@ -652,12 +622,7 @@
 }
 
 void Avatar::render(bool lookingInMirror) {
-<<<<<<< HEAD
-    
-=======
-
-    /*
->>>>>>> 1f8177e7
+    
 	// show avatar position
     glColor4f( 0.5f, 0.5f, 0.5f, 0.6 );
 	glPushMatrix();
@@ -954,12 +919,8 @@
 	_bone[ AVATAR_BONE_RIGHT_THIGH		].defaultPosePosition = glm::vec3(  0.0,  -0.15,  0.0  );
 	_bone[ AVATAR_BONE_RIGHT_SHIN		].defaultPosePosition = glm::vec3(  0.0,  -0.15,  0.0  );
 	_bone[ AVATAR_BONE_RIGHT_FOOT		].defaultPosePosition = glm::vec3(  0.0,   0.0,   0.04 );
-<<<<<<< HEAD
-    
-    
-=======
-        
->>>>>>> 1f8177e7
+    
+    
 	_bone[ AVATAR_BONE_PELVIS_SPINE		].radius = 0.05;
 	_bone[ AVATAR_BONE_MID_SPINE		].radius = 0.06;
 	_bone[ AVATAR_BONE_CHEST_SPINE		].radius = 0.03;
@@ -987,16 +948,6 @@
 	// calculate bone length
 	calculateBoneLengths();
     
-<<<<<<< HEAD
-=======
-    _pelvisStandingHeight = 
-	_bone[ AVATAR_BONE_PELVIS_SPINE		].length +
-	_bone[ AVATAR_BONE_LEFT_THIGH		].length +
-	_bone[ AVATAR_BONE_LEFT_SHIN		].length +
-	_bone[ AVATAR_BONE_LEFT_FOOT		].length +
-	_bone[ AVATAR_BONE_RIGHT_FOOT       ].radius;
-
->>>>>>> 1f8177e7
 	// generate world positions
 	updateSkeleton();
 }
@@ -1106,19 +1057,11 @@
 
 void Avatar::updateHandMovement( float deltaTime ) {
 	glm::vec3 transformedHandMovement;
-<<<<<<< HEAD
     
 	transformedHandMovement
 	= _orientation.getRight() *  _movedHandOffset.x
 	+ _orientation.getUp()	  * -_movedHandOffset.y * 0.5f
 	+ _orientation.getFront() * -_movedHandOffset.y;
-=======
-        
-	transformedHandMovement 
-	= _orientation.getRight() * _movedHandOffset.x *  1.6f
-	+ _orientation.getUp()	  * _movedHandOffset.y * -0.9f
-	+ _orientation.getFront() * _movedHandOffset.y * -1.5f;
->>>>>>> 1f8177e7
     
 	_bone[ AVATAR_BONE_RIGHT_HAND ].position += transformedHandMovement;
     
