//
//  Avatar.cpp
//  interface
//
//  Created by Philip Rosedale on 9/11/12.
//	adapted by Jeffrey Ventrella
//  Copyright (c) 2013 Physical, Inc.. All rights reserved.
//

#include <glm/glm.hpp>
#include <vector>
#include <lodepng.h>
#include <SharedUtil.h>
#include "Avatar.h"
#include "Log.h"
#include "ui/TextRenderer.h"
#include <AgentList.h>
#include <AgentTypes.h>
#include <PacketHeaders.h>

using namespace std;

/*
const bool BALLS_ON = false;

const bool  AVATAR_GRAVITY          = true;
const float DECAY                   = 0.1;

//const float THRUST_MAG              = 1200.0;
const float THRUST_MAG              = 0.0;

const float YAW_MAG                 = 500.0; //JJV - changed from 300.0;
const float TEST_YAW_DECAY          = 5.0;
const float LIN_VEL_DECAY           = 5.0;
const float MY_HAND_HOLDING_PULL    = 0.2;
const float YOUR_HAND_HOLDING_PULL  = 1.0;
const float BODY_SPRING_FORCE       = 6.0f;
const float BODY_SPRING_DECAY       = 16.0f;
const float COLLISION_RADIUS_SCALAR = 1.8;
const float COLLISION_BALL_FORCE    = 0.6;
const float COLLISION_BODY_FORCE    = 6.0;
const float COLLISION_BALL_FRICTION = 200.0;
const float COLLISION_BODY_FRICTION = 0.5;
*/

float skinColor[] = {1.0, 0.84, 0.66};
float lightBlue[] = { 0.7, 0.8, 1.0 };
float browColor[] = {210.0/255.0, 105.0/255.0, 30.0/255.0};
float mouthColor[] = {1, 0, 0};

float BrowRollAngle[5] = {0, 15, 30, -30, -15};
float BrowPitchAngle[3] = {-70, -60, -50};
float eyeColor[3] = {1,1,1};

float MouthWidthChoices[3] = {0.5, 0.77, 0.3};

float browWidth = 0.8;
float browThickness = 0.16;

bool usingBigSphereCollisionTest = true;

char iris_texture_file[] = "resources/images/green_eye.png";

float chatMessageScale = 0.001;
float chatMessageHeight = 0.4;

vector<unsigned char> iris_texture;
unsigned int iris_texture_width = 512;
unsigned int iris_texture_height = 256;

Avatar::Avatar(bool isMine) {
    
    _orientation.setToIdentity();
    
	_velocity                   = glm::vec3( 0.0, 0.0, 0.0 );
	_thrust                     = glm::vec3( 0.0, 0.0, 0.0 );
    _rotation                   = glm::quat( 0.0f, 0.0f, 0.0f, 0.0f );
	_bodyYaw                    = -90.0;
	_bodyPitch                  = 0.0;
	_bodyRoll                   = 0.0;
	_bodyPitchDelta             = 0.0;
	_bodyYawDelta               = 0.0;
	_bodyRollDelta              = 0.0;
	_mousePressed               = false;
	_mode                       = AVATAR_MODE_STANDING;
    _isMine                     = isMine;
    _maxArmLength               = 0.0;
    _transmitterHz              = 0.0;
    _transmitterPackets         = 0;
    _transmitterIsFirstData     = true;
    _transmitterInitialReading  = glm::vec3( 0.f, 0.f, 0.f );
    _speed                      = 0.0;
    _pelvisStandingHeight       = 0.0f;
    _displayingHead             = true;
    _TEST_bigSphereRadius       = 0.3f;
    _TEST_bigSpherePosition     = glm::vec3( 0.0f, _TEST_bigSphereRadius, 2.0f );
    
    for (int i = 0; i < MAX_DRIVE_KEYS; i++) _driveKeys[i] = false;
    
    _head.pupilSize             = 0.10;
    _head.interPupilDistance    = 0.6;
    _head.interBrowDistance     = 0.75;
    _head.nominalPupilSize      = 0.10;
    _head.pitchRate             = 0.0;
    _head.yawRate               = 0.0;
    _head.rollRate              = 0.0;
    _head.eyebrowPitch[0]       = -30;
    _head.eyebrowPitch[1]       = -30;
    _head.eyebrowRoll [0]       = 20;
    _head.eyebrowRoll [1]       = -20;
    _head.mouthPitch            = 0;
    _head.mouthYaw              = 0;
    _head.mouthWidth            = 1.0;
    _head.mouthHeight           = 0.2;
    _head.eyeballPitch[0]       = 0;
    _head.eyeballPitch[1]       = 0;
    _head.eyeballScaleX         = 1.2;
    _head.eyeballScaleY         = 1.5;
    _head.eyeballScaleZ         = 1.0;
    _head.eyeballYaw[0]         = 0;
    _head.eyeballYaw[1]         = 0;
    _head.pitchTarget           = 0;
    _head.yawTarget             = 0;
    _head.noiseEnvelope         = 1.0;
    _head.pupilConverge         = 10.0;
    _head.leanForward           = 0.0;
    _head.leanSideways          = 0.0;
    _head.eyeContact            = 1;
    _head.eyeContactTarget      = LEFT_EYE;
    _head.scale                 = 1.0;
    _head.audioAttack           = 0.0;
    _head.averageLoudness       = 0.0;
    _head.lastLoudness          = 0.0;
    _head.browAudioLift         = 0.0;
    _head.noise                 = 0;
    _head.returnSpringScale     = 1.0;
	_movedHandOffset            = glm::vec3( 0.0, 0.0, 0.0 );
    _usingBodySprings           = true;
    _renderYaw                  = 0.0;
    _renderPitch                = 0.0;
	_sphere                     = NULL;
    _interactingOther           = NULL;
	//_canReachToOtherAvatar      = false;
    _handHoldingPosition        = glm::vec3( 0.0, 0.0, 0.0 );

    initializeSkeleton();
    
    if (iris_texture.size() == 0) {
        switchToResourcesParentIfRequired();
        unsigned error = lodepng::decode(iris_texture, iris_texture_width, iris_texture_height, iris_texture_file);
        if (error != 0) {
            printLog("error %u: %s\n", error, lodepng_error_text(error));
        }
    }
    
    if (BALLS_ON)   { _balls = new Balls(100); }
    else            { _balls = NULL; }
}

Avatar::Avatar(const Avatar &otherAvatar) {
    
    _velocity                       = otherAvatar._velocity;
	_thrust                         = otherAvatar._thrust;
    _rotation                       = otherAvatar._rotation;
	//_canReachToOtherAvatar          = otherAvatar._canReachToOtherAvatar;
	_bodyYaw                        = otherAvatar._bodyYaw;
	_bodyPitch                      = otherAvatar._bodyPitch;
	_bodyRoll                       = otherAvatar._bodyRoll;
	_bodyPitchDelta                 = otherAvatar._bodyPitchDelta;
	_bodyYawDelta                   = otherAvatar._bodyYawDelta;
	_bodyRollDelta                  = otherAvatar._bodyRollDelta;
	_mousePressed                   = otherAvatar._mousePressed;
	_mode                           = otherAvatar._mode;
    _isMine                         = otherAvatar._isMine;
    _renderYaw                      = otherAvatar._renderYaw;
    _renderPitch                    = otherAvatar._renderPitch;
    _maxArmLength                   = otherAvatar._maxArmLength;
    _transmitterTimer               = otherAvatar._transmitterTimer;
    _transmitterIsFirstData         = otherAvatar._transmitterIsFirstData;
    _transmitterTimeLastReceived    = otherAvatar._transmitterTimeLastReceived;
    _transmitterHz                  = otherAvatar._transmitterHz;
    _transmitterInitialReading      = otherAvatar._transmitterInitialReading;
    _transmitterPackets             = otherAvatar._transmitterPackets;
    _TEST_bigSphereRadius           = otherAvatar._TEST_bigSphereRadius;
    _TEST_bigSpherePosition         = otherAvatar._TEST_bigSpherePosition;
	_movedHandOffset                = otherAvatar._movedHandOffset;
	_usingBodySprings               = otherAvatar._usingBodySprings;

	_orientation.set( otherAvatar._orientation );
    
	_sphere = NULL;
    
    initializeSkeleton();
    
    for (int i = 0; i < MAX_DRIVE_KEYS; i++) _driveKeys[i] = otherAvatar._driveKeys[i];
    
    _head.pupilSize          = otherAvatar._head.pupilSize;
    _head.interPupilDistance = otherAvatar._head.interPupilDistance;
    _head.interBrowDistance  = otherAvatar._head.interBrowDistance;
    _head.nominalPupilSize   = otherAvatar._head.nominalPupilSize;
    _head.yawRate            = otherAvatar._head.yawRate;
    _head.pitchRate          = otherAvatar._head.pitchRate;
    _head.rollRate           = otherAvatar._head.rollRate;
    _head.eyebrowPitch[0]    = otherAvatar._head.eyebrowPitch[0];
    _head.eyebrowPitch[1]    = otherAvatar._head.eyebrowPitch[1];
    _head.eyebrowRoll [0]    = otherAvatar._head.eyebrowRoll [0];
    _head.eyebrowRoll [1]    = otherAvatar._head.eyebrowRoll [1];
    _head.mouthPitch         = otherAvatar._head.mouthPitch;
    _head.mouthYaw           = otherAvatar._head.mouthYaw;
    _head.mouthWidth         = otherAvatar._head.mouthWidth;
    _head.mouthHeight        = otherAvatar._head.mouthHeight;
    _head.eyeballPitch[0]    = otherAvatar._head.eyeballPitch[0];
    _head.eyeballPitch[1]    = otherAvatar._head.eyeballPitch[1];
    _head.eyeballScaleX      = otherAvatar._head.eyeballScaleX;
    _head.eyeballScaleY      = otherAvatar._head.eyeballScaleY;
    _head.eyeballScaleZ      = otherAvatar._head.eyeballScaleZ;
    _head.eyeballYaw[0]      = otherAvatar._head.eyeballYaw[0];
    _head.eyeballYaw[1]      = otherAvatar._head.eyeballYaw[1];
    _head.pitchTarget        = otherAvatar._head.pitchTarget;
    _head.yawTarget          = otherAvatar._head.yawTarget;
    _head.noiseEnvelope      = otherAvatar._head.noiseEnvelope;
    _head.pupilConverge      = otherAvatar._head.pupilConverge;
    _head.leanForward        = otherAvatar._head.leanForward;
    _head.leanSideways       = otherAvatar._head.leanSideways;
    _head.eyeContact         = otherAvatar._head.eyeContact;
    _head.eyeContactTarget   = otherAvatar._head.eyeContactTarget;
    _head.scale              = otherAvatar._head.scale;
    _head.audioAttack        = otherAvatar._head.audioAttack;
    _head.averageLoudness    = otherAvatar._head.averageLoudness;
    _head.lastLoudness       = otherAvatar._head.lastLoudness;
    _head.browAudioLift      = otherAvatar._head.browAudioLift;
    _head.noise              = otherAvatar._head.noise;
    
    initializeSkeleton();
    
    if (iris_texture.size() == 0) {
        switchToResourcesParentIfRequired();
        unsigned error = lodepng::decode(iris_texture, iris_texture_width, iris_texture_height, iris_texture_file);
        if (error != 0) {
            printLog("error %u: %s\n", error, lodepng_error_text(error));
        }
    }
}

Avatar::~Avatar()  {
    if (_sphere != NULL) {
        gluDeleteQuadric(_sphere);
    }
}

Avatar* Avatar::clone() const {
    return new Avatar(*this);
}

void Avatar::reset() {
    _headPitch = _headYaw = _headRoll = 0;
    _head.leanForward = _head.leanSideways = 0;
}


//this pertains to moving the head with the glasses
void Avatar::UpdateGyros(float frametime, SerialInterface * serialInterface, glm::vec3 * gravity)
//  Using serial data, update avatar/render position and angles
{
    const float PITCH_ACCEL_COUPLING = 0.5;
    const float ROLL_ACCEL_COUPLING = -1.0;
    float measured_pitch_rate = serialInterface->getRelativeValue(HEAD_PITCH_RATE);
    _head.yawRate = serialInterface->getRelativeValue(HEAD_YAW_RATE);
    float measured_lateral_accel = serialInterface->getRelativeValue(ACCEL_X) -
    ROLL_ACCEL_COUPLING * serialInterface->getRelativeValue(HEAD_ROLL_RATE);
    float measured_fwd_accel = serialInterface->getRelativeValue(ACCEL_Z) -
    PITCH_ACCEL_COUPLING * serialInterface->getRelativeValue(HEAD_PITCH_RATE);
    float measured_roll_rate = serialInterface->getRelativeValue(HEAD_ROLL_RATE);
    
    //printLog("Pitch Rate: %d ACCEL_Z: %d\n", serialInterface->getRelativeValue(PITCH_RATE),
    //                                         serialInterface->getRelativeValue(ACCEL_Z));
    //printLog("Pitch Rate: %d ACCEL_X: %d\n", serialInterface->getRelativeValue(PITCH_RATE),
    //                                         serialInterface->getRelativeValue(ACCEL_Z));
    //printLog("Pitch: %f\n", Pitch);
    
    //  Update avatar head position based on measured gyro rates
    const float HEAD_ROTATION_SCALE = 0.70;
    const float HEAD_ROLL_SCALE = 0.40;
    const float HEAD_LEAN_SCALE = 0.01;
    const float MAX_PITCH = 45;
    const float MIN_PITCH = -45;
    const float MAX_YAW = 85;
    const float MIN_YAW = -85;
    
    if ((_headPitch < MAX_PITCH) && (_headPitch > MIN_PITCH))
        addHeadPitch(measured_pitch_rate * -HEAD_ROTATION_SCALE * frametime);
    
    addHeadRoll(measured_roll_rate * HEAD_ROLL_SCALE * frametime);
    
    if ((_headYaw < MAX_YAW) && (_headYaw > MIN_YAW))
        addHeadYaw(_head.yawRate * HEAD_ROTATION_SCALE * frametime);
    
    addLean(-measured_lateral_accel * frametime * HEAD_LEAN_SCALE, -measured_fwd_accel*frametime * HEAD_LEAN_SCALE);
}

float Avatar::getAbsoluteHeadYaw() const {
    return _bodyYaw + _headYaw;
}

void Avatar::addLean(float x, float z) {
    //  Add Body lean as impulse
    _head.leanSideways += x;
    _head.leanForward  += z;
}

void Avatar::setLeanForward(float dist){
    _head.leanForward = dist;
}

void Avatar::setLeanSideways(float dist){
    _head.leanSideways = dist;
}

void Avatar::setMousePressed( bool d ) {
	_mousePressed = d;
}


bool Avatar::getIsNearInteractingOther() { 
    return _avatarTouch.getAbleToReachOtherAvatar(); 
}


void Avatar::simulate(float deltaTime) {
    
    float nearestAvatarDistance = std::numeric_limits<float>::max();

//keep this - I'm still using it to test things....
/*
//TEST    
static float tt = 0.0f;
tt += deltaTime * 2.0f;
//_head.leanSideways = 0.01 * sin( tt );
_head.leanForward  = 0.02 * sin( tt * 0.8 );
*/

    // update balls
    if (_balls) { _balls->simulate(deltaTime); }
    
	// update avatar skeleton
	updateSkeleton();
	
	// reset hand and arm positions according to hand movement
	updateHandMovement( deltaTime );
    
    if ( !_avatarTouch.getAbleToReachOtherAvatar() ) {
        //initialize _handHolding
        _handHoldingPosition = _bone[ AVATAR_BONE_RIGHT_HAND ].position;
    }
    
    //reset these for the next go-round
    _avatarTouch.setAbleToReachOtherAvatar (false);
    _avatarTouch.setHandsCloseEnoughToGrasp(false);

    // if the avatar being simulated is mine, then loop through
    // all the other avatars for potential interactions...
    if ( _isMine )
    {    
<<<<<<< HEAD
        
=======
>>>>>>> 6e86cbd6
        AgentList* agentList = AgentList::getInstance();
        for (AgentList::iterator agent = agentList->begin(); agent != agentList->end(); agent++) {
            if (agent->getLinkedData() != NULL && agent->getType() == AGENT_TYPE_AVATAR) {
                Avatar *otherAvatar = (Avatar *)agent->getLinkedData();
                
                // check for collisions with other avatars and respond
                updateCollisionWithOtherAvatar(otherAvatar, deltaTime );
                 
                // test other avatar hand position for proximity
                glm::vec3 v( _bone[ AVATAR_BONE_RIGHT_SHOULDER ].position );
                v -= otherAvatar->getBonePosition( AVATAR_BONE_RIGHT_SHOULDER );
                
                float distance = glm::length( v );
                if ( distance < nearestAvatarDistance ) { nearestAvatarDistance = distance; }
                
                if ( distance < _maxArmLength + _maxArmLength ) {
                                
                    _interactingOther = otherAvatar;
                    _avatarTouch.setAbleToReachOtherAvatar(true);
                    
                    glm::vec3 vectorBetweenHands( _bone[ AVATAR_BONE_RIGHT_HAND ].position );
                    vectorBetweenHands -= otherAvatar->getBonePosition( AVATAR_BONE_RIGHT_HAND );
                    float distanceBetweenHands = glm::length(vectorBetweenHands);
                    
                    if (distanceBetweenHands < _avatarTouch.HANDS_CLOSE_ENOUGH_TO_GRASP) { 
                        _avatarTouch.setHandsCloseEnoughToGrasp(true);
                    }
                        
                    // if I am holding hands with another avatar, a force is applied
                    if (( _handState == 1 ) ||  ( _interactingOther->_handState == 1 )) {
                        
                        // if the hands are close enough to grasp...
                        if (distanceBetweenHands < _avatarTouch.HANDS_CLOSE_ENOUGH_TO_GRASP)
                        { 
                            // apply the forces...
                            glm::vec3 vectorToOtherHand = _interactingOther->_handPosition         - _handHoldingPosition;
                            glm::vec3 vectorToMyHand    = _bone[ AVATAR_BONE_RIGHT_HAND ].position - _handHoldingPosition;
                                                    
                            _handHoldingPosition += vectorToOtherHand * YOUR_HAND_HOLDING_PULL;
                            _handHoldingPosition += vectorToMyHand    * MY_HAND_HOLDING_PULL;
                            _bone[ AVATAR_BONE_RIGHT_HAND ].position = _handHoldingPosition;
                            
                            // apply a force to the avatar body
                            if ( glm::length(vectorToOtherHand) > _maxArmLength * 0.9 ) {
                                _velocity += vectorToOtherHand;                         
                            }
                        }
                    }
                }
            }
        }
        
        //  Set the vector we send for hand position to other people to be our right hand
        setHandPosition(_bone[ AVATAR_BONE_RIGHT_HAND ].position);
        
    }//if ( _isMine )
    
    //constrain right arm length and re-adjust elbow position as it bends
    updateArmIKAndConstraints( deltaTime );
        
    // set hand positions for _avatarTouch.setMyHandPosition AFTER calling updateArmIKAndConstraints
    if ( _interactingOther ) { 
        if (_isMine) {
            _avatarTouch.setMyHandPosition  ( _bone[ AVATAR_BONE_RIGHT_HAND ].position );
            _avatarTouch.setYourHandPosition( _interactingOther->_bone[ AVATAR_BONE_RIGHT_HAND ].position );
            _avatarTouch.setMyHandState     ( _handState );
            _avatarTouch.setYourHandState   ( _interactingOther->_handState );
            _avatarTouch.simulate(deltaTime);
        }
    }
    
    if (!_avatarTouch.getAbleToReachOtherAvatar() ) {
        _interactingOther = NULL;
    }
    
    if (usingBigSphereCollisionTest) {
        // test for avatar collision response with the big sphere
        updateCollisionWithSphere( _TEST_bigSpherePosition, _TEST_bigSphereRadius, deltaTime );
    }
    
    if ( AVATAR_GRAVITY ) {
        if ( _position.y > _pelvisStandingHeight + 0.01 ) {
            _velocity += glm::dvec3(getGravity(getPosition())) * ( 6.0 * deltaTime );
        } else if ( _position.y < _pelvisStandingHeight ) {
            _position.y = _pelvisStandingHeight;
            _velocity.y = 0.0;
        }
    }
    
	// update body springs
    updateBodySprings( deltaTime );
    
    // driving the avatar around should only apply if this is my avatar (as opposed to an avatar being driven remotely)
    if ( _isMine ) {
        
        _thrust = glm::vec3( 0.0, 0.0, 0.0 );
             
        if (_driveKeys[FWD      ]) {_thrust       += THRUST_MAG * deltaTime * _orientation.getFront();}
        if (_driveKeys[BACK     ]) {_thrust       -= THRUST_MAG * deltaTime * _orientation.getFront();}
        if (_driveKeys[RIGHT    ]) {_thrust       += THRUST_MAG * deltaTime * _orientation.getRight();}
        if (_driveKeys[LEFT     ]) {_thrust       -= THRUST_MAG * deltaTime * _orientation.getRight();}
        if (_driveKeys[UP       ]) {_thrust       += THRUST_MAG * deltaTime * _orientation.getUp();}
        if (_driveKeys[DOWN     ]) {_thrust       -= THRUST_MAG * deltaTime * _orientation.getUp();}
        if (_driveKeys[ROT_RIGHT]) {_bodyYawDelta -= YAW_MAG    * deltaTime;}
        if (_driveKeys[ROT_LEFT ]) {_bodyYawDelta += YAW_MAG    * deltaTime;}
	}
        
    // update body yaw by body yaw delta
    if (_isMine) {
        _bodyYaw += _bodyYawDelta * deltaTime;
    }
    
	// decay body rotation deltas
    _bodyPitchDelta *= (1.0 - BODY_PITCH_DECAY * deltaTime);
    _bodyYawDelta   *= (1.0 - BODY_YAW_DECAY   * deltaTime);
    _bodyRollDelta  *= (1.0 - BODY_ROLL_DECAY  * deltaTime);
    
	// add thrust to velocity
	_velocity += _thrust * deltaTime;

    // update position by velocity
    _position += _velocity * deltaTime;

	// decay velocity
    _velocity *= ( 1.0 - LIN_VEL_DECAY * deltaTime );
    
    // If someone is near, damp velocity as a function of closeness
    const float AVATAR_BRAKING_RANGE = 1.2f;
    const float AVATAR_BRAKING_STRENGTH = 25.f;
    if (_isMine && (nearestAvatarDistance < AVATAR_BRAKING_RANGE )) {
        _velocity *= (1.f - deltaTime * AVATAR_BRAKING_STRENGTH * (AVATAR_BRAKING_RANGE - nearestAvatarDistance));
    }
	
    // update head information
    updateHead(deltaTime);
    
    // calculate speed, and use that to determine walking vs. standing                                
    _speed = glm::length( _velocity );
	float rotationalSpeed = fabs( _bodyYawDelta );

	if ( _speed + rotationalSpeed > 0.2 ) {
		_mode = AVATAR_MODE_WALKING;
	} else {
		_mode = AVATAR_MODE_INTERACTING;
	}
}

void Avatar::updateHead(float deltaTime) {

    //apply the head lean values to the springy position...
    if ( fabs( _head.leanSideways + _head.leanForward ) > 0.0f ) {
        glm::vec3 headLean = 
        _orientation.getRight() * _head.leanSideways +
        _orientation.getFront() * _head.leanForward;
        _bone[ AVATAR_BONE_HEAD ].springyPosition += headLean;
    }
    
    //  Decay head back to center if turned on
    if (_returnHeadToCenter) {
        //  Decay back toward center
        _headPitch *= (1.0f - DECAY * _head.returnSpringScale * 2 * deltaTime);
        _headYaw   *= (1.0f - DECAY * _head.returnSpringScale * 2 * deltaTime);
        _headRoll  *= (1.0f - DECAY * _head.returnSpringScale * 2 * deltaTime);
    }
    
    if (_head.noise) {
        //  Move toward new target
        _headPitch += (_head.pitchTarget - _headPitch) * 10 * deltaTime; // (1.f - DECAY*deltaTime)*Pitch + ;
        _headYaw   += (_head.yawTarget   - _headYaw  ) * 10 * deltaTime; //  (1.f - DECAY*deltaTime);
        _headRoll *= 1.f - (DECAY * deltaTime);
    }
    
    _head.leanForward  *= (1.f - DECAY * 30 * deltaTime);
    _head.leanSideways *= (1.f - DECAY * 30 * deltaTime);
        
    //  Update where the avatar's eyes are
    //
    //  First, decide if we are making eye contact or not
    if (randFloat() < 0.005) {
        _head.eyeContact = !_head.eyeContact;
        _head.eyeContact = 1;
        if (!_head.eyeContact) {
            //  If we just stopped making eye contact,move the eyes markedly away
            _head.eyeballPitch[0] = _head.eyeballPitch[1] = _head.eyeballPitch[0] + 5.0 + (randFloat() - 0.5) * 10;
            _head.eyeballYaw  [0] = _head.eyeballYaw  [1] = _head.eyeballYaw  [0] + 5.0 + (randFloat() - 0.5) * 5;
        } else {
            //  If now making eye contact, turn head to look right at viewer
            SetNewHeadTarget(0,0);
        }
    }
    
    const float DEGREES_BETWEEN_VIEWER_EYES = 3;
    const float DEGREES_TO_VIEWER_MOUTH = 7;
    
    if (_head.eyeContact) {
        //  Should we pick a new eye contact target?
        if (randFloat() < 0.01) {
            //  Choose where to look next
            if (randFloat() < 0.1) {
                _head.eyeContactTarget = MOUTH;
            } else {
                if (randFloat() < 0.5) _head.eyeContactTarget = LEFT_EYE; else _head.eyeContactTarget = RIGHT_EYE;
            }
        }
        //  Set eyeball pitch and yaw to make contact
        float eye_target_yaw_adjust = 0;
        float eye_target_pitch_adjust = 0;
        if (_head.eyeContactTarget == LEFT_EYE) eye_target_yaw_adjust = DEGREES_BETWEEN_VIEWER_EYES;
        if (_head.eyeContactTarget == RIGHT_EYE) eye_target_yaw_adjust = -DEGREES_BETWEEN_VIEWER_EYES;
        if (_head.eyeContactTarget == MOUTH) eye_target_pitch_adjust = DEGREES_TO_VIEWER_MOUTH;
        
        _head.eyeballPitch[0] = _head.eyeballPitch[1] = -_headPitch + eye_target_pitch_adjust;
        _head.eyeballYaw[0] = _head.eyeballYaw[1] = -_headYaw + eye_target_yaw_adjust;
    }
    
    if (_head.noise)
    {
        _headPitch += (randFloat() - 0.5) * 0.2 * _head.noiseEnvelope;
        _headYaw += (randFloat() - 0.5) * 0.3 *_head.noiseEnvelope;
        //PupilSize += (randFloat() - 0.5) * 0.001*NoiseEnvelope;
        
        if (randFloat() < 0.005) _head.mouthWidth = MouthWidthChoices[rand()%3];
        
        if (!_head.eyeContact) {
            if (randFloat() < 0.01)  _head.eyeballPitch[0] = _head.eyeballPitch[1] = (randFloat() - 0.5) * 20;
            if (randFloat() < 0.01)  _head.eyeballYaw[0] = _head.eyeballYaw[1] = (randFloat()- 0.5) * 10;
        }
        
        if ((randFloat() < 0.005) && (fabs(_head.pitchTarget - _headPitch) < 1.0) && (fabs(_head.yawTarget - _headYaw) < 1.0)) {
            SetNewHeadTarget((randFloat()-0.5) * 20.0, (randFloat()-0.5) * 45.0);
        }
        
        if (0) {
            
            //  Pick new target
            _head.pitchTarget = (randFloat() - 0.5) * 45;
            _head.yawTarget = (randFloat() - 0.5) * 22;
        }
        if (randFloat() < 0.01)
        {
            _head.eyebrowPitch[0] = _head.eyebrowPitch[1] = BrowPitchAngle[rand()%3];
            _head.eyebrowRoll [0] = _head.eyebrowRoll[1] = BrowRollAngle[rand()%5];
            _head.eyebrowRoll [1] *=-1;
        }
    }
    
    //  Update audio trailing average for rendering facial animations
    const float AUDIO_AVERAGING_SECS = 0.05;
    _head.averageLoudness = (1.f - deltaTime / AUDIO_AVERAGING_SECS) * _head.averageLoudness +
                            (deltaTime / AUDIO_AVERAGING_SECS) * _audioLoudness;
}





float Avatar::getHeight() {
    return _height;
}


void Avatar::updateCollisionWithSphere( glm::vec3 position, float radius, float deltaTime ) {
    float myBodyApproximateBoundingRadius = 1.0f;
    glm::vec3 vectorFromMyBodyToBigSphere(_position - position);
    bool jointCollision = false;
    
    float distanceToBigSphere = glm::length(vectorFromMyBodyToBigSphere);
    if ( distanceToBigSphere < myBodyApproximateBoundingRadius + radius ) {
        for (int b = 0; b < NUM_AVATAR_BONES; b++) {
            glm::vec3 vectorFromJointToBigSphereCenter(_bone[b].springyPosition - position);
            float distanceToBigSphereCenter = glm::length(vectorFromJointToBigSphereCenter);
            float combinedRadius = _bone[b].radius + radius;
            
            if ( distanceToBigSphereCenter < combinedRadius )  {
                jointCollision = true;
                if (distanceToBigSphereCenter > 0.0) {
                    glm::vec3 directionVector = vectorFromJointToBigSphereCenter / distanceToBigSphereCenter;
                    
                    float penetration = 1.0 - (distanceToBigSphereCenter / combinedRadius);
                    glm::vec3 collisionForce = vectorFromJointToBigSphereCenter * penetration;
                    
                    _bone[b].springyVelocity += collisionForce *  30.0f * deltaTime;
                    _velocity                += collisionForce * 100.0f * deltaTime;
                    _bone[b].springyPosition = position + directionVector * combinedRadius;
                }
            }
        }
    
        if ( jointCollision ) {
            if (!_usingBodySprings) {
                _usingBodySprings = true;
                initializeBodySprings();
            }
        }
    }
}


//detect collisions with other avatars and respond
void Avatar::updateCollisionWithOtherAvatar( Avatar * otherAvatar, float deltaTime ) {

    // check if the bounding spheres of the two avatars are colliding
    glm::vec3 vectorBetweenBoundingSpheres(_position - otherAvatar->_position);
    if ( glm::length(vectorBetweenBoundingSpheres) < _height * ONE_HALF + otherAvatar->_height * ONE_HALF ) {
        
    float bodyMomentum = 1.0f;
    glm::vec3 bodyPushForce = glm::vec3( 0.0, 0.0, 0.0 );
        
        // loop through the bones of each avatar to check for every possible collision
        for (int b=1; b<NUM_AVATAR_BONES; b++) {
            if ( _bone[b].isCollidable ) {

                for (int o=b+1; o<NUM_AVATAR_BONES; o++) {
                    if ( otherAvatar->_bone[o].isCollidable ) {
                    
                        glm::vec3 vectorBetweenJoints(_bone[b].springyPosition - otherAvatar->_bone[o].springyPosition);
                        float distanceBetweenJoints = glm::length(vectorBetweenJoints);
                        
                        if ( distanceBetweenJoints > 0.0 ) { // to avoid divide by zero
                            float combinedRadius = _bone[b].radius + otherAvatar->_bone[o].radius;

                            // check for collision
                            if ( distanceBetweenJoints < combinedRadius * COLLISION_RADIUS_SCALAR)  {
                                glm::vec3 directionVector = vectorBetweenJoints / distanceBetweenJoints;

                                // push balls away from each other and apply friction
                                glm::vec3 ballPushForce = directionVector * COLLISION_BALL_FORCE * deltaTime;
                                                                
                                float ballMomentum = 1.0 - COLLISION_BALL_FRICTION * deltaTime;
                                if ( ballMomentum < 0.0 ) { ballMomentum = 0.0;}
                                                                
                                             _bone[b].springyVelocity += ballPushForce;
                                otherAvatar->_bone[o].springyVelocity -= ballPushForce;
                                
                                             _bone[b].springyVelocity *= ballMomentum;
                                otherAvatar->_bone[o].springyVelocity *= ballMomentum;
                                
                                // accumulate forces and frictions to apply to the velocities of avatar bodies
                                bodyPushForce += directionVector * COLLISION_BODY_FORCE * deltaTime;                                
                                bodyMomentum -= COLLISION_BODY_FRICTION * deltaTime;
                                if ( bodyMomentum < 0.0 ) { bodyMomentum = 0.0;}
                                                                
                            }// check for collision
                        }   // to avoid divide by zero
                    }      // o loop
                }         // collidable
            }            // b loop
        }               // collidable
        
        
        //apply forces and frictions on the bodies of both avatars 
                     _velocity += bodyPushForce;
        otherAvatar->_velocity -= bodyPushForce;
                     _velocity *= bodyMomentum;
        otherAvatar->_velocity *= bodyMomentum;
        
    } // bounding sphere collision
}    //method


void Avatar::setDisplayingHead( bool displayingHead ) {
    _displayingHead = displayingHead;
}


static TextRenderer* textRenderer() {
    static TextRenderer* renderer = new TextRenderer(SANS_FONT_FAMILY, 24);
    return renderer;
}

void Avatar::render(bool lookingInMirror) {
    
    /*
	// show avatar position
    glColor4f( 0.5f, 0.5f, 0.5f, 0.6 );
	glPushMatrix();
    glTranslatef(_position.x, _position.y, _position.z);
    glScalef( 0.03, 0.03, 0.03 );
    glutSolidSphere( 1, 10, 10 );
	glPopMatrix();
    */
    
    if ( usingBigSphereCollisionTest ) {
        // show TEST big sphere
        glColor4f( 0.5f, 0.6f, 0.8f, 0.7 );
        glPushMatrix();
        glTranslatef(_TEST_bigSpherePosition.x, _TEST_bigSpherePosition.y, _TEST_bigSpherePosition.z);
        glScalef( _TEST_bigSphereRadius, _TEST_bigSphereRadius, _TEST_bigSphereRadius );
        glutSolidSphere( 1, 20, 20 );
        glPopMatrix();
    }
    
	//render body
	renderBody();
    
	// render head
    if (_displayingHead) {
        renderHead(lookingInMirror);
	}
    
	// if this is my avatar, then render my interactions with the other avatar
    if ( _isMine ) {			
        _avatarTouch.render();
    }
    
    //  Render the balls
    if (_balls) {
        glPushMatrix();
        glTranslatef(_position.x, _position.y, _position.z);
        _balls->render();
        glPopMatrix();
    }

    if (!_chatMessage.empty()) {
        int width = 0;
        int lastWidth;
        for (string::iterator it = _chatMessage.begin(); it != _chatMessage.end(); it++) {
            width += (lastWidth = textRenderer()->computeWidth(*it));
        }
        glPushMatrix();
        
        // extract the view direction from the modelview matrix: transform (0, 0, 1) by the
        // transpose of the modelview to get its direction in world space, then use the X/Z
        // components to determine the angle
        float modelview[16];
        glGetFloatv(GL_MODELVIEW_MATRIX, modelview);
        
        glTranslatef(_position.x, _position.y + chatMessageHeight, _position.z);
        glRotatef(atan2(-modelview[2], -modelview[10]) * 180 / PI, 0, 1, 0);
        
        glColor3f(0, 0.8, 0);
        glRotatef(180, 0, 0, 1);
        glScalef(chatMessageScale, chatMessageScale, 1.0f);

        glDisable(GL_LIGHTING);
        if (_keyState == NO_KEY_DOWN) {
            textRenderer()->draw(-width/2, 0, _chatMessage.c_str());
            
        } else {
            // rather than using substr and allocating a new string, just replace the last
            // character with a null, then restore it
            int lastIndex = _chatMessage.size() - 1;
            char lastChar = _chatMessage[lastIndex];
            _chatMessage[lastIndex] = '\0';
            textRenderer()->draw(-width/2, 0, _chatMessage.c_str());
            _chatMessage[lastIndex] = lastChar;
            glColor3f(0, 1, 0);
            textRenderer()->draw(width/2 - lastWidth, 0, _chatMessage.c_str() + lastIndex);                        
        }
        glEnable(GL_LIGHTING);
        
        glPopMatrix();
    }
}

void Avatar::renderHead(bool lookingInMirror) {
    int side = 0;
    
    glEnable(GL_DEPTH_TEST);
    glEnable(GL_RESCALE_NORMAL);
    
	// show head orientation
	//renderOrientationDirections( _bone[ AVATAR_BONE_HEAD ].springyPosition, _bone[ AVATAR_BONE_HEAD ].orientation, 0.2f );
    
    glPushMatrix();
    
	if (_usingBodySprings) {
		glTranslatef(_bone[ AVATAR_BONE_HEAD ].springyPosition.x,
                     _bone[ AVATAR_BONE_HEAD ].springyPosition.y,
                     _bone[ AVATAR_BONE_HEAD ].springyPosition.z);
	}
	else {
		glTranslatef(_bone[ AVATAR_BONE_HEAD ].position.x,
                     _bone[ AVATAR_BONE_HEAD ].position.y,
                     _bone[ AVATAR_BONE_HEAD ].position.z);
	}
	
	glScalef( 0.03, 0.03, 0.03 );
    
    if (lookingInMirror) {
        glRotatef(_bodyYaw   - _headYaw,   0, 1, 0);
        glRotatef(_bodyPitch + _headPitch, 1, 0, 0);
        glRotatef(_bodyRoll  - _headRoll,  0, 0, 1);
    } else {
        glRotatef(_bodyYaw   + _headYaw,   0, 1, 0);
        glRotatef(_bodyPitch + _headPitch, 1, 0, 0);
        glRotatef(_bodyRoll  + _headRoll,  0, 0, 1);
    }
    
    glScalef(2.0, 2.0, 2.0);
    glColor3fv(skinColor);
    
    glutSolidSphere(1, 30, 30);
    
    //  Ears
    glPushMatrix();
    glTranslatef(1.0, 0, 0);
    for(side = 0; side < 2; side++) {
        glPushMatrix();
        glScalef(0.3, 0.65, .65);
        glutSolidSphere(0.5, 30, 30);
        glPopMatrix();
        glTranslatef(-2.0, 0, 0);
    }
    glPopMatrix();
    
    
    //  Update audio attack data for facial animation (eyebrows and mouth)
    _head.audioAttack = 0.9 * _head.audioAttack + 0.1 * fabs(_audioLoudness - _head.lastLoudness);
    _head.lastLoudness = _audioLoudness;
    
    
    const float BROW_LIFT_THRESHOLD = 100;
    if (_head.audioAttack > BROW_LIFT_THRESHOLD)
        _head.browAudioLift += sqrt(_head.audioAttack) / 1000.0;
    
    _head.browAudioLift *= .90;
    
    
    //  Render Eyebrows
    glPushMatrix();
    glTranslatef(-_head.interBrowDistance / 2.0,0.4,0.45);
    for(side = 0; side < 2; side++) {
        glColor3fv(browColor);
        glPushMatrix();
        glTranslatef(0, 0.35 + _head.browAudioLift, 0);
        glRotatef(_head.eyebrowPitch[side]/2.0, 1, 0, 0);
        glRotatef(_head.eyebrowRoll[side]/2.0, 0, 0, 1);
        glScalef(browWidth, browThickness, 1);
        glutSolidCube(0.5);
        glPopMatrix();
        glTranslatef(_head.interBrowDistance, 0, 0);
    }
    glPopMatrix();
    
    // Mouth
    glPushMatrix();
    glTranslatef(0,-0.35,0.75);
    glColor3f(0,0,0);
    glRotatef(_head.mouthPitch, 1, 0, 0);
    glRotatef(_head.mouthYaw, 0, 0, 1);
    glScalef(_head.mouthWidth*(.7 + sqrt(_head.averageLoudness)/60.0), _head.mouthHeight*(1.0 + sqrt(_head.averageLoudness)/30.0), 1);
    glutSolidCube(0.5);
    glPopMatrix();
    
    glTranslatef(0, 1.0, 0);
    
    glTranslatef(-_head.interPupilDistance/2.0,-0.68,0.7);
    // Right Eye
    glRotatef(-10, 1, 0, 0);
    glColor3fv(eyeColor);
    glPushMatrix();
    {
        glTranslatef(_head.interPupilDistance/10.0, 0, 0.05);
        glRotatef(20, 0, 0, 1);
        glScalef(_head.eyeballScaleX, _head.eyeballScaleY, _head.eyeballScaleZ);
        glutSolidSphere(0.25, 30, 30);
    }
    glPopMatrix();
    
    // Right Pupil
    if (_sphere == NULL) {
        _sphere = gluNewQuadric();
        gluQuadricTexture(_sphere, GL_TRUE);
        glTexParameterf(GL_TEXTURE_2D, GL_TEXTURE_MIN_FILTER, GL_LINEAR);
        glTexParameterf(GL_TEXTURE_2D, GL_TEXTURE_MAG_FILTER, GL_LINEAR);
        gluQuadricOrientation(_sphere, GLU_OUTSIDE);
        glTexImage2D(GL_TEXTURE_2D, 0, GL_RGBA, iris_texture_width, iris_texture_height, 0, GL_RGBA, GL_UNSIGNED_BYTE, &iris_texture[0]);
    }
    
    glPushMatrix();
    {
        glRotatef(_head.eyeballPitch[1], 1, 0, 0);
        glRotatef(_head.eyeballYaw[1] + _headYaw + _head.pupilConverge, 0, 1, 0);
        glTranslatef(0,0,.35);
        glRotatef(-75,1,0,0);
        glScalef(1.0, 0.4, 1.0);
        
        glEnable(GL_TEXTURE_2D);
        gluSphere(_sphere, _head.pupilSize, 15, 15);
        glDisable(GL_TEXTURE_2D);
    }
    
    glPopMatrix();
    // Left Eye
    glColor3fv(eyeColor);
    glTranslatef(_head.interPupilDistance, 0, 0);
    glPushMatrix();
    {
        glTranslatef(-_head.interPupilDistance/10.0, 0, .05);
        glRotatef(-20, 0, 0, 1);
        glScalef(_head.eyeballScaleX, _head.eyeballScaleY, _head.eyeballScaleZ);
        glutSolidSphere(0.25, 30, 30);
    }
    glPopMatrix();
    // Left Pupil
    glPushMatrix();
    {
        glRotatef(_head.eyeballPitch[0], 1, 0, 0);
        glRotatef(_head.eyeballYaw[0] + _headYaw - _head.pupilConverge, 0, 1, 0);
        glTranslatef(0, 0, .35);
        glRotatef(-75, 1, 0, 0);
        glScalef(1.0, 0.4, 1.0);
        
        glEnable(GL_TEXTURE_2D);
        gluSphere(_sphere, _head.pupilSize, 15, 15);
        glDisable(GL_TEXTURE_2D);
    }
    
    glPopMatrix();
    
    
    glPopMatrix();
 }

void Avatar::setHandMovementValues( glm::vec3 handOffset ) {
	_movedHandOffset = handOffset;
}

AvatarMode Avatar::getMode() {
	return _mode;
}

void Avatar::initializeSkeleton() {
    
	for (int b=0; b<NUM_AVATAR_BONES; b++) {
        _bone[b].isCollidable        = true;
        _bone[b].parent              = AVATAR_BONE_NULL;
        _bone[b].position			 = glm::vec3( 0.0, 0.0, 0.0 );
        _bone[b].defaultPosePosition = glm::vec3( 0.0, 0.0, 0.0 );
        _bone[b].springyPosition     = glm::vec3( 0.0, 0.0, 0.0 );
        _bone[b].springyVelocity     = glm::vec3( 0.0, 0.0, 0.0 );
        _bone[b].rotation            = glm::quat( 0.0f, 0.0f, 0.0f, 0.0f );
        _bone[b].yaw                 = 0.0;
        _bone[b].pitch               = 0.0;
        _bone[b].roll                = 0.0;
        _bone[b].length              = 0.0;
        _bone[b].radius              = 0.0;
        _bone[b].springBodyTightness = BODY_SPRING_DEFAULT_TIGHTNESS;
        _bone[b].orientation.setToIdentity();
	}
    
	// specify the parental hierarchy
	_bone[ AVATAR_BONE_PELVIS_SPINE		].parent = AVATAR_BONE_NULL;
	_bone[ AVATAR_BONE_MID_SPINE        ].parent = AVATAR_BONE_PELVIS_SPINE;
	_bone[ AVATAR_BONE_CHEST_SPINE		].parent = AVATAR_BONE_MID_SPINE;
	_bone[ AVATAR_BONE_NECK				].parent = AVATAR_BONE_CHEST_SPINE;
	_bone[ AVATAR_BONE_HEAD				].parent = AVATAR_BONE_NECK;
	_bone[ AVATAR_BONE_LEFT_CHEST		].parent = AVATAR_BONE_MID_SPINE;
	_bone[ AVATAR_BONE_LEFT_SHOULDER    ].parent = AVATAR_BONE_LEFT_CHEST;
	_bone[ AVATAR_BONE_LEFT_UPPER_ARM	].parent = AVATAR_BONE_LEFT_SHOULDER;
	_bone[ AVATAR_BONE_LEFT_FOREARM		].parent = AVATAR_BONE_LEFT_UPPER_ARM;
	_bone[ AVATAR_BONE_LEFT_HAND		].parent = AVATAR_BONE_LEFT_FOREARM;
	_bone[ AVATAR_BONE_RIGHT_CHEST		].parent = AVATAR_BONE_MID_SPINE;
	_bone[ AVATAR_BONE_RIGHT_SHOULDER	].parent = AVATAR_BONE_RIGHT_CHEST;
	_bone[ AVATAR_BONE_RIGHT_UPPER_ARM	].parent = AVATAR_BONE_RIGHT_SHOULDER;
	_bone[ AVATAR_BONE_RIGHT_FOREARM	].parent = AVATAR_BONE_RIGHT_UPPER_ARM;
	_bone[ AVATAR_BONE_RIGHT_HAND		].parent = AVATAR_BONE_RIGHT_FOREARM;
	_bone[ AVATAR_BONE_LEFT_PELVIS		].parent = AVATAR_BONE_PELVIS_SPINE;
	_bone[ AVATAR_BONE_LEFT_THIGH		].parent = AVATAR_BONE_LEFT_PELVIS;
	_bone[ AVATAR_BONE_LEFT_SHIN		].parent = AVATAR_BONE_LEFT_THIGH;
	_bone[ AVATAR_BONE_LEFT_FOOT		].parent = AVATAR_BONE_LEFT_SHIN;
	_bone[ AVATAR_BONE_RIGHT_PELVIS		].parent = AVATAR_BONE_PELVIS_SPINE;
	_bone[ AVATAR_BONE_RIGHT_THIGH		].parent = AVATAR_BONE_RIGHT_PELVIS;
	_bone[ AVATAR_BONE_RIGHT_SHIN		].parent = AVATAR_BONE_RIGHT_THIGH;
	_bone[ AVATAR_BONE_RIGHT_FOOT		].parent = AVATAR_BONE_RIGHT_SHIN;
    
	// specify the default pose position
	_bone[ AVATAR_BONE_PELVIS_SPINE		].defaultPosePosition = glm::vec3(  0.0,   0.0,   0.0  );
	_bone[ AVATAR_BONE_MID_SPINE		].defaultPosePosition = glm::vec3(  0.0,   0.1,   0.0  );
	_bone[ AVATAR_BONE_CHEST_SPINE		].defaultPosePosition = glm::vec3(  0.0,   0.06,  0.0  );
	_bone[ AVATAR_BONE_NECK				].defaultPosePosition = glm::vec3(  0.0,   0.06,  0.0  );
	_bone[ AVATAR_BONE_HEAD				].defaultPosePosition = glm::vec3(  0.0,   0.06,  0.0  );
	_bone[ AVATAR_BONE_LEFT_CHEST		].defaultPosePosition = glm::vec3( -0.05,  0.05,  0.0  );
	_bone[ AVATAR_BONE_LEFT_SHOULDER	].defaultPosePosition = glm::vec3( -0.03,  0.0,   0.0  );
	_bone[ AVATAR_BONE_LEFT_UPPER_ARM	].defaultPosePosition = glm::vec3(  0.0,  -0.1,   0.0  );
	_bone[ AVATAR_BONE_LEFT_FOREARM		].defaultPosePosition = glm::vec3(  0.0,  -0.1,   0.0  );
	_bone[ AVATAR_BONE_LEFT_HAND		].defaultPosePosition = glm::vec3(  0.0,  -0.05,  0.0  );
	_bone[ AVATAR_BONE_RIGHT_CHEST		].defaultPosePosition = glm::vec3(  0.05,  0.05,  0.0  );
	_bone[ AVATAR_BONE_RIGHT_SHOULDER	].defaultPosePosition = glm::vec3(  0.03,  0.0,   0.0  );
    _bone[ AVATAR_BONE_RIGHT_UPPER_ARM	].defaultPosePosition = glm::vec3(  0.0,  -0.1,   0.0  );
    _bone[ AVATAR_BONE_RIGHT_FOREARM	].defaultPosePosition = glm::vec3(  0.0,  -0.1,   0.0  );
	_bone[ AVATAR_BONE_RIGHT_HAND		].defaultPosePosition = glm::vec3(  0.0,  -0.05,  0.0  );
	_bone[ AVATAR_BONE_LEFT_PELVIS		].defaultPosePosition = glm::vec3( -0.05,  0.0,   0.0  );
	_bone[ AVATAR_BONE_LEFT_THIGH		].defaultPosePosition = glm::vec3(  0.0,  -0.15,  0.0  );
	_bone[ AVATAR_BONE_LEFT_SHIN		].defaultPosePosition = glm::vec3(  0.0,  -0.15,  0.0  );
	_bone[ AVATAR_BONE_LEFT_FOOT		].defaultPosePosition = glm::vec3(  0.0,   0.0,   0.04 );
	_bone[ AVATAR_BONE_RIGHT_PELVIS		].defaultPosePosition = glm::vec3(  0.05,  0.0,   0.0  );
	_bone[ AVATAR_BONE_RIGHT_THIGH		].defaultPosePosition = glm::vec3(  0.0,  -0.15,  0.0  );
	_bone[ AVATAR_BONE_RIGHT_SHIN		].defaultPosePosition = glm::vec3(  0.0,  -0.15,  0.0  );
	_bone[ AVATAR_BONE_RIGHT_FOOT		].defaultPosePosition = glm::vec3(  0.0,   0.0,   0.04 );
    
	// specify the radii of the bone positions
	_bone[ AVATAR_BONE_PELVIS_SPINE		].radius = 0.05;
	_bone[ AVATAR_BONE_MID_SPINE		].radius = 0.06;
	_bone[ AVATAR_BONE_CHEST_SPINE		].radius = 0.03;
	_bone[ AVATAR_BONE_NECK				].radius = 0.02;
	_bone[ AVATAR_BONE_HEAD				].radius = 0.02;
	_bone[ AVATAR_BONE_LEFT_CHEST		].radius = 0.025;
	_bone[ AVATAR_BONE_LEFT_SHOULDER	].radius = 0.02;
	_bone[ AVATAR_BONE_LEFT_UPPER_ARM	].radius = 0.015;
	_bone[ AVATAR_BONE_LEFT_FOREARM		].radius = 0.015;
	_bone[ AVATAR_BONE_LEFT_HAND		].radius = 0.01;
	_bone[ AVATAR_BONE_RIGHT_CHEST		].radius = 0.025;
	_bone[ AVATAR_BONE_RIGHT_SHOULDER	].radius = 0.02;
	_bone[ AVATAR_BONE_RIGHT_UPPER_ARM	].radius = 0.015;
	_bone[ AVATAR_BONE_RIGHT_FOREARM	].radius = 0.015;
	_bone[ AVATAR_BONE_RIGHT_HAND		].radius = 0.01;
	_bone[ AVATAR_BONE_LEFT_PELVIS		].radius = 0.02;
	_bone[ AVATAR_BONE_LEFT_THIGH		].radius = 0.02;
	_bone[ AVATAR_BONE_LEFT_SHIN		].radius = 0.015;
	_bone[ AVATAR_BONE_LEFT_FOOT		].radius = 0.02;
	_bone[ AVATAR_BONE_RIGHT_PELVIS		].radius = 0.02;
	_bone[ AVATAR_BONE_RIGHT_THIGH		].radius = 0.02;
	_bone[ AVATAR_BONE_RIGHT_SHIN		].radius = 0.015;
	_bone[ AVATAR_BONE_RIGHT_FOOT		].radius = 0.02;
    
	// specify the tightness of the springy positions as far as attraction to rigid body
	_bone[ AVATAR_BONE_PELVIS_SPINE    ].springBodyTightness = BODY_SPRING_DEFAULT_TIGHTNESS * 1.0;
	_bone[ AVATAR_BONE_MID_SPINE       ].springBodyTightness = BODY_SPRING_DEFAULT_TIGHTNESS * 0.8;	
	_bone[ AVATAR_BONE_CHEST_SPINE     ].springBodyTightness = BODY_SPRING_DEFAULT_TIGHTNESS * 0.5;
	_bone[ AVATAR_BONE_NECK            ].springBodyTightness = BODY_SPRING_DEFAULT_TIGHTNESS * 0.4;
	_bone[ AVATAR_BONE_HEAD            ].springBodyTightness = BODY_SPRING_DEFAULT_TIGHTNESS * 0.3;
	
    _bone[ AVATAR_BONE_LEFT_CHEST      ].springBodyTightness = BODY_SPRING_DEFAULT_TIGHTNESS * 0.5;
	_bone[ AVATAR_BONE_LEFT_SHOULDER   ].springBodyTightness = BODY_SPRING_DEFAULT_TIGHTNESS * 0.5;
	_bone[ AVATAR_BONE_LEFT_UPPER_ARM  ].springBodyTightness = BODY_SPRING_DEFAULT_TIGHTNESS * 0.5;
	_bone[ AVATAR_BONE_LEFT_FOREARM    ].springBodyTightness = BODY_SPRING_DEFAULT_TIGHTNESS * 0.3;
	_bone[ AVATAR_BONE_LEFT_HAND       ].springBodyTightness = BODY_SPRING_DEFAULT_TIGHTNESS * 0.3;
	
    _bone[ AVATAR_BONE_RIGHT_CHEST     ].springBodyTightness = BODY_SPRING_DEFAULT_TIGHTNESS * 0.5;
	_bone[ AVATAR_BONE_RIGHT_SHOULDER  ].springBodyTightness = BODY_SPRING_DEFAULT_TIGHTNESS * 0.5;
	_bone[ AVATAR_BONE_RIGHT_UPPER_ARM ].springBodyTightness = BODY_SPRING_DEFAULT_TIGHTNESS * 0.5;
	_bone[ AVATAR_BONE_RIGHT_FOREARM   ].springBodyTightness = BODY_SPRING_DEFAULT_TIGHTNESS * 0.3;
	_bone[ AVATAR_BONE_RIGHT_HAND      ].springBodyTightness = BODY_SPRING_DEFAULT_TIGHTNESS * 0.3;
    
	_bone[ AVATAR_BONE_LEFT_PELVIS     ].springBodyTightness = BODY_SPRING_DEFAULT_TIGHTNESS;
	_bone[ AVATAR_BONE_LEFT_THIGH      ].springBodyTightness = BODY_SPRING_DEFAULT_TIGHTNESS;
	_bone[ AVATAR_BONE_LEFT_SHIN       ].springBodyTightness = BODY_SPRING_DEFAULT_TIGHTNESS;
	_bone[ AVATAR_BONE_LEFT_FOOT       ].springBodyTightness = BODY_SPRING_DEFAULT_TIGHTNESS;
	_bone[ AVATAR_BONE_RIGHT_PELVIS    ].springBodyTightness = BODY_SPRING_DEFAULT_TIGHTNESS;
	_bone[ AVATAR_BONE_RIGHT_THIGH     ].springBodyTightness = BODY_SPRING_DEFAULT_TIGHTNESS;
	_bone[ AVATAR_BONE_RIGHT_SHIN      ].springBodyTightness = BODY_SPRING_DEFAULT_TIGHTNESS;
	_bone[ AVATAR_BONE_RIGHT_FOOT      ].springBodyTightness = BODY_SPRING_DEFAULT_TIGHTNESS;
    
	// to aid in hand-shaking and hand-holding, the right hand is not collidable
	_bone[ AVATAR_BONE_RIGHT_UPPER_ARM	].isCollidable = false;
	_bone[ AVATAR_BONE_RIGHT_FOREARM	].isCollidable = false;
	_bone[ AVATAR_BONE_RIGHT_HAND		].isCollidable = false; 
       
	// calculate bone length
	calculateBoneLengths();
    
    _pelvisStandingHeight = 
	_bone[ AVATAR_BONE_LEFT_FOOT    ].radius +
	_bone[ AVATAR_BONE_LEFT_SHIN    ].length +
	_bone[ AVATAR_BONE_LEFT_THIGH   ].length +
    _bone[ AVATAR_BONE_PELVIS_SPINE ].length;
    //printf( "_pelvisStandingHeight = %f\n", _pelvisStandingHeight );
    
    _height = 
    (
        _pelvisStandingHeight +
        _bone[ AVATAR_BONE_MID_SPINE  ].length +
        _bone[ AVATAR_BONE_CHEST_SPINE].length +
        _bone[ AVATAR_BONE_NECK		  ].length +
        _bone[ AVATAR_BONE_HEAD		  ].length +
        _bone[ AVATAR_BONE_HEAD		  ].radius
    );
    
	// generate world positions
	updateSkeleton();
}

void Avatar::calculateBoneLengths() {
	for (int b = 0; b < NUM_AVATAR_BONES; b++) {
		_bone[b].length = glm::length( _bone[b].defaultPosePosition );
	}
    
	_maxArmLength
	= _bone[ AVATAR_BONE_RIGHT_UPPER_ARM ].length
	+ _bone[ AVATAR_BONE_RIGHT_FOREARM	 ].length
	+ _bone[ AVATAR_BONE_RIGHT_HAND		 ].length;
}

void Avatar::updateSkeleton() {
	// rotate body...
	_orientation.setToIdentity();
	_orientation.yaw( _bodyYaw );
    
	// calculate positions of all bones by traversing the skeleton tree:
	for (int b = 0; b < NUM_AVATAR_BONES; b++) {
		if ( _bone[b].parent == AVATAR_BONE_NULL ) {
            _bone[b].orientation.set( _orientation );
			_bone[b].position = _position;
		}
		else {
			_bone[b].orientation.set( _bone[ _bone[b].parent ].orientation );
			_bone[b].position = _bone[ _bone[b].parent ].position;
		}
        
        // if this is not my avatar, then hand position comes from transmitted data
        if ( ! _isMine ) {
            _bone[ AVATAR_BONE_RIGHT_HAND ].position = _handPosition;
        }
        
        // the following will be replaced by a proper rotation...close
		float xx = glm::dot( _bone[b].defaultPosePosition, _bone[b].orientation.getRight() );
		float yy = glm::dot( _bone[b].defaultPosePosition, _bone[b].orientation.getUp	() );
		float zz = glm::dot( _bone[b].defaultPosePosition, _bone[b].orientation.getFront() );
        
		glm::vec3 rotatedBoneVector( xx, yy, zz );
        
        //glm::vec3 myEuler ( 0.0f, 0.0f, 0.0f );
        //glm::quat myQuat ( myEuler );
        
		_bone[b].position += rotatedBoneVector;
	}
}

void Avatar::initializeBodySprings() {
	for (int b = 0; b < NUM_AVATAR_BONES; b++) {
		_bone[b].springyPosition = _bone[b].position;
		_bone[b].springyVelocity = glm::vec3( 0.0f, 0.0f, 0.0f );
	}
}


void Avatar::updateBodySprings( float deltaTime ) {
	for (int b = 0; b < NUM_AVATAR_BONES; b++) {
		glm::vec3 springVector( _bone[b].springyPosition );
        
		if ( _bone[b].parent == AVATAR_BONE_NULL ) {
			springVector -= _position;
		}
		else {
			springVector -= _bone[ _bone[b].parent ].springyPosition;
		}
        
		float length = glm::length( springVector );
		
		if ( length > 0.0f ) {
			glm::vec3 springDirection = springVector / length;
			
			float force = (length - _bone[b].length) * BODY_SPRING_FORCE * deltaTime;
			
			_bone[b].springyVelocity -= springDirection * force;
            
            if ( _bone[b].parent != AVATAR_BONE_NULL ) {
                _bone[_bone[b].parent].springyVelocity += springDirection * force;
            }
		}
        
		_bone[b].springyVelocity += (_bone[b].position - _bone[b].springyPosition) * _bone[b].springBodyTightness * deltaTime;
        
		float decay = 1.0 - BODY_SPRING_DECAY * deltaTime;
		
		if (decay > 0.0) {
			_bone[b].springyVelocity *= decay;
		}
		else {
			_bone[b].springyVelocity = glm::vec3( 0.0f, 0.0f, 0.0f );
		}
        
		_bone[b].springyPosition += _bone[b].springyVelocity;
	}
}

const glm::vec3& Avatar::getHeadPosition() const {
    
    
    //if (_usingBodySprings) {
    //    return _bone[ AVATAR_BONE_HEAD ].springyPosition;
    //}
    
    return _bone[ AVATAR_BONE_HEAD ].position;
}


void Avatar::updateHandMovement( float deltaTime ) {
	glm::vec3 transformedHandMovement;
    
	transformedHandMovement
	= _orientation.getRight() *  _movedHandOffset.x * 2.0f
	+ _orientation.getUp()	  * -_movedHandOffset.y * 1.0f
	+ _orientation.getFront() * -_movedHandOffset.y * 1.0f;
    
	_bone[ AVATAR_BONE_RIGHT_HAND ].position += transformedHandMovement;
    
    if (_isMine) {
        _handState = _mousePressed;
    }
}


void Avatar::updateArmIKAndConstraints( float deltaTime ) {
    
	// determine the arm vector
	glm::vec3 armVector = _bone[ AVATAR_BONE_RIGHT_HAND ].position;
	armVector -= _bone[ AVATAR_BONE_RIGHT_SHOULDER ].position;
    
	// test to see if right hand is being dragged beyond maximum arm length
	float distance = glm::length( armVector );
	
	// don't let right hand get dragged beyond maximum arm length...
	if ( distance > _maxArmLength ) {
		// reset right hand to be constrained to maximum arm length
		_bone[ AVATAR_BONE_RIGHT_HAND ].position = _bone[ AVATAR_BONE_RIGHT_SHOULDER ].position;
		glm::vec3 armNormal = armVector / distance;
		armVector = armNormal * _maxArmLength;
		distance = _maxArmLength;
		glm::vec3 constrainedPosition = _bone[ AVATAR_BONE_RIGHT_SHOULDER ].position;
		constrainedPosition += armVector;
		_bone[ AVATAR_BONE_RIGHT_HAND ].position = constrainedPosition;
	}
    
	// set elbow position
	glm::vec3 newElbowPosition = _bone[ AVATAR_BONE_RIGHT_SHOULDER ].position;
	newElbowPosition += armVector * ONE_HALF;

	glm::vec3 perpendicular = glm::cross( _orientation.getFront(), armVector );

	newElbowPosition += perpendicular * ( 1.0f - ( _maxArmLength / distance ) ) * ONE_HALF;
	_bone[ AVATAR_BONE_RIGHT_UPPER_ARM ].position = newElbowPosition;
    
	// set wrist position
	glm::vec3 vv( _bone[ AVATAR_BONE_RIGHT_HAND ].position );
	vv -= _bone[ AVATAR_BONE_RIGHT_UPPER_ARM ].position;
	glm::vec3 newWristPosition = _bone[ AVATAR_BONE_RIGHT_UPPER_ARM ].position;
	newWristPosition += vv * 0.7f;
	_bone[ AVATAR_BONE_RIGHT_FOREARM ].position = newWristPosition;
}




void Avatar::renderBody() {
    
    //  Render bone positions as spheres
	for (int b = 0; b < NUM_AVATAR_BONES; b++) {
        
        if ( b != AVATAR_BONE_HEAD ) { // the head is rendered as a special case in "renderHead"
    
            //render bone orientation
            //renderOrientationDirections( _bone[b].springyPosition, _bone[b].orientation, _bone[b].radius * 2.0 );
            
            if ( _usingBodySprings ) {
                glColor3fv( skinColor );
                glPushMatrix();
                glTranslatef( _bone[b].springyPosition.x, _bone[b].springyPosition.y, _bone[b].springyPosition.z );
                glutSolidSphere( _bone[b].radius, 20.0f, 20.0f );
                glPopMatrix();
            }
            else {
                glColor3fv( skinColor );
                glPushMatrix();
                glTranslatef( _bone[b].position.x, _bone[b].position.y, _bone[b].position.z );
                glutSolidSphere( _bone[b].radius, 20.0f, 20.0f );
                glPopMatrix();
            }
        }
	}
    
    // Render lines connecting the bone positions
	if ( _usingBodySprings ) {
		glColor3f( 0.4f, 0.5f, 0.6f );
		glLineWidth(3.0);
        
		for (int b = 1; b < NUM_AVATAR_BONES; b++) {
            if ( _bone[b].parent != AVATAR_BONE_NULL ) {
                glBegin( GL_LINE_STRIP );
                glVertex3fv( &_bone[ _bone[ b ].parent ].springyPosition.x );
                glVertex3fv( &_bone[ b ].springyPosition.x );
                glEnd();
            }
		}
	}
	else {
		glColor3fv( skinColor );
		glLineWidth(3.0);
        
		for (int b = 1; b < NUM_AVATAR_BONES; b++) {
            if ( _bone[b].parent != AVATAR_BONE_NULL ) {
                glBegin( GL_LINE_STRIP );
                glVertex3fv( &_bone[ _bone[ b ].parent ].position.x );
                glVertex3fv( &_bone[ b ].position.x);
                glEnd();
            }
		}
	}
	
    /*
    // if the hand is grasping, show it...
	if (( _usingBodySprings ) && ( _handState == 1 )) {
		glPushMatrix();
        glTranslatef(_bone[ AVATAR_BONE_RIGHT_HAND ].springyPosition.x,
                     _bone[ AVATAR_BONE_RIGHT_HAND ].springyPosition.y,
                     _bone[ AVATAR_BONE_RIGHT_HAND ].springyPosition.z);
        glColor4f( 1.0, 1.0, 0.8, 0.3 ); glutSolidSphere( 0.020f, 10.0f, 10.0f );
        glColor4f( 1.0, 1.0, 0.4, 0.2 ); glutSolidSphere( 0.025f, 10.0f, 10.0f );
        glColor4f( 1.0, 1.0, 0.2, 0.1 ); glutSolidSphere( 0.030f, 10.0f, 10.0f );
        
		glPopMatrix();
	}
    */
}

void Avatar::SetNewHeadTarget(float pitch, float yaw) {
    _head.pitchTarget = pitch;
    _head.yawTarget   = yaw;
}

//
// Process UDP interface data from Android transmitter or Google Glass
//
void Avatar::processTransmitterData(unsigned char* packetData, int numBytes) {
    //  Read a packet from a transmitter app, process the data
    float
    accX, accY, accZ,           //  Measured acceleration
    graX, graY, graZ,           //  Gravity
    gyrX, gyrY, gyrZ,           //  Gyro velocity in radians/sec as (pitch, roll, yaw)
    linX, linY, linZ,           //  Linear Acceleration (less gravity)
    rot1, rot2, rot3, rot4;     //  Rotation of device:
                                //    rot1 = roll, ranges from -1 to 1, 0 = flat on table
                                //    rot2 = pitch, ranges from -1 to 1, 0 = flat on table
                                //    rot3 = yaw, ranges from -1 to 1
    char device[100];           //  Device ID
    
    enum deviceTypes            { DEVICE_GLASS, DEVICE_ANDROID, DEVICE_IPHONE, DEVICE_UNKNOWN };

    sscanf((char *)packetData,
           "tacc %f %f %f gra %f %f %f gyr %f %f %f lin %f %f %f rot %f %f %f %f dna \"%s",
           &accX, &accY, &accZ,
           &graX, &graY, &graZ,
           &gyrX, &gyrY, &gyrZ,
           &linX, &linY, &linZ,
           &rot1, &rot2, &rot3, &rot4, (char *)&device);
    
    // decode transmitter device type
    deviceTypes deviceType = DEVICE_UNKNOWN;
    if (strcmp(device, "ADR")) {
        deviceType = DEVICE_ANDROID;
    } else {
        deviceType = DEVICE_GLASS;
    }
    
    if (_transmitterPackets++ == 0) {
        // If first packet received, note time, turn head spring return OFF, get start rotation
        gettimeofday(&_transmitterTimer, NULL);
        if (deviceType == DEVICE_GLASS) {
            setHeadReturnToCenter(true);
            setHeadSpringScale(10.f);
            printLog("Using Google Glass to drive head, springs ON.\n");

        } else {
            setHeadReturnToCenter(false);
            printLog("Using Transmitter %s to drive head, springs OFF.\n", device);

        }
        printLog("Packet: [%s]\n", packetData);
        printLog("Version:  %s\n", device);
        
        _transmitterInitialReading = glm::vec3(     rot3,
                                                    rot2,
                                                    rot1 );
    }
    const int TRANSMITTER_COUNT = 100;
    if (_transmitterPackets % TRANSMITTER_COUNT == 0) {
        // Every 100 packets, record the observed Hz of the transmitter data
        timeval now;
        gettimeofday(&now, NULL);
        double msecsElapsed = diffclock(&_transmitterTimer, &now);
        _transmitterHz = static_cast<float>( (double)TRANSMITTER_COUNT / (msecsElapsed / 1000.0) );
        _transmitterTimer = now;
        printLog("Transmitter Hz: %3.1f\n", _transmitterHz);
    }
    //printLog("Gyr: %3.1f, %3.1f, %3.1f\n", glm::degrees(gyrZ), glm::degrees(-gyrX), glm::degrees(gyrY));
    //printLog("Rot: %3.1f, %3.1f, %3.1f, %3.1f\n", rot1, rot2, rot3, rot4);
    
    //  Update the head with the transmitter data
    glm::vec3 eulerAngles((rot3 - _transmitterInitialReading.x) * 180.f,
                          -(rot2 - _transmitterInitialReading.y) * 180.f,
                          (rot1 - _transmitterInitialReading.z) * 180.f);
    if (eulerAngles.x > 180.f) { eulerAngles.x -= 360.f; }
    if (eulerAngles.x < -180.f) { eulerAngles.x += 360.f; }
    
    glm::vec3 angularVelocity;
    if (!(deviceType == DEVICE_GLASS)) {
        angularVelocity = glm::vec3(glm::degrees(gyrZ), glm::degrees(-gyrX), glm::degrees(gyrY));
        setHeadFromGyros( &eulerAngles, &angularVelocity,
                         (_transmitterHz == 0.f) ? 0.f : 1.f / _transmitterHz, 1.0);

    } else {
        angularVelocity = glm::vec3(glm::degrees(gyrY), glm::degrees(-gyrX), glm::degrees(-gyrZ));
        setHeadFromGyros( &eulerAngles, &angularVelocity,
                         (_transmitterHz == 0.f) ? 0.f : 1.f / _transmitterHz, 1000.0);

    }
}

void Avatar::setHeadFromGyros(glm::vec3* eulerAngles, glm::vec3* angularVelocity, float deltaTime, float smoothingTime) {
    //
    //  Given absolute position and angular velocity information, update the avatar's head angles
    //  with the goal of fast instantaneous updates that gradually follow the absolute data.
    //
    //  Euler Angle format is (Yaw, Pitch, Roll) in degrees
    //
    //  Angular Velocity is (Yaw, Pitch, Roll) in degrees per second
    //
    //  SMOOTHING_TIME is the time is seconds over which the head should average to the
    //  absolute eulerAngles passed.
    //  
    //
    float const MAX_YAW = 90.f;
    float const MIN_YAW = -90.f;
    float const MAX_PITCH = 85.f;
    float const MIN_PITCH = -85.f;
    float const MAX_ROLL = 90.f;
    float const MIN_ROLL = -90.f;
    
    if (deltaTime == 0.f) {
        //  On first sample, set head to absolute position
        setHeadYaw(eulerAngles->x);
        setHeadPitch(eulerAngles->y);
        setHeadRoll(eulerAngles->z);
    } else { 
        glm::vec3 angles(getHeadYaw(), getHeadPitch(), getHeadRoll());
        //  Increment by detected velocity 
        angles += (*angularVelocity) * deltaTime;
        //  Smooth to slowly follow absolute values
        angles = ((1.f - deltaTime / smoothingTime) * angles) + (deltaTime / smoothingTime) * (*eulerAngles);
        setHeadYaw(fmin(fmax(angles.x, MIN_YAW), MAX_YAW));
        setHeadPitch(fmin(fmax(angles.y, MIN_PITCH), MAX_PITCH));
        setHeadRoll(fmin(fmax(angles.z, MIN_ROLL), MAX_ROLL));
        //printLog("Y/P/R: %3.1f, %3.1f, %3.1f\n", angles.x, angles.y, angles.z);
    }
}

//  Find and return the gravity vector at my location
glm::vec3 Avatar::getGravity(glm::vec3 pos) {
    //
    //  For now, we'll test this with a simple global lookup, but soon we will add getting this
    //  from the domain/voxelserver (or something similar)
    //
    if (glm::length(pos) < 5.f)  {
        //  If near the origin sphere, turn gravity ON
        return glm::vec3(0.f, -1.f, 0.f);
    } else {
        //  If flying in space, turn gravity OFF
        return glm::vec3(0.f, 0.f, 0.f);
    }
}<|MERGE_RESOLUTION|>--- conflicted
+++ resolved
@@ -361,10 +361,7 @@
     // all the other avatars for potential interactions...
     if ( _isMine )
     {    
-<<<<<<< HEAD
-        
-=======
->>>>>>> 6e86cbd6
+        
         AgentList* agentList = AgentList::getInstance();
         for (AgentList::iterator agent = agentList->begin(); agent != agentList->end(); agent++) {
             if (agent->getLinkedData() != NULL && agent->getType() == AGENT_TYPE_AVATAR) {
