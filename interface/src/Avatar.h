//
//  Avatar.h
//  interface
//
//  Created by Philip Rosedale on 9/11/12.
//  Copyright (c) 2012 High Fidelity, Inc. All rights reserved.
//

#ifndef __interface__avatar__
#define __interface__avatar__

#include <AvatarData.h>
#include <Orientation.h>

#include "Field.h"
#include "world.h"

#include "InterfaceConfig.h"
#include "SerialInterface.h"

#include <glm/glm.hpp>
#include <glm/gtc/quaternion.hpp>
#include <glm/gtx/quaternion.hpp> //looks like we might not need this

const bool  AVATAR_GRAVITY  = true;
const float DECAY           = 0.1;
const float THRUST_MAG      = 10.0;
const float YAW_MAG         = 500.0; //JJV - changed from 300.0;
const float TEST_YAW_DECAY  = 5.0;
const float LIN_VEL_DECAY   = 5.0;

const float COLLISION_BODY_RADIUS = 0.1;
const float COLLISION_HEIGHT = 1.5;

enum eyeContactTargets {LEFT_EYE, RIGHT_EYE, MOUTH};

#define FWD 0
#define BACK 1 
#define LEFT 2 
#define RIGHT 3 
#define UP 4 
#define DOWN 5
#define ROT_LEFT 6 
#define ROT_RIGHT 7 
#define MAX_DRIVE_KEYS 8

#define MAX_OTHER_AVATARS 10 // temporary - for testing purposes!

enum AvatarMode
{
	AVATAR_MODE_STANDING = 0,
	AVATAR_MODE_WALKING,
	AVATAR_MODE_INTERACTING,
	NUM_AVATAR_MODES
};

enum AvatarBoneID
{
	AVATAR_BONE_NULL = -1,
	AVATAR_BONE_PELVIS_SPINE,		// connects pelvis			joint with torso			joint (not supposed to be rotated)
	AVATAR_BONE_MID_SPINE,			// connects torso			joint with chest			joint
	AVATAR_BONE_CHEST_SPINE,		// connects chest			joint with neckBase			joint (not supposed to be rotated)
	AVATAR_BONE_NECK,				// connects neckBase		joint with headBase			joint
	AVATAR_BONE_HEAD,				// connects headBase		joint with headTop			joint
	AVATAR_BONE_LEFT_CHEST,			// connects chest			joint with left clavicle	joint (not supposed to be rotated)
	AVATAR_BONE_LEFT_SHOULDER,		// connects left clavicle	joint with left shoulder	joint
	AVATAR_BONE_LEFT_UPPER_ARM,		// connects left shoulder	joint with left elbow		joint
	AVATAR_BONE_LEFT_FOREARM,		// connects left elbow		joint with left wrist		joint
	AVATAR_BONE_LEFT_HAND,			// connects left wrist		joint with left fingertips	joint
	AVATAR_BONE_RIGHT_CHEST,		// connects chest			joint with right clavicle	joint (not supposed to be rotated)
	AVATAR_BONE_RIGHT_SHOULDER,		// connects right clavicle	joint with right shoulder	joint
	AVATAR_BONE_RIGHT_UPPER_ARM,	// connects right shoulder	joint with right elbow		joint
	AVATAR_BONE_RIGHT_FOREARM,		// connects right elbow		joint with right wrist		joint
	AVATAR_BONE_RIGHT_HAND,			// connects right wrist		joint with right fingertips	joint
	AVATAR_BONE_LEFT_PELVIS,		// connects pelvis			joint with left hip			joint (not supposed to be rotated)
	AVATAR_BONE_LEFT_THIGH,			// connects left hip		joint with left knee		joint
	AVATAR_BONE_LEFT_SHIN,			// connects left knee		joint with left heel		joint
	AVATAR_BONE_LEFT_FOOT,			// connects left heel		joint with left toes		joint
	AVATAR_BONE_RIGHT_PELVIS,		// connects pelvis			joint with right hip		joint (not supposed to be rotated)
	AVATAR_BONE_RIGHT_THIGH,		// connects right hip		joint with right knee		joint
	AVATAR_BONE_RIGHT_SHIN,			// connects right knee		joint with right heel		joint
	AVATAR_BONE_RIGHT_FOOT,			// connects right heel		joint with right toes		joint
    
	NUM_AVATAR_BONES
};

struct AvatarCollisionElipsoid
{
    bool      colliding;
    glm::vec3 position;
    float     girth;
    float     height;
    glm::vec3 upVector;
};

struct AvatarHandHolding
{
    glm::vec3 position;
    glm::vec3 velocity;
    float     force;
};

struct AvatarBone
{
	AvatarBoneID parent;				// which bone is this bone connected to?
	glm::vec3	 position;				// the position at the "end" of the bone
	glm::vec3	 defaultPosePosition;	// the parent relative position when the avatar is in the "T-pose"
	glm::vec3	 springyPosition;		// used for special effects (a 'flexible' variant of position)
	glm::dvec3	 springyVelocity;		// used for special effects ( the velocity of the springy position)
	float		 springBodyTightness;	// how tightly the springy position tries to stay on the position
    glm::quat    rotation;              // this will eventually replace yaw, pitch and roll (and maybe orientation)
	float		 yaw;					// the yaw Euler angle of the bone rotation off the parent
	float		 pitch;					// the pitch Euler angle of the bone rotation off the parent
	float		 roll;					// the roll Euler angle of the bone rotation off the parent
	Orientation	 orientation;			// three orthogonal normals determined by yaw, pitch, roll
	float		 length;				// the length of the bone
	float		 radius;                // used for detecting collisions for certain physical effects
};

struct AvatarHead
{
    float pitchRate;
    float yawRate;
    float rollRate;
    float noise;
    float eyeballPitch[2];
    float eyeballYaw  [2];
    float eyebrowPitch[2];
    float eyebrowRoll [2];
    float eyeballScaleX;
    float eyeballScaleY;
    float eyeballScaleZ;
    float interPupilDistance;
    float interBrowDistance;
    float nominalPupilSize;
    float pupilSize;
    float mouthPitch;
    float mouthYaw;
    float mouthWidth;
    float mouthHeight;
    float leanForward;
    float leanSideways;
    float pitchTarget; 
    float yawTarget; 
    float noiseEnvelope;
    float pupilConverge;
    float scale;
    int   eyeContact;
    float browAudioLift;
    eyeContactTargets eyeContactTarget;
    
    //  Sound loudness information
    float lastLoudness;
    float averageLoudness;
    float audioAttack;
};


class Avatar : public AvatarData {
<<<<<<< HEAD
public:
    Avatar(bool isMine);
    ~Avatar();
    Avatar(const Avatar &otherAvatar);
    Avatar* clone() const;

    void  reset();
    void  UpdateGyros(float frametime, SerialInterface * serialInterface, glm::vec3 * gravity);
    void  setNoise (float mag) { _head.noise = mag; }
    void  setScale(float s) {_head.scale = s; };
    void  setRenderYaw(float y) {_renderYaw = y;}
    void  setRenderPitch(float p) {_renderPitch = p;}
    float getRenderYaw() {return _renderYaw;}
    float getRenderPitch() {return _renderPitch;}
    void  setLeanForward(float dist);
    void  setLeanSideways(float dist);
    void  addLean(float x, float z);
    float getLastMeasuredHeadYaw() const {return _head.yawRate;}
    float getBodyYaw() {return _bodyYaw;};
    void  addBodyYaw(float y) {_bodyYaw += y;};

    const glm::vec3& getHeadLookatDirection() const { return _orientation.getFront(); };
    const glm::vec3& getHeadLookatDirectionUp() const { return _orientation.getUp(); };
    const glm::vec3& getHeadLookatDirectionRight() const { return _orientation.getRight(); };
    const glm::vec3& getHeadPosition() const ;
    const glm::vec3& getBonePosition(AvatarBoneID b) const { return _bone[b].position; };
    const glm::vec3& getBodyUpDirection() const { return _orientation.getUp(); };
    float getGirth();
    float getHeight();
=======
    public:
        Avatar(bool isMine);
        ~Avatar();
        Avatar(const Avatar &otherAvatar);
        Avatar* clone() const;
    
        void  reset();
        void  UpdateGyros(float frametime, SerialInterface * serialInterface, glm::vec3 * gravity);
        void  setNoise (float mag) { _head.noise = mag; }
        void  setScale(float s) {_head.scale = s; };
        void  setRenderYaw(float y) {_renderYaw = y;}
        void  setRenderPitch(float p) {_renderPitch = p;}
        float getRenderYaw() {return _renderYaw;}
        float getRenderPitch() {return _renderPitch;}
        void  setLeanForward(float dist);
        void  setLeanSideways(float dist);
        void  addLean(float x, float z);
        float getLastMeasuredHeadYaw() const {return _head.yawRate;}
        float getBodyYaw() {return _bodyYaw;};
        void  addBodyYaw(float y) {_bodyYaw += y;};
    
		glm::vec3 getHeadLookatDirection();
		glm::vec3 getHeadLookatDirectionUp();
		glm::vec3 getHeadLookatDirectionRight();
		glm::vec3 getHeadPosition();
		glm::vec3 getBonePosition( AvatarBoneID b );	
        glm::vec3 getBodyUpDirection();
        float getSpeed();
        float getGirth();
        float getHeight();
        
		AvatarMode getMode();
		
		void setMousePressed( bool pressed ); 
        void render(bool lookingInMirror);
		void renderBody();
		void renderHead(bool lookingInMirror);
        void simulate(float);
		void startHandMovement();
		void stopHandMovement();
		void setHandMovementValues( glm::vec3 movement );
		void updateHandMovement( float deltaTime );
		void updateArmIKAndConstraints( float deltaTime );
        
        float getAverageLoudness() {return _head.averageLoudness;};
        void setAverageLoudness(float al) {_head.averageLoudness = al;};
         
        void SetNewHeadTarget(float, float);
>>>>>>> 1f8177e7
    
    AvatarMode getMode();
    
    void setMousePressed( bool pressed ); 
    void render(bool lookingInMirror);
    void renderBody();
    void renderHead(bool lookingInMirror);
    void simulate(float);
    void startHandMovement();
    void stopHandMovement();
    void setHandMovementValues( glm::vec3 movement );
    void updateHandMovement( float deltaTime );
    void updateArmIKAndConstraints( float deltaTime );
    
    float getAverageLoudness() {return _head.averageLoudness;};
    void setAverageLoudness(float al) {_head.averageLoudness = al;};
     
    void SetNewHeadTarget(float, float);

    //  Set what driving keys are being pressed to control thrust levels
    void setDriveKeys(int key, bool val) { _driveKeys[key] = val; };
    bool getDriveKeys(int key) { return _driveKeys[key]; };

    //  Set/Get update the thrust that will move the avatar around
    void setThrust(glm::vec3 newThrust) { _thrust = newThrust; };
    void addThrust(glm::vec3 newThrust) { _thrust += newThrust; };
    glm::vec3 getThrust() { return _thrust; };

    //  Related to getting transmitter UDP data used to animate the avatar hand
    void processTransmitterData(unsigned char * packetData, int numBytes);
    float getTransmitterHz() { return _transmitterHz; };
    
    //  Find out what the local gravity vector is at this location
    glm::vec3 getGravity(glm::vec3 pos);

private:
    AvatarHead        _head;
    bool              _isMine;
    glm::vec3         _TEST_bigSpherePosition;
    float             _TEST_bigSphereRadius;
    bool              _mousePressed;
    float             _bodyYawDelta;
    bool              _usingBodySprings;
    glm::vec3         _movedHandOffset;
    float             _springVelocityDecay;
    float             _springForce;
    glm::quat         _rotation; // the rotation of the avatar body as a whole expressed as a quaternion
    AvatarBone	      _bone[ NUM_AVATAR_BONES ];
    AvatarMode        _mode;
    AvatarHandHolding _handHolding;
    glm::vec3         _velocity;
    glm::vec3	      _thrust;
    float		      _maxArmLength;
    Orientation	      _orientation;
    int               _driveKeys[MAX_DRIVE_KEYS];
    GLUquadric*       _sphere;
    float             _renderYaw;
    float             _renderPitch; //   Pitch from view frustum when this is own head
    timeval           _transmitterTimer;
    float             _transmitterHz;
    int               _transmitterPackets;
    Avatar*           _interactingOther;
    bool              _interactingOtherIsNearby;
    
<<<<<<< HEAD
    void initializeSkeleton();
    void updateSkeleton();
    void initializeBodySprings();
    void updateBodySprings( float deltaTime );
    void calculateBoneLengths();
    void readSensors();
    void renderBoneAsBlock( AvatarBoneID b );
    void updateAvatarCollisionDetectionAndResponse(glm::vec3 collisionPosition,
                                                   float     collisionGirth,
                                                   float     collisionHeight,
                                                   glm::vec3 collisionUpVector,
                                                   float     deltaTime);
=======
    private:
        AvatarHead        _head;    
        bool              _isMine;
        glm::vec3         _TEST_bigSpherePosition;
        float             _TEST_bigSphereRadius;
		bool              _mousePressed;
		float             _bodyYawDelta;
		bool              _usingBodySprings;
		glm::vec3         _movedHandOffset;
		float             _springVelocityDecay;
		float             _springForce;
        glm::quat         _rotation; // the rotation of the avatar body as a whole expressed as a quaternion
		AvatarBone	      _bone[ NUM_AVATAR_BONES ];
		AvatarMode        _mode;
        AvatarHandHolding _handHolding;
        glm::vec3         _velocity;
        glm::vec3	      _thrust;
        float             _speed;
        float		      _maxArmLength;
        Orientation	      _orientation;
        int               _driveKeys[MAX_DRIVE_KEYS];
        GLUquadric*       _sphere;
        float             _renderYaw;
        float             _renderPitch; //   Pitch from view frustum when this is own head
        timeval           _transmitterTimer;
        float             _transmitterHz;
        int               _transmitterPackets;
        Avatar*           _interactingOther;
        bool              _interactingOtherIsNearby;
        float             _pelvisStandingHeight;
        
        // private methods...
		void initializeSkeleton();
		void updateSkeleton();
		void initializeBodySprings();
		void updateBodySprings( float deltaTime );
		void calculateBoneLengths();
        void readSensors();
        void renderBoneAsBlock( AvatarBoneID b );
        void updateAvatarCollisionDetectionAndResponse
        ( 
            glm::vec3 collisionPosition, 
            float     collisionGirth, 
            float     collisionHeight, 
            glm::vec3 collisionUpVector, 
            float     deltaTime 
        );
>>>>>>> 1f8177e7
};

#endif<|MERGE_RESOLUTION|>--- conflicted
+++ resolved
@@ -157,7 +157,6 @@
 
 
 class Avatar : public AvatarData {
-<<<<<<< HEAD
 public:
     Avatar(bool isMine);
     ~Avatar();
@@ -187,56 +186,6 @@
     const glm::vec3& getBodyUpDirection() const { return _orientation.getUp(); };
     float getGirth();
     float getHeight();
-=======
-    public:
-        Avatar(bool isMine);
-        ~Avatar();
-        Avatar(const Avatar &otherAvatar);
-        Avatar* clone() const;
-    
-        void  reset();
-        void  UpdateGyros(float frametime, SerialInterface * serialInterface, glm::vec3 * gravity);
-        void  setNoise (float mag) { _head.noise = mag; }
-        void  setScale(float s) {_head.scale = s; };
-        void  setRenderYaw(float y) {_renderYaw = y;}
-        void  setRenderPitch(float p) {_renderPitch = p;}
-        float getRenderYaw() {return _renderYaw;}
-        float getRenderPitch() {return _renderPitch;}
-        void  setLeanForward(float dist);
-        void  setLeanSideways(float dist);
-        void  addLean(float x, float z);
-        float getLastMeasuredHeadYaw() const {return _head.yawRate;}
-        float getBodyYaw() {return _bodyYaw;};
-        void  addBodyYaw(float y) {_bodyYaw += y;};
-    
-		glm::vec3 getHeadLookatDirection();
-		glm::vec3 getHeadLookatDirectionUp();
-		glm::vec3 getHeadLookatDirectionRight();
-		glm::vec3 getHeadPosition();
-		glm::vec3 getBonePosition( AvatarBoneID b );	
-        glm::vec3 getBodyUpDirection();
-        float getSpeed();
-        float getGirth();
-        float getHeight();
-        
-		AvatarMode getMode();
-		
-		void setMousePressed( bool pressed ); 
-        void render(bool lookingInMirror);
-		void renderBody();
-		void renderHead(bool lookingInMirror);
-        void simulate(float);
-		void startHandMovement();
-		void stopHandMovement();
-		void setHandMovementValues( glm::vec3 movement );
-		void updateHandMovement( float deltaTime );
-		void updateArmIKAndConstraints( float deltaTime );
-        
-        float getAverageLoudness() {return _head.averageLoudness;};
-        void setAverageLoudness(float al) {_head.averageLoudness = al;};
-         
-        void SetNewHeadTarget(float, float);
->>>>>>> 1f8177e7
     
     AvatarMode getMode();
     
@@ -301,7 +250,6 @@
     Avatar*           _interactingOther;
     bool              _interactingOtherIsNearby;
     
-<<<<<<< HEAD
     void initializeSkeleton();
     void updateSkeleton();
     void initializeBodySprings();
@@ -314,55 +262,6 @@
                                                    float     collisionHeight,
                                                    glm::vec3 collisionUpVector,
                                                    float     deltaTime);
-=======
-    private:
-        AvatarHead        _head;    
-        bool              _isMine;
-        glm::vec3         _TEST_bigSpherePosition;
-        float             _TEST_bigSphereRadius;
-		bool              _mousePressed;
-		float             _bodyYawDelta;
-		bool              _usingBodySprings;
-		glm::vec3         _movedHandOffset;
-		float             _springVelocityDecay;
-		float             _springForce;
-        glm::quat         _rotation; // the rotation of the avatar body as a whole expressed as a quaternion
-		AvatarBone	      _bone[ NUM_AVATAR_BONES ];
-		AvatarMode        _mode;
-        AvatarHandHolding _handHolding;
-        glm::vec3         _velocity;
-        glm::vec3	      _thrust;
-        float             _speed;
-        float		      _maxArmLength;
-        Orientation	      _orientation;
-        int               _driveKeys[MAX_DRIVE_KEYS];
-        GLUquadric*       _sphere;
-        float             _renderYaw;
-        float             _renderPitch; //   Pitch from view frustum when this is own head
-        timeval           _transmitterTimer;
-        float             _transmitterHz;
-        int               _transmitterPackets;
-        Avatar*           _interactingOther;
-        bool              _interactingOtherIsNearby;
-        float             _pelvisStandingHeight;
-        
-        // private methods...
-		void initializeSkeleton();
-		void updateSkeleton();
-		void initializeBodySprings();
-		void updateBodySprings( float deltaTime );
-		void calculateBoneLengths();
-        void readSensors();
-        void renderBoneAsBlock( AvatarBoneID b );
-        void updateAvatarCollisionDetectionAndResponse
-        ( 
-            glm::vec3 collisionPosition, 
-            float     collisionGirth, 
-            float     collisionHeight, 
-            glm::vec3 collisionUpVector, 
-            float     deltaTime 
-        );
->>>>>>> 1f8177e7
 };
 
 #endif