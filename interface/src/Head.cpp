--- conflicted
+++ resolved
@@ -483,14 +483,10 @@
     _irisProgram->bind();
     glBindTexture(GL_TEXTURE_2D, _irisTextureID);
     glEnable(GL_TEXTURE_2D);
-<<<<<<< HEAD
-        
-=======
     
     glm::quat orientation = getOrientation();
     glm::vec3 front = orientation * IDENTITY_FRONT;
     
->>>>>>> dc3029b5
     // render left iris
     glPushMatrix(); {
         glTranslatef(_leftEyePosition.x, _leftEyePosition.y, _leftEyePosition.z); //translate to eyeball position
