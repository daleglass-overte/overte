//
//  Menu.cpp
//  interface/src
//
//  Created by Stephen Birarda on 8/12/13.
//  Copyright 2013 High Fidelity, Inc.
//
//  Distributed under the Apache License, Version 2.0.
//  See the accompanying file LICENSE or http://www.apache.org/licenses/LICENSE-2.0.html
//

#include "Menu.h"
#include <QDesktopServices>
#include <QFileDialog>
#include <QMenuBar>
#include <QShortcut>

#include <thread>

#include <AddressManager.h>
#include <AudioClient.h>
#include <CrashHelpers.h>
#include <DependencyManager.h>
#include <ui/TabletScriptingInterface.h>
#include <display-plugins/DisplayPlugin.h>
#include <PathUtils.h>
#include <SettingHandle.h>
#include <UserActivityLogger.h>
#include <VrMenu.h>
#include <ScriptEngines.h>
#include <MenuItemProperties.h>

#include "Application.h"
#include "AccountManager.h"
#include "assets/ATPAssetMigrator.h"
#include "audio/AudioScope.h"
#include "avatar/AvatarManager.h"
#include "AvatarBookmarks.h"
#include "devices/DdeFaceTracker.h"
#include "MainWindow.h"
#include "render/DrawStatus.h"
#include "scripting/MenuScriptingInterface.h"
#include "scripting/HMDScriptingInterface.h"
#include "ui/DialogsManager.h"
#include "ui/StandAloneJSConsole.h"
#include "InterfaceLogging.h"
#include "LocationBookmarks.h"
#include "DeferredLightingEffect.h"

#include "AmbientOcclusionEffect.h"
#include "RenderShadowTask.h"
#include "AntialiasingEffect.h"

#include "scripting/SettingsScriptingInterface.h"
#if defined(Q_OS_MAC) || defined(Q_OS_WIN)
#include "SpeechRecognizer.h"
#endif

extern bool DEV_DECIMATE_TEXTURES;

Menu* Menu::getInstance() {
    return dynamic_cast<Menu*>(qApp->getWindow()->menuBar());
}

const char* EXCLUSION_GROUP_KEY = "exclusionGroup";

Menu::Menu() {
    auto dialogsManager = DependencyManager::get<DialogsManager>();
    auto accountManager = DependencyManager::get<AccountManager>();

    // File/Application menu ----------------------------------
    MenuWrapper* fileMenu = addMenu("File");

    // File > Login menu items
    {
        addActionToQMenuAndActionHash(fileMenu, MenuOption::Login);

        // connect to the appropriate signal of the AccountManager so that we can change the Login/Logout menu item
        connect(accountManager.data(), &AccountManager::profileChanged,
                dialogsManager.data(), &DialogsManager::toggleLoginDialog);
        connect(accountManager.data(), &AccountManager::logoutComplete,
                dialogsManager.data(), &DialogsManager::toggleLoginDialog);
    }

    // File > Quit
    addActionToQMenuAndActionHash(fileMenu, MenuOption::Quit, Qt::CTRL | Qt::Key_Q, qApp, SLOT(quit()), QAction::QuitRole);


    // Edit menu ----------------------------------
    MenuWrapper* editMenu = addMenu("Edit");

    // Edit > Undo
    QUndoStack* undoStack = qApp->getUndoStack();
    QAction* undoAction = undoStack->createUndoAction(editMenu);
    undoAction->setShortcut(Qt::CTRL | Qt::Key_Z);
    addActionToQMenuAndActionHash(editMenu, undoAction);

    // Edit > Redo
    QAction* redoAction = undoStack->createRedoAction(editMenu);
    redoAction->setShortcut(Qt::CTRL | Qt::SHIFT | Qt::Key_Z);
    addActionToQMenuAndActionHash(editMenu, redoAction);

    editMenu->addSeparator();

    // Edit > Cut
    auto cutAction = addActionToQMenuAndActionHash(editMenu, "Cut", QKeySequence::Cut);
    connect(cutAction, &QAction::triggered, [] {
            QKeyEvent* keyEvent = new QKeyEvent(QEvent::KeyPress, Qt::Key_X, Qt::ControlModifier);
            QCoreApplication::postEvent(QCoreApplication::instance(), keyEvent);
    });

    // Edit > Copy
    auto copyAction = addActionToQMenuAndActionHash(editMenu, "Copy", QKeySequence::Copy);
    connect(copyAction, &QAction::triggered, [] {
            QKeyEvent* keyEvent = new QKeyEvent(QEvent::KeyPress, Qt::Key_C, Qt::ControlModifier);
            QCoreApplication::postEvent(QCoreApplication::instance(), keyEvent);
    });

    // Edit > Paste
    auto pasteAction = addActionToQMenuAndActionHash(editMenu, "Paste", QKeySequence::Paste);
    connect(pasteAction, &QAction::triggered, [] {
            QKeyEvent* keyEvent = new QKeyEvent(QEvent::KeyPress, Qt::Key_V, Qt::ControlModifier);
            QCoreApplication::postEvent(QCoreApplication::instance(), keyEvent);
    });

    // Edit > Delete
<<<<<<< HEAD
    auto deleteAction =addActionToQMenuAndActionHash(editMenu, "Delete", QKeySequence::Delete);
=======
    auto deleteAction = addActionToQMenuAndActionHash(editMenu, "Delete", QKeySequence::Delete);
>>>>>>> 8816aa43
    connect(deleteAction, &QAction::triggered, [] {
            QKeyEvent* keyEvent = new QKeyEvent(QEvent::KeyPress, Qt::Key_Delete, Qt::ControlModifier);
            QCoreApplication::postEvent(QCoreApplication::instance(), keyEvent);
    });

    editMenu->addSeparator();

    // Edit > Running Scripts
    auto action = addActionToQMenuAndActionHash(editMenu, MenuOption::RunningScripts, Qt::CTRL | Qt::Key_J);
    connect(action, &QAction::triggered, [] {
        static const QUrl widgetUrl("hifi/dialogs/RunningScripts.qml");
        static const QUrl tabletUrl("hifi/dialogs/TabletRunningScripts.qml");
        static const QString name("RunningScripts");
        qApp->showDialog(widgetUrl, tabletUrl, name);
    });

    editMenu->addSeparator();

    // Edit > Asset Browser
    auto assetServerAction = addActionToQMenuAndActionHash(editMenu, MenuOption::AssetServer,
                                                           Qt::CTRL | Qt::SHIFT | Qt::Key_A,
                                                           qApp, SLOT(showAssetServerWidget()));
    auto nodeList = DependencyManager::get<NodeList>();
    QObject::connect(nodeList.data(), &NodeList::canWriteAssetsChanged, assetServerAction, &QAction::setEnabled);
    assetServerAction->setEnabled(nodeList->getThisNodeCanWriteAssets());

    // Edit > Package Model as .fst...
    addActionToQMenuAndActionHash(editMenu, MenuOption::PackageModel, 0,
        qApp, SLOT(packageModel()));

    // Edit > Reload All Content
    addActionToQMenuAndActionHash(editMenu, MenuOption::ReloadContent, 0, qApp, SLOT(reloadResourceCaches()));


    MenuWrapper* avatarMenu = addMenu("Avatar");
    auto avatarManager = DependencyManager::get<AvatarManager>();
    auto avatar = avatarManager->getMyAvatar();

     // Avatar > Size
    MenuWrapper* avatarSizeMenu = avatarMenu->addMenu("Size");
    // Avatar > Size > Increase
    addActionToQMenuAndActionHash(avatarSizeMenu,
        MenuOption::IncreaseAvatarSize,
        0, // QML Qt::Key_Plus,
        avatar.get(), SLOT(increaseSize()));

    // Avatar > Size > Decrease
    addActionToQMenuAndActionHash(avatarSizeMenu,
        MenuOption::DecreaseAvatarSize,
        0, // QML Qt::Key_Minus,
        avatar.get(), SLOT(decreaseSize()));

    // Avatar > Size > Reset
    addActionToQMenuAndActionHash(avatarSizeMenu,
        MenuOption::ResetAvatarSize,
        0, // QML Qt::Key_Equal,
        avatar.get(), SLOT(resetSize()));

    // Avatar > Reset Sensors
    addActionToQMenuAndActionHash(avatarMenu,
        MenuOption::ResetSensors,
        0, // QML Qt::Key_Apostrophe,
        qApp, SLOT(resetSensors()));

    // Avatar > Attachments...
    action = addActionToQMenuAndActionHash(avatarMenu, MenuOption::Attachments);
    connect(action, &QAction::triggered, [] {
        qApp->showDialog(QString("hifi/dialogs/AttachmentsDialog.qml"),
                     QString("hifi/tablet/TabletAttachmentsDialog.qml"), "AttachmentsDialog");
    });

    auto avatarBookmarks = DependencyManager::get<AvatarBookmarks>();
    avatarBookmarks->setupMenus(this, avatarMenu);
    // Display menu ----------------------------------
    // FIXME - this is not yet matching Alan's spec because it doesn't have
    // menus for "2D"/"3D" - we need to add support for detecting the appropriate
    // default 3D display mode
    addMenu(DisplayPlugin::MENU_PATH());
    MenuWrapper* displayModeMenu = addMenu(MenuOption::OutputMenu);
    QActionGroup* displayModeGroup = new QActionGroup(displayModeMenu);
    displayModeGroup->setExclusive(true);


    // View menu ----------------------------------
    MenuWrapper* viewMenu = addMenu("View");
    QActionGroup* cameraModeGroup = new QActionGroup(viewMenu);

    // View > [camera group]
    cameraModeGroup->setExclusive(true);

    // View > First Person
    auto firstPersonAction = cameraModeGroup->addAction(addCheckableActionToQMenuAndActionHash(
                                   viewMenu, MenuOption::FirstPerson, 0,
                                   true, qApp, SLOT(cameraMenuChanged())));

    firstPersonAction->setProperty(EXCLUSION_GROUP_KEY, QVariant::fromValue(cameraModeGroup));

    // View > Third Person
    auto thirdPersonAction = cameraModeGroup->addAction(addCheckableActionToQMenuAndActionHash(
                                   viewMenu, MenuOption::ThirdPerson, 0,
                                   false, qApp, SLOT(cameraMenuChanged())));

    thirdPersonAction->setProperty(EXCLUSION_GROUP_KEY, QVariant::fromValue(cameraModeGroup));

    // View > Mirror
    auto viewMirrorAction = cameraModeGroup->addAction(addCheckableActionToQMenuAndActionHash(
                                   viewMenu, MenuOption::FullscreenMirror, 0,
                                   false, qApp, SLOT(cameraMenuChanged())));

    viewMirrorAction->setProperty(EXCLUSION_GROUP_KEY, QVariant::fromValue(cameraModeGroup));

    // View > Independent
    auto viewIndependentAction = cameraModeGroup->addAction(addCheckableActionToQMenuAndActionHash(viewMenu,
        MenuOption::IndependentMode, 0,
        false, qApp, SLOT(cameraMenuChanged())));

    viewIndependentAction->setProperty(EXCLUSION_GROUP_KEY, QVariant::fromValue(cameraModeGroup));

    // View > Entity Camera
    auto viewEntityCameraAction = cameraModeGroup->addAction(addCheckableActionToQMenuAndActionHash(viewMenu,
        MenuOption::CameraEntityMode, 0,
        false, qApp, SLOT(cameraMenuChanged())));

    viewEntityCameraAction->setProperty(EXCLUSION_GROUP_KEY, QVariant::fromValue(cameraModeGroup));

    viewMenu->addSeparator();

    // View > Center Player In View
    addCheckableActionToQMenuAndActionHash(viewMenu, MenuOption::CenterPlayerInView,
        0, true, qApp, SLOT(rotationModeChanged()));

    addCheckableActionToQMenuAndActionHash(viewMenu, MenuOption::Overlays, 0, true);

    // View > Enter First Person Mode in HMD
    addCheckableActionToQMenuAndActionHash(viewMenu, MenuOption::FirstPersonHMD, 0, true);

    //TODO: Remove Navigation menu when these functions are included in GoTo menu
    // Navigate menu ----------------------------------
    MenuWrapper* navigateMenu = addMenu("Navigate");

    // Navigate > LocationBookmarks related menus -- Note: the LocationBookmarks class adds its own submenus here.
    auto locationBookmarks = DependencyManager::get<LocationBookmarks>();
    locationBookmarks->setupMenus(this, navigateMenu);

    // Navigate > Copy Address
    auto addressManager = DependencyManager::get<AddressManager>();
    addActionToQMenuAndActionHash(navigateMenu, MenuOption::CopyAddress, 0,
        addressManager.data(), SLOT(copyAddress()));

    // Navigate > Copy Path
    addActionToQMenuAndActionHash(navigateMenu, MenuOption::CopyPath, 0,
        addressManager.data(), SLOT(copyPath()));


    // Settings menu ----------------------------------
    MenuWrapper* settingsMenu = addMenu("Settings");

    // Settings > General...
    action = addActionToQMenuAndActionHash(settingsMenu, MenuOption::Preferences, Qt::CTRL | Qt::Key_G, nullptr, nullptr, QAction::PreferencesRole);
    connect(action, &QAction::triggered, [] {
        qApp->showDialog(QString("hifi/dialogs/GeneralPreferencesDialog.qml"),
            QString("hifi/tablet/TabletGeneralPreferences.qml"), "GeneralPreferencesDialog");
    });

    // Settings > Controls...
    action = addActionToQMenuAndActionHash(settingsMenu, "Controls...");
    connect(action, &QAction::triggered, [] {
            auto tablet = DependencyManager::get<TabletScriptingInterface>()->getTablet("com.highfidelity.interface.tablet.system");
            auto hmd = DependencyManager::get<HMDScriptingInterface>();
            tablet->loadQMLSource("hifi/tablet/ControllerSettings.qml");

            if (!hmd->getShouldShowTablet()) {
                hmd->toggleShouldShowTablet();
            }
    });

    // Settings > Audio...
    action = addActionToQMenuAndActionHash(settingsMenu, "Audio...");
    connect(action, &QAction::triggered, [] {
        static const QUrl widgetUrl("hifi/dialogs/Audio.qml");
        static const QUrl tabletUrl("hifi/audio/Audio.qml");
        static const QString name("AudioDialog");
        qApp->showDialog(widgetUrl, tabletUrl, name);
    });

    // Settings > Graphics...
    action = addActionToQMenuAndActionHash(settingsMenu, "Graphics...");
    connect(action, &QAction::triggered, [] {
        qApp->showDialog(QString("hifi/dialogs/GraphicsPreferencesDialog.qml"),
            QString("hifi/tablet/TabletGraphicsPreferences.qml"), "GraphicsPreferencesDialog");
    });

    // Settings > Avatar...
    action = addActionToQMenuAndActionHash(settingsMenu, "Avatar...");
    connect(action, &QAction::triggered, [] {
        qApp->showDialog(QString("hifi/dialogs/AvatarPreferencesDialog.qml"),
            QString("hifi/tablet/TabletAvatarPreferences.qml"), "AvatarPreferencesDialog");
    });

    // Settings > Developer Menu
    addCheckableActionToQMenuAndActionHash(settingsMenu, "Developer Menu", 0, false, this, SLOT(toggleDeveloperMenus()));

    // Settings > Ask to Reset Settings
    addCheckableActionToQMenuAndActionHash(settingsMenu, MenuOption::AskToResetSettings, 0, false);

    // Developer menu ----------------------------------
    MenuWrapper* developerMenu = addMenu("Developer", "Developer");

    // Developer > UI >>>
    MenuWrapper* uiOptionsMenu = developerMenu->addMenu("UI");
    action = addCheckableActionToQMenuAndActionHash(uiOptionsMenu, MenuOption::DesktopTabletToToolbar, 0,
                                                    qApp->getDesktopTabletBecomesToolbarSetting());
    connect(action, &QAction::triggered, [action] {
        qApp->setDesktopTabletBecomesToolbarSetting(action->isChecked());
    });

    action = addCheckableActionToQMenuAndActionHash(uiOptionsMenu, MenuOption::HMDTabletToToolbar, 0,
                                                    qApp->getHmdTabletBecomesToolbarSetting());
    connect(action, &QAction::triggered, [action] {
        qApp->setHmdTabletBecomesToolbarSetting(action->isChecked());
    });

    // Developer > Render >>>
    MenuWrapper* renderOptionsMenu = developerMenu->addMenu("Render");

    action = addCheckableActionToQMenuAndActionHash(renderOptionsMenu, MenuOption::AntiAliasing, 0, true);
    connect(action, &QAction::triggered, [action] {
        auto renderConfig = qApp->getRenderEngine()->getConfiguration();
        if (renderConfig) {
            auto mainViewJitterCamConfig = renderConfig->getConfig<JitterSample>("RenderMainView.JitterCam");
            auto mainViewAntialiasingConfig = renderConfig->getConfig<Antialiasing>("RenderMainView.Antialiasing");
            if (mainViewJitterCamConfig && mainViewAntialiasingConfig) {
                if (action->isChecked()) {
                    mainViewJitterCamConfig->play();
                    mainViewAntialiasingConfig->setDebugFXAA(false);
                } else {
                    mainViewJitterCamConfig->none();
                    mainViewAntialiasingConfig->setDebugFXAA(true);
                }
            }
        }
    });

    action = addCheckableActionToQMenuAndActionHash(renderOptionsMenu, MenuOption::Shadows, 0, true);
    connect(action, &QAction::triggered, [action] {
        auto renderConfig = qApp->getRenderEngine()->getConfiguration();
        if (renderConfig) {
            auto mainViewShadowTaskConfig = renderConfig->getConfig<RenderShadowTask>("RenderMainView.RenderShadowTask");
            if (mainViewShadowTaskConfig) {
                if (action->isChecked()) {
                    mainViewShadowTaskConfig->setPreset("Enabled");
                } else {
                    mainViewShadowTaskConfig->setPreset("None");
                }
            }
        }
    });

    action = addCheckableActionToQMenuAndActionHash(renderOptionsMenu, MenuOption::AmbientOcclusion, 0, false);
    connect(action, &QAction::triggered, [action] {
        auto renderConfig = qApp->getRenderEngine()->getConfiguration();
        if (renderConfig) {
            auto mainViewAmbientOcclusionConfig = renderConfig->getConfig<AmbientOcclusionEffect>("RenderMainView.AmbientOcclusion");
            if (mainViewAmbientOcclusionConfig) {
                if (action->isChecked()) {
                    mainViewAmbientOcclusionConfig->setPreset("Enabled");
                } else {
                    mainViewAmbientOcclusionConfig->setPreset("None");
                }
            }
        }
    });

    addCheckableActionToQMenuAndActionHash(renderOptionsMenu, MenuOption::WorldAxes);
    addCheckableActionToQMenuAndActionHash(renderOptionsMenu, MenuOption::DefaultSkybox, 0, true);

    // Developer > Render > Throttle FPS If Not Focus
    addCheckableActionToQMenuAndActionHash(renderOptionsMenu, MenuOption::ThrottleFPSIfNotFocus, 0, true);

    // Developer > Render > OpenVR threaded submit
    addCheckableActionToQMenuAndActionHash(renderOptionsMenu, MenuOption::OpenVrThreadedSubmit, 0, true);

    // Developer > Render > Resolution
    MenuWrapper* resolutionMenu = renderOptionsMenu->addMenu(MenuOption::RenderResolution);
    QActionGroup* resolutionGroup = new QActionGroup(resolutionMenu);
    resolutionGroup->setExclusive(true);
    resolutionGroup->addAction(addCheckableActionToQMenuAndActionHash(resolutionMenu, MenuOption::RenderResolutionOne, 0, true));
    resolutionGroup->addAction(addCheckableActionToQMenuAndActionHash(resolutionMenu, MenuOption::RenderResolutionTwoThird, 0, false));
    resolutionGroup->addAction(addCheckableActionToQMenuAndActionHash(resolutionMenu, MenuOption::RenderResolutionHalf, 0, false));
    resolutionGroup->addAction(addCheckableActionToQMenuAndActionHash(resolutionMenu, MenuOption::RenderResolutionThird, 0, false));
    resolutionGroup->addAction(addCheckableActionToQMenuAndActionHash(resolutionMenu, MenuOption::RenderResolutionQuarter, 0, false));

    //const QString  = "Automatic Texture Memory";
    //const QString  = "64 MB";
    //const QString  = "256 MB";
    //const QString  = "512 MB";
    //const QString  = "1024 MB";
    //const QString  = "2048 MB";

    // Developer > Render > Maximum Texture Memory
    MenuWrapper* textureMenu = renderOptionsMenu->addMenu(MenuOption::RenderMaxTextureMemory);
    QActionGroup* textureGroup = new QActionGroup(textureMenu);
    textureGroup->setExclusive(true);
    textureGroup->addAction(addCheckableActionToQMenuAndActionHash(textureMenu, MenuOption::RenderMaxTextureAutomatic, 0, true));
    textureGroup->addAction(addCheckableActionToQMenuAndActionHash(textureMenu, MenuOption::RenderMaxTexture4MB, 0, false));
    textureGroup->addAction(addCheckableActionToQMenuAndActionHash(textureMenu, MenuOption::RenderMaxTexture64MB, 0, false));
    textureGroup->addAction(addCheckableActionToQMenuAndActionHash(textureMenu, MenuOption::RenderMaxTexture256MB, 0, false));
    textureGroup->addAction(addCheckableActionToQMenuAndActionHash(textureMenu, MenuOption::RenderMaxTexture512MB, 0, false));
    textureGroup->addAction(addCheckableActionToQMenuAndActionHash(textureMenu, MenuOption::RenderMaxTexture1024MB, 0, false));
    textureGroup->addAction(addCheckableActionToQMenuAndActionHash(textureMenu, MenuOption::RenderMaxTexture2048MB, 0, false));
    textureGroup->addAction(addCheckableActionToQMenuAndActionHash(textureMenu, MenuOption::RenderMaxTexture4096MB, 0, false));
    textureGroup->addAction(addCheckableActionToQMenuAndActionHash(textureMenu, MenuOption::RenderMaxTexture6144MB, 0, false));
    textureGroup->addAction(addCheckableActionToQMenuAndActionHash(textureMenu, MenuOption::RenderMaxTexture8192MB, 0, false));
    connect(textureGroup, &QActionGroup::triggered, [textureGroup] {
        auto checked = textureGroup->checkedAction();
        auto text = checked->text();
        gpu::Context::Size newMaxTextureMemory { 0 };
        if (MenuOption::RenderMaxTexture4MB == text) {
            newMaxTextureMemory = MB_TO_BYTES(4);
        } else if (MenuOption::RenderMaxTexture64MB == text) {
            newMaxTextureMemory = MB_TO_BYTES(64);
        } else if (MenuOption::RenderMaxTexture256MB == text) {
            newMaxTextureMemory = MB_TO_BYTES(256);
        } else if (MenuOption::RenderMaxTexture512MB == text) {
            newMaxTextureMemory = MB_TO_BYTES(512);
        } else if (MenuOption::RenderMaxTexture1024MB == text) {
            newMaxTextureMemory = MB_TO_BYTES(1024);
        } else if (MenuOption::RenderMaxTexture2048MB == text) {
            newMaxTextureMemory = MB_TO_BYTES(2048);
        } else if (MenuOption::RenderMaxTexture4096MB == text) {
            newMaxTextureMemory = MB_TO_BYTES(4096);
        } else if (MenuOption::RenderMaxTexture6144MB == text) {
            newMaxTextureMemory = MB_TO_BYTES(6144);
        } else if (MenuOption::RenderMaxTexture8192MB == text) {
            newMaxTextureMemory = MB_TO_BYTES(8192);
        }
        gpu::Texture::setAllowedGPUMemoryUsage(newMaxTextureMemory);
    });

#ifdef Q_OS_WIN
    // Developer > Render > Enable Sparse Textures
    {
        auto action = addCheckableActionToQMenuAndActionHash(renderOptionsMenu, MenuOption::SparseTextureManagement, 0, gpu::Texture::getEnableSparseTextures());
        connect(action, &QAction::triggered, [&](bool checked) {
            qDebug() << "[TEXTURE TRANSFER SUPPORT] --- Enable Dynamic Texture Management menu option:" << checked;
            gpu::Texture::setEnableSparseTextures(checked);
        });
    }

#else
    qDebug() << "[TEXTURE TRANSFER SUPPORT] Incremental Texture Transfer and Dynamic Texture Management not supported on this platform.";
#endif


    {
        auto action = addActionToQMenuAndActionHash(renderOptionsMenu, MenuOption::RenderClearKtxCache);
        connect(action, &QAction::triggered, []{
            Setting::Handle<int>(KTXCache::SETTING_VERSION_NAME, KTXCache::INVALID_VERSION).set(KTXCache::INVALID_VERSION);
        });
    }

    // Developer > Render > LOD Tools
    addActionToQMenuAndActionHash(renderOptionsMenu, MenuOption::LodTools, 0,
                                  qApp, SLOT(loadLODToolsDialog()));

    // HACK enable texture decimation
    {
        auto action = addCheckableActionToQMenuAndActionHash(renderOptionsMenu, "Decimate Textures");
        connect(action, &QAction::triggered, [&](bool checked) {
            DEV_DECIMATE_TEXTURES = checked;
        });
    }

    // Developer > Assets >>>
    // Menu item is not currently needed but code should be kept in case it proves useful again at some stage.
//#define WANT_ASSET_MIGRATION
#ifdef WANT_ASSET_MIGRATION
    MenuWrapper* assetDeveloperMenu = developerMenu->addMenu("Assets");
    auto& atpMigrator = ATPAssetMigrator::getInstance();
    atpMigrator.setDialogParent(this);

    addActionToQMenuAndActionHash(assetDeveloperMenu, MenuOption::AssetMigration,
        0, &atpMigrator,
        SLOT(loadEntityServerFile()));
#endif

    // Developer > Avatar >>>
    MenuWrapper* avatarDebugMenu = developerMenu->addMenu("Avatar");

    // Developer > Avatar > Face Tracking
    MenuWrapper* faceTrackingMenu = avatarDebugMenu->addMenu("Face Tracking");
    {
        QActionGroup* faceTrackerGroup = new QActionGroup(avatarDebugMenu);

        bool defaultNoFaceTracking = true;
#ifdef HAVE_DDE
        defaultNoFaceTracking = false;
#endif
        QAction* noFaceTracker = addCheckableActionToQMenuAndActionHash(faceTrackingMenu, MenuOption::NoFaceTracking,
            0, defaultNoFaceTracking,
            qApp, SLOT(setActiveFaceTracker()));
        faceTrackerGroup->addAction(noFaceTracker);

#ifdef HAVE_DDE
        QAction* ddeFaceTracker = addCheckableActionToQMenuAndActionHash(faceTrackingMenu, MenuOption::UseCamera,
            0, true,
            qApp, SLOT(setActiveFaceTracker()));
        faceTrackerGroup->addAction(ddeFaceTracker);
#endif
    }
#ifdef HAVE_DDE
    faceTrackingMenu->addSeparator();
    QAction* binaryEyelidControl = addCheckableActionToQMenuAndActionHash(faceTrackingMenu, MenuOption::BinaryEyelidControl, 0, true);
    binaryEyelidControl->setVisible(true);  // DDE face tracking is on by default
    QAction* coupleEyelids = addCheckableActionToQMenuAndActionHash(faceTrackingMenu, MenuOption::CoupleEyelids, 0, true);
    coupleEyelids->setVisible(true);  // DDE face tracking is on by default
    QAction* useAudioForMouth = addCheckableActionToQMenuAndActionHash(faceTrackingMenu, MenuOption::UseAudioForMouth, 0, true);
    useAudioForMouth->setVisible(true);  // DDE face tracking is on by default
    QAction* ddeFiltering = addCheckableActionToQMenuAndActionHash(faceTrackingMenu, MenuOption::VelocityFilter, 0, true);
    ddeFiltering->setVisible(true);  // DDE face tracking is on by default
    QAction* ddeCalibrate = addActionToQMenuAndActionHash(faceTrackingMenu, MenuOption::CalibrateCamera, 0,
        DependencyManager::get<DdeFaceTracker>().data(), SLOT(calibrate()));
    ddeCalibrate->setVisible(true);  // DDE face tracking is on by default
    faceTrackingMenu->addSeparator();
    addCheckableActionToQMenuAndActionHash(faceTrackingMenu, MenuOption::MuteFaceTracking,
        [](bool mute) { FaceTracker::setIsMuted(mute); },
        Qt::CTRL | Qt::SHIFT | Qt::Key_F, FaceTracker::isMuted());
    addCheckableActionToQMenuAndActionHash(faceTrackingMenu, MenuOption::AutoMuteAudio, 0, false);
#endif

#ifdef HAVE_IVIEWHMD
    // Developer > Avatar > Eye Tracking
    MenuWrapper* eyeTrackingMenu = avatarDebugMenu->addMenu("Eye Tracking");
    addCheckableActionToQMenuAndActionHash(eyeTrackingMenu, MenuOption::SMIEyeTracking, 0, false,
        qApp, SLOT(setActiveEyeTracker()));
    {
        MenuWrapper* calibrateEyeTrackingMenu = eyeTrackingMenu->addMenu("Calibrate");
        addActionToQMenuAndActionHash(calibrateEyeTrackingMenu, MenuOption::OnePointCalibration, 0,
            qApp, SLOT(calibrateEyeTracker1Point()));
        addActionToQMenuAndActionHash(calibrateEyeTrackingMenu, MenuOption::ThreePointCalibration, 0,
            qApp, SLOT(calibrateEyeTracker3Points()));
        addActionToQMenuAndActionHash(calibrateEyeTrackingMenu, MenuOption::FivePointCalibration, 0,
            qApp, SLOT(calibrateEyeTracker5Points()));
    }
    addCheckableActionToQMenuAndActionHash(eyeTrackingMenu, MenuOption::SimulateEyeTracking, 0, false,
        qApp, SLOT(setActiveEyeTracker()));
#endif

    action = addCheckableActionToQMenuAndActionHash(avatarDebugMenu, MenuOption::AvatarReceiveStats, 0, false);
    connect(action, &QAction::triggered, [this]{ Avatar::setShowReceiveStats(isOptionChecked(MenuOption::AvatarReceiveStats)); });
    action = addCheckableActionToQMenuAndActionHash(avatarDebugMenu, MenuOption::ShowBoundingCollisionShapes, 0, false);
    connect(action, &QAction::triggered, [this]{ Avatar::setShowCollisionShapes(isOptionChecked(MenuOption::ShowBoundingCollisionShapes)); });
    action = addCheckableActionToQMenuAndActionHash(avatarDebugMenu, MenuOption::ShowMyLookAtVectors, 0, false);
    connect(action, &QAction::triggered, [this]{ Avatar::setShowMyLookAtVectors(isOptionChecked(MenuOption::ShowMyLookAtVectors)); });
    action = addCheckableActionToQMenuAndActionHash(avatarDebugMenu, MenuOption::ShowOtherLookAtVectors, 0, false);
    connect(action, &QAction::triggered, [this]{ Avatar::setShowOtherLookAtVectors(isOptionChecked(MenuOption::ShowOtherLookAtVectors)); });

    action = addCheckableActionToQMenuAndActionHash(avatarDebugMenu, MenuOption::EnableLookAtSnapping, 0, true);
    connect(action, &QAction::triggered, [this, avatar]{
            avatar->setProperty("lookAtSnappingEnabled", isOptionChecked(MenuOption::EnableLookAtSnapping));
        });

    addCheckableActionToQMenuAndActionHash(avatarDebugMenu, MenuOption::FixGaze, 0, false);
    addCheckableActionToQMenuAndActionHash(avatarDebugMenu, MenuOption::ToggleHipsFollowing, 0, false,
        avatar.get(), SLOT(setToggleHips(bool)));
    addCheckableActionToQMenuAndActionHash(avatarDebugMenu, MenuOption::AnimDebugDrawBaseOfSupport, 0, false,
        avatar.get(), SLOT(setEnableDebugDrawBaseOfSupport(bool)));
    addCheckableActionToQMenuAndActionHash(avatarDebugMenu, MenuOption::AnimDebugDrawDefaultPose, 0, false,
        avatar.get(), SLOT(setEnableDebugDrawDefaultPose(bool)));
    addCheckableActionToQMenuAndActionHash(avatarDebugMenu, MenuOption::AnimDebugDrawAnimPose, 0, false,
        avatar.get(), SLOT(setEnableDebugDrawAnimPose(bool)));
    addCheckableActionToQMenuAndActionHash(avatarDebugMenu, MenuOption::AnimDebugDrawPosition, 0, false,
        avatar.get(), SLOT(setEnableDebugDrawPosition(bool)));
    addCheckableActionToQMenuAndActionHash(avatarDebugMenu, MenuOption::MeshVisible, 0, true,
        avatar.get(), SLOT(setEnableMeshVisible(bool)));
    addCheckableActionToQMenuAndActionHash(avatarDebugMenu, MenuOption::DisableEyelidAdjustment, 0, false);
    addCheckableActionToQMenuAndActionHash(avatarDebugMenu, MenuOption::TurnWithHead, 0, false);
    addCheckableActionToQMenuAndActionHash(avatarDebugMenu, MenuOption::EnableInverseKinematics, 0, true,
        avatar.get(), SLOT(setEnableInverseKinematics(bool)));
    addCheckableActionToQMenuAndActionHash(avatarDebugMenu, MenuOption::RenderSensorToWorldMatrix, 0, false,
        avatar.get(), SLOT(setEnableDebugDrawSensorToWorldMatrix(bool)));
    addCheckableActionToQMenuAndActionHash(avatarDebugMenu, MenuOption::RenderIKTargets, 0, false,
        avatar.get(), SLOT(setEnableDebugDrawIKTargets(bool)));
    addCheckableActionToQMenuAndActionHash(avatarDebugMenu, MenuOption::RenderIKConstraints, 0, false,
        avatar.get(), SLOT(setEnableDebugDrawIKConstraints(bool)));
    addCheckableActionToQMenuAndActionHash(avatarDebugMenu, MenuOption::RenderIKChains, 0, false,
        avatar.get(), SLOT(setEnableDebugDrawIKChains(bool)));
    addCheckableActionToQMenuAndActionHash(avatarDebugMenu, MenuOption::RenderDetailedCollision, 0, false,
        avatar.get(), SLOT(setEnableDebugDrawDetailedCollision(bool)));

    addCheckableActionToQMenuAndActionHash(avatarDebugMenu, MenuOption::ActionMotorControl, 0, true,
        avatar.get(), SLOT(updateMotionBehaviorFromMenu()),
        UNSPECIFIED_POSITION, "Developer");

    addCheckableActionToQMenuAndActionHash(avatarDebugMenu, MenuOption::ScriptedMotorControl, 0, true,
        avatar.get(), SLOT(updateMotionBehaviorFromMenu()),
        UNSPECIFIED_POSITION, "Developer");

    // Developer > Hands >>>
    MenuWrapper* handOptionsMenu = developerMenu->addMenu("Hands");
    addCheckableActionToQMenuAndActionHash(handOptionsMenu, MenuOption::DisplayHandTargets, 0, false,
        avatar.get(), SLOT(setEnableDebugDrawHandControllers(bool)));

    // Developer > Entities >>>
    MenuWrapper* entitiesOptionsMenu = developerMenu->addMenu("Entities");

    addActionToQMenuAndActionHash(entitiesOptionsMenu, MenuOption::OctreeStats, 0,
        qApp, SLOT(loadEntityStatisticsDialog()));

    addCheckableActionToQMenuAndActionHash(entitiesOptionsMenu, MenuOption::ShowRealtimeEntityStats);

    // Developer > Network >>>
    MenuWrapper* networkMenu = developerMenu->addMenu("Network");
    action = addActionToQMenuAndActionHash(networkMenu, MenuOption::Networking);
    connect(action, &QAction::triggered, [] {
        qApp->showDialog(QString("hifi/dialogs/NetworkingPreferencesDialog.qml"),
            QString("hifi/tablet/TabletNetworkingPreferences.qml"), "NetworkingPreferencesDialog");
    });
    addActionToQMenuAndActionHash(networkMenu, MenuOption::ReloadContent, 0, qApp, SLOT(reloadResourceCaches()));
    addActionToQMenuAndActionHash(networkMenu, MenuOption::ClearDiskCache, 0,
        DependencyManager::get<AssetClient>().data(), SLOT(clearCache()));
    addCheckableActionToQMenuAndActionHash(networkMenu,
        MenuOption::DisableActivityLogger,
        0,
        false,
        &UserActivityLogger::getInstance(),
        SLOT(disable(bool)));
    addActionToQMenuAndActionHash(networkMenu, MenuOption::ShowDSConnectTable, 0,
        qApp, SLOT(loadDomainConnectionDialog()));

    #if (PR_BUILD || DEV_BUILD)
    addCheckableActionToQMenuAndActionHash(networkMenu, MenuOption::SendWrongProtocolVersion, 0, false,
                qApp, SLOT(sendWrongProtocolVersionsSignature(bool)));

    addCheckableActionToQMenuAndActionHash(networkMenu, MenuOption::SendWrongDSConnectVersion, 0, false,
                                           nodeList.data(), SLOT(toggleSendNewerDSConnectVersion(bool)));
    #endif


    // Developer >> Tests >>>
    MenuWrapper* testMenu = developerMenu->addMenu("Tests");
    addActionToQMenuAndActionHash(testMenu, MenuOption::RunClientScriptTests, 0, dialogsManager.data(), SLOT(showTestingResults()));

    // Developer > Timing >>>
    MenuWrapper* timingMenu = developerMenu->addMenu("Timing");
    MenuWrapper* perfTimerMenu = timingMenu->addMenu("Performance Timer");
    addCheckableActionToQMenuAndActionHash(perfTimerMenu, MenuOption::DisplayDebugTimingDetails, 0, false,
            qApp, SLOT(enablePerfStats(bool)));
    addCheckableActionToQMenuAndActionHash(perfTimerMenu, MenuOption::OnlyDisplayTopTen, 0, true);
    addCheckableActionToQMenuAndActionHash(perfTimerMenu, MenuOption::ExpandUpdateTiming, 0, false);
    addCheckableActionToQMenuAndActionHash(perfTimerMenu, MenuOption::ExpandSimulationTiming, 0, false);
    addCheckableActionToQMenuAndActionHash(perfTimerMenu, MenuOption::ExpandPhysicsTiming, 0, false);
    addCheckableActionToQMenuAndActionHash(perfTimerMenu, MenuOption::ExpandMyAvatarTiming, 0, false);
    addCheckableActionToQMenuAndActionHash(perfTimerMenu, MenuOption::ExpandMyAvatarSimulateTiming, 0, false);
    addCheckableActionToQMenuAndActionHash(perfTimerMenu, MenuOption::ExpandOtherAvatarTiming, 0, false);
    addCheckableActionToQMenuAndActionHash(perfTimerMenu, MenuOption::ExpandPaintGLTiming, 0, false);

    addCheckableActionToQMenuAndActionHash(timingMenu, MenuOption::FrameTimer);
    addActionToQMenuAndActionHash(timingMenu, MenuOption::RunTimingTests, 0, qApp, SLOT(runTests()));
    addCheckableActionToQMenuAndActionHash(timingMenu, MenuOption::PipelineWarnings);
    addCheckableActionToQMenuAndActionHash(timingMenu, MenuOption::LogExtraTimings);
    addCheckableActionToQMenuAndActionHash(timingMenu, MenuOption::SuppressShortTimings);


    // Developer > Audio >>>
    MenuWrapper* audioDebugMenu = developerMenu->addMenu("Audio");

    action = addActionToQMenuAndActionHash(audioDebugMenu, "Stats...");
    connect(action, &QAction::triggered, [] {
        auto scriptEngines = DependencyManager::get<ScriptEngines>();
        QUrl defaultScriptsLoc = PathUtils::defaultScriptsLocation();
        defaultScriptsLoc.setPath(defaultScriptsLoc.path() + "developer/utilities/audio/stats.js");
        scriptEngines->loadScript(defaultScriptsLoc.toString());
    });

    action = addActionToQMenuAndActionHash(audioDebugMenu, "Buffers...");
    connect(action, &QAction::triggered, [] {
        qApp->showDialog(QString("hifi/dialogs/AudioBuffers.qml"),
            QString("hifi/tablet/TabletAudioBuffers.qml"), "AudioBuffersDialog");
    });

    auto audioIO = DependencyManager::get<AudioClient>();
    addActionToQMenuAndActionHash(audioDebugMenu, MenuOption::MuteEnvironment, 0,
        audioIO.data(), SLOT(sendMuteEnvironmentPacket()));

    action = addActionToQMenuAndActionHash(audioDebugMenu, MenuOption::AudioScope);
    connect(action, &QAction::triggered, [] {
        auto scriptEngines = DependencyManager::get<ScriptEngines>();
        QUrl defaultScriptsLoc = PathUtils::defaultScriptsLocation();
        defaultScriptsLoc.setPath(defaultScriptsLoc.path() + "developer/utilities/audio/audioScope.js");
        scriptEngines->loadScript(defaultScriptsLoc.toString());
    });

    // Developer > Physics >>>
    MenuWrapper* physicsOptionsMenu = developerMenu->addMenu("Physics");
    {
        auto drawStatusConfig = qApp->getRenderEngine()->getConfiguration()->getConfig<render::DrawStatus>("RenderMainView.DrawStatus");
        addCheckableActionToQMenuAndActionHash(physicsOptionsMenu, MenuOption::PhysicsShowOwned,
            0, false, drawStatusConfig, SLOT(setShowNetwork(bool)));
    }
    addCheckableActionToQMenuAndActionHash(physicsOptionsMenu, MenuOption::PhysicsShowHulls, 0, false, qApp->getEntities().data(), SIGNAL(setRenderDebugHulls()));

    addCheckableActionToQMenuAndActionHash(physicsOptionsMenu, MenuOption::PhysicsShowBulletWireframe, 0, false, qApp, SLOT(setShowBulletWireframe(bool)));
    addCheckableActionToQMenuAndActionHash(physicsOptionsMenu, MenuOption::PhysicsShowBulletAABBs, 0, false, qApp, SLOT(setShowBulletAABBs(bool)));
    addCheckableActionToQMenuAndActionHash(physicsOptionsMenu, MenuOption::PhysicsShowBulletContactPoints, 0, false, qApp, SLOT(setShowBulletContactPoints(bool)));
    addCheckableActionToQMenuAndActionHash(physicsOptionsMenu, MenuOption::PhysicsShowBulletConstraints, 0, false, qApp, SLOT(setShowBulletConstraints(bool)));
    addCheckableActionToQMenuAndActionHash(physicsOptionsMenu, MenuOption::PhysicsShowBulletConstraintLimits, 0, false, qApp, SLOT(setShowBulletConstraintLimits(bool)));

    // Developer > Display Crash Options
    addCheckableActionToQMenuAndActionHash(developerMenu, MenuOption::DisplayCrashOptions, 0, true);
    // Developer > Crash >>>
    MenuWrapper* crashMenu = developerMenu->addMenu("Crash");

    addActionToQMenuAndActionHash(crashMenu, MenuOption::DeadlockInterface, 0, qApp, SLOT(deadlockApplication()));
    addActionToQMenuAndActionHash(crashMenu, MenuOption::UnresponsiveInterface, 0, qApp, SLOT(unresponsiveApplication()));

    action = addActionToQMenuAndActionHash(crashMenu, MenuOption::CrashPureVirtualFunction);
    connect(action, &QAction::triggered, qApp, []() { crash::pureVirtualCall(); });
    action = addActionToQMenuAndActionHash(crashMenu, MenuOption::CrashPureVirtualFunctionThreaded);
    connect(action, &QAction::triggered, qApp, []() { std::thread(crash::pureVirtualCall).join(); });

    action = addActionToQMenuAndActionHash(crashMenu, MenuOption::CrashDoubleFree);
    connect(action, &QAction::triggered, qApp, []() { crash::doubleFree(); });
    action = addActionToQMenuAndActionHash(crashMenu, MenuOption::CrashDoubleFreeThreaded);
    connect(action, &QAction::triggered, qApp, []() { std::thread(crash::doubleFree).join(); });

    action = addActionToQMenuAndActionHash(crashMenu, MenuOption::CrashAbort);
    connect(action, &QAction::triggered, qApp, []() { crash::doAbort(); });
    action = addActionToQMenuAndActionHash(crashMenu, MenuOption::CrashAbortThreaded);
    connect(action, &QAction::triggered, qApp, []() { std::thread(crash::doAbort).join(); });

    action = addActionToQMenuAndActionHash(crashMenu, MenuOption::CrashNullDereference);
    connect(action, &QAction::triggered, qApp, []() { crash::nullDeref(); });
    action = addActionToQMenuAndActionHash(crashMenu, MenuOption::CrashNullDereferenceThreaded);
    connect(action, &QAction::triggered, qApp, []() { std::thread(crash::nullDeref).join(); });

    action = addActionToQMenuAndActionHash(crashMenu, MenuOption::CrashOutOfBoundsVectorAccess);
    connect(action, &QAction::triggered, qApp, []() { crash::outOfBoundsVectorCrash(); });
    action = addActionToQMenuAndActionHash(crashMenu, MenuOption::CrashOutOfBoundsVectorAccessThreaded);
    connect(action, &QAction::triggered, qApp, []() { std::thread(crash::outOfBoundsVectorCrash).join(); });

    action = addActionToQMenuAndActionHash(crashMenu, MenuOption::CrashNewFault);
    connect(action, &QAction::triggered, qApp, []() { crash::newFault(); });
    action = addActionToQMenuAndActionHash(crashMenu, MenuOption::CrashNewFaultThreaded);
    connect(action, &QAction::triggered, qApp, []() { std::thread(crash::newFault).join(); });

    // Developer > Stats
    addCheckableActionToQMenuAndActionHash(developerMenu, MenuOption::Stats);

    // Settings > Enable Speech Control API
#if defined(Q_OS_MAC) || defined(Q_OS_WIN)
    auto speechRecognizer = DependencyManager::get<SpeechRecognizer>();
    QAction* speechRecognizerAction = addCheckableActionToQMenuAndActionHash(developerMenu, MenuOption::ControlWithSpeech,
        Qt::CTRL | Qt::SHIFT | Qt::Key_C,
        speechRecognizer->getEnabled(),
        speechRecognizer.data(),
        SLOT(setEnabled(bool)),
        UNSPECIFIED_POSITION);
    connect(speechRecognizer.data(), SIGNAL(enabledUpdated(bool)), speechRecognizerAction, SLOT(setChecked(bool)));
#endif

    // console
    addActionToQMenuAndActionHash(developerMenu, MenuOption::Console, Qt::CTRL | Qt::ALT | Qt::Key_J,
                                  DependencyManager::get<StandAloneJSConsole>().data(),
                                  SLOT(toggleConsole()),
                                  QAction::NoRole,
                                  UNSPECIFIED_POSITION);

     // Developer > API Debugger
    action = addActionToQMenuAndActionHash(developerMenu, "API Debugger");
    connect(action, &QAction::triggered, [] {
        auto scriptEngines = DependencyManager::get<ScriptEngines>();
        QUrl defaultScriptsLoc = PathUtils::defaultScriptsLocation();
        defaultScriptsLoc.setPath(defaultScriptsLoc.path() + "developer/utilities/tools/currentAPI.js");
        scriptEngines->loadScript(defaultScriptsLoc.toString());
    });

    // Developer > Log...
    addActionToQMenuAndActionHash(developerMenu, MenuOption::Log, Qt::CTRL | Qt::SHIFT | Qt::Key_L,
                                  qApp, SLOT(toggleLogDialog()));
    auto essLogAction = addActionToQMenuAndActionHash(developerMenu, MenuOption::EntityScriptServerLog, 0,
                                                      qApp, SLOT(toggleEntityScriptServerLogDialog()));
    QObject::connect(nodeList.data(), &NodeList::canRezChanged, essLogAction, [essLogAction] {
        auto nodeList = DependencyManager::get<NodeList>();
        essLogAction->setEnabled(nodeList->getThisNodeCanRez());
    });
    essLogAction->setEnabled(nodeList->getThisNodeCanRez());

    action = addActionToQMenuAndActionHash(developerMenu, "Script Log (HMD friendly)...", Qt::NoButton,
                                           qApp, SLOT(showScriptLogs()));

    addCheckableActionToQMenuAndActionHash(developerMenu, MenuOption::VerboseLogging, 0, false,
                                           qApp, SLOT(updateVerboseLogging()));

#if 0 ///  -------------- REMOVED FOR NOW --------------
    addDisabledActionAndSeparator(navigateMenu, "History");
    QAction* backAction = addActionToQMenuAndActionHash(navigateMenu, MenuOption::Back, 0, addressManager.data(), SLOT(goBack()));
    QAction* forwardAction = addActionToQMenuAndActionHash(navigateMenu, MenuOption::Forward, 0, addressManager.data(), SLOT(goForward()));

    // connect to the AddressManager signal to enable and disable the back and forward menu items
    connect(addressManager.data(), &AddressManager::goBackPossible, backAction, &QAction::setEnabled);
    connect(addressManager.data(), &AddressManager::goForwardPossible, forwardAction, &QAction::setEnabled);

    // set the two actions to start disabled since the stacks are clear on startup
    backAction->setDisabled(true);
    forwardAction->setDisabled(true);

    MenuWrapper* toolsMenu = addMenu("Tools");
    addActionToQMenuAndActionHash(toolsMenu,
                                  MenuOption::ToolWindow,
                                  Qt::CTRL | Qt::ALT | Qt::Key_T,
                                  dialogsManager.data(),
                                  SLOT(toggleToolWindow()),
                                  QAction::NoRole, UNSPECIFIED_POSITION, "Advanced");


    addCheckableActionToQMenuAndActionHash(avatarMenu, MenuOption::NamesAboveHeads, 0, true,
                NULL, NULL, UNSPECIFIED_POSITION, "Advanced");
#endif

    // Help/Application menu ----------------------------------
    MenuWrapper * helpMenu = addMenu("Help");

    // Help > About High Fidelity
    action = addActionToQMenuAndActionHash(helpMenu, "About High Fidelity");
    connect(action, &QAction::triggered, [] {
        qApp->showDialog(QString("hifi/dialogs/AboutDialog.qml"),
            QString("hifi/dialogs/TabletAboutDialog.qml"), "AboutDialog");
    });
    helpMenu->addSeparator();

    // Help > HiFi Docs
    action = addActionToQMenuAndActionHash(helpMenu, "Online Documentation");
    connect(action, &QAction::triggered, qApp, [] {
        QDesktopServices::openUrl(QUrl("https://docs.highfidelity.com/"));
    });

    // Help > HiFi Forum
    action = addActionToQMenuAndActionHash(helpMenu, "Online Forums");
    connect(action, &QAction::triggered, qApp, [] {
        QDesktopServices::openUrl(QUrl("https://forums.highfidelity.com/"));
    });

    // Help > Scripting Reference
    action = addActionToQMenuAndActionHash(helpMenu, "Online Script Reference");
    connect(action, &QAction::triggered, qApp, [] {
        QDesktopServices::openUrl(QUrl("https://docs.highfidelity.com/api-reference"));
    });

    addActionToQMenuAndActionHash(helpMenu, "Controls Reference", 0, qApp, SLOT(showHelp()));

    helpMenu->addSeparator();

    // Help > Release Notes
    action = addActionToQMenuAndActionHash(helpMenu, "Release Notes");
    connect(action, &QAction::triggered, qApp, [] {
        QDesktopServices::openUrl(QUrl("http://steamcommunity.com/games/390540/announcements/"));
    });

    // Help > Report a Bug!
    action = addActionToQMenuAndActionHash(helpMenu, "Report a Bug!");
    connect(action, &QAction::triggered, qApp, [] {
        QDesktopServices::openUrl(QUrl("mailto:support@highfidelity.com"));
    });
}

void Menu::addMenuItem(const MenuItemProperties& properties) {
    MenuWrapper* menuObj = getMenu(properties.menuName);
    if (menuObj) {
        QShortcut* shortcut = NULL;
        if (!properties.shortcutKeySequence.isEmpty()) {
            shortcut = new QShortcut(properties.shortcutKeySequence, this);
            shortcut->setContext(Qt::WidgetWithChildrenShortcut);
        }

        // check for positioning requests
        int requestedPosition = properties.position;
        if (requestedPosition == UNSPECIFIED_POSITION && !properties.beforeItem.isEmpty()) {
            requestedPosition = findPositionOfMenuItem(menuObj, properties.beforeItem);
            // double check that the requested location wasn't a separator label
            requestedPosition = positionBeforeSeparatorIfNeeded(menuObj, requestedPosition);
        }
        if (requestedPosition == UNSPECIFIED_POSITION && !properties.afterItem.isEmpty()) {
            int afterPosition = findPositionOfMenuItem(menuObj, properties.afterItem);
            if (afterPosition != UNSPECIFIED_POSITION) {
                requestedPosition = afterPosition + 1;
            }
        }

        QAction* menuItemAction = NULL;
        if (properties.isSeparator) {
            addDisabledActionAndSeparator(menuObj, properties.menuItemName, requestedPosition, properties.grouping);
        } else if (properties.isCheckable) {
            menuItemAction = addCheckableActionToQMenuAndActionHash(menuObj, properties.menuItemName,
                                                                    properties.shortcutKeySequence, properties.isChecked,
                                                                    MenuScriptingInterface::getInstance(), SLOT(menuItemTriggered()),
                                                                    requestedPosition, properties.grouping);
        } else {
            menuItemAction = addActionToQMenuAndActionHash(menuObj, properties.menuItemName, properties.shortcutKeySequence,
                                                           MenuScriptingInterface::getInstance(), SLOT(menuItemTriggered()),
                                                           QAction::NoRole, requestedPosition, properties.grouping);
        }
        if (shortcut && menuItemAction) {
            connect(shortcut, SIGNAL(activated()), menuItemAction, SLOT(trigger()));
        }
        QMenuBar::repaint();
    }
}<|MERGE_RESOLUTION|>--- conflicted
+++ resolved
@@ -124,11 +124,7 @@
     });
 
     // Edit > Delete
-<<<<<<< HEAD
-    auto deleteAction =addActionToQMenuAndActionHash(editMenu, "Delete", QKeySequence::Delete);
-=======
     auto deleteAction = addActionToQMenuAndActionHash(editMenu, "Delete", QKeySequence::Delete);
->>>>>>> 8816aa43
     connect(deleteAction, &QAction::triggered, [] {
             QKeyEvent* keyEvent = new QKeyEvent(QEvent::KeyPress, Qt::Key_Delete, Qt::ControlModifier);
             QCoreApplication::postEvent(QCoreApplication::instance(), keyEvent);
