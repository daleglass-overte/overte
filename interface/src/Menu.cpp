--- conflicted
+++ resolved
@@ -509,19 +509,7 @@
     addCheckableActionToQMenuAndActionHash(timingMenu, MenuOption::PipelineWarnings);
     addCheckableActionToQMenuAndActionHash(timingMenu, MenuOption::SuppressShortTimings);
 
-<<<<<<< HEAD
-=======
-    QMenu* frustumMenu = developerMenu->addMenu("View Frustum");
-    addCheckableActionToQMenuAndActionHash(frustumMenu, MenuOption::DisplayFrustum, Qt::SHIFT | Qt::Key_F);
-    addActionToQMenuAndActionHash(frustumMenu,
-                                  MenuOption::FrustumRenderMode,
-                                  Qt::SHIFT | Qt::Key_R,
-                                  this,
-                                  SLOT(cycleFrustumRenderMode()));
-    updateFrustumRenderModeAction();
-
     Audio::SharedPointer audioIO = DependencyManager::get<Audio>();
->>>>>>> 98079faa
     QMenu* audioDebugMenu = developerMenu->addMenu("Audio");
     addCheckableActionToQMenuAndActionHash(audioDebugMenu, MenuOption::AudioNoiseReduction,
                                            0,
