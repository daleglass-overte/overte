//
//  Menu.h
//  hifi
//
//  Created by Stephen Birarda on 8/12/13.
//  Copyright (c) 2013 HighFidelity, Inc. All rights reserved.
//

#ifndef __hifi__Menu__
#define __hifi__Menu__

#include <QMenuBar>
#include <QHash>
#include <QKeySequence>

enum FrustumDrawMode {
    FRUSTUM_DRAW_MODE_ALL,
    FRUSTUM_DRAW_MODE_VECTORS,
    FRUSTUM_DRAW_MODE_PLANES,
    FRUSTUM_DRAW_MODE_NEAR_PLANE,
    FRUSTUM_DRAW_MODE_FAR_PLANE,
    FRUSTUM_DRAW_MODE_KEYHOLE,
    FRUSTUM_DRAW_MODE_COUNT
};

struct ViewFrustumOffset {
    float yaw;
    float pitch;
    float roll;
    float distance;
    float up;
};

class QSettings;

class BandwidthDialog;
class VoxelStatsDialog;
class LodToolsDialog;

class Menu : public QMenuBar {
    Q_OBJECT
public:
    static Menu* getInstance();
    ~Menu();
    
    bool isOptionChecked(const QString& menuOption);
    void triggerOption(const QString& menuOption);
    QAction* getActionForOption(const QString& menuOption);
    bool isVoxelModeActionChecked();
    
    float getAudioJitterBufferSamples() const { return _audioJitterBufferSamples; }
    float getFieldOfView() const { return _fieldOfView; }
    float getFaceshiftEyeDeflection() const { return _faceshiftEyeDeflection; }
    BandwidthDialog* getBandwidthDialog() const { return _bandwidthDialog; }
    FrustumDrawMode getFrustumDrawMode() const { return _frustumDrawMode; }
    ViewFrustumOffset getViewFrustumOffset() const { return _viewFrustumOffset; }
    VoxelStatsDialog* getVoxelStatsDialog() const { return _voxelStatsDialog; }
    LodToolsDialog* getLodToolsDialog() const { return _lodToolsDialog; }
    int getMaxVoxels() const { return _maxVoxels; }
    QAction* getUseVoxelShader() const { return _useVoxelShader; }

    
    void handleViewFrustumOffsetKeyModifier(int key);

    // User Tweakable LOD Items
    void setVoxelSizeScale(float sizeScale);
    float getVoxelSizeScale() const { return _voxelSizeScale; }
    void setBoundaryLevelAdjust(int boundaryLevelAdjust);
    int getBoundaryLevelAdjust() const { return _boundaryLevelAdjust; }
    
    // User Tweakable PPS from Voxel Server
    int getMaxVoxelPacketsPerSecond() const { return _maxVoxelPacketsPerSecond; }
    
public slots:
    void bandwidthDetails();
    void voxelStatsDetails();
    void lodTools();
    void loadSettings(QSettings* settings = NULL);
    void saveSettings(QSettings* settings = NULL);
    void importSettings();
    void exportSettings();
    void goToUser();
    void pasteToVoxel();
    
private slots:
    void aboutApp();
    void login();
    void editPreferences();
    void goToDomain();
    void goToLocation();
    void bandwidthDetailsClosed();
    void voxelStatsDetailsClosed();
    void lodToolsClosed();
    void cycleFrustumRenderMode();
    void updateVoxelModeActions();
    void chooseVoxelPaintColor();
    void runTests();
    void resetSwatchColors();
    
private:
    static Menu* _instance;
    
    Menu();
    
    typedef void(*settingsAction)(QSettings*, QAction*);
    static void loadAction(QSettings* set, QAction* action);
    static void saveAction(QSettings* set, QAction* action);
    void scanMenuBar(settingsAction modifySetting, QSettings* set);
    void scanMenu(QMenu* menu, settingsAction modifySetting, QSettings* set);
    
    /// helper method to have separators with labels that are also compatible with OS X
    void addDisabledActionAndSeparator(QMenu* destinationMenu, const QString& actionName);
    QAction* addActionToQMenuAndActionHash(QMenu* destinationMenu,
                                           const QString actionName,
                                           const QKeySequence& shortcut = 0,
                                           const QObject* receiver = NULL,
                                           const char* member = NULL,
                                           QAction::MenuRole role = QAction::NoRole);
                                           
    QAction* addCheckableActionToQMenuAndActionHash(QMenu* destinationMenu,
                                                    const QString actionName,
                                                    const QKeySequence& shortcut = 0,
                                                    const bool checked = false,
                                                    const QObject* receiver = NULL,
                                                    const char* member = NULL);
    
    void updateFrustumRenderModeAction();
    
    QHash<QString, QAction*> _actionHash;
    int _audioJitterBufferSamples; /// number of extra samples to wait before starting audio playback
    BandwidthDialog* _bandwidthDialog;
    float _fieldOfView; /// in Degrees, doesn't apply to HMD like Oculus
    float _faceshiftEyeDeflection;
    FrustumDrawMode _frustumDrawMode;
    ViewFrustumOffset _viewFrustumOffset;
    QActionGroup* _voxelModeActionsGroup;
    VoxelStatsDialog* _voxelStatsDialog;
    LodToolsDialog* _lodToolsDialog;
    int _maxVoxels;
    float _voxelSizeScale;
    int _boundaryLevelAdjust;
    QAction* _useVoxelShader;
    int _maxVoxelPacketsPerSecond;
};

namespace MenuOption {
    const QString AboutApp = "About Interface";
    const QString AmbientOcclusion = "Ambient Occlusion";
    const QString Avatars = "Avatars";
    const QString AvatarAsBalls = "Avatar as Balls";
    const QString Atmosphere = "Atmosphere";
    const QString AutomaticallyAuditTree = "Automatically Audit Tree Stats";
    const QString Bandwidth = "Bandwidth Display";
    const QString BandwidthDetails = "Bandwidth Details";
    const QString ChatCircling = "Chat Circling";
    const QString Collisions = "Collisions";
    const QString CopyVoxels = "Copy";
    const QString CoverageMap = "Render Coverage Map";
    const QString CoverageMapV2 = "Render Coverage Map V2";
    const QString CutVoxels = "Cut";
    const QString DecreaseAvatarSize = "Decrease Avatar Size";
    const QString DecreaseVoxelSize = "Decrease Voxel Size";
    const QString DeleteVoxels = "Delete";
    const QString DestructiveAddVoxel = "Create Voxel is Destructive";
    const QString DisableColorVoxels = "Disable Colored Voxels";
    const QString DisableDeltaSending = "Disable Delta Sending";
    const QString DisableLowRes = "Disable Lower Resolution While Moving";
    const QString DisplayFrustum = "Display Frustum";
    const QString DisplayLeapHands = "Display Leap Hands";
    const QString DontRenderVoxels = "Don't call _voxels.render()";
    const QString DontCallOpenGLForVoxels = "Don't call glDrawRangeElementsEXT() for Voxels";
<<<<<<< HEAD
    const QString EchoAudio = "Echo Audio";
    const QString EnableOcclusionCulling = "Enable Occlusion Culling";
    const QString EnableVoxelPacketCompression = "Enable Voxel Packet Compression";
=======
    const QString EchoServerAudio = "Echo Server Audio";
    const QString EchoLocalAudio = "Echo Local Audio";
>>>>>>> cd1fa380
    const QString ExportVoxels = "Export Voxels";
    const QString ExtraDebugging = "Extra Debugging";
    const QString DontFadeOnVoxelServerChanges = "Don't Fade In/Out on Voxel Server Changes";
    const QString HeadMouse = "Head Mouse";
    const QString FaceMode = "Cycle Face Mode";
    const QString FaceshiftTCP = "Faceshift (TCP)";
    const QString FalseColorByDistance = "FALSE Color By Distance";
    const QString FalseColorBySource = "FALSE Color By Source";
    const QString FalseColorEveryOtherVoxel = "FALSE Color Every Other Randomly";
    const QString FalseColorOccluded = "FALSE Color Occluded Voxels";
    const QString FalseColorOccludedV2 = "FALSE Color Occluded V2 Voxels";
    const QString FalseColorOutOfView = "FALSE Color Voxel Out of View";
    const QString FalseColorRandomly = "FALSE Color Voxels Randomly";
    const QString FirstPerson = "First Person";
    const QString FrameTimer = "Show Timer";
    const QString FrustumRenderMode = "Render Mode";
    const QString Fullscreen = "Fullscreen";
    const QString FullscreenMirror = "Fullscreen Mirror";
    const QString GlowMode = "Cycle Glow Mode";
    const QString GoToDomain = "Go To Domain...";
    const QString GoToLocation = "Go To Location...";
    const QString GoToUser = "Go To User...";
    const QString ImportVoxels = "Import Voxels";
    const QString ImportVoxelsClipboard = "Import Voxels to Clipboard";
    const QString IncreaseAvatarSize = "Increase Avatar Size";
    const QString IncreaseVoxelSize = "Increase Voxel Size";
    const QString KillLocalVoxels = "Kill Local Voxels";
    const QString GoHome = "Go Home";
    const QString Gravity = "Use Gravity";
    const QString ParticleCloud = "Particle Cloud";
    const QString LeapDrive = "Leap Drive";
    const QString LodTools = "LOD Tools";
    const QString Log = "Log";
    const QString Login = "Login";
    const QString LookAtIndicator = "Look-at Indicator";
    const QString LookAtVectors = "Look-at Vectors";
    const QString Mirror = "Mirror";
    const QString MoveWithLean = "Move with Lean";
    const QString NewVoxelCullingMode = "New Voxel Culling Mode";
    const QString NudgeVoxels = "Nudge";
    const QString OffAxisProjection = "Off-Axis Projection";
    const QString OldVoxelCullingMode = "Old Voxel Culling Mode";
    const QString TurnWithHead = "Turn using Head";
    const QString ClickToFly = "Fly to voxel on click";
    const QString Oscilloscope = "Audio Oscilloscope";
    const QString Pair = "Pair";
    const QString PasteVoxels = "Paste";
    const QString PasteToVoxel = "Paste to Voxel...";
    const QString PipelineWarnings = "Show Render Pipeline Warnings";
    const QString Preferences = "Preferences...";
    const QString RandomizeVoxelColors = "Randomize Voxel TRUE Colors";
    const QString ResetAvatarSize = "Reset Avatar Size";
    const QString ResetSwatchColors = "Reset Swatch Colors";
    const QString RunTimingTests = "Run Timing Tests";
    const QString SettingsImport = "Import Settings";
    const QString Shadows = "Shadows";
    const QString SettingsExport = "Export Settings";
    const QString ShowAllLocalVoxels = "Show All Local Voxels";
    const QString ShowTrueColors = "Show TRUE Colors";
    const QString SimulateLeapHand = "Simulate Leap Hand";
    const QString SkeletonTracking = "Skeleton Tracking";
    const QString SuppressShortTimings = "Suppress Timings Less than 10ms";
    const QString LEDTracking = "LED Tracking";
    const QString Stars = "Stars";
    const QString Stats = "Stats";
    const QString TestPing = "Test Ping";
    const QString TestRaveGlove = "Test Rave Glove";
    const QString TreeStats = "Calculate Tree Stats";
    const QString TransmitterDrive = "Transmitter Drive";
    const QString Quit =  "Quit";
    const QString UseVoxelShader = "Use Voxel Shader";
    const QString VoxelsAsPoints = "Draw Voxels as Points";
    const QString Voxels = "Voxels";
    const QString VoxelAddMode = "Add Voxel Mode";
    const QString VoxelColorMode = "Color Voxel Mode";
    const QString VoxelDeleteMode = "Delete Voxel Mode";
    const QString VoxelGetColorMode = "Get Color Mode";
    const QString VoxelMode = "Cycle Voxel Mode";
    const QString VoxelPaintColor = "Voxel Paint Color";
    const QString VoxelSelectMode = "Select Voxel Mode";
    const QString VoxelStats = "Voxel Stats";
    const QString VoxelTextures = "Voxel Textures";
    const QString Webcam = "Webcam";
    const QString WebcamMode = "Cycle Webcam Send Mode";
    const QString WebcamTexture = "Webcam Texture";
}

#endif /* defined(__hifi__Menu__) */<|MERGE_RESOLUTION|>--- conflicted
+++ resolved
@@ -169,14 +169,10 @@
     const QString DisplayLeapHands = "Display Leap Hands";
     const QString DontRenderVoxels = "Don't call _voxels.render()";
     const QString DontCallOpenGLForVoxels = "Don't call glDrawRangeElementsEXT() for Voxels";
-<<<<<<< HEAD
-    const QString EchoAudio = "Echo Audio";
     const QString EnableOcclusionCulling = "Enable Occlusion Culling";
     const QString EnableVoxelPacketCompression = "Enable Voxel Packet Compression";
-=======
     const QString EchoServerAudio = "Echo Server Audio";
     const QString EchoLocalAudio = "Echo Local Audio";
->>>>>>> cd1fa380
     const QString ExportVoxels = "Export Voxels";
     const QString ExtraDebugging = "Extra Debugging";
     const QString DontFadeOnVoxelServerChanges = "Don't Fade In/Out on Voxel Server Changes";
