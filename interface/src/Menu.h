--- conflicted
+++ resolved
@@ -188,11 +188,8 @@
     const QString EchoServerAudio = "Echo Server Audio";
     const QString EditEntitiesHelp = "Edit Entities Help...";
     const QString Enable3DTVMode = "Enable 3DTV Mode";
-<<<<<<< HEAD
     const QString EnableAvatarUpdateThreading = "Enable Avatar Update Threading";
-=======
     const QString EnableAnimGraph = "Enable Anim Graph";
->>>>>>> e0840b79
     const QString EnableCharacterController = "Enable avatar collisions";
     const QString EnableRigAnimations = "Enable Rig Animations";
     const QString ExpandMyAvatarSimulateTiming = "Expand /myAvatar/simulation";
