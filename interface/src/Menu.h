--- conflicted
+++ resolved
@@ -175,11 +175,8 @@
     const QString DisableLowRes = "Disable Lower Resolution While Moving";
     const QString DisplayFrustum = "Display Frustum";
     const QString DisplayLeapHands = "Display Leap Hands";
-<<<<<<< HEAD
     const QString DisplayHandTargets = "Display Hand Targets";
-=======
     const QString FilterSixense = "Smooth Sixense Movement";
->>>>>>> 4e618fc3
     const QString DontRenderVoxels = "Don't call _voxels.render()";
     const QString DontCallOpenGLForVoxels = "Don't call glDrawRangeElementsEXT() for Voxels";
     const QString EnableOcclusionCulling = "Enable Occlusion Culling";
