//
//  Menu.h
//  interface/src
//
//  Created by Stephen Birarda on 8/12/13.
//  Copyright 2013 High Fidelity, Inc.
//
//  Distributed under the Apache License, Version 2.0.
//  See the accompanying file LICENSE or http://www.apache.org/licenses/LICENSE-2.0.html
//

#ifndef hifi_Menu_h
#define hifi_Menu_h

#include <QDir>
#include <QMenuBar>
#include <QHash>
#include <QKeySequence>
#include <QPointer>
#include <QStandardPaths>

#include <MenuItemProperties.h>

#include "DiscoverabilityManager.h"

class Settings;

class MenuWrapper : public QObject {
public:
    QList<QAction*> actions();
    MenuWrapper* addMenu(const QString& menuName);
    void setEnabled(bool enabled = true);
    void addSeparator();
    void addAction(QAction* action);

    QAction* addAction(const QString& menuName);
    void insertAction(QAction* before, QAction* menuName);

    QAction* addAction(const QString& menuName, const QObject* receiver, const char* member, const QKeySequence& shortcut = 0);
    void removeAction(QAction* action);

    QAction* newAction() {
        return new QAction(_realMenu);
    }
private:
    MenuWrapper(QMenu* menu);

    static MenuWrapper* fromMenu(QMenu* menu) {
        return _backMap[menu];
    }

    QMenu* const _realMenu;
    static QHash<QMenu*, MenuWrapper*> _backMap;
    friend class Menu;
};

class Menu : public QMenuBar {
    Q_OBJECT
public:
    static Menu* getInstance();

    void loadSettings();
    void saveSettings();

    MenuWrapper* getMenu(const QString& menuName);

    void triggerOption(const QString& menuOption);
    QAction* getActionForOption(const QString& menuOption);

    QAction* addActionToQMenuAndActionHash(MenuWrapper* destinationMenu,
                                           const QString& actionName,
                                           const QKeySequence& shortcut = 0,
                                           const QObject* receiver = NULL,
                                           const char* member = NULL,
                                           QAction::MenuRole role = QAction::NoRole,
                                           int menuItemLocation = UNSPECIFIED_POSITION);
    QAction* addActionToQMenuAndActionHash(MenuWrapper* destinationMenu,
                                           QAction* action,
                                           const QString& actionName = QString(),
                                           const QKeySequence& shortcut = 0,
                                           QAction::MenuRole role = QAction::NoRole,
                                           int menuItemLocation = UNSPECIFIED_POSITION);

    void removeAction(MenuWrapper* menu, const QString& actionName);

public slots:
    MenuWrapper* addMenu(const QString& menuName);
    void removeMenu(const QString& menuName);
    bool menuExists(const QString& menuName);
    void addSeparator(const QString& menuName, const QString& separatorName);
    void removeSeparator(const QString& menuName, const QString& separatorName);
    void addMenuItem(const MenuItemProperties& properties);
    void removeMenuItem(const QString& menuName, const QString& menuitem);
    bool menuItemExists(const QString& menuName, const QString& menuitem);
    bool isOptionChecked(const QString& menuOption) const;
    void setIsOptionChecked(const QString& menuOption, bool isChecked);

private:
    static Menu* _instance;
    Menu();

    typedef void(*settingsAction)(Settings&, QAction&);
    static void loadAction(Settings& settings, QAction& action);
    static void saveAction(Settings& settings, QAction& action);
    void scanMenuBar(settingsAction modifySetting);
    void scanMenu(QMenu& menu, settingsAction modifySetting, Settings& settings);

    /// helper method to have separators with labels that are also compatible with OS X
    void addDisabledActionAndSeparator(MenuWrapper* destinationMenu, const QString& actionName,
                                       int menuItemLocation = UNSPECIFIED_POSITION);

    QAction* addCheckableActionToQMenuAndActionHash(MenuWrapper* destinationMenu,
                                                    const QString& actionName,
                                                    const QKeySequence& shortcut = 0,
                                                    const bool checked = false,
                                                    const QObject* receiver = NULL,
                                                    const char* member = NULL,
                                                    int menuItemLocation = UNSPECIFIED_POSITION);

    QAction* getActionFromName(const QString& menuName, MenuWrapper* menu);
    MenuWrapper* getSubMenuFromName(const QString& menuName, MenuWrapper* menu);
    MenuWrapper* getMenuParent(const QString& menuName, QString& finalMenuPart);

    QAction* getMenuAction(const QString& menuName);
    int findPositionOfMenuItem(MenuWrapper* menu, const QString& searchMenuItem);
    int positionBeforeSeparatorIfNeeded(MenuWrapper* menu, int requestedPosition);

    QHash<QString, QAction*> _actionHash;
};

namespace MenuOption {
    const QString AboutApp = "About Interface";
    const QString AddRemoveFriends = "Add/Remove Friends...";
    const QString AddressBar = "Show Address Bar";
    const QString AlignForearmsWithWrists = "Align Forearms with Wrists";
    const QString AlternateIK = "Alternate IK";
    const QString AmbientOcclusion = "Ambient Occlusion";
    const QString Animations = "Animations...";
    const QString Atmosphere = "Atmosphere";
    const QString Attachments = "Attachments...";
    const QString AudioNoiseReduction = "Audio Noise Reduction";
    const QString AudioScope = "Show Scope";
    const QString AudioScopeFiftyFrames = "Fifty";
    const QString AudioScopeFiveFrames = "Five";
    const QString AudioScopeFrames = "Display Frames";
    const QString AudioScopePause = "Pause Scope";
    const QString AudioScopeTwentyFrames = "Twenty";
    const QString AudioStats = "Audio Stats";
    const QString AudioStatsShowInjectedStreams = "Audio Stats Show Injected Streams";
    const QString AutoMuteAudio = "Auto Mute Microphone";
    const QString AvatarReceiveStats = "Show Receive Stats";
    const QString Back = "Back";
    const QString BandwidthDetails = "Bandwidth Details";
    const QString BinaryEyelidControl = "Binary Eyelid Control";
    const QString BlueSpeechSphere = "Blue Sphere While Speaking";
    const QString BookmarkLocation = "Bookmark Location";
    const QString Bookmarks = "Bookmarks";
    const QString CascadedShadows = "Cascaded";
    const QString CachesSize = "RAM Caches Size";
    const QString CalibrateCamera = "Calibrate Camera";
    const QString CenterPlayerInView = "Center Player In View";
    const QString Chat = "Chat...";
    const QString Collisions = "Collisions";
    const QString Console = "Console...";
    const QString ControlWithSpeech = "Control With Speech";
    const QString CopyAddress = "Copy Address to Clipboard";
    const QString CopyPath = "Copy Path to Clipboard";
    const QString DecreaseAvatarSize = "Decrease Avatar Size";
    const QString DeleteBookmark = "Delete Bookmark...";
    const QString DisableActivityLogger = "Disable Activity Logger";
    const QString DisableLightEntities = "Disable Light Entities";
    const QString DisableNackPackets = "Disable NACK Packets";
    const QString DiskCacheEditor = "Disk Cache Editor";
    const QString DisplayHands = "Show Hand Info";
    const QString DisplayHandTargets = "Show Hand Targets";
    const QString DisplayModelBounds = "Display Model Bounds";
    const QString DisplayModelTriangles = "Display Model Triangles";
    const QString DisplayModelElementChildProxies = "Display Model Element Children";
    const QString DisplayModelElementProxy = "Display Model Element Bounds";
    const QString DisplayDebugTimingDetails = "Display Timing Details";
    const QString DontDoPrecisionPicking = "Don't Do Precision Picking";
    const QString DontRenderEntitiesAsScene = "Don't Render Entities as Scene";
    const QString EchoLocalAudio = "Echo Local Audio";
    const QString EchoServerAudio = "Echo Server Audio";
    const QString EditEntitiesHelp = "Edit Entities Help...";
    const QString Enable3DTVMode = "Enable 3DTV Mode";
    const QString EnableCharacterController = "Enable avatar collisions";
<<<<<<< HEAD
    const QString EnableGlowEffect = "Enable Glow Effect";
=======
    const QString EnableVRMode = "Enable VR Mode";
>>>>>>> 62fca613
    const QString ExpandMyAvatarSimulateTiming = "Expand /myAvatar/simulation";
    const QString ExpandMyAvatarTiming = "Expand /myAvatar";
    const QString ExpandOtherAvatarTiming = "Expand /otherAvatar";
    const QString ExpandPaintGLTiming = "Expand /paintGL";
    const QString ExpandUpdateTiming = "Expand /update";
    const QString Faceshift = "Faceshift";
    const QString FilterSixense = "Smooth Sixense Movement";
    const QString FirstPerson = "First Person";
    const QString Forward = "Forward";
    const QString FrameTimer = "Show Timer";
    const QString FullscreenMirror = "Fullscreen Mirror";
<<<<<<< HEAD
    const QString GlowWhenSpeaking = "Glow When Speaking";
=======
    const QString HMDTools = "HMD Tools";
>>>>>>> 62fca613
    const QString IncreaseAvatarSize = "Increase Avatar Size";
    const QString IndependentMode = "Independent Mode";
    const QString KeyboardMotorControl = "Enable Keyboard Motor Control";
    const QString LeapMotionOnHMD = "Leap Motion on HMD";
    const QString LoadScript = "Open and Run Script File...";
    const QString LoadScriptURL = "Open and Run Script from URL...";
    const QString LoadRSSDKFile = "Load .rssdk file";
    const QString LodTools = "LOD Tools";
    const QString Login = "Login";
    const QString Log = "Log";
    const QString LogExtraTimings = "Log Extra Timing Details";
    const QString LowVelocityFilter = "Low Velocity Filter";
    const QString Mirror = "Mirror";
    const QString MuteAudio = "Mute Microphone";
    const QString MuteEnvironment = "Mute Environment";
    const QString MuteFaceTracking = "Mute Face Tracking";
    const QString NamesAboveHeads = "Names Above Heads";
    const QString NoFaceTracking = "None";
    const QString OctreeStats = "Entity Statistics";
    const QString OnlyDisplayTopTen = "Only Display Top Ten";
    const QString OutputMenu = "View>Display Mode";
    const QString PackageModel = "Package Model...";
    const QString Pair = "Pair";
    const QString PhysicsShowOwned = "Highlight Simulation Ownership";
    const QString PhysicsShowHulls = "Draw Collision Hulls";
    const QString PipelineWarnings = "Log Render Pipeline Warnings";
    const QString Preferences = "Preferences...";
    const QString Quit =  "Quit";
    const QString ReloadAllScripts = "Reload All Scripts";
    const QString ReloadContent = "Reload Content (Clears all caches)";
    const QString RenderBoundingCollisionShapes = "Show Bounding Collision Shapes";
    const QString RenderFocusIndicator = "Show Eye Focus";
    const QString RenderHeadCollisionShapes = "Show Head Collision Shapes";
    const QString RenderLookAtVectors = "Show Look-at Vectors";
    const QString RenderSkeletonCollisionShapes = "Show Skeleton Collision Shapes";
    const QString RenderTargetFramerate = "Framerate";
    const QString RenderTargetFramerateUnlimited = "Unlimited";
    const QString RenderTargetFramerate60 = "60";
    const QString RenderTargetFramerate50 = "50";
    const QString RenderTargetFramerate40 = "40";
    const QString RenderTargetFramerate30 = "30";
    const QString RenderTargetFramerateVSyncOn = "V-Sync On";
    const QString RenderResolution = "Scale Resolution";
    const QString RenderResolutionOne = "1";
    const QString RenderResolutionTwoThird = "2/3";
    const QString RenderResolutionHalf = "1/2";
    const QString RenderResolutionThird = "1/3";
    const QString RenderResolutionQuarter = "1/4";
    const QString RenderAmbientLight = "Ambient Light";
    const QString RenderAmbientLightGlobal = "Global";
    const QString RenderAmbientLight0 = "OLD_TOWN_SQUARE";
    const QString RenderAmbientLight1 = "GRACE_CATHEDRAL";
    const QString RenderAmbientLight2 = "EUCALYPTUS_GROVE";
    const QString RenderAmbientLight3 = "ST_PETERS_BASILICA";
    const QString RenderAmbientLight4 = "UFFIZI_GALLERY";
    const QString RenderAmbientLight5 = "GALILEOS_TOMB";
    const QString RenderAmbientLight6 = "VINE_STREET_KITCHEN";
    const QString RenderAmbientLight7 = "BREEZEWAY";
    const QString RenderAmbientLight8 = "CAMPUS_SUNSET";
    const QString RenderAmbientLight9 = "FUNSTON_BEACH_SUNSET";
    const QString ResetAvatarSize = "Reset Avatar Size";
    const QString ResetSensors = "Reset Sensors";
    const QString RunningScripts = "Running Scripts";
    const QString RunTimingTests = "Run Timing Tests";
    const QString ScriptEditor = "Script Editor...";
    const QString ScriptedMotorControl = "Enable Scripted Motor Control";
    const QString ShowDSConnectTable = "Show Domain Connection Timing";
    const QString ShowBordersEntityNodes = "Show Entity Nodes";
    const QString ShowIKConstraints = "Show IK Constraints";
    const QString ShowRealtimeEntityStats = "Show Realtime Entity Stats";
    const QString ShowWhosLookingAtMe = "Show Who's Looking at Me";
    const QString SimpleShadows = "Simple";
    const QString SixenseEnabled = "Enable Hydra Support";
    const QString SixenseMouseInput = "Enable Sixense Mouse Input";
    const QString SixenseLasers = "Enable Sixense UI Lasers";
    const QString ShiftHipsForIdleAnimations = "Shift hips for idle animations";
    const QString Stars = "Stars";
    const QString Stats = "Stats";
    const QString StopAllScripts = "Stop All Scripts";
    const QString SuppressShortTimings = "Suppress Timings Less than 10ms";
    const QString TestPing = "Test Ping";
    const QString ThirdPerson = "Third Person";
    const QString ToolWindow = "Tool Window";
    const QString TransmitterDrive = "Transmitter Drive";
    const QString TurnWithHead = "Turn using Head";
    const QString UseAudioForMouth = "Use Audio for Mouth";
    const QString UseCamera = "Use Camera";
    const QString VelocityFilter = "Velocity Filter";
    const QString VisibleToEveryone = "Everyone";
    const QString VisibleToFriends = "Friends";
    const QString VisibleToNoOne = "No one";
    const QString Wireframe = "Wireframe";
}

#endif // hifi_Menu_h<|MERGE_RESOLUTION|>--- conflicted
+++ resolved
@@ -185,11 +185,6 @@
     const QString EditEntitiesHelp = "Edit Entities Help...";
     const QString Enable3DTVMode = "Enable 3DTV Mode";
     const QString EnableCharacterController = "Enable avatar collisions";
-<<<<<<< HEAD
-    const QString EnableGlowEffect = "Enable Glow Effect";
-=======
-    const QString EnableVRMode = "Enable VR Mode";
->>>>>>> 62fca613
     const QString ExpandMyAvatarSimulateTiming = "Expand /myAvatar/simulation";
     const QString ExpandMyAvatarTiming = "Expand /myAvatar";
     const QString ExpandOtherAvatarTiming = "Expand /otherAvatar";
@@ -201,11 +196,6 @@
     const QString Forward = "Forward";
     const QString FrameTimer = "Show Timer";
     const QString FullscreenMirror = "Fullscreen Mirror";
-<<<<<<< HEAD
-    const QString GlowWhenSpeaking = "Glow When Speaking";
-=======
-    const QString HMDTools = "HMD Tools";
->>>>>>> 62fca613
     const QString IncreaseAvatarSize = "Increase Avatar Size";
     const QString IndependentMode = "Independent Mode";
     const QString KeyboardMotorControl = "Enable Keyboard Motor Control";
