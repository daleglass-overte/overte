//
//  MetavoxelSystem.cpp
//  interface/src
//
//  Created by Andrzej Kapolka on 12/10/13.
//  Copyright 2013 High Fidelity, Inc.
//
//  Distributed under the Apache License, Version 2.0.
//  See the accompanying file LICENSE or http://www.apache.org/licenses/LICENSE-2.0.html
//

#include <limits>

// include this before QOpenGLFramebufferObject, which includes an earlier version of OpenGL
#include "InterfaceConfig.h"

#include <QMutexLocker>
#include <QOpenGLFramebufferObject>
#include <QReadLocker>
#include <QWriteLocker>
#include <QThreadPool>
#include <QtDebug>

#include <glm/gtx/transform.hpp>

#include <DeferredLightingEffect.h>
#include <GeometryUtil.h>
#include <Model.h>
#include <SharedUtil.h>

#include <MetavoxelMessages.h>
#include <MetavoxelUtil.h>
#include <PathUtils.h>
#include <ScriptCache.h>

#include "Application.h"
#include "MetavoxelSystem.h"

using namespace std;

REGISTER_META_OBJECT(DefaultMetavoxelRendererImplementation)
REGISTER_META_OBJECT(SphereRenderer)
REGISTER_META_OBJECT(CuboidRenderer)
REGISTER_META_OBJECT(StaticModelRenderer)
REGISTER_META_OBJECT(HeightfieldRenderer)

MetavoxelSystem::NetworkSimulation::NetworkSimulation(float dropRate, float repeatRate,
        int minimumDelay, int maximumDelay, int bandwidthLimit) :
    dropRate(dropRate),
    repeatRate(repeatRate),
    minimumDelay(minimumDelay),
    maximumDelay(maximumDelay),
    bandwidthLimit(bandwidthLimit) {
}    

MetavoxelSystem::~MetavoxelSystem() {
    // kill the updater before we delete our network simulation objects
    _updater->thread()->quit();
    _updater->thread()->wait();
    _updater = NULL;
}

void MetavoxelSystem::init() {
    MetavoxelClientManager::init();
    
    _baseHeightfieldProgram.addShaderFromSourceFile(QGLShader::Vertex, PathUtils::resourcesPath() +
            "shaders/metavoxel_heightfield_base.vert");
    _baseHeightfieldProgram.addShaderFromSourceFile(QGLShader::Fragment, PathUtils::resourcesPath() +
        "shaders/metavoxel_heightfield_base.frag");
    _baseHeightfieldProgram.link();
    
    _baseHeightfieldProgram.bind();
    _baseHeightfieldProgram.setUniformValue("heightMap", 0);
    _baseHeightfieldProgram.setUniformValue("diffuseMap", 1);
    _baseHeightScaleLocation = _baseHeightfieldProgram.uniformLocation("heightScale");
    _baseColorScaleLocation = _baseHeightfieldProgram.uniformLocation("colorScale");
    _baseHeightfieldProgram.release();
    
    loadSplatProgram("heightfield", _splatHeightfieldProgram, _splatHeightfieldLocations);
    
    _heightfieldCursorProgram.addShaderFromSourceFile(QGLShader::Vertex, PathUtils::resourcesPath() +
        "shaders/metavoxel_heightfield_cursor.vert");
    _heightfieldCursorProgram.addShaderFromSourceFile(QGLShader::Fragment, PathUtils::resourcesPath() +
        "shaders/metavoxel_cursor.frag");
    _heightfieldCursorProgram.link();
    
    _heightfieldCursorProgram.bind();
    _heightfieldCursorProgram.setUniformValue("heightMap", 0);
    _heightfieldCursorProgram.release();
    
    _baseVoxelProgram.addShaderFromSourceFile(QGLShader::Vertex, PathUtils::resourcesPath() +
        "shaders/metavoxel_voxel_base.vert");
    _baseVoxelProgram.addShaderFromSourceFile(QGLShader::Fragment, PathUtils::resourcesPath() +
        "shaders/metavoxel_voxel_base.frag");
    _baseVoxelProgram.link();
    
    loadSplatProgram("voxel", _splatVoxelProgram, _splatVoxelLocations);
    
    _voxelCursorProgram.addShaderFromSourceFile(QGLShader::Vertex, PathUtils::resourcesPath() +
        "shaders/metavoxel_voxel_cursor.vert");
    _voxelCursorProgram.addShaderFromSourceFile(QGLShader::Fragment, PathUtils::resourcesPath() +
        "shaders/metavoxel_cursor.frag");
    _voxelCursorProgram.link();
}

MetavoxelLOD MetavoxelSystem::getLOD() {
    QReadLocker locker(&_lodLock);
    return _lod;
}

void MetavoxelSystem::setNetworkSimulation(const NetworkSimulation& simulation) {
    QWriteLocker locker(&_networkSimulationLock);
    _networkSimulation = simulation;
}

MetavoxelSystem::NetworkSimulation MetavoxelSystem::getNetworkSimulation() {
    QReadLocker locker(&_networkSimulationLock);
    return _networkSimulation;
}

class SimulateVisitor : public MetavoxelVisitor {
public:
    
    SimulateVisitor(float deltaTime, const MetavoxelLOD& lod);
    
    virtual int visit(MetavoxelInfo& info);

private:
    
    float _deltaTime;
};

SimulateVisitor::SimulateVisitor(float deltaTime, const MetavoxelLOD& lod) :
    MetavoxelVisitor(QVector<AttributePointer>() << AttributeRegistry::getInstance()->getRendererAttribute(),
        QVector<AttributePointer>(), lod),
    _deltaTime(deltaTime) {
}

int SimulateVisitor::visit(MetavoxelInfo& info) {
    if (!info.isLeaf) {
        return DEFAULT_ORDER;
    }
    static_cast<MetavoxelRenderer*>(info.inputValues.at(0).getInlineValue<
        SharedObjectPointer>().data())->getImplementation()->simulate(*_data, _deltaTime, info, _lod);
    return STOP_RECURSION;
}

void MetavoxelSystem::simulate(float deltaTime) {
    // update the lod
    {
        QWriteLocker locker(&_lodLock);
        const float DEFAULT_LOD_THRESHOLD = 0.01f;
        _lod = MetavoxelLOD(Application::getInstance()->getCamera()->getPosition(), DEFAULT_LOD_THRESHOLD);
    }

    SimulateVisitor simulateVisitor(deltaTime, getLOD());
    guideToAugmented(simulateVisitor);
}

class RenderVisitor : public MetavoxelVisitor {
public:
    
    RenderVisitor(const MetavoxelLOD& lod);
    
    virtual int visit(MetavoxelInfo& info);
};

RenderVisitor::RenderVisitor(const MetavoxelLOD& lod) :
    MetavoxelVisitor(QVector<AttributePointer>() << AttributeRegistry::getInstance()->getRendererAttribute(),
        QVector<AttributePointer>(), lod) {
}

int RenderVisitor::visit(MetavoxelInfo& info) {
    if (!info.isLeaf) {
        return DEFAULT_ORDER;
    }
    static_cast<MetavoxelRenderer*>(info.inputValues.at(0).getInlineValue<
        SharedObjectPointer>().data())->getImplementation()->render(*_data, info, _lod);
    return STOP_RECURSION;
}

class HeightfieldPoint {
public:
    glm::vec3 vertex;
    glm::vec2 textureCoord;
};

const int SPLAT_COUNT = 4;
const GLint SPLAT_TEXTURE_UNITS[] = { 3, 4, 5, 6 };

static const int EIGHT_BIT_MAXIMUM = 255;
static const float EIGHT_BIT_MAXIMUM_RECIPROCAL = 1.0f / EIGHT_BIT_MAXIMUM;

void MetavoxelSystem::render() {
    // update the frustum
    ViewFrustum* viewFrustum = Application::getInstance()->getDisplayViewFrustum();
    _frustum.set(viewFrustum->getFarTopLeft(), viewFrustum->getFarTopRight(), viewFrustum->getFarBottomLeft(),
        viewFrustum->getFarBottomRight(), viewFrustum->getNearTopLeft(), viewFrustum->getNearTopRight(),
        viewFrustum->getNearBottomLeft(), viewFrustum->getNearBottomRight());
   
    RenderVisitor renderVisitor(getLOD());
    guideToAugmented(renderVisitor, true);
    
    if (!_heightfieldBaseBatches.isEmpty() && Menu::getInstance()->isOptionChecked(MenuOption::RenderHeightfields)) {
        glEnableClientState(GL_VERTEX_ARRAY);
        glEnableClientState(GL_TEXTURE_COORD_ARRAY);
    
        DependencyManager::get<TextureCache>()->setPrimaryDrawBuffers(true, true);
    
        glDisable(GL_BLEND);
        glEnable(GL_CULL_FACE);
        glEnable(GL_ALPHA_TEST);
        glAlphaFunc(GL_EQUAL, 0.0f);
        
        glColor4f(1.0f, 1.0f, 1.0f, 1.0f);
        
        _baseHeightfieldProgram.bind();
        
        foreach (const HeightfieldBaseLayerBatch& batch, _heightfieldBaseBatches) {
            glPushMatrix();
            glTranslatef(batch.translation.x, batch.translation.y, batch.translation.z);
            glm::vec3 axis = glm::axis(batch.rotation);
            glRotatef(glm::degrees(glm::angle(batch.rotation)), axis.x, axis.y, axis.z);
            glScalef(batch.scale.x, batch.scale.y, batch.scale.z);
            
            glBindBuffer(GL_ARRAY_BUFFER, batch.vertexBufferID);
            glBindBuffer(GL_ELEMENT_ARRAY_BUFFER, batch.indexBufferID);
        
            HeightfieldPoint* point = 0;
            glVertexPointer(3, GL_FLOAT, sizeof(HeightfieldPoint), &point->vertex);
            glTexCoordPointer(2, GL_FLOAT, sizeof(HeightfieldPoint), &point->textureCoord);
            
            glBindTexture(GL_TEXTURE_2D, batch.heightTextureID);
            
            _baseHeightfieldProgram.setUniform(_baseHeightScaleLocation, batch.heightScale);
            _baseHeightfieldProgram.setUniform(_baseColorScaleLocation, batch.colorScale);
                
            glActiveTexture(GL_TEXTURE1);
            glBindTexture(GL_TEXTURE_2D, batch.colorTextureID);
            
            glDrawRangeElements(GL_TRIANGLES, 0, batch.vertexCount - 1, batch.indexCount, GL_UNSIGNED_INT, 0);
            
            glBindTexture(GL_TEXTURE_2D, 0);
            
            glActiveTexture(GL_TEXTURE0);
            glBindTexture(GL_TEXTURE_2D, 0);
        
            glBindBuffer(GL_ARRAY_BUFFER, 0);
            glBindBuffer(GL_ELEMENT_ARRAY_BUFFER, 0);
        
            glPopMatrix();
        }
        
        DependencyManager::get<TextureCache>()->setPrimaryDrawBuffers(true, false);
        
        _baseHeightfieldProgram.release();
        
        glDisable(GL_ALPHA_TEST);
        glEnable(GL_BLEND);
        
        if (!_heightfieldSplatBatches.isEmpty()) {
            glDepthFunc(GL_LEQUAL);
            glDepthMask(false);
            glEnable(GL_POLYGON_OFFSET_FILL);
            glPolygonOffset(-1.0f, -1.0f);
            
            _splatHeightfieldProgram.bind();
            
            foreach (const HeightfieldSplatBatch& batch, _heightfieldSplatBatches) {
                glPushMatrix();
                glTranslatef(batch.translation.x, batch.translation.y, batch.translation.z);
                glm::vec3 axis = glm::axis(batch.rotation);
                glRotatef(glm::degrees(glm::angle(batch.rotation)), axis.x, axis.y, axis.z);
                glScalef(batch.scale.x, batch.scale.y, batch.scale.z);
                
                glBindBuffer(GL_ARRAY_BUFFER, batch.vertexBufferID);
                glBindBuffer(GL_ELEMENT_ARRAY_BUFFER, batch.indexBufferID);
            
                HeightfieldPoint* point = 0;
                glVertexPointer(3, GL_FLOAT, sizeof(HeightfieldPoint), &point->vertex);
                glTexCoordPointer(2, GL_FLOAT, sizeof(HeightfieldPoint), &point->textureCoord);
                
                glBindTexture(GL_TEXTURE_2D, batch.heightTextureID);
                
                _splatHeightfieldProgram.setUniformValue(_splatHeightfieldLocations.heightScale,
                    batch.heightScale.x, batch.heightScale.y);
                _splatHeightfieldProgram.setUniform(_splatHeightfieldLocations.textureScale, batch.textureScale);
                _splatHeightfieldProgram.setUniform(_splatHeightfieldLocations.splatTextureOffset, batch.splatTextureOffset);
                
                const float QUARTER_STEP = 0.25f * EIGHT_BIT_MAXIMUM_RECIPROCAL;
                _splatHeightfieldProgram.setUniform(_splatHeightfieldLocations.splatTextureScalesS, batch.splatTextureScalesS);
                _splatHeightfieldProgram.setUniform(_splatHeightfieldLocations.splatTextureScalesT, batch.splatTextureScalesT);
                _splatHeightfieldProgram.setUniformValue(
                    _splatHeightfieldLocations.textureValueMinima,
                    (batch.materialIndex + 1) * EIGHT_BIT_MAXIMUM_RECIPROCAL - QUARTER_STEP,
                    (batch.materialIndex + 2) * EIGHT_BIT_MAXIMUM_RECIPROCAL - QUARTER_STEP,
                    (batch.materialIndex + 3) * EIGHT_BIT_MAXIMUM_RECIPROCAL - QUARTER_STEP,
                    (batch.materialIndex + 4) * EIGHT_BIT_MAXIMUM_RECIPROCAL - QUARTER_STEP);
                _splatHeightfieldProgram.setUniformValue(
                    _splatHeightfieldLocations.textureValueMaxima,
                    (batch.materialIndex + 1) * EIGHT_BIT_MAXIMUM_RECIPROCAL + QUARTER_STEP,
                    (batch.materialIndex + 2) * EIGHT_BIT_MAXIMUM_RECIPROCAL + QUARTER_STEP,
                    (batch.materialIndex + 3) * EIGHT_BIT_MAXIMUM_RECIPROCAL + QUARTER_STEP,
                    (batch.materialIndex + 4) * EIGHT_BIT_MAXIMUM_RECIPROCAL + QUARTER_STEP);
                    
                glActiveTexture(GL_TEXTURE1);
                glBindTexture(GL_TEXTURE_2D, batch.materialTextureID);
                
                for (int i = 0; i < SPLAT_COUNT; i++) {
                    glActiveTexture(GL_TEXTURE0 + SPLAT_TEXTURE_UNITS[i]);
                    glBindTexture(GL_TEXTURE_2D, batch.splatTextureIDs[i]);
                }
                
                glDrawRangeElements(GL_TRIANGLES, 0, batch.vertexCount - 1, batch.indexCount, GL_UNSIGNED_INT, 0);
             
                for (int i = 0; i < SPLAT_COUNT; i++) {
                    glActiveTexture(GL_TEXTURE0 + SPLAT_TEXTURE_UNITS[i]);
                    glBindTexture(GL_TEXTURE_2D, 0);
                }
            
                glActiveTexture(GL_TEXTURE1);
                glBindTexture(GL_TEXTURE_2D, 0);
            
                glActiveTexture(GL_TEXTURE0);
                glBindTexture(GL_TEXTURE_2D, 0);
            
                glBindBuffer(GL_ARRAY_BUFFER, 0);
                glBindBuffer(GL_ELEMENT_ARRAY_BUFFER, 0);
                
                glPopMatrix();   
            }
            
            _splatHeightfieldProgram.release();
            
            glDisable(GL_POLYGON_OFFSET_FILL);
            glDepthMask(true);
            glDepthFunc(GL_LESS);
        }
        
        glDisable(GL_CULL_FACE);
        
        glDisableClientState(GL_TEXTURE_COORD_ARRAY);    
        glDisableClientState(GL_VERTEX_ARRAY);  
    }
    _heightfieldBaseBatches.clear();
    _heightfieldSplatBatches.clear();
    
    if (!_voxelBaseBatches.isEmpty() && Menu::getInstance()->isOptionChecked(MenuOption::RenderDualContourSurfaces)) {
        DependencyManager::get<TextureCache>()->setPrimaryDrawBuffers(true, true);
    
        glEnableClientState(GL_VERTEX_ARRAY);
        glDisable(GL_BLEND);
        glEnable(GL_CULL_FACE);
        glEnable(GL_ALPHA_TEST);
        glAlphaFunc(GL_EQUAL, 0.0f);
        
        glColor4f(1.0f, 1.0f, 1.0f, 1.0f);
        
        glEnableClientState(GL_COLOR_ARRAY);
        glEnableClientState(GL_NORMAL_ARRAY);
            
        _baseVoxelProgram.bind();
        
        foreach (const MetavoxelBatch& batch, _voxelBaseBatches) {
            glPushMatrix();
            glTranslatef(batch.translation.x, batch.translation.y, batch.translation.z);
            glm::vec3 axis = glm::axis(batch.rotation);
            glRotatef(glm::degrees(glm::angle(batch.rotation)), axis.x, axis.y, axis.z);
            glScalef(batch.scale.x, batch.scale.y, batch.scale.z);
                
            glBindBuffer(GL_ARRAY_BUFFER, batch.vertexBufferID);
            glBindBuffer(GL_ELEMENT_ARRAY_BUFFER, batch.indexBufferID);
            
            VoxelPoint* point = 0;
            glVertexPointer(3, GL_FLOAT, sizeof(VoxelPoint), &point->vertex);
            glColorPointer(3, GL_UNSIGNED_BYTE, sizeof(VoxelPoint), &point->color);
            glNormalPointer(GL_BYTE, sizeof(VoxelPoint), &point->normal);
            
            glDrawRangeElements(GL_QUADS, 0, batch.vertexCount - 1, batch.indexCount, GL_UNSIGNED_INT, 0);
            
            glBindBuffer(GL_ARRAY_BUFFER, 0);
            glBindBuffer(GL_ELEMENT_ARRAY_BUFFER, 0);
            
            glPopMatrix();
        }
        
        _baseVoxelProgram.release();
    
        glDisable(GL_ALPHA_TEST);
        glEnable(GL_BLEND);
            
        DependencyManager::get<TextureCache>()->setPrimaryDrawBuffers(true, false);
        
        if (!_voxelSplatBatches.isEmpty()) {
            glDepthFunc(GL_LEQUAL);
            glDepthMask(false);
            glEnable(GL_POLYGON_OFFSET_FILL);
            glPolygonOffset(-1.0f, -1.0f);
            
            _splatVoxelProgram.bind();
            
            _splatVoxelProgram.enableAttributeArray(_splatVoxelLocations.materials);
            _splatVoxelProgram.enableAttributeArray(_splatVoxelLocations.materialWeights);
            
            foreach (const VoxelSplatBatch& batch, _voxelSplatBatches) {
                glPushMatrix();
                glTranslatef(batch.translation.x, batch.translation.y, batch.translation.z);
                glm::vec3 axis = glm::axis(batch.rotation);
                glRotatef(glm::degrees(glm::angle(batch.rotation)), axis.x, axis.y, axis.z);
                glScalef(batch.scale.x, batch.scale.y, batch.scale.z);
            
                glBindBuffer(GL_ARRAY_BUFFER, batch.vertexBufferID);
                glBindBuffer(GL_ELEMENT_ARRAY_BUFFER, batch.indexBufferID);
                
                VoxelPoint* point = 0;
                glVertexPointer(3, GL_FLOAT, sizeof(VoxelPoint), &point->vertex);
                glColorPointer(3, GL_UNSIGNED_BYTE, sizeof(VoxelPoint), &point->color);
                glNormalPointer(GL_BYTE, sizeof(VoxelPoint), &point->normal);
                
                _splatVoxelProgram.setAttributeBuffer(_splatVoxelLocations.materials,
                    GL_UNSIGNED_BYTE, (qint64)&point->materials, SPLAT_COUNT, sizeof(VoxelPoint));
                _splatVoxelProgram.setAttributeBuffer(_splatVoxelLocations.materialWeights,
                    GL_UNSIGNED_BYTE, (qint64)&point->materialWeights, SPLAT_COUNT, sizeof(VoxelPoint));
                    
                const float QUARTER_STEP = 0.25f * EIGHT_BIT_MAXIMUM_RECIPROCAL;
                _splatVoxelProgram.setUniform(_splatVoxelLocations.splatTextureOffset, batch.splatTextureOffset);
                _splatVoxelProgram.setUniform(_splatVoxelLocations.splatTextureScalesS, batch.splatTextureScalesS);
                _splatVoxelProgram.setUniform(_splatVoxelLocations.splatTextureScalesT, batch.splatTextureScalesT);
                _splatVoxelProgram.setUniformValue(
                    _splatVoxelLocations.textureValueMinima,
                    (batch.materialIndex + 1) * EIGHT_BIT_MAXIMUM_RECIPROCAL - QUARTER_STEP,
                    (batch.materialIndex + 2) * EIGHT_BIT_MAXIMUM_RECIPROCAL - QUARTER_STEP,
                    (batch.materialIndex + 3) * EIGHT_BIT_MAXIMUM_RECIPROCAL - QUARTER_STEP,
                    (batch.materialIndex + 4) * EIGHT_BIT_MAXIMUM_RECIPROCAL - QUARTER_STEP);
                _splatVoxelProgram.setUniformValue(
                    _splatVoxelLocations.textureValueMaxima,
                    (batch.materialIndex + 1) * EIGHT_BIT_MAXIMUM_RECIPROCAL + QUARTER_STEP,
                    (batch.materialIndex + 2) * EIGHT_BIT_MAXIMUM_RECIPROCAL + QUARTER_STEP,
                    (batch.materialIndex + 3) * EIGHT_BIT_MAXIMUM_RECIPROCAL + QUARTER_STEP,
                    (batch.materialIndex + 4) * EIGHT_BIT_MAXIMUM_RECIPROCAL + QUARTER_STEP);
                
                for (int i = 0; i < SPLAT_COUNT; i++) {
                    glActiveTexture(GL_TEXTURE0 + SPLAT_TEXTURE_UNITS[i]);
                    glBindTexture(GL_TEXTURE_2D, batch.splatTextureIDs[i]);
                }
                
                glDrawRangeElements(GL_QUADS, 0, batch.vertexCount - 1, batch.indexCount, GL_UNSIGNED_INT, 0);
                
                for (int i = 0; i < SPLAT_COUNT; i++) {
                    glActiveTexture(GL_TEXTURE0 + SPLAT_TEXTURE_UNITS[i]);
                    glBindTexture(GL_TEXTURE_2D, 0);
                }
            
                glActiveTexture(GL_TEXTURE0);
        
                glBindBuffer(GL_ARRAY_BUFFER, 0);
                glBindBuffer(GL_ELEMENT_ARRAY_BUFFER, 0);
                
                glPopMatrix();
            }
            
            glDisable(GL_POLYGON_OFFSET_FILL);
            glDepthMask(true);
            glDepthFunc(GL_LESS);
            
            _splatVoxelProgram.disableAttributeArray(_splatVoxelLocations.materials);
            _splatVoxelProgram.disableAttributeArray(_splatVoxelLocations.materialWeights);
        }
        
        glDisableClientState(GL_VERTEX_ARRAY);
        glDisableClientState(GL_COLOR_ARRAY);
        glDisableClientState(GL_NORMAL_ARRAY);
        glDisable(GL_CULL_FACE);
    }
    _voxelBaseBatches.clear();
    _voxelSplatBatches.clear();
    
    if (!_hermiteBatches.isEmpty() && Menu::getInstance()->isOptionChecked(MenuOption::DisplayHermiteData)) {
        DependencyManager::get<TextureCache>()->setPrimaryDrawBuffers(true, true);
        
        glEnableClientState(GL_VERTEX_ARRAY);
        
        glColor4f(1.0f, 1.0f, 1.0f, 1.0f);
        glNormal3f(0.0f, 1.0f, 0.0f);
        
        DependencyManager::get<DeferredLightingEffect>()->bindSimpleProgram();
        
        foreach (const HermiteBatch& batch, _hermiteBatches) {
            glPushMatrix();
            glTranslatef(batch.translation.x, batch.translation.y, batch.translation.z);
            glm::vec3 axis = glm::axis(batch.rotation);
            glRotatef(glm::degrees(glm::angle(batch.rotation)), axis.x, axis.y, axis.z);
            glScalef(batch.scale.x, batch.scale.y, batch.scale.z);
                
            glBindBuffer(GL_ARRAY_BUFFER, batch.vertexBufferID);
            
            glVertexPointer(3, GL_FLOAT, 0, 0);
            
            glDrawArrays(GL_LINES, 0, batch.vertexCount);
            
            glBindBuffer(GL_ARRAY_BUFFER, 0);
            
            glPopMatrix();
        }
        
        DependencyManager::get<DeferredLightingEffect>()->releaseSimpleProgram();
        
        glDisableClientState(GL_VERTEX_ARRAY);
        
        DependencyManager::get<TextureCache>()->setPrimaryDrawBuffers(true, false);
    }
    _hermiteBatches.clear();
    
    // give external parties a chance to join in
    emit rendering();
}

void MetavoxelSystem::paintHeightfieldColor(const glm::vec3& position, float radius, const QColor& color) {
    Sphere* sphere = new Sphere();
    sphere->setTranslation(position);
    sphere->setScale(radius);
    setHeightfieldColor(SharedObjectPointer(sphere), color, true);
}

void MetavoxelSystem::paintHeightfieldMaterial(const glm::vec3& position, float radius, const SharedObjectPointer& material) {
    Sphere* sphere = new Sphere();
    sphere->setTranslation(position);
    sphere->setScale(radius);
    setHeightfieldMaterial(SharedObjectPointer(sphere), material, true);
}

void MetavoxelSystem::setHeightfieldColor(const SharedObjectPointer& spanner, const QColor& color, bool paint) {
    MetavoxelEditMessage edit = { QVariant::fromValue(HeightfieldMaterialSpannerEdit(spanner,
        SharedObjectPointer(), color, paint)) };
    applyEdit(edit, true);
}

void MetavoxelSystem::setHeightfieldMaterial(const SharedObjectPointer& spanner,
        const SharedObjectPointer& material, bool paint) {
    MetavoxelEditMessage edit = { QVariant::fromValue(HeightfieldMaterialSpannerEdit(spanner, material, QColor(), paint)) };
    applyMaterialEdit(edit, true);
}

void MetavoxelSystem::deleteTextures(int heightTextureID, int colorTextureID, int materialTextureID) const {
    glDeleteTextures(1, (const GLuint*)&heightTextureID);
    glDeleteTextures(1, (const GLuint*)&colorTextureID);
    glDeleteTextures(1, (const GLuint*)&materialTextureID);
}

void MetavoxelSystem::deleteBuffers(int vertexBufferID, int indexBufferID, int hermiteBufferID) const {
    glDeleteBuffers(1, (const GLuint*)&vertexBufferID);
    glDeleteBuffers(1, (const GLuint*)&indexBufferID);
    glDeleteBuffers(1, (const GLuint*)&hermiteBufferID);
}

class SpannerRenderVisitor : public SpannerVisitor {
public:
    
    SpannerRenderVisitor(const MetavoxelLOD& lod);
    
    virtual int visit(MetavoxelInfo& info);
    virtual bool visit(Spanner* spanner);

protected:
    
    int _containmentDepth;
};

SpannerRenderVisitor::SpannerRenderVisitor(const MetavoxelLOD& lod) :
    SpannerVisitor(QVector<AttributePointer>() << AttributeRegistry::getInstance()->getSpannersAttribute(),
        QVector<AttributePointer>(), QVector<AttributePointer>(), lod,
        encodeOrder(Application::getInstance()->getViewFrustum()->getDirection())),
    _containmentDepth(INT_MAX) {
}

int SpannerRenderVisitor::visit(MetavoxelInfo& info) {
    if (_containmentDepth >= _depth) {
        Frustum::IntersectionType intersection = Application::getInstance()->getMetavoxels()->getFrustum().getIntersectionType(
            info.getBounds());
        if (intersection == Frustum::NO_INTERSECTION) {
            return STOP_RECURSION;
        }
        _containmentDepth = (intersection == Frustum::CONTAINS_INTERSECTION) ? _depth : INT_MAX;
    }
    return SpannerVisitor::visit(info);
}

bool SpannerRenderVisitor::visit(Spanner* spanner) {
    spanner->getRenderer()->render(_lod, _containmentDepth <= _depth);
    return true;
}

class SpannerCursorRenderVisitor : public SpannerRenderVisitor {
public:
    
    SpannerCursorRenderVisitor(const MetavoxelLOD& lod, const Box& bounds);
    
    virtual bool visit(Spanner* spanner);
    
    virtual int visit(MetavoxelInfo& info);

private:
    
    Box _bounds;
};

SpannerCursorRenderVisitor::SpannerCursorRenderVisitor(const MetavoxelLOD& lod, const Box& bounds) :
    SpannerRenderVisitor(lod),
    _bounds(bounds) {
}

bool SpannerCursorRenderVisitor::visit(Spanner* spanner) {
    if (spanner->isHeightfield()) {
         spanner->getRenderer()->render(_lod, _containmentDepth <= _depth, true);
    }
    return true;
}

int SpannerCursorRenderVisitor::visit(MetavoxelInfo& info) {
    return info.getBounds().intersects(_bounds) ? SpannerRenderVisitor::visit(info) : STOP_RECURSION;
}

void MetavoxelSystem::renderHeightfieldCursor(const glm::vec3& position, float radius) {
    glDepthFunc(GL_LEQUAL);
    glEnable(GL_CULL_FACE);
    glEnable(GL_POLYGON_OFFSET_FILL);
    glPolygonOffset(-1.0f, -1.0f);
    
    glColor4f(1.0f, 1.0f, 1.0f, 1.0f);
    
    glActiveTexture(GL_TEXTURE4);
    float scale = 1.0f / radius;
    glm::vec4 sCoefficients(scale, 0.0f, 0.0f, -scale * position.x);
    glm::vec4 tCoefficients(0.0f, scale, 0.0f, -scale * position.y);
    glm::vec4 rCoefficients(0.0f, 0.0f, scale, -scale * position.z);
    glTexGenfv(GL_S, GL_EYE_PLANE, (const GLfloat*)&sCoefficients);
    glTexGenfv(GL_T, GL_EYE_PLANE, (const GLfloat*)&tCoefficients);
    glTexGenfv(GL_R, GL_EYE_PLANE, (const GLfloat*)&rCoefficients);
    glActiveTexture(GL_TEXTURE0);
    
    glm::vec3 extents(radius, radius, radius);
    SpannerCursorRenderVisitor visitor(getLOD(), Box(position - extents, position + extents));
    guide(visitor);
    
    if (!_heightfieldBaseBatches.isEmpty()) {
        glEnableClientState(GL_VERTEX_ARRAY);
        glEnableClientState(GL_TEXTURE_COORD_ARRAY);
    
        _heightfieldCursorProgram.bind();
    
        foreach (const HeightfieldBaseLayerBatch& batch, _heightfieldBaseBatches) {
            glPushMatrix();
            glTranslatef(batch.translation.x, batch.translation.y, batch.translation.z);
            glm::vec3 axis = glm::axis(batch.rotation);
            glRotatef(glm::degrees(glm::angle(batch.rotation)), axis.x, axis.y, axis.z);
            glScalef(batch.scale.x, batch.scale.y, batch.scale.z);
            
            glBindBuffer(GL_ARRAY_BUFFER, batch.vertexBufferID);
            glBindBuffer(GL_ELEMENT_ARRAY_BUFFER, batch.indexBufferID);
        
            HeightfieldPoint* point = 0;
            glVertexPointer(3, GL_FLOAT, sizeof(HeightfieldPoint), &point->vertex);
            glTexCoordPointer(2, GL_FLOAT, sizeof(HeightfieldPoint), &point->textureCoord);
            
            glBindTexture(GL_TEXTURE_2D, batch.heightTextureID);
            
            glDrawRangeElements(GL_TRIANGLES, 0, batch.vertexCount - 1, batch.indexCount, GL_UNSIGNED_INT, 0);
            
            glBindTexture(GL_TEXTURE_2D, 0);
        
            glBindBuffer(GL_ARRAY_BUFFER, 0);
            glBindBuffer(GL_ELEMENT_ARRAY_BUFFER, 0);
        
            glPopMatrix();
        }
        
        _heightfieldCursorProgram.release();
    
        glDisableClientState(GL_TEXTURE_COORD_ARRAY);
        glDisableClientState(GL_VERTEX_ARRAY);
    }
    _heightfieldBaseBatches.clear();
    
    if (!_voxelBaseBatches.isEmpty()) {
        glEnableClientState(GL_VERTEX_ARRAY);
    
        _voxelCursorProgram.bind();
    
        foreach (const MetavoxelBatch& batch, _voxelBaseBatches) {
            glPushMatrix();
            glTranslatef(batch.translation.x, batch.translation.y, batch.translation.z);
            glm::vec3 axis = glm::axis(batch.rotation);
            glRotatef(glm::degrees(glm::angle(batch.rotation)), axis.x, axis.y, axis.z);
            glScalef(batch.scale.x, batch.scale.y, batch.scale.z);
                
            glBindBuffer(GL_ARRAY_BUFFER, batch.vertexBufferID);
            glBindBuffer(GL_ELEMENT_ARRAY_BUFFER, batch.indexBufferID);
            
            VoxelPoint* point = 0;
            glVertexPointer(3, GL_FLOAT, sizeof(VoxelPoint), &point->vertex);
            
            glDrawRangeElements(GL_QUADS, 0, batch.vertexCount - 1, batch.indexCount, GL_UNSIGNED_INT, 0);
            
            glBindBuffer(GL_ARRAY_BUFFER, 0);
            glBindBuffer(GL_ELEMENT_ARRAY_BUFFER, 0);
            
            glPopMatrix();
        }
        
        _voxelCursorProgram.release();
        
        glDisableClientState(GL_VERTEX_ARRAY);
    }
    _voxelBaseBatches.clear();
    
    glDisable(GL_POLYGON_OFFSET_FILL);
    glDisable(GL_CULL_FACE);
    glDepthFunc(GL_LESS);
}

class MaterialEditApplier : public SignalHandler {
public:

    MaterialEditApplier(const MetavoxelEditMessage& message, const QSharedPointer<NetworkTexture> texture);
    
    virtual void handle();

protected:
    
    MetavoxelEditMessage _message;
    QSharedPointer<NetworkTexture> _texture;
};

MaterialEditApplier::MaterialEditApplier(const MetavoxelEditMessage& message, const QSharedPointer<NetworkTexture> texture) :
    _message(message),
    _texture(texture) {
}

void MaterialEditApplier::handle() {
    static_cast<MaterialEdit*>(_message.edit.data())->averageColor = _texture->getAverageColor();
    Application::getInstance()->getMetavoxels()->applyEdit(_message, true);
    deleteLater();
}

void MetavoxelSystem::applyMaterialEdit(const MetavoxelEditMessage& message, bool reliable) {
    const MaterialEdit* edit = static_cast<const MaterialEdit*>(message.edit.constData());
    MaterialObject* material = static_cast<MaterialObject*>(edit->material.data());
    if (material && material->getDiffuse().isValid()) {
        if (QThread::currentThread() != thread()) {
            QMetaObject::invokeMethod(this, "applyMaterialEdit", Q_ARG(const MetavoxelEditMessage&, message),
                Q_ARG(bool, reliable));
            return;
        }
        auto texture = DependencyManager::get<TextureCache>()->getTexture(
            material->getDiffuse(), SPLAT_TEXTURE);
        if (texture->isLoaded()) {
            MetavoxelEditMessage newMessage = message;
            static_cast<MaterialEdit*>(newMessage.edit.data())->averageColor = texture->getAverageColor();
            applyEdit(newMessage, true);    
        
        } else {
            MaterialEditApplier* applier = new MaterialEditApplier(message, texture);
            connect(texture.data(), &Resource::loaded, applier, &SignalHandler::handle);
        }
    } else {
        applyEdit(message, true);
    }
}

MetavoxelClient* MetavoxelSystem::createClient(const SharedNodePointer& node) {
    return new MetavoxelSystemClient(node, _updater);
}

void MetavoxelSystem::guideToAugmented(MetavoxelVisitor& visitor, bool render) {
    DependencyManager::get<NodeList>()->eachNode([&visitor, &render](const SharedNodePointer& node){
        if (node->getType() == NodeType::MetavoxelServer) {
            QMutexLocker locker(&node->getMutex());
            MetavoxelSystemClient* client = static_cast<MetavoxelSystemClient*>(node->getLinkedData());
            if (client) {
                MetavoxelData data = client->getAugmentedData();
                data.guide(visitor);
                if (render) {
                    // save the rendered augmented data so that its cached texture references, etc., don't
                    // get collected when we replace it with more recent versions
                    client->setRenderedAugmentedData(data);
                }
            }
        }
    });
}

void MetavoxelSystem::loadSplatProgram(const char* type, ProgramObject& program, SplatLocations& locations) {
    program.addShaderFromSourceFile(QGLShader::Vertex, PathUtils::resourcesPath() +
        "shaders/metavoxel_" + type + "_splat.vert");
    program.addShaderFromSourceFile(QGLShader::Fragment, PathUtils::resourcesPath() +
        "shaders/metavoxel_" + type + "_splat.frag");
    program.link();
    
    program.bind();
    program.setUniformValue("heightMap", 0);
    program.setUniformValue("textureMap", 1);
    program.setUniformValueArray("diffuseMaps", SPLAT_TEXTURE_UNITS, SPLAT_COUNT);
    locations.heightScale = program.uniformLocation("heightScale");
    locations.textureScale = program.uniformLocation("textureScale");
    locations.splatTextureOffset = program.uniformLocation("splatTextureOffset");
    locations.splatTextureScalesS = program.uniformLocation("splatTextureScalesS");
    locations.splatTextureScalesT = program.uniformLocation("splatTextureScalesT");
    locations.textureValueMinima = program.uniformLocation("textureValueMinima");
    locations.textureValueMaxima = program.uniformLocation("textureValueMaxima");
    locations.materials = program.attributeLocation("materials");
    locations.materialWeights = program.attributeLocation("materialWeights");
    program.release();
}

Throttle::Throttle() :
    _limit(INT_MAX),
    _total(0) {
}

bool Throttle::shouldThrottle(int bytes) {
    // clear expired buckets
    qint64 now = QDateTime::currentMSecsSinceEpoch();
    while (!_buckets.isEmpty() && now >= _buckets.first().first) {
        _total -= _buckets.takeFirst().second;
    }
    
    // if possible, add the new bucket
    if (_total + bytes > _limit) {
        return true;
    }
    const int BUCKET_DURATION = 1000;
    _buckets.append(Bucket(now + BUCKET_DURATION, bytes));
    _total += bytes;
    return false;
}

MetavoxelSystemClient::MetavoxelSystemClient(const SharedNodePointer& node, MetavoxelUpdater* updater) :
    MetavoxelClient(node, updater) {
}

void MetavoxelSystemClient::setAugmentedData(const MetavoxelData& data) {
    QWriteLocker locker(&_augmentedDataLock);
    _augmentedData = data;
}

MetavoxelData MetavoxelSystemClient::getAugmentedData() {
    QReadLocker locker(&_augmentedDataLock);
    return _augmentedData;
}

class ReceiveDelayer : public QObject {
public:
    
    ReceiveDelayer(const SharedNodePointer& node, const QByteArray& packet);

protected:

    virtual void timerEvent(QTimerEvent* event);

private:
    
    SharedNodePointer _node;
    QByteArray _packet;
};

ReceiveDelayer::ReceiveDelayer(const SharedNodePointer& node, const QByteArray& packet) :
    _node(node),
    _packet(packet) {
}

void ReceiveDelayer::timerEvent(QTimerEvent* event) {
    QMutexLocker locker(&_node->getMutex());
    MetavoxelClient* client = static_cast<MetavoxelClient*>(_node->getLinkedData());
    if (client) {
        QMetaObject::invokeMethod(&client->getSequencer(), "receivedDatagram", Q_ARG(const QByteArray&, _packet));
    }
    deleteLater();
}

int MetavoxelSystemClient::parseData(const QByteArray& packet) {
    // process through sequencer
    MetavoxelSystem::NetworkSimulation simulation = Application::getInstance()->getMetavoxels()->getNetworkSimulation();
    if (randFloat() < simulation.dropRate) {
        return packet.size();
    }
    int count = (randFloat() < simulation.repeatRate) ? 2 : 1;
    for (int i = 0; i < count; i++) {
        if (simulation.bandwidthLimit > 0) {
            _receiveThrottle.setLimit(simulation.bandwidthLimit);
            if (_receiveThrottle.shouldThrottle(packet.size())) {
                continue;
            }
        }
        int delay = randIntInRange(simulation.minimumDelay, simulation.maximumDelay);
        if (delay > 0) {
            ReceiveDelayer* delayer = new ReceiveDelayer(_node, packet);
            delayer->startTimer(delay);
            
        } else {
            QMetaObject::invokeMethod(&_sequencer, "receivedDatagram", Q_ARG(const QByteArray&, packet));
        }
        Application::getInstance()->getBandwidthMeter()->inputStream(BandwidthMeter::METAVOXELS).updateValue(packet.size());
    }
    return packet.size();
}

class AugmentVisitor : public MetavoxelVisitor {
public:
    
    AugmentVisitor(const MetavoxelLOD& lod, const MetavoxelData& previousData);
    
    virtual int visit(MetavoxelInfo& info);

private:
    
    const MetavoxelData& _previousData;
};

AugmentVisitor::AugmentVisitor(const MetavoxelLOD& lod, const MetavoxelData& previousData) :
    MetavoxelVisitor(QVector<AttributePointer>() << AttributeRegistry::getInstance()->getRendererAttribute(),
        QVector<AttributePointer>(), lod),
    _previousData(previousData) {
}

int AugmentVisitor::visit(MetavoxelInfo& info) {
    if (!info.isLeaf) {
        return DEFAULT_ORDER;
    }
    static_cast<MetavoxelRenderer*>(info.inputValues.at(0).getInlineValue<
        SharedObjectPointer>().data())->getImplementation()->augment(*_data, _previousData, info, _lod);
    return STOP_RECURSION;
}

class Augmenter : public QRunnable {
public:
    
    Augmenter(const SharedNodePointer& node, const MetavoxelData& data,
        const MetavoxelData& previousData, const MetavoxelLOD& lod);
    
    virtual void run();

private:
    
    QWeakPointer<Node> _node;
    MetavoxelData _data;
    MetavoxelData _previousData;
    MetavoxelLOD _lod;
};

Augmenter::Augmenter(const SharedNodePointer& node, const MetavoxelData& data,
        const MetavoxelData& previousData, const MetavoxelLOD& lod) :
    _node(node),
    _data(data),
    _previousData(previousData),
    _lod(lod) {
}

void Augmenter::run() {
    SharedNodePointer node = _node;
    if (!node) {
        return;
    }
    AugmentVisitor visitor(_lod, _previousData);
    _data.guide(visitor);
    QMutexLocker locker(&node->getMutex());
    QMetaObject::invokeMethod(node->getLinkedData(), "setAugmentedData", Q_ARG(const MetavoxelData&, _data));
}

void MetavoxelSystemClient::dataChanged(const MetavoxelData& oldData) {
    MetavoxelClient::dataChanged(oldData);
    QThreadPool::globalInstance()->start(new Augmenter(_node, _data, getAugmentedData(), _remoteDataLOD));
}

class SendDelayer : public QObject {
public:
    
    SendDelayer(const SharedNodePointer& node, const QByteArray& data);

    virtual void timerEvent(QTimerEvent* event);

private:
    
    SharedNodePointer _node;
    QByteArray _data;
};

SendDelayer::SendDelayer(const SharedNodePointer& node, const QByteArray& data) :
    _node(node),
    _data(data.constData(), data.size()) {
}

void SendDelayer::timerEvent(QTimerEvent* event) {
    DependencyManager::get<NodeList>()->writeDatagram(_data, _node);
    deleteLater();
}

void MetavoxelSystemClient::sendDatagram(const QByteArray& data) {
    MetavoxelSystem::NetworkSimulation simulation = Application::getInstance()->getMetavoxels()->getNetworkSimulation();
    if (randFloat() < simulation.dropRate) {
        return;
    }
    int count = (randFloat() < simulation.repeatRate) ? 2 : 1;
    for (int i = 0; i < count; i++) {
        if (simulation.bandwidthLimit > 0) {
            _sendThrottle.setLimit(simulation.bandwidthLimit);
            if (_sendThrottle.shouldThrottle(data.size())) {
                continue;
            }
        }
        int delay = randIntInRange(simulation.minimumDelay, simulation.maximumDelay);
        if (delay > 0) {
            SendDelayer* delayer = new SendDelayer(_node, data);
            delayer->startTimer(delay);
            
        } else {
            DependencyManager::get<NodeList>()->writeDatagram(data, _node);
        }
        Application::getInstance()->getBandwidthMeter()->outputStream(BandwidthMeter::METAVOXELS).updateValue(data.size());
    }
}

BufferData::~BufferData() {
}

void VoxelPoint::setNormal(const glm::vec3& normal) {
    this->normal[0] = (char)(normal.x * 127.0f);
    this->normal[1] = (char)(normal.y * 127.0f);
    this->normal[2] = (char)(normal.z * 127.0f);
}

VoxelBuffer::VoxelBuffer(const QVector<VoxelPoint>& vertices, const QVector<int>& indices, const QVector<glm::vec3>& hermite,
        const QMultiHash<VoxelCoord, int>& quadIndices, int size, const QVector<SharedObjectPointer>& materials) :
    _vertices(vertices),
    _indices(indices),
    _hermite(hermite),
    _hermiteEnabled(Menu::getInstance()->isOptionChecked(MenuOption::DisplayHermiteData)),
    _quadIndices(quadIndices),
    _size(size),
    _vertexCount(vertices.size()),
    _indexCount(indices.size()),
    _hermiteCount(hermite.size()),
    _vertexBufferID(0),
    _indexBufferID(0),
    _hermiteBufferID(0),
    _materials(materials) {
}

VoxelBuffer::~VoxelBuffer() {
    QMetaObject::invokeMethod(Application::getInstance()->getMetavoxels(), "deleteBuffers", Q_ARG(int, _vertexBufferID),
        Q_ARG(int, _indexBufferID), Q_ARG(int, _hermiteBufferID));
}

bool VoxelBuffer::findRayIntersection(const glm::vec3& origin, const glm::vec3& direction,
        float boundsDistance, float& distance) const {
    float highest = _size - 1.0f;
    glm::vec3 position = (origin + direction * boundsDistance) * highest;
    glm::vec3 floors = glm::floor(position);
    int max = _size - 2;
    int x = qMin((int)floors.x, max), y = qMin((int)floors.y, max), z = qMin((int)floors.z, max);
    forever {
        VoxelCoord key(qRgb(x, y, z));
        for (QMultiHash<VoxelCoord, int>::const_iterator it = _quadIndices.constFind(key);
                it != _quadIndices.constEnd() && it.key() == key; it++) {
            const int* indices = _indices.constData() + *it;
            if (findRayTriangleIntersection(origin, direction, _vertices.at(indices[0]).vertex,
                    _vertices.at(indices[1]).vertex, _vertices.at(indices[2]).vertex, distance) ||
                findRayTriangleIntersection(origin, direction, _vertices.at(indices[0]).vertex,
                    _vertices.at(indices[2]).vertex, _vertices.at(indices[3]).vertex, distance)) {
                return true;
            }
        }
        float xDistance = FLT_MAX, yDistance = FLT_MAX, zDistance = FLT_MAX;
        if (direction.x > 0.0f) {
            xDistance = (x + 1.0f - position.x) / direction.x;
        } else if (direction.x < 0.0f) {
            xDistance = (x - position.x) / direction.x;
        }
        if (direction.y > 0.0f) {
            yDistance = (y + 1.0f - position.y) / direction.y;
        } else if (direction.y < 0.0f) {
            yDistance = (y - position.y) / direction.y;
        }
        if (direction.z > 0.0f) {
            zDistance = (z + 1.0f - position.z) / direction.z;
        } else if (direction.z < 0.0f) {
            zDistance = (z - position.z) / direction.z;
        }
        float minimumDistance = qMin(xDistance, qMin(yDistance, zDistance));
        if (minimumDistance == xDistance) {
            if (direction.x > 0.0f) {
                if (x++ == max) {
                    return false;
                }
            } else if (x-- == 0) {
                return false;
            }
        }
        if (minimumDistance == yDistance) {
            if (direction.y > 0.0f) {
                if (y++ == max) {
                    return false;
                }
            } else if (y-- == 0) {
                return false;
            }
        }
        if (minimumDistance == zDistance) {
            if (direction.z > 0.0f) {
                if (z++ == max) {
                    return false;
                }
            } else if (z-- == 0) {
                return false;
            }
        }
        position += direction * minimumDistance;
    }
    return false;
}

void VoxelBuffer::render(const glm::vec3& translation, const glm::quat& rotation, const glm::vec3& scale, bool cursor) {
    if (_vertexBufferID == 0) {
        glGenBuffers(1, &_vertexBufferID);
        glBindBuffer(GL_ARRAY_BUFFER, _vertexBufferID);
        glBufferData(GL_ARRAY_BUFFER, _vertices.size() * sizeof(VoxelPoint), _vertices.constData(), GL_STATIC_DRAW);
        glBindBuffer(GL_ARRAY_BUFFER, 0);
        
        glGenBuffers(1, &_indexBufferID);
        glBindBuffer(GL_ELEMENT_ARRAY_BUFFER, _indexBufferID);
        glBufferData(GL_ELEMENT_ARRAY_BUFFER, _indices.size() * sizeof(int), _indices.constData(), GL_STATIC_DRAW);
        glBindBuffer(GL_ELEMENT_ARRAY_BUFFER, 0);
        
        if (!_materials.isEmpty()) {
            _networkTextures.resize(_materials.size());
            auto textureCache = DependencyManager::get<TextureCache>();
            for (int i = 0; i < _materials.size(); i++) {
                const SharedObjectPointer material = _materials.at(i);
                if (material) {
                    _networkTextures[i] = textureCache->getTexture(
                        static_cast<MaterialObject*>(material.data())->getDiffuse(), SPLAT_TEXTURE);
                }
            }
        }
    }
    
    MetavoxelBatch baseBatch;
    baseBatch.translation = translation;
    baseBatch.rotation = rotation;
    baseBatch.scale = scale;
    baseBatch.vertexBufferID = _vertexBufferID;
    baseBatch.indexBufferID = _indexBufferID;
    baseBatch.vertexCount = _vertexCount;
    baseBatch.indexCount = _indexCount;
    Application::getInstance()->getMetavoxels()->addVoxelBaseBatch(baseBatch);
    
    if (!(cursor || _materials.isEmpty())) {
        VoxelSplatBatch splatBatch;
        splatBatch.translation = translation;
        splatBatch.rotation = rotation;
        splatBatch.scale = scale;
        splatBatch.vertexBufferID = _vertexBufferID;
        splatBatch.indexBufferID = _indexBufferID;
        splatBatch.vertexCount = _vertexCount;
        splatBatch.indexCount = _indexCount;
        splatBatch.splatTextureOffset = glm::vec3(
            glm::dot(translation, rotation * glm::vec3(1.0f, 0.0f, 0.0f)) / scale.x,
            glm::dot(translation, rotation * glm::vec3(0.0f, 1.0f, 0.0f)) / scale.y,
            glm::dot(translation, rotation * glm::vec3(0.0f, 0.0f, 1.0f)) / scale.z);
            
        for (int i = 0; i < _materials.size(); i += SPLAT_COUNT) {
            for (int j = 0; j < SPLAT_COUNT; j++) {
                int index = i + j;
                if (index < _networkTextures.size()) {
                    const NetworkTexturePointer& texture = _networkTextures.at(index);
                    if (texture) {
                        MaterialObject* material = static_cast<MaterialObject*>(_materials.at(index).data());
                        splatBatch.splatTextureScalesS[j] = scale.x / material->getScaleS();
                        splatBatch.splatTextureScalesT[j] = scale.z / material->getScaleT();
                        splatBatch.splatTextureIDs[j] = texture->getID();
                           
                    } else {
                        splatBatch.splatTextureIDs[j] = 0;
                    }
                } else {
                    splatBatch.splatTextureIDs[j] = 0;
                }
            }
            splatBatch.materialIndex = i;
            Application::getInstance()->getMetavoxels()->addVoxelSplatBatch(splatBatch);
        }
    }
    
    if (_hermiteCount > 0) {
        if (_hermiteBufferID == 0) {
            glGenBuffers(1, &_hermiteBufferID);
            glBindBuffer(GL_ARRAY_BUFFER, _hermiteBufferID);
            glBufferData(GL_ARRAY_BUFFER, _hermite.size() * sizeof(glm::vec3), _hermite.constData(), GL_STATIC_DRAW);
            glBindBuffer(GL_ARRAY_BUFFER, 0);
            _hermite.clear();
        }
        HermiteBatch hermiteBatch;
        hermiteBatch.translation = translation;
        hermiteBatch.rotation = rotation;
        hermiteBatch.scale = scale;
        hermiteBatch.vertexBufferID = _hermiteBufferID;
        hermiteBatch.vertexCount = _hermiteCount;
        Application::getInstance()->getMetavoxels()->addHermiteBatch(hermiteBatch);
    }
}

DefaultMetavoxelRendererImplementation::DefaultMetavoxelRendererImplementation() {
}

class SpannerSimulateVisitor : public SpannerVisitor {
public:
    
    SpannerSimulateVisitor(float deltaTime, const MetavoxelLOD& lod);
    
    virtual bool visit(Spanner* spanner);

private:
    
    float _deltaTime;
};

SpannerSimulateVisitor::SpannerSimulateVisitor(float deltaTime, const MetavoxelLOD& lod) :
    SpannerVisitor(QVector<AttributePointer>() << AttributeRegistry::getInstance()->getSpannersAttribute(),
        QVector<AttributePointer>(), QVector<AttributePointer>(), lod),
    _deltaTime(deltaTime) {
}

bool SpannerSimulateVisitor::visit(Spanner* spanner) {
    spanner->getRenderer()->simulate(_deltaTime);
    return true;
}

void DefaultMetavoxelRendererImplementation::simulate(MetavoxelData& data, float deltaTime,
        MetavoxelInfo& info, const MetavoxelLOD& lod) {
    SpannerSimulateVisitor spannerSimulateVisitor(deltaTime, lod);
    data.guide(spannerSimulateVisitor);
}

void DefaultMetavoxelRendererImplementation::render(MetavoxelData& data, MetavoxelInfo& info, const MetavoxelLOD& lod) {
    SpannerRenderVisitor spannerRenderVisitor(lod);
    data.guide(spannerRenderVisitor);
}

SphereRenderer::SphereRenderer() {
}

void SphereRenderer::render(const MetavoxelLOD& lod, bool contained, bool cursor) {
    Sphere* sphere = static_cast<Sphere*>(_spanner);
    const QColor& color = sphere->getColor();
    glColor4f(color.redF(), color.greenF(), color.blueF(), color.alphaF());
    
    glPushMatrix();
    const glm::vec3& translation = sphere->getTranslation();
    glTranslatef(translation.x, translation.y, translation.z);
    glm::quat rotation = sphere->getRotation();
    glm::vec3 axis = glm::axis(rotation);
    glRotatef(glm::degrees(glm::angle(rotation)), axis.x, axis.y, axis.z);
    
    DependencyManager::get<DeferredLightingEffect>()->renderSolidSphere(sphere->getScale(), 32, 32);
    
    glPopMatrix();
}

CuboidRenderer::CuboidRenderer() {
}

void CuboidRenderer::render(const MetavoxelLOD& lod, bool contained, bool cursor) {
    Cuboid* cuboid = static_cast<Cuboid*>(_spanner);
    const QColor& color = cuboid->getColor();
    glColor4f(color.redF(), color.greenF(), color.blueF(), color.alphaF());
    
    glPushMatrix();
    const glm::vec3& translation = cuboid->getTranslation();
    glTranslatef(translation.x, translation.y, translation.z);
    glm::quat rotation = cuboid->getRotation();
    glm::vec3 axis = glm::axis(rotation);
    glRotatef(glm::degrees(glm::angle(rotation)), axis.x, axis.y, axis.z);
    glScalef(1.0f, cuboid->getAspectY(), cuboid->getAspectZ());
    
    DependencyManager::get<DeferredLightingEffect>()->renderSolidCube(cuboid->getScale() * 2.0f);
    
    glPopMatrix();
}

StaticModelRenderer::StaticModelRenderer() :
    _model(new Model(this)) {
}

void StaticModelRenderer::init(Spanner* spanner) {
    SpannerRenderer::init(spanner);

    _model->init();
    
    StaticModel* staticModel = static_cast<StaticModel*>(spanner);
    applyTranslation(staticModel->getTranslation());
    applyRotation(staticModel->getRotation());
    applyScale(staticModel->getScale());
    applyURL(staticModel->getURL());
    
    connect(spanner, SIGNAL(translationChanged(const glm::vec3&)), SLOT(applyTranslation(const glm::vec3&)));
    connect(spanner, SIGNAL(rotationChanged(const glm::quat&)), SLOT(applyRotation(const glm::quat&)));
    connect(spanner, SIGNAL(scaleChanged(float)), SLOT(applyScale(float)));
    connect(spanner, SIGNAL(urlChanged(const QUrl&)), SLOT(applyURL(const QUrl&)));
}

void StaticModelRenderer::simulate(float deltaTime) {
    // update the bounds
    Box bounds;
    if (_model->isActive()) {
        const Extents& extents = _model->getGeometry()->getFBXGeometry().meshExtents;
        bounds = Box(extents.minimum, extents.maximum);
    }
    static_cast<StaticModel*>(_spanner)->setBounds(glm::translate(_model->getTranslation()) *
        glm::mat4_cast(_model->getRotation()) * glm::scale(_model->getScale()) * bounds);
    _model->simulate(deltaTime);
}

void StaticModelRenderer::render(const MetavoxelLOD& lod, bool contained, bool cursor) {
    _model->render();
}

bool StaticModelRenderer::findRayIntersection(const glm::vec3& origin, const glm::vec3& direction, float& distance) const {
    RayIntersectionInfo info;
    info._rayStart = origin;
    info._rayDirection = direction;
    if (!_model->findRayIntersection(info)) {
        return false;
    }
    distance = info._hitDistance;
    return true;
}

void StaticModelRenderer::applyTranslation(const glm::vec3& translation) {
    _model->setTranslation(translation);
}

void StaticModelRenderer::applyRotation(const glm::quat& rotation) {
    _model->setRotation(rotation);
}

void StaticModelRenderer::applyScale(float scale) {
    _model->setScale(glm::vec3(scale, scale, scale));
}

void StaticModelRenderer::applyURL(const QUrl& url) {
    _model->setURL(url);
}

HeightfieldRenderer::HeightfieldRenderer() {
}

const int X_MAXIMUM_FLAG = 1;
const int Y_MAXIMUM_FLAG = 2;

static void renderNode(const HeightfieldNodePointer& node, Heightfield* heightfield, const MetavoxelLOD& lod,
        const glm::vec2& minimum, float size, bool contained, bool cursor) {
    const glm::quat& rotation = heightfield->getRotation();
    glm::vec3 scale(heightfield->getScale() * size, heightfield->getScale() * heightfield->getAspectY(),
        heightfield->getScale() * heightfield->getAspectZ() * size);
    glm::vec3 translation = heightfield->getTranslation() + rotation * glm::vec3(minimum.x * heightfield->getScale(),
        0.0f, minimum.y * heightfield->getScale() * heightfield->getAspectZ());
    if (!contained) {
        Frustum::IntersectionType type = Application::getInstance()->getMetavoxels()->getFrustum().getIntersectionType(
            glm::translate(translation) * glm::mat4_cast(rotation) * Box(glm::vec3(), scale));
        if (type == Frustum::NO_INTERSECTION) {
            return;
        }
        if (type == Frustum::CONTAINS_INTERSECTION) {
            contained = true;
        }
    }
    if (!node->isLeaf() && lod.shouldSubdivide(minimum, size)) {
        float nextSize = size * 0.5f;
        for (int i = 0; i < HeightfieldNode::CHILD_COUNT; i++) {
            renderNode(node->getChild(i), heightfield, lod, minimum + glm::vec2(i & X_MAXIMUM_FLAG ? nextSize : 0.0f,
                i & Y_MAXIMUM_FLAG ? nextSize : 0.0f), nextSize, contained, cursor);
        }
        return;
    }
    HeightfieldNodeRenderer* renderer = static_cast<HeightfieldNodeRenderer*>(node->getRenderer());
    if (!renderer) {
        node->setRenderer(renderer = new HeightfieldNodeRenderer());
    }
    renderer->render(node, translation, rotation, scale, cursor);
}

void HeightfieldRenderer::render(const MetavoxelLOD& lod, bool contained, bool cursor) {
    Heightfield* heightfield = static_cast<Heightfield*>(_spanner);
    renderNode(heightfield->getRoot(), heightfield, heightfield->transformLOD(lod), glm::vec2(), 1.0f, contained, cursor);
}

HeightfieldNodeRenderer::HeightfieldNodeRenderer() :
    _heightTextureID(0),
    _colorTextureID(0),
    _materialTextureID(0) {
}

HeightfieldNodeRenderer::~HeightfieldNodeRenderer() {
    QMetaObject::invokeMethod(Application::getInstance()->getMetavoxels(), "deleteTextures", Q_ARG(int, _heightTextureID),
        Q_ARG(int, _colorTextureID), Q_ARG(int, _materialTextureID));
}

bool HeightfieldNodeRenderer::findRayIntersection(const glm::vec3& translation, const glm::quat& rotation,
        const glm::vec3& scale, const glm::vec3& origin, const glm::vec3& direction,
        float boundsDistance, float& distance) const {
    if (!_voxels) {
        return false;
    }
    glm::quat inverseRotation = glm::inverse(rotation);
    float inverseScale = 1.0f / scale.x;
    return static_cast<const VoxelBuffer*>(_voxels.data())->findRayIntersection(
        inverseRotation * (origin - translation) * inverseScale, inverseRotation * direction * inverseScale,
        boundsDistance, distance);
}

class EdgeCrossing {
public:
    glm::vec3 point;
    glm::vec3 normal;
    QRgb color;
    char material;
    
    void setColorMaterial(const StackArray::Entry& entry) { color = entry.color; material = entry.material; }
<<<<<<< HEAD
};

=======
    
    void mix(const EdgeCrossing& first, const EdgeCrossing& second, float t);
};

void EdgeCrossing::mix(const EdgeCrossing& first, const EdgeCrossing& second, float t) {
    point = glm::mix(first.point, second.point, t);
    normal = glm::normalize(glm::mix(first.normal, second.normal, t));
    color = qRgb(glm::mix(qRed(first.color), qRed(second.color), t), glm::mix(qGreen(first.color), qGreen(second.color), t),
        glm::mix(qBlue(first.color), qBlue(second.color), t));
    material = (t < 0.5f) ? first.material : second.material;
}

>>>>>>> 1e84f260
const int MAX_NORMALS_PER_VERTEX = 4;

class NormalIndex {
public:
    int indices[MAX_NORMALS_PER_VERTEX];
    
    bool isValid() const;
    
    int getClosestIndex(const glm::vec3& normal, QVector<VoxelPoint>& vertices) const;
};

bool NormalIndex::isValid() const {
    for (int i = 0; i < MAX_NORMALS_PER_VERTEX; i++) {
        if (indices[i] >= 0) {
            return true;
        }
    }
    return false;
}

int NormalIndex::getClosestIndex(const glm::vec3& normal, QVector<VoxelPoint>& vertices) const {
    int firstIndex = indices[0];
    int closestIndex = firstIndex;
    const VoxelPoint& firstVertex = vertices.at(firstIndex);
    float closest = normal.x * firstVertex.normal[0] + normal.y * firstVertex.normal[1] + normal.z * firstVertex.normal[2];
    for (int i = 1; i < MAX_NORMALS_PER_VERTEX; i++) {
        int index = indices[i];
        if (index == firstIndex) {
            break;
        }
        const VoxelPoint& vertex = vertices.at(index);
        float product = normal.x * vertex.normal[0] + normal.y * vertex.normal[1] + normal.z * vertex.normal[2];
        if (product > closest) {
            closest = product;
            closestIndex = index;
        }
    }
    return closestIndex;
}

static glm::vec3 safeNormalize(const glm::vec3& vector) {
    float length = glm::length(vector);
    return (length > 0.0f) ? (vector / length) : vector;
}

class IndexVector : public QVector<NormalIndex> {
public:
    
    int position;
    
    void swap(IndexVector& other) { QVector<NormalIndex>::swap(other); qSwap(position, other.position); }
    
    const NormalIndex& get(int y) const;
<<<<<<< HEAD
    const NormalIndex& getClosest(int y) const;
=======
>>>>>>> 1e84f260
};

const NormalIndex& IndexVector::get(int y) const {
    static NormalIndex invalidIndex = { { -1, -1, -1, -1 } };
    int relative = y - position;
    return (relative >= 0 && relative < size()) ? at(relative) : invalidIndex;
}

<<<<<<< HEAD
const NormalIndex& IndexVector::getClosest(int y) const {
    static NormalIndex invalidIndex = { { -1, -1, -1, -1 } };
    int relative = y - position;
    if (relative < 0 || relative >= size()) {
        return invalidIndex;
    }
    const NormalIndex& first = at(relative);
    if (first.isValid()) {
        return first;
    }
    for (int distance = 1; relative - distance >= 0 || relative + distance < size(); distance++) {
        int previous = relative - distance;
        if (previous >= 0) {
            const NormalIndex& previousIndex = at(previous);
            if (previousIndex.isValid()) {
                return previousIndex;
            }
        }
        int next = relative + distance;
        if (next < size()) {
            const NormalIndex& nextIndex = at(next);
            if (nextIndex.isValid()) {
                return nextIndex;
            }
        }
    }
    return invalidIndex;
}

static inline void appendIndices(QVector<int>& indices, QMultiHash<VoxelCoord, int>& quadIndices,
        const QVector<VoxelPoint>& vertices, float step, int i0, int i1, int i2, int i3) {
    int newIndices[] = { i0, i1, i2, i3 };
    glm::vec3 minima(FLT_MAX, FLT_MAX, FLT_MAX), maxima(-FLT_MAX, -FLT_MAX, -FLT_MAX);
    int indexIndex = indices.size();
    for (unsigned int i = 0; i < sizeof(newIndices) / sizeof(newIndices[0]); i++) {
        int index = newIndices[i];
        indices.append(index);
        const glm::vec3& vertex = vertices.at(index).vertex;
        minima = glm::min(vertex, minima);
        maxima = glm::max(vertex, maxima);
    }
    for (int z = (int)minima.z, endZ = (int)glm::ceil(maxima.z); z < endZ; z++) {
        for (int y = (int)minima.x, endY = (int)glm::ceil(maxima.y); y < endY; y++) {
            for (int x = (int)minima.x, endX = (int)glm::ceil(maxima.x); x < endX; x++) {
                quadIndices.insert(qRgb(x, y, z), indexIndex);
            }
        }
    }
}

=======
>>>>>>> 1e84f260
void HeightfieldNodeRenderer::render(const HeightfieldNodePointer& node, const glm::vec3& translation,
        const glm::quat& rotation, const glm::vec3& scale, bool cursor) {
    if (!node->getHeight()) {
        return;
    }
    int width = node->getHeight()->getWidth();
    int height = node->getHeight()->getContents().size() / width;
    int innerWidth = width - 2 * HeightfieldHeight::HEIGHT_BORDER;
    int innerHeight = height - 2 * HeightfieldHeight::HEIGHT_BORDER;
    int vertexCount = width * height;
    int rows = height - 1;
    int columns = width - 1;
    int indexCount = rows * columns * 3 * 2;
    BufferPair& bufferPair = _bufferPairs[IntPair(width, height)];
    if (!bufferPair.first.isCreated()) {
        QVector<HeightfieldPoint> vertices(vertexCount);
        HeightfieldPoint* point = vertices.data();
        
        float xStep = 1.0f / (innerWidth - 1);
        float zStep = 1.0f / (innerHeight - 1);
        float z = -zStep;
        float sStep = 1.0f / width;
        float tStep = 1.0f / height;
        float t = tStep / 2.0f;
        for (int i = 0; i < height; i++, z += zStep, t += tStep) {
            float x = -xStep;
            float s = sStep / 2.0f;
            const float SKIRT_LENGTH = 0.25f;
            float baseY = (i == 0 || i == height - 1) ? -SKIRT_LENGTH : 0.0f;
            for (int j = 0; j < width; j++, point++, x += xStep, s += sStep) {
                point->vertex = glm::vec3(x, (j == 0 || j == width - 1) ? -SKIRT_LENGTH : baseY, z);
                point->textureCoord = glm::vec2(s, t);
            }
        }
        
        bufferPair.first.setUsagePattern(QOpenGLBuffer::StaticDraw);
        bufferPair.first.create();
        bufferPair.first.bind();
        bufferPair.first.allocate(vertices.constData(), vertexCount * sizeof(HeightfieldPoint));
        bufferPair.first.release();
        
        QVector<int> indices(indexCount);
        int* index = indices.data();
        for (int i = 0; i < rows; i++) {
            int lineIndex = i * width;
            int nextLineIndex = (i + 1) * width;
            for (int j = 0; j < columns; j++) {
                *index++ = lineIndex + j;
                *index++ = nextLineIndex + j;
                *index++ = nextLineIndex + j + 1;
                
                *index++ = nextLineIndex + j + 1;
                *index++ = lineIndex + j + 1;
                *index++ = lineIndex + j;
            }
        }
        
        bufferPair.second = QOpenGLBuffer(QOpenGLBuffer::IndexBuffer);
        bufferPair.second.create();
        bufferPair.second.bind();
        bufferPair.second.allocate(indices.constData(), indexCount * sizeof(int));
        bufferPair.second.release();
    }
    if (_heightTextureID == 0) {
        // we use non-aligned data for the various layers
        glPixelStorei(GL_UNPACK_ALIGNMENT, 1);
    
        glGenTextures(1, &_heightTextureID);
        glBindTexture(GL_TEXTURE_2D, _heightTextureID);
        glTexParameteri(GL_TEXTURE_2D, GL_TEXTURE_MIN_FILTER, GL_NEAREST);
        glTexParameteri(GL_TEXTURE_2D, GL_TEXTURE_MAG_FILTER, GL_NEAREST);
        glTexParameteri(GL_TEXTURE_2D, GL_TEXTURE_WRAP_S, GL_CLAMP_TO_EDGE);
        glTexParameteri(GL_TEXTURE_2D, GL_TEXTURE_WRAP_T, GL_CLAMP_TO_EDGE);
        glTexImage2D(GL_TEXTURE_2D, 0, GL_R16, width, height, 0,
            GL_RED, GL_UNSIGNED_SHORT, node->getHeight()->getContents().constData());
    
        glGenTextures(1, &_colorTextureID);
        glBindTexture(GL_TEXTURE_2D, _colorTextureID);
        glTexParameteri(GL_TEXTURE_2D, GL_TEXTURE_MIN_FILTER, GL_LINEAR_MIPMAP_LINEAR);
        glTexParameteri(GL_TEXTURE_2D, GL_TEXTURE_WRAP_S, GL_CLAMP_TO_EDGE);
        glTexParameteri(GL_TEXTURE_2D, GL_TEXTURE_WRAP_T, GL_CLAMP_TO_EDGE);
        if (node->getColor()) {
            const QByteArray& contents = node->getColor()->getContents();
            glTexImage2D(GL_TEXTURE_2D, 0, GL_RGB8, node->getColor()->getWidth(),
                contents.size() / (node->getColor()->getWidth() * DataBlock::COLOR_BYTES),
                0, GL_RGB, GL_UNSIGNED_BYTE, contents.constData());
            glGenerateMipmap(GL_TEXTURE_2D);
            
        } else {
            const quint8 WHITE_COLOR[] = { 255, 255, 255 };
            glTexImage2D(GL_TEXTURE_2D, 0, GL_RGB8, 1, 1, 0, GL_RGB, GL_UNSIGNED_BYTE, WHITE_COLOR);
        }
        
        glGenTextures(1, &_materialTextureID);
        glBindTexture(GL_TEXTURE_2D, _materialTextureID);
        glTexParameteri(GL_TEXTURE_2D, GL_TEXTURE_MIN_FILTER, GL_NEAREST);
        glTexParameteri(GL_TEXTURE_2D, GL_TEXTURE_MAG_FILTER, GL_NEAREST);
        glTexParameteri(GL_TEXTURE_2D, GL_TEXTURE_WRAP_S, GL_CLAMP_TO_EDGE);
        glTexParameteri(GL_TEXTURE_2D, GL_TEXTURE_WRAP_T, GL_CLAMP_TO_EDGE);
        if (node->getMaterial()) {
            const QByteArray& contents = node->getMaterial()->getContents();
            glTexImage2D(GL_TEXTURE_2D, 0, GL_R8, node->getMaterial()->getWidth(),
                contents.size() / node->getMaterial()->getWidth(),
                0, GL_RED, GL_UNSIGNED_BYTE, contents.constData());
                
            const QVector<SharedObjectPointer>& materials = node->getMaterial()->getMaterials();
            _networkTextures.resize(materials.size());
            auto textureCache = DependencyManager::get<TextureCache>();
            for (int i = 0; i < materials.size(); i++) {
                const SharedObjectPointer& material = materials.at(i);
                if (material) {
                    _networkTextures[i] = textureCache->getTexture(
                        static_cast<MaterialObject*>(material.data())->getDiffuse(), SPLAT_TEXTURE);
                }
            }
        } else {
            const quint8 ZERO_VALUE = 0;
            glTexImage2D(GL_TEXTURE_2D, 0, GL_R8, 1, 1, 0, GL_RED, GL_UNSIGNED_BYTE, &ZERO_VALUE);
        }
        glBindTexture(GL_TEXTURE_2D, 0);
        
        // restore the default alignment; it's what Qt uses for image storage
        glPixelStorei(GL_UNPACK_ALIGNMENT, 4);
    }
    bool displayHermite = Menu::getInstance()->isOptionChecked(MenuOption::DisplayHermiteData);
    if ((!_voxels || (displayHermite && !static_cast<VoxelBuffer*>(_voxels.data())->isHermiteEnabled())) && node->getStack()) {
        // see http://www.frankpetterson.com/publications/dualcontour/dualcontour.pdf for a description of the
        // dual contour algorithm for generating meshes from voxel data using Hermite-tagged edges
<<<<<<< HEAD
        
        QVector<VoxelPoint> vertices;
        QVector<int> indices;
        QVector<glm::vec3> hermiteSegments;
        QMultiHash<VoxelCoord, int> quadIndices;
        
        int stackWidth = node->getStack()->getWidth();
        int stackHeight = node->getStack()->getContents().size() / stackWidth;
        int innerStackWidth = stackWidth - HeightfieldData::SHARED_EDGE;
        int innerStackHeight = stackHeight - HeightfieldData::SHARED_EDGE;
        const StackArray* src = node->getStack()->getContents().constData();
        const quint16* heightSrc = node->getHeight()->getContents().constData() +
            (width + 1) * HeightfieldHeight::HEIGHT_BORDER;
        QVector<SharedObjectPointer> stackMaterials = node->getStack()->getMaterials();
        QHash<int, int> materialMap;
        
        int colorWidth;
        const uchar* colorSrc = NULL;
        float colorStepX, colorStepZ;
        if (node->getColor()) {
            colorWidth = node->getColor()->getWidth();
            int colorHeight = node->getColor()->getContents().size() / (colorWidth * DataBlock::COLOR_BYTES);
            colorSrc = (const uchar*)node->getColor()->getContents().constData();
            colorStepX = (colorWidth - HeightfieldData::SHARED_EDGE) / (float)innerStackWidth;
            colorStepZ = (colorHeight - HeightfieldData::SHARED_EDGE) / (float)innerStackHeight;
        }
        
        int materialWidth;
        const uchar* materialSrc = NULL;
        float materialStepX, materialStepZ;
        if (node->getMaterial()) {
            materialWidth = node->getMaterial()->getWidth();
            int materialHeight = node->getMaterial()->getContents().size() / materialWidth;
            materialSrc = (const uchar*)node->getMaterial()->getContents().constData();
            materialStepX = (materialWidth - HeightfieldData::SHARED_EDGE) / (float)innerStackWidth;
            materialStepZ = (materialHeight - HeightfieldData::SHARED_EDGE) / (float)innerStackHeight;
        }
        
        const int EDGES_PER_CUBE = 12;
        EdgeCrossing crossings[EDGES_PER_CUBE];
        
        // as we scan down the cube generating vertices between grid points, we remember the indices of the last
        // (element, line, section--x, y, z) so that we can connect generated vertices as quads
        IndexVector indicesX;
        IndexVector lastIndicesX;
        QVector<IndexVector> indicesZ(stackWidth + 1);
        QVector<IndexVector> lastIndicesZ(stackWidth + 1);
        float step = 1.0f / innerStackWidth;
        float voxelScale = scale.y / (numeric_limits<quint16>::max() * scale.x * step);
        
=======
        
        QVector<VoxelPoint> vertices;
        QVector<int> indices;
        QVector<glm::vec3> hermiteSegments;
        QMultiHash<VoxelCoord, int> quadIndices;
        
        int stackWidth = node->getStack()->getWidth();
        int stackHeight = node->getStack()->getContents().size() / stackWidth;
        int innerStackWidth = stackWidth - HeightfieldData::SHARED_EDGE;
        int innerStackHeight = stackHeight - HeightfieldData::SHARED_EDGE;
        const StackArray* src = node->getStack()->getContents().constData();
        const quint16* heightSrc = node->getHeight()->getContents().constData() +
            (width + 1) * HeightfieldHeight::HEIGHT_BORDER;
        QVector<SharedObjectPointer> stackMaterials = node->getStack()->getMaterials();
        QHash<int, int> materialMap;
        
        int colorWidth;
        const uchar* colorSrc = NULL;
        float colorStepX, colorStepZ;
        if (node->getColor()) {
            colorWidth = node->getColor()->getWidth();
            int colorHeight = node->getColor()->getContents().size() / (colorWidth * DataBlock::COLOR_BYTES);
            colorSrc = (const uchar*)node->getColor()->getContents().constData();
            colorStepX = (colorWidth - HeightfieldData::SHARED_EDGE) / (float)innerStackWidth;
            colorStepZ = (colorHeight - HeightfieldData::SHARED_EDGE) / (float)innerStackHeight;
        }
        
        int materialWidth;
        const uchar* materialSrc = NULL;
        float materialStepX, materialStepZ;
        if (node->getMaterial()) {
            materialWidth = node->getMaterial()->getWidth();
            int materialHeight = node->getMaterial()->getContents().size() / materialWidth;
            materialSrc = (const uchar*)node->getMaterial()->getContents().constData();
            materialStepX = (materialWidth - HeightfieldData::SHARED_EDGE) / (float)innerStackWidth;
            materialStepZ = (materialHeight - HeightfieldData::SHARED_EDGE) / (float)innerStackHeight;
        }
        
        const int EDGES_PER_CUBE = 12;
        EdgeCrossing crossings[EDGES_PER_CUBE * 2];
        
        // as we scan down the cube generating vertices between grid points, we remember the indices of the last
        // (element, line, section--x, y, z) so that we can connect generated vertices as quads
        IndexVector indicesX;
        IndexVector lastIndicesX;
        QVector<IndexVector> indicesZ(stackWidth + 1);
        QVector<IndexVector> lastIndicesZ(stackWidth + 1);
        float step = 1.0f / innerStackWidth;
        float voxelScale = scale.y / (numeric_limits<quint16>::max() * scale.x * step);
        
>>>>>>> 1e84f260
        for (int z = 0; z <= stackHeight; z++) {
            bool middleZ = (z != 0 && z != stackHeight);
            const StackArray* lineSrc = src;
            const quint16* heightLineSrc = heightSrc;
            for (int x = 0; x <= stackWidth; x++) {
                bool middleX = (x != 0 && x != stackWidth);
                
                // find the y extents of this and the neighboring columns
                int minimumY = INT_MAX, maximumY = -1;
                lineSrc->getExtents(minimumY, maximumY);
                if (middleX) {
                    lineSrc[1].getExtents(minimumY, maximumY);
                    if (middleZ) {
                        lineSrc[stackWidth + 1].getExtents(minimumY, maximumY);
                    }
                }
                if (middleZ) {
                    lineSrc[stackWidth].getExtents(minimumY, maximumY);
                }
                if (maximumY >= minimumY) {
<<<<<<< HEAD
                    int position = minimumY;
                    int count = maximumY - minimumY + 1;
                    NormalIndex lastIndexY = { { -1, -1, -1, -1 } };
                    indicesX.position = position;
                    indicesX.resize(count);
                    indicesZ[x].position = position;
                    indicesZ[x].resize(count);
=======
>>>>>>> 1e84f260
                    float heightfieldHeight = *heightLineSrc * voxelScale;
                    float nextHeightfieldHeightX = heightLineSrc[1] * voxelScale;
                    float nextHeightfieldHeightZ = heightLineSrc[width] * voxelScale;
                    float nextHeightfieldHeightXZ = heightLineSrc[width + 1] * voxelScale;
                    const int UPPER_LEFT_CORNER = 1;
                    const int UPPER_RIGHT_CORNER = 2;
                    const int LOWER_LEFT_CORNER = 4;
                    const int LOWER_RIGHT_CORNER = 8;
                    const int NO_CORNERS = 0;
                    const int ALL_CORNERS = UPPER_LEFT_CORNER | UPPER_RIGHT_CORNER | LOWER_LEFT_CORNER | LOWER_RIGHT_CORNER;
<<<<<<< HEAD
=======
                    const int CORNER_COUNT = 4;
                    const int NEXT_CORNERS[] = { 1, 3, 0, 2 };
>>>>>>> 1e84f260
                    int corners = NO_CORNERS;
                    if (heightfieldHeight != 0.0f) {
                        corners |= UPPER_LEFT_CORNER;
                    }
                    if (nextHeightfieldHeightX != 0.0f && x != stackWidth) {
                        corners |= UPPER_RIGHT_CORNER;
                    }
                    if (nextHeightfieldHeightZ != 0.0f && z != stackHeight) {
                        corners |= LOWER_LEFT_CORNER;
                    }
                    if (nextHeightfieldHeightXZ != 0.0f && x != stackWidth && z != stackHeight) {
                        corners |= LOWER_RIGHT_CORNER;
                    }
                    bool stitchable = x != 0 && z != 0 && !(corners == NO_CORNERS || corners == ALL_CORNERS);
<<<<<<< HEAD
                    VoxelPoint cornerPoints[4];
                    int clampedX = qMax(x - 1, 0), clampedZ = qMax(z - 1, 0);
                    if (stitchable) {
                        for (unsigned int i = 0; i < sizeof(cornerPoints) / sizeof(cornerPoints[0]); i++) {
=======
                    EdgeCrossing cornerCrossings[CORNER_COUNT];
                    int clampedX = qMax(x - 1, 0), clampedZ = qMax(z - 1, 0);
                    int cornerMinimumY = INT_MAX, cornerMaximumY = -1;
                    if (stitchable) {
                        for (int i = 0; i < CORNER_COUNT; i++) {
>>>>>>> 1e84f260
                            if (!(corners & (1 << i))) {
                                continue;
                            }
                            int offsetX = (i & X_MAXIMUM_FLAG) ? 1 : 0;
                            int offsetZ = (i & Y_MAXIMUM_FLAG) ? 1 : 0;
                            const quint16* height = heightLineSrc + offsetZ * width + offsetX;
<<<<<<< HEAD
                            VoxelPoint& point = cornerPoints[i];
                            int clampedOffsetX = clampedX + offsetX, clampedOffsetZ = clampedZ + offsetZ;
                            point.vertex = glm::vec3(clampedOffsetX, *height * voxelScale, clampedOffsetZ) * step;
=======
                            float heightValue = *height * voxelScale;
                            int y = (int)heightValue;
                            cornerMinimumY = qMin(cornerMinimumY, y);
                            cornerMaximumY = qMax(cornerMaximumY, y);
                            EdgeCrossing& crossing = cornerCrossings[i];
                            crossing.point = glm::vec3(offsetX, heightValue, offsetZ);
>>>>>>> 1e84f260
                            int left = height[-1];
                            int right = height[1];
                            int down = height[-width];
                            int up = height[width];
<<<<<<< HEAD
                            glm::vec3 normal = glm::normalize(glm::vec3((left == 0 || right == 0) ? 0.0f : left - right,
                                2.0f / voxelScale, (up == 0 || down == 0) ? 0.0f : down - up));
                            point.normal[0] = normal.x * numeric_limits<qint8>::max();
                            point.normal[1] = normal.y * numeric_limits<qint8>::max();
                            point.normal[2] = normal.z * numeric_limits<qint8>::max();
                            if (colorSrc) {
                                const uchar* color = colorSrc + ((int)(clampedOffsetZ * colorStepZ) * colorWidth +
                                    (int)(clampedOffsetX * colorStepX)) * DataBlock::COLOR_BYTES;
                                point.color[0] = color[0];
                                point.color[1] = color[1];
                                point.color[2] = color[2];
                            
                            } else {
                                point.color[0] = point.color[1] = point.color[2] = numeric_limits<quint8>::max();
=======
                            crossing.normal = glm::normalize(glm::vec3((left == 0 || right == 0) ? 0.0f : left - right,
                                2.0f / voxelScale, (up == 0 || down == 0) ? 0.0f : down - up));
                            int clampedOffsetX = clampedX + offsetX, clampedOffsetZ = clampedZ + offsetZ;
                            if (colorSrc) {
                                const uchar* color = colorSrc + ((int)(clampedOffsetZ * colorStepZ) * colorWidth +
                                    (int)(clampedOffsetX * colorStepX)) * DataBlock::COLOR_BYTES;
                                crossing.color = qRgb(color[0], color[1], color[2]);
                             
                            } else {
                                crossing.color = qRgb(numeric_limits<quint8>::max(), numeric_limits<quint8>::max(),
                                    numeric_limits<quint8>::max());
>>>>>>> 1e84f260
                            }
                            int material = 0;
                            if (materialSrc) {
                                material = materialSrc[(int)(clampedOffsetZ * materialStepZ) * materialWidth +
                                    (int)(clampedOffsetX * materialStepX)];
                                if (material != 0) {
                                    int& mapping = materialMap[material];
                                    if (mapping == 0) {
                                        mapping = getMaterialIndex(node->getMaterial()->getMaterials().at(material - 1),
                                            stackMaterials);
                                    }
                                    material = mapping;
                                }
                            }
<<<<<<< HEAD
                            point.materials[0] = material;
                            point.materials[1] = point.materials[2] = point.materials[3] = 0;
                            point.materialWeights[0] = numeric_limits<quint8>::max();
                            point.materialWeights[1] = point.materialWeights[2] = point.materialWeights[3] = 0;
                        }
                    }
=======
                            crossing.material = material;
                        }
                        minimumY = qMin(minimumY, cornerMinimumY);
                        maximumY = qMax(maximumY, cornerMaximumY);
                    }
                    int position = minimumY;
                    int count = maximumY - minimumY + 1;
                    NormalIndex lastIndexY = { { -1, -1, -1, -1 } };
                    indicesX.position = position;
                    indicesX.resize(count);
                    indicesZ[x].position = position;
                    indicesZ[x].resize(count);
>>>>>>> 1e84f260
                    for (int y = position, end = position + count; y < end; y++) {
                        const StackArray::Entry& entry = lineSrc->getEntry(y, heightfieldHeight);
                        if (displayHermite && x != 0 && z != 0 && !lineSrc->isEmpty() && y >= lineSrc->getPosition()) {
                            glm::vec3 normal;
                            if (entry.hermiteX != 0) {
                                glm::vec3 start = glm::vec3(clampedX + entry.getHermiteX(normal), y, clampedZ) * step;
                                hermiteSegments.append(start);
                                hermiteSegments.append(start + normal * step);
                            }
                            if (entry.hermiteY != 0) {
                                glm::vec3 start = glm::vec3(clampedX, y + entry.getHermiteY(normal), clampedZ) * step;
                                hermiteSegments.append(start);
                                hermiteSegments.append(start + normal * step);
                            }
                            if (entry.hermiteZ != 0) {
                                glm::vec3 start = glm::vec3(clampedX, y, clampedZ + entry.getHermiteZ(normal)) * step;
                                hermiteSegments.append(start);
                                hermiteSegments.append(start + normal * step);
                            }
                        }
                        // number variables correspond to cube corners, where the x, y, and z components are represented as
                        // bits in the 0, 1, and 2 position, respectively; hence, alpha0 is the value at the minimum x, y, and
                        // z corner and alpha7 is the value at the maximum x, y, and z
                        int alpha0 = lineSrc->getEntryAlpha(y, heightfieldHeight);
                        int alpha2 = lineSrc->getEntryAlpha(y + 1, heightfieldHeight);
                        int alpha1 = alpha0, alpha3 = alpha2, alpha4 = alpha0, alpha6 = alpha2;
                        int alphaTotal = alpha0 + alpha2;
                        int possibleTotal = 2 * numeric_limits<uchar>::max();
                        
                        // cubes on the edge are two-dimensional: this ensures that their vertices will be shared between
                        // neighboring blocks, which share only one layer of points
                        if (middleZ) {
                            alphaTotal += (alpha4 = lineSrc[stackWidth].getEntryAlpha(y, nextHeightfieldHeightZ));
                            possibleTotal += numeric_limits<uchar>::max();
                            
                            alphaTotal += (alpha6 = lineSrc[stackWidth].getEntryAlpha(y + 1, nextHeightfieldHeightZ));
                            possibleTotal += numeric_limits<uchar>::max();
                        }
                        int alpha5 = alpha4, alpha7 = alpha6;
                        if (middleX) {
                            alphaTotal += (alpha1 = lineSrc[1].getEntryAlpha(y, nextHeightfieldHeightX));
                            possibleTotal += numeric_limits<uchar>::max();
                            
                            alphaTotal += (alpha3 = lineSrc[1].getEntryAlpha(y + 1, nextHeightfieldHeightX));
                            possibleTotal += numeric_limits<uchar>::max();
                                
                            if (middleZ) {
                                alphaTotal += (alpha5 = lineSrc[stackWidth + 1].getEntryAlpha(y, nextHeightfieldHeightXZ));
                                possibleTotal += numeric_limits<uchar>::max();
                                
                                alphaTotal += (alpha7 = lineSrc[stackWidth + 1].getEntryAlpha(y + 1, nextHeightfieldHeightXZ));
                                possibleTotal += numeric_limits<uchar>::max();
                            }
                        }
                        if (alphaTotal == 0 || alphaTotal == possibleTotal) {
                            continue; // no corners set/all corners set
                        }
<<<<<<< HEAD
                        // the terrifying conditional code that follows checks each cube edge for a crossing, gathering
                        // its properties (color, material, normal) if one is present; as before, boundary edges are excluded
                        int crossingCount = 0;
                        const StackArray::Entry& nextEntryY = lineSrc->getEntry(y + 1, heightfieldHeight);
                        if (middleX) {
                            const StackArray::Entry& nextEntryX = lineSrc[1].getEntry(y, nextHeightfieldHeightX);
                            const StackArray::Entry& nextEntryXY = lineSrc[1].getEntry(y + 1, nextHeightfieldHeightX);    
                            if (alpha0 != alpha1) {
                                EdgeCrossing& crossing = crossings[crossingCount++];
                                crossing.point = glm::vec3(entry.getHermiteX(crossing.normal), 0.0f, 0.0f);
                                crossing.setColorMaterial(alpha0 == 0 ? nextEntryX : entry);
                            }
                            if (alpha1 != alpha3) {
                                EdgeCrossing& crossing = crossings[crossingCount++];
                                crossing.point = glm::vec3(1.0f, nextEntryX.getHermiteY(crossing.normal), 0.0f);
                                crossing.setColorMaterial(alpha1 == 0 ? nextEntryXY : nextEntryX);
                            }
                            if (alpha2 != alpha3) {
                                EdgeCrossing& crossing = crossings[crossingCount++];
                                crossing.point = glm::vec3(nextEntryY.getHermiteX(crossing.normal), 1.0f, 0.0f);
                                crossing.setColorMaterial(alpha2 == 0 ? nextEntryXY : nextEntryY);
                            }
                            if (middleZ) {
                                const StackArray::Entry& nextEntryZ = lineSrc[stackWidth].getEntry(y, nextHeightfieldHeightZ);
                                const StackArray::Entry& nextEntryXZ = lineSrc[stackWidth + 1].getEntry(
                                    y, nextHeightfieldHeightXZ);
                                const StackArray::Entry& nextEntryXYZ = lineSrc[stackWidth + 1].getEntry(
                                    y + 1, nextHeightfieldHeightXZ);
                                if (alpha1 != alpha5) {
                                    EdgeCrossing& crossing = crossings[crossingCount++];
                                    crossing.point = glm::vec3(1.0f, 0.0f, nextEntryX.getHermiteZ(crossing.normal));
                                    crossing.setColorMaterial(alpha1 == 0 ? nextEntryXZ : nextEntryX);
                                }
                                if (alpha3 != alpha7) {
                                    EdgeCrossing& crossing = crossings[crossingCount++];
                                    const StackArray::Entry& nextEntryXY = lineSrc[1].getEntry(y + 1, nextHeightfieldHeightX);
                                    crossing.point = glm::vec3(1.0f, 1.0f, nextEntryXY.getHermiteZ(crossing.normal));
                                    crossing.setColorMaterial(alpha3 == 0 ? nextEntryXYZ : nextEntryXY);
                                }
                                if (alpha4 != alpha5) {
                                    EdgeCrossing& crossing = crossings[crossingCount++];
                                    crossing.point = glm::vec3(nextEntryZ.getHermiteX(crossing.normal), 0.0f, 1.0f);
                                    crossing.setColorMaterial(alpha4 == 0 ? nextEntryXZ : nextEntryZ);
                                }
                                if (alpha5 != alpha7) {
                                    EdgeCrossing& crossing = crossings[crossingCount++];
                                    const StackArray::Entry& nextEntryXZ = lineSrc[stackWidth + 1].getEntry(
                                        y, nextHeightfieldHeightXZ);
                                    crossing.point = glm::vec3(1.0f, nextEntryXZ.getHermiteY(crossing.normal), 1.0f);
                                    crossing.setColorMaterial(alpha5 == 0 ? nextEntryXYZ : nextEntryXZ);
                                }
                                if (alpha6 != alpha7) {
                                    EdgeCrossing& crossing = crossings[crossingCount++];
                                    const StackArray::Entry& nextEntryYZ = lineSrc[stackWidth].getEntry(
                                        y + 1, nextHeightfieldHeightZ);
                                    crossing.point = glm::vec3(nextEntryYZ.getHermiteX(crossing.normal), 1.0f, 1.0f);
                                    crossing.setColorMaterial(alpha6 == 0 ? nextEntryXYZ : nextEntryYZ);
                                }
                            }
                        }
                        if (alpha0 != alpha2) {
                            EdgeCrossing& crossing = crossings[crossingCount++];
                            crossing.point = glm::vec3(0.0f, entry.getHermiteY(crossing.normal), 0.0f);
                            crossing.setColorMaterial(alpha0 == 0 ? nextEntryY : entry);
                        }
                        if (middleZ) {
                            const StackArray::Entry& nextEntryZ = lineSrc[stackWidth].getEntry(y, nextHeightfieldHeightZ);
                            const StackArray::Entry& nextEntryYZ = lineSrc[stackWidth].getEntry(y + 1, nextHeightfieldHeightZ);
                            if (alpha0 != alpha4) {
                                EdgeCrossing& crossing = crossings[crossingCount++];
                                crossing.point = glm::vec3(0.0f, 0.0f, entry.getHermiteZ(crossing.normal));
                                crossing.setColorMaterial(alpha0 == 0 ? nextEntryZ : entry);
                            }
                            if (alpha2 != alpha6) {
                                EdgeCrossing& crossing = crossings[crossingCount++];
                                crossing.point = glm::vec3(0.0f, 1.0f, nextEntryY.getHermiteZ(crossing.normal));
                                crossing.setColorMaterial(alpha2 == 0 ? nextEntryYZ : nextEntryY);
                            }
                            if (alpha4 != alpha6) {
                                EdgeCrossing& crossing = crossings[crossingCount++];
                                crossing.point = glm::vec3(0.0f, nextEntryZ.getHermiteY(crossing.normal), 1.0f);
                                crossing.setColorMaterial(alpha4 == 0 ? nextEntryYZ : nextEntryZ);
                            }
                        }
                        // determine whether we should ignore this vertex because it will be stitched
=======
                        // we first look for crossings with the heightfield corner vertices; these take priority
                        int crossingCount = 0;
                        if (y >= cornerMinimumY && y <= cornerMaximumY) {
                            // first look for set corners, which override any interpolated values
                            int crossedCorners = NO_CORNERS;
                            for (int i = 0; i < CORNER_COUNT; i++) {
                                if (!(corners & (1 << i))) {
                                    continue;
                                }
                                int offsetX = (i & X_MAXIMUM_FLAG) ? 1 : 0;
                                int offsetZ = (i & Y_MAXIMUM_FLAG) ? 1 : 0;
                                const quint16* height = heightLineSrc + offsetZ * width + offsetX;
                                float heightValue = *height * voxelScale;
                                if (heightValue >= y && heightValue < y + 1) {
                                    crossedCorners |= (1 << i);
                                }
                            }
                            switch (crossedCorners) {
                                case UPPER_LEFT_CORNER:
                                case LOWER_LEFT_CORNER | UPPER_LEFT_CORNER:
                                case LOWER_LEFT_CORNER | UPPER_LEFT_CORNER | UPPER_RIGHT_CORNER:
                                case UPPER_LEFT_CORNER | LOWER_RIGHT_CORNER:
                                    crossings[crossingCount++] = cornerCrossings[0];
                                    crossings[crossingCount - 1].point.y -= y;
                                    break;
                                    
                                case UPPER_RIGHT_CORNER:
                                case UPPER_LEFT_CORNER | UPPER_RIGHT_CORNER:
                                case UPPER_LEFT_CORNER | UPPER_RIGHT_CORNER | LOWER_RIGHT_CORNER:
                                case UPPER_RIGHT_CORNER | LOWER_LEFT_CORNER:
                                    crossings[crossingCount++] = cornerCrossings[1];
                                    crossings[crossingCount - 1].point.y -= y;
                                    break;
                                    
                                case LOWER_LEFT_CORNER:
                                case LOWER_RIGHT_CORNER | LOWER_LEFT_CORNER:
                                case LOWER_RIGHT_CORNER | LOWER_LEFT_CORNER | UPPER_LEFT_CORNER:
                                    crossings[crossingCount++] = cornerCrossings[2];
                                    crossings[crossingCount - 1].point.y -= y;
                                    break;
                                    
                                case LOWER_RIGHT_CORNER:
                                case UPPER_RIGHT_CORNER | LOWER_RIGHT_CORNER:
                                case UPPER_RIGHT_CORNER | LOWER_RIGHT_CORNER | LOWER_LEFT_CORNER:
                                    crossings[crossingCount++] = cornerCrossings[3];
                                    crossings[crossingCount - 1].point.y -= y;
                                    break;
                                
                                case NO_CORNERS:
                                    for (int i = 0; i < CORNER_COUNT; i++) {
                                        if (!(corners & (1 << i))) {
                                            continue;
                                        }
                                        int offsetX = (i & X_MAXIMUM_FLAG) ? 1 : 0;
                                        int offsetZ = (i & Y_MAXIMUM_FLAG) ? 1 : 0;
                                        const quint16* height = heightLineSrc + offsetZ * width + offsetX;
                                        float heightValue = *height * voxelScale;
                                        int nextIndex = NEXT_CORNERS[i];
                                        if (!(corners & (1 << nextIndex))) {
                                            continue;
                                        }
                                        int nextOffsetX = (nextIndex & X_MAXIMUM_FLAG) ? 1 : 0;
                                        int nextOffsetZ = (nextIndex & Y_MAXIMUM_FLAG) ? 1 : 0;
                                        const quint16* nextHeight = heightLineSrc + nextOffsetZ * width + nextOffsetX;
                                        float nextHeightValue = *nextHeight * voxelScale;
                                        float divisor = (nextHeightValue - heightValue);
                                        if (divisor == 0.0f) {
                                            continue;
                                        }
                                        float t1 = (y - heightValue) / divisor;
                                        float t2 = (y + 1 - heightValue) / divisor;
                                        if (t1 >= 0.0f && t1 <= 1.0f) {
                                            crossings[crossingCount++].mix(cornerCrossings[i], cornerCrossings[nextIndex], t1);
                                            crossings[crossingCount - 1].point.y -= y;
                                        }
                                        if (t2 >= 0.0f && t2 <= 1.0f) {
                                            crossings[crossingCount++].mix(cornerCrossings[i], cornerCrossings[nextIndex], t2);
                                            crossings[crossingCount - 1].point.y -= y;
                                        }
                                    }
                                    break;
                            }
                        }
                        
                        // the terrifying conditional code that follows checks each cube edge for a crossing, gathering
                        // its properties (color, material, normal) if one is present; as before, boundary edges are excluded
                        if (crossingCount == 0) {
                            const StackArray::Entry& nextEntryY = lineSrc->getEntry(y + 1, heightfieldHeight);
                            if (middleX) {
                                const StackArray::Entry& nextEntryX = lineSrc[1].getEntry(y, nextHeightfieldHeightX);
                                const StackArray::Entry& nextEntryXY = lineSrc[1].getEntry(y + 1, nextHeightfieldHeightX);    
                                if (alpha0 != alpha1) {
                                    EdgeCrossing& crossing = crossings[crossingCount++];
                                    crossing.point = glm::vec3(entry.getHermiteX(crossing.normal), 0.0f, 0.0f);
                                    crossing.setColorMaterial(alpha0 == 0 ? nextEntryX : entry);
                                }
                                if (alpha1 != alpha3) {
                                    EdgeCrossing& crossing = crossings[crossingCount++];
                                    crossing.point = glm::vec3(1.0f, nextEntryX.getHermiteY(crossing.normal), 0.0f);
                                    crossing.setColorMaterial(alpha1 == 0 ? nextEntryXY : nextEntryX);
                                }
                                if (alpha2 != alpha3) {
                                    EdgeCrossing& crossing = crossings[crossingCount++];
                                    crossing.point = glm::vec3(nextEntryY.getHermiteX(crossing.normal), 1.0f, 0.0f);
                                    crossing.setColorMaterial(alpha2 == 0 ? nextEntryXY : nextEntryY);
                                }
                                if (middleZ) {
                                    const StackArray::Entry& nextEntryZ = lineSrc[stackWidth].getEntry(y,
                                        nextHeightfieldHeightZ);
                                    const StackArray::Entry& nextEntryXZ = lineSrc[stackWidth + 1].getEntry(
                                        y, nextHeightfieldHeightXZ);
                                    const StackArray::Entry& nextEntryXYZ = lineSrc[stackWidth + 1].getEntry(
                                        y + 1, nextHeightfieldHeightXZ);
                                    if (alpha1 != alpha5) {
                                        EdgeCrossing& crossing = crossings[crossingCount++];
                                        crossing.point = glm::vec3(1.0f, 0.0f, nextEntryX.getHermiteZ(crossing.normal));
                                        crossing.setColorMaterial(alpha1 == 0 ? nextEntryXZ : nextEntryX);
                                    }
                                    if (alpha3 != alpha7) {
                                        EdgeCrossing& crossing = crossings[crossingCount++];
                                        const StackArray::Entry& nextEntryXY = lineSrc[1].getEntry(y + 1,
                                            nextHeightfieldHeightX);
                                        crossing.point = glm::vec3(1.0f, 1.0f, nextEntryXY.getHermiteZ(crossing.normal));
                                        crossing.setColorMaterial(alpha3 == 0 ? nextEntryXYZ : nextEntryXY);
                                    }
                                    if (alpha4 != alpha5) {
                                        EdgeCrossing& crossing = crossings[crossingCount++];
                                        crossing.point = glm::vec3(nextEntryZ.getHermiteX(crossing.normal), 0.0f, 1.0f);
                                        crossing.setColorMaterial(alpha4 == 0 ? nextEntryXZ : nextEntryZ);
                                    }
                                    if (alpha5 != alpha7) {
                                        EdgeCrossing& crossing = crossings[crossingCount++];
                                        const StackArray::Entry& nextEntryXZ = lineSrc[stackWidth + 1].getEntry(
                                            y, nextHeightfieldHeightXZ);
                                        crossing.point = glm::vec3(1.0f, nextEntryXZ.getHermiteY(crossing.normal), 1.0f);
                                        crossing.setColorMaterial(alpha5 == 0 ? nextEntryXYZ : nextEntryXZ);
                                    }
                                    if (alpha6 != alpha7) {
                                        EdgeCrossing& crossing = crossings[crossingCount++];
                                        const StackArray::Entry& nextEntryYZ = lineSrc[stackWidth].getEntry(
                                            y + 1, nextHeightfieldHeightZ);
                                        crossing.point = glm::vec3(nextEntryYZ.getHermiteX(crossing.normal), 1.0f, 1.0f);
                                        crossing.setColorMaterial(alpha6 == 0 ? nextEntryXYZ : nextEntryYZ);
                                    }
                                }
                            }
                            if (alpha0 != alpha2) {
                                EdgeCrossing& crossing = crossings[crossingCount++];
                                crossing.point = glm::vec3(0.0f, entry.getHermiteY(crossing.normal), 0.0f);
                                crossing.setColorMaterial(alpha0 == 0 ? nextEntryY : entry);
                            }
                            if (middleZ) {
                                const StackArray::Entry& nextEntryZ = lineSrc[stackWidth].getEntry(y, nextHeightfieldHeightZ);
                                const StackArray::Entry& nextEntryYZ = lineSrc[stackWidth].getEntry(y + 1,
                                    nextHeightfieldHeightZ);
                                if (alpha0 != alpha4) {
                                    EdgeCrossing& crossing = crossings[crossingCount++];
                                    crossing.point = glm::vec3(0.0f, 0.0f, entry.getHermiteZ(crossing.normal));
                                    crossing.setColorMaterial(alpha0 == 0 ? nextEntryZ : entry);
                                }
                                if (alpha2 != alpha6) {
                                    EdgeCrossing& crossing = crossings[crossingCount++];
                                    crossing.point = glm::vec3(0.0f, 1.0f, nextEntryY.getHermiteZ(crossing.normal));
                                    crossing.setColorMaterial(alpha2 == 0 ? nextEntryYZ : nextEntryY);
                                }
                                if (alpha4 != alpha6) {
                                    EdgeCrossing& crossing = crossings[crossingCount++];
                                    crossing.point = glm::vec3(0.0f, nextEntryZ.getHermiteY(crossing.normal), 1.0f);
                                    crossing.setColorMaterial(alpha4 == 0 ? nextEntryYZ : nextEntryZ);
                                }
                            }
                        }
                        // make sure we have valid crossings to include
>>>>>>> 1e84f260
                        int validCrossings = 0;
                        for (int i = 0; i < crossingCount; i++) {
                            if (qAlpha(crossings[i].color) != 0) {
                                validCrossings++;
                            }
                        }
                        NormalIndex index = { { -1, -1, -1, -1 } };
                        if (validCrossings != 0) {
                            index.indices[0] = index.indices[1] = index.indices[2] = index.indices[3] = vertices.size();
                            glm::vec3 center;
                            glm::vec3 normals[MAX_NORMALS_PER_VERTEX];
                            int normalCount = 0;
                            const float CREASE_COS_NORMAL = glm::cos(glm::radians(45.0f));
                            const int MAX_MATERIALS_PER_VERTEX = 4;
                            quint8 materials[] = { 0, 0, 0, 0 };
                            glm::vec4 materialWeights;
                            float totalWeight = 0.0f;
                            int red = 0, green = 0, blue = 0;
                            for (int i = 0; i < crossingCount; i++) {
                                const EdgeCrossing& crossing = crossings[i];
                                if (qAlpha(crossing.color) == 0) {
                                    continue;
                                }
                                center += crossing.point;
                                
                                int j = 0;
                                for (; j < normalCount; j++) {
                                    if (glm::dot(normals[j], crossing.normal) > CREASE_COS_NORMAL) {
                                        normals[j] = safeNormalize(normals[j] + crossing.normal);
                                        break;
                                    }
                                }
                                if (j == normalCount) {
                                    normals[normalCount++] = crossing.normal;
                                }
                                
                                red += qRed(crossing.color);
                                green += qGreen(crossing.color);
                                blue += qBlue(crossing.color);
                                
                                // when assigning a material, search for its presence and, if not found,
                                // place it in the first empty slot
                                if (crossing.material != 0) {
                                    for (j = 0; j < MAX_MATERIALS_PER_VERTEX; j++) {
                                        if (materials[j] == crossing.material) {
                                            materialWeights[j] += 1.0f;
                                            totalWeight += 1.0f;
                                            break;
                                            
                                        } else if (materials[j] == 0) {
                                            materials[j] = crossing.material;
                                            materialWeights[j] = 1.0f;
                                            totalWeight += 1.0f;
                                            break;
                                        }
                                    }
                                }
                            }
                            center /= validCrossings;
                            
                            // use a sequence of Givens rotations to perform a QR decomposition
                            // see http://www.cs.rice.edu/~jwarren/papers/techreport02408.pdf
                            glm::mat4 r(0.0f);
                            glm::vec4 bottom;
                            for (int i = 0; i < crossingCount; i++) {
                                const EdgeCrossing& crossing = crossings[i];
                                if (qAlpha(crossing.color) == 0) {
                                    continue;
                                }
                                bottom = glm::vec4(crossing.normal, glm::dot(crossing.normal, crossing.point - center));
                                
                                for (int j = 0; j < 4; j++) {
                                    float angle = glm::atan(-bottom[j], r[j][j]);
                                    float sina = glm::sin(angle);
                                    float cosa = glm::cos(angle);
                                    
                                    for (int k = 0; k < 4; k++) {
                                        float tmp = bottom[k];
                                        bottom[k] = sina * r[k][j] + cosa * tmp;
                                        r[k][j] = cosa * r[k][j] - sina * tmp;
                                    }
                                }
                            }
                            
                            // extract the submatrices, form ata
                            glm::mat3 a(r);
                            glm::vec3 b(r[3]);
                            glm::mat3 atrans = glm::transpose(a);
                            glm::mat3 ata = atrans * a;
                            
                            // find the eigenvalues and eigenvectors of ata
                            // (see http://en.wikipedia.org/wiki/Jacobi_eigenvalue_algorithm)
                            glm::mat3 d = ata;
                            glm::quat combinedRotation;
                            const int MAX_ITERATIONS = 20;
                            for (int i = 0; i < MAX_ITERATIONS; i++) {
                                glm::vec3 offDiagonals = glm::abs(glm::vec3(d[1][0], d[2][0], d[2][1]));
                                int largestIndex = (offDiagonals[0] > offDiagonals[1]) ?
                                    (offDiagonals[0] > offDiagonals[2] ? 0 : 2) : (offDiagonals[1] > offDiagonals[2] ? 1 : 2);
                                const float DESIRED_PRECISION = 0.00001f;
                                if (offDiagonals[largestIndex] < DESIRED_PRECISION) {
                                    break;
                                }
                                int largestJ = (largestIndex == 2) ? 1 : 0;
                                int largestI = (largestIndex == 0) ? 1 : 2; 
                                float sjj = d[largestJ][largestJ];
                                float sii = d[largestI][largestI];
                                float angle = glm::atan(2.0f * d[largestJ][largestI], sjj - sii) / 2.0f;
                                glm::quat rotation = glm::angleAxis(angle, largestIndex == 0 ? glm::vec3(0.0f, 0.0f, -1.0f) :
                                    (largestIndex == 1 ? glm::vec3(0.0f, 1.0f, 0.0f) : glm::vec3(-1.0f, 0.0f, 0.0f)));
                                combinedRotation = glm::normalize(rotation * combinedRotation);
                                glm::mat3 matrix = glm::mat3_cast(combinedRotation);
                                d = matrix * ata * glm::transpose(matrix);
                            }
                            
                            // form the singular matrix from the eigenvalues
                            const float MIN_SINGULAR_THRESHOLD = 0.1f;
                            d[0][0] = (d[0][0] < MIN_SINGULAR_THRESHOLD) ? 0.0f : 1.0f / d[0][0];
                            d[1][1] = (d[1][1] < MIN_SINGULAR_THRESHOLD) ? 0.0f : 1.0f / d[1][1];
                            d[2][2] = (d[2][2] < MIN_SINGULAR_THRESHOLD) ? 0.0f : 1.0f / d[2][2];
                            
                            // compute the pseudo-inverse, ataplus, and use to find the minimizing solution
                            glm::mat3 u = glm::mat3_cast(combinedRotation);
                            glm::mat3 ataplus = glm::transpose(u) * d * u; 
                            glm::vec3 solution = (ataplus * atrans * b) + center;
                            
                            // make sure it doesn't fall beyond the cell boundaries
                            center = glm::clamp(solution, 0.0f, 1.0f);
                        
                            if (totalWeight > 0.0f) {
                                materialWeights *= (numeric_limits<quint8>::max() / totalWeight);
                            }
                            VoxelPoint point = { (glm::vec3(clampedX, y, clampedZ) + center) * step,
                                { (quint8)(red / validCrossings), (quint8)(green / validCrossings),
                                    (quint8)(blue / validCrossings) },
                                { (char)(normals[0].x * 127.0f), (char)(normals[0].y * 127.0f),
                                    (char)(normals[0].z * 127.0f) },
                                { materials[0], materials[1], materials[2], materials[3] },
                                { (quint8)materialWeights[0], (quint8)materialWeights[1], (quint8)materialWeights[2],
                                    (quint8)materialWeights[3] } };
                            
                            vertices.append(point);
                            for (int i = 1; i < normalCount; i++) {
                                index.indices[i] = vertices.size();
                                point.setNormal(normals[i]);
                                vertices.append(point);
                            }
<<<<<<< HEAD
                        
                            if (stitchable) {
                                int nextIndex = vertices.size();
                                const NormalIndex& previousIndexX = lastIndicesX.getClosest(y);
                                const NormalIndex& previousIndexZ = lastIndicesZ[x].getClosest(y);
                                switch (corners) {
                                    case UPPER_LEFT_CORNER | UPPER_RIGHT_CORNER | LOWER_RIGHT_CORNER: {
                                        vertices.append(cornerPoints[0]);
                                        vertices.append(cornerPoints[3]);
                                        glm::vec3 normal = glm::cross(cornerPoints[0].vertex - cornerPoints[1].vertex,
                                            cornerPoints[3].vertex - cornerPoints[1].vertex);
                                        int firstIndex = index.getClosestIndex(normal, vertices);
                                        appendIndices(indices, quadIndices, vertices, step, firstIndex,
                                            nextIndex + 1, nextIndex, nextIndex);
                                        if (previousIndexX.isValid()) {
                                            appendIndices(indices, quadIndices, vertices, step, firstIndex, firstIndex,
                                                nextIndex, previousIndexX.getClosestIndex(normal, vertices));
                                        }
                                        break;
                                    }
                                    case UPPER_LEFT_CORNER | LOWER_LEFT_CORNER | LOWER_RIGHT_CORNER: {
                                        vertices.append(cornerPoints[0]);
                                        vertices.append(cornerPoints[3]);
                                        glm::vec3 normal = glm::cross(cornerPoints[3].vertex - cornerPoints[2].vertex,
                                            cornerPoints[0].vertex - cornerPoints[2].vertex);
                                        int firstIndex = index.getClosestIndex(normal, vertices);
                                        appendIndices(indices, quadIndices, vertices, step, firstIndex,
                                            nextIndex, nextIndex + 1, nextIndex + 1);
                                        if (previousIndexZ.isValid()) {
                                            appendIndices(indices, quadIndices, vertices, step, firstIndex, firstIndex,
                                                previousIndexZ.getClosestIndex(normal, vertices), nextIndex);
                                        }
                                        break;
                                    }
                                    case UPPER_RIGHT_CORNER | LOWER_RIGHT_CORNER | LOWER_LEFT_CORNER: {
                                        vertices.append(cornerPoints[1]);
                                        vertices.append(cornerPoints[2]);
                                        vertices.append(cornerPoints[3]);
                                        glm::vec3 normal = glm::cross(cornerPoints[3].vertex - cornerPoints[2].vertex,
                                            cornerPoints[1].vertex - cornerPoints[2].vertex);
                                        int firstIndex = index.getClosestIndex(normal, vertices);
                                        appendIndices(indices, quadIndices, vertices, step, firstIndex,
                                            nextIndex + 2, nextIndex, nextIndex);
                                        appendIndices(indices, quadIndices, vertices, step, firstIndex,
                                            nextIndex + 1, nextIndex + 2, nextIndex + 2);
                                        if (previousIndexX.isValid()) {
                                            appendIndices(indices, quadIndices, vertices, step, firstIndex, firstIndex,
                                                previousIndexX.getClosestIndex(normal, vertices), nextIndex + 1);
                                        }
                                        if (previousIndexZ.isValid()) {
                                            appendIndices(indices, quadIndices, vertices, step, firstIndex, firstIndex,
                                                nextIndex, previousIndexZ.getClosestIndex(normal, vertices));
                                        }
                                        break;
                                    }
                                    case UPPER_LEFT_CORNER | UPPER_RIGHT_CORNER | LOWER_LEFT_CORNER: {
                                        vertices.append(cornerPoints[0]);
                                        vertices.append(cornerPoints[1]);
                                        vertices.append(cornerPoints[2]);
                                        glm::vec3 normal = glm::cross(cornerPoints[2].vertex - cornerPoints[0].vertex,
                                            cornerPoints[1].vertex - cornerPoints[0].vertex);
                                        int firstIndex = index.getClosestIndex(normal, vertices);
                                        appendIndices(indices, quadIndices, vertices, step, firstIndex,
                                            nextIndex + 1, nextIndex, nextIndex);
                                        appendIndices(indices, quadIndices, vertices, step, firstIndex,
                                            nextIndex, nextIndex + 2, nextIndex + 2);
                                        break;
                                    }
                                    case UPPER_LEFT_CORNER | UPPER_RIGHT_CORNER: {
                                        vertices.append(cornerPoints[0]);
                                        vertices.append(cornerPoints[1]);
                                        const glm::vec3& first = vertices.at(index.indices[0]).vertex;
                                        glm::vec3 normal = glm::cross(cornerPoints[1].vertex - first,
                                            cornerPoints[0].vertex - first);
                                        int firstIndex = index.getClosestIndex(normal, vertices);
                                        appendIndices(indices, quadIndices, vertices, step, firstIndex,
                                            nextIndex + 1, nextIndex, nextIndex);
                                        if (previousIndexX.isValid()) {
                                            appendIndices(indices, quadIndices, vertices, step, firstIndex, firstIndex,
                                                nextIndex, previousIndexX.getClosestIndex(normal, vertices));
                                        }
                                        break;
                                    }
                                    case UPPER_RIGHT_CORNER | LOWER_RIGHT_CORNER: {
                                        vertices.append(cornerPoints[1]);
                                        vertices.append(cornerPoints[3]);
                                        const glm::vec3& first = vertices.at(index.indices[0]).vertex;
                                        glm::vec3 normal = glm::cross(cornerPoints[3].vertex - first,
                                            cornerPoints[1].vertex - first);
                                        int firstIndex = index.getClosestIndex(normal, vertices);
                                        appendIndices(indices, quadIndices, vertices, step, firstIndex,
                                            nextIndex + 1, nextIndex, nextIndex);
                                        if (previousIndexZ.isValid()) {
                                            appendIndices(indices, quadIndices, vertices, step, firstIndex,
                                                firstIndex, nextIndex, previousIndexZ.getClosestIndex(normal, vertices));
                                        }
                                        break;
                                    }
                                    case LOWER_RIGHT_CORNER | LOWER_LEFT_CORNER: {
                                        vertices.append(cornerPoints[3]);
                                        vertices.append(cornerPoints[2]);
                                        const glm::vec3& first = vertices.at(index.indices[0]).vertex;
                                        glm::vec3 normal = glm::cross(cornerPoints[2].vertex - first,
                                            cornerPoints[3].vertex - first);
                                        int firstIndex = index.getClosestIndex(normal, vertices);
                                        appendIndices(indices, quadIndices, vertices, step, firstIndex,
                                            nextIndex + 1, nextIndex, nextIndex);
                                        if (previousIndexX.isValid()) {
                                            appendIndices(indices, quadIndices, vertices, step, firstIndex, firstIndex,
                                                previousIndexX.getClosestIndex(normal, vertices), nextIndex + 1);
                                        }
                                        break;
                                    }
                                    case LOWER_LEFT_CORNER | UPPER_LEFT_CORNER: {
                                        vertices.append(cornerPoints[2]);
                                        vertices.append(cornerPoints[0]);
                                        const glm::vec3& first = vertices.at(index.indices[0]).vertex;
                                        glm::vec3 normal = glm::cross(cornerPoints[0].vertex - first,
                                            cornerPoints[2].vertex - first);
                                        int firstIndex = index.getClosestIndex(normal, vertices);
                                        appendIndices(indices, quadIndices, vertices, step, firstIndex,
                                            nextIndex + 1, nextIndex, nextIndex);
                                        if (previousIndexZ.isValid()) {
                                            appendIndices(indices, quadIndices, vertices, step, firstIndex, firstIndex,
                                                previousIndexZ.getClosestIndex(normal, vertices), nextIndex + 1);
                                        }
                                        break;
                                    }
                                    case UPPER_LEFT_CORNER: {
                                        vertices.append(cornerPoints[0]);
                                        glm::vec3 normal = glm::cross(cornerPoints[0].vertex -
                                            vertices.at(index.indices[0]).vertex, glm::vec3(1.0f, 0.0f, 0.0f));
                                        int firstIndex = index.getClosestIndex(normal, vertices);
                                        if (previousIndexX.isValid()) {
                                            appendIndices(indices, quadIndices, vertices, step, firstIndex, firstIndex,
                                                nextIndex, previousIndexX.getClosestIndex(normal, vertices));
                                        }
                                        if (previousIndexZ.isValid()) {
                                            appendIndices(indices, quadIndices, vertices, step, firstIndex, firstIndex,
                                                previousIndexZ.getClosestIndex(normal, vertices), nextIndex);
                                        }
                                        break;
                                    }
                                    case UPPER_RIGHT_CORNER: {
                                        vertices.append(cornerPoints[1]);
                                        glm::vec3 normal = glm::cross(cornerPoints[1].vertex -
                                            vertices.at(index.indices[0]).vertex, glm::vec3(1.0f, 0.0f, 0.0f));
                                        int firstIndex = index.getClosestIndex(normal, vertices);
                                        if (previousIndexZ.isValid()) {
                                            appendIndices(indices, quadIndices, vertices, step, firstIndex, firstIndex,
                                                nextIndex, previousIndexZ.getClosestIndex(normal, vertices));
                                        }
                                        break;
                                    }
                                    case LOWER_LEFT_CORNER: {
                                        vertices.append(cornerPoints[2]);
                                        glm::vec3 normal = glm::cross(cornerPoints[2].vertex -
                                            vertices.at(index.indices[0]).vertex, glm::vec3(1.0f, 0.0f, 0.0f));
                                        int firstIndex = index.getClosestIndex(normal, vertices);
                                        if (previousIndexX.isValid()) {
                                            appendIndices(indices, quadIndices, vertices, step, firstIndex, firstIndex,
                                                previousIndexX.getClosestIndex(normal, vertices), nextIndex);
                                        }
                                        break;
                                    }
                                }
                            }
=======
>>>>>>> 1e84f260
                        }
                        
                        // the first x, y, and z are repeated for the boundary edge; past that, we consider generating
                        // quads for each edge that includes a transition, using indices of previously generated vertices
                        int reclampedX = qMin(clampedX, stackWidth - 1);
                        int reclampedZ = qMin(clampedZ, stackHeight - 1);
                        if (alpha0 != alpha1 && y > position && z > 0) {
                            const NormalIndex& index1 = lastIndexY;
                            const NormalIndex& index2 = lastIndicesZ[x].get(y - 1);
                            const NormalIndex& index3 = lastIndicesZ[x].get(y);
                            if (index.isValid() && index1.isValid() && index2.isValid() && index3.isValid()) {
                                quadIndices.insert(qRgb(reclampedX, y, reclampedZ), indices.size());
                                quadIndices.insert(qRgb(reclampedX, y - 1, reclampedZ), indices.size());
                                if (reclampedZ > 0) {
                                    quadIndices.insert(qRgb(reclampedX, y - 1, reclampedZ - 1), indices.size());
                                    quadIndices.insert(qRgb(reclampedX, y, reclampedZ - 1), indices.size());
                                }
                                const glm::vec3& first = vertices.at(index.indices[0]).vertex;
                                glm::vec3 normal = glm::cross(vertices.at(index1.indices[0]).vertex - first,
                                    vertices.at(index3.indices[0]).vertex - first);
                                
                                if (alpha0 == 0) { // quad faces negative x
                                    indices.append(index3.getClosestIndex(normal = -normal, vertices));
                                    indices.append(index2.getClosestIndex(normal, vertices));
                                    indices.append(index1.getClosestIndex(normal, vertices));
                                } else { // quad faces positive x
                                    indices.append(index1.getClosestIndex(normal, vertices));
                                    indices.append(index2.getClosestIndex(normal, vertices));
                                    indices.append(index3.getClosestIndex(normal, vertices));
                                }
                                indices.append(index.getClosestIndex(normal, vertices));
                            }
                        }
                        
                        if (alpha0 != alpha2 && x > 0 && z > 0) {
                            const NormalIndex& index1 = lastIndicesZ[x].get(y);
                            const NormalIndex& index2 = lastIndicesZ[x - 1].get(y);
                            const NormalIndex& index3 = lastIndicesX.get(y);
                            if (index.isValid() && index1.isValid() && index2.isValid() && index3.isValid()) {
                                quadIndices.insert(qRgb(reclampedX, y, reclampedZ), indices.size());
                                if (reclampedX > 0) {
                                    quadIndices.insert(qRgb(reclampedX - 1, y, reclampedZ), indices.size());
                                    if (reclampedZ > 0) {
                                        quadIndices.insert(qRgb(reclampedX - 1, y, reclampedZ - 1), indices.size());
                                    }
                                }
                                if (reclampedZ > 0) {
                                    quadIndices.insert(qRgb(reclampedX, y, reclampedZ - 1), indices.size());
                                }
                                const glm::vec3& first = vertices.at(index.indices[0]).vertex;
                                glm::vec3 normal = glm::cross(vertices.at(index3.indices[0]).vertex - first,
                                    vertices.at(index1.indices[0]).vertex - first);
                                
                                if (alpha0 == 0) { // quad faces negative y
                                    indices.append(index3.getClosestIndex(normal, vertices));
                                    indices.append(index2.getClosestIndex(normal, vertices));
                                    indices.append(index1.getClosestIndex(normal, vertices));
                                } else { // quad faces positive y
                                    indices.append(index1.getClosestIndex(normal = -normal, vertices));
                                    indices.append(index2.getClosestIndex(normal, vertices));
                                    indices.append(index3.getClosestIndex(normal, vertices));
                                }
                                indices.append(index.getClosestIndex(normal, vertices));
                            }
                        }
                        
                        if (alpha0 != alpha4 && x > 0 && y > position) {
                            const NormalIndex& index1 = lastIndexY;
                            const NormalIndex& index2 = lastIndicesX.get(y - 1);
                            const NormalIndex& index3 = lastIndicesX.get(y);
                            if (index.isValid() && index1.isValid() && index2.isValid() && index3.isValid()) {
                                quadIndices.insert(qRgb(reclampedX, y, reclampedZ), indices.size());
                                if (reclampedX > 0) {
                                    quadIndices.insert(qRgb(reclampedX - 1, y, reclampedZ), indices.size());
                                    quadIndices.insert(qRgb(reclampedX - 1, y - 1, reclampedZ), indices.size());
                                }
                                quadIndices.insert(qRgb(reclampedX, y - 1, reclampedZ), indices.size());
                                
                                const glm::vec3& first = vertices.at(index.indices[0]).vertex;
                                glm::vec3 normal = glm::cross(vertices.at(index1.indices[0]).vertex - first,
                                    vertices.at(index3.indices[0]).vertex - first);
                                
                                if (alpha0 == 0) { // quad faces negative z
                                    indices.append(index1.getClosestIndex(normal, vertices));
                                    indices.append(index2.getClosestIndex(normal, vertices));
                                    indices.append(index3.getClosestIndex(normal, vertices));
                                } else { // quad faces positive z
                                    indices.append(index3.getClosestIndex(normal = -normal, vertices));
                                    indices.append(index2.getClosestIndex(normal, vertices));
                                    indices.append(index1.getClosestIndex(normal, vertices));
                                }
                                indices.append(index.getClosestIndex(normal, vertices));
                            }
                        }
                        lastIndexY = index;
                        indicesX[y - position] = index;
                        indicesZ[x][y - position] = index;
                    }
                } else {
                    indicesX.clear();
                    indicesZ[x].clear();
                }
                if (x != 0) {
                    lineSrc++;
                    heightLineSrc++;
                }
                indicesX.swap(lastIndicesX);
            }
            if (z != 0) {
                src += stackWidth;
                heightSrc += width;
            }
            indicesZ.swap(lastIndicesZ);
            lastIndicesX.clear();
        }
        _voxels = new VoxelBuffer(vertices, indices, hermiteSegments, quadIndices, stackWidth, stackMaterials);
    }
    
    if (_voxels) {
        _voxels->render(translation, rotation, glm::vec3(scale.x, scale.x, scale.x), cursor);
    }
    
    HeightfieldBaseLayerBatch baseBatch;
    baseBatch.vertexBufferID = bufferPair.first.bufferId();
    baseBatch.indexBufferID = bufferPair.second.bufferId();
    baseBatch.translation = translation;
    baseBatch.rotation = rotation;
    baseBatch.scale = scale;
    baseBatch.vertexCount = vertexCount;
    baseBatch.indexCount = indexCount;
    baseBatch.heightTextureID = _heightTextureID;
    baseBatch.heightScale = glm::vec4(1.0f / width, 1.0f / height, (innerWidth - 1) / -2.0f, (innerHeight - 1) / -2.0f);
    baseBatch.colorTextureID = _colorTextureID;
<<<<<<< HEAD
    baseBatch.colorScale = glm::vec2((float)width / innerWidth, (float)height / innerHeight);
=======
    float widthMultiplier = 1.0f / (0.5f - 1.5f / width);
    float heightMultiplier = 1.0f / (0.5f - 1.5f / height);
    if (node->getColor()) {
        int colorWidth = node->getColor()->getWidth();
        int colorHeight = node->getColor()->getContents().size() / (colorWidth * DataBlock::COLOR_BYTES);
        baseBatch.colorScale = glm::vec2((0.5f - 0.5f / colorWidth) * widthMultiplier,
            (0.5f - 0.5f / colorHeight) * heightMultiplier);
    }
>>>>>>> 1e84f260
    Application::getInstance()->getMetavoxels()->addHeightfieldBaseBatch(baseBatch);
    
    if (!(cursor || _networkTextures.isEmpty())) {
        HeightfieldSplatBatch splatBatch;
        splatBatch.vertexBufferID = bufferPair.first.bufferId();
        splatBatch.indexBufferID = bufferPair.second.bufferId();
        splatBatch.translation = translation;
        splatBatch.rotation = rotation;
        splatBatch.scale = scale;
        splatBatch.vertexCount = vertexCount;
        splatBatch.indexCount = indexCount;
        splatBatch.heightTextureID = _heightTextureID;
        splatBatch.heightScale = glm::vec4(1.0f / width, 1.0f / height, 0.0f, 0.0f);
        splatBatch.materialTextureID = _materialTextureID;
        if (node->getMaterial()) {
            int materialWidth = node->getMaterial()->getWidth();
            int materialHeight = node->getMaterial()->getContents().size() / materialWidth;
            splatBatch.textureScale = glm::vec2((0.5f - 0.5f / materialWidth) * widthMultiplier,
                (0.5f - 0.5f / materialHeight) * heightMultiplier);
        }
        splatBatch.splatTextureOffset = glm::vec2(
            glm::dot(translation, rotation * glm::vec3(1.0f, 0.0f, 0.0f)) / scale.x,
            glm::dot(translation, rotation * glm::vec3(0.0f, 0.0f, 1.0f)) / scale.z);
        
        const QVector<SharedObjectPointer>& materials = node->getMaterial()->getMaterials();
        for (int i = 0; i < materials.size(); i += SPLAT_COUNT) {
            for (int j = 0; j < SPLAT_COUNT; j++) {
                int index = i + j;
                if (index < _networkTextures.size()) {
                    const NetworkTexturePointer& texture = _networkTextures.at(index);
                    if (texture) {
                        MaterialObject* material = static_cast<MaterialObject*>(materials.at(index).data());
                        splatBatch.splatTextureScalesS[j] = scale.x / material->getScaleS();
                        splatBatch.splatTextureScalesT[j] = scale.z / material->getScaleT();
                        splatBatch.splatTextureIDs[j] = texture->getID();
                        
                    } else {
                        splatBatch.splatTextureIDs[j] = 0;
                    }
                } else {
                    splatBatch.splatTextureIDs[j] = 0;
                }
            }
            splatBatch.materialIndex = i;
            Application::getInstance()->getMetavoxels()->addHeightfieldSplatBatch(splatBatch);
        }
    }
}

QHash<HeightfieldNodeRenderer::IntPair, HeightfieldNodeRenderer::BufferPair> HeightfieldNodeRenderer::_bufferPairs;
<|MERGE_RESOLUTION|>--- conflicted
+++ resolved
@@ -1425,10 +1425,6 @@
     char material;
     
     void setColorMaterial(const StackArray::Entry& entry) { color = entry.color; material = entry.material; }
-<<<<<<< HEAD
-};
-
-=======
     
     void mix(const EdgeCrossing& first, const EdgeCrossing& second, float t);
 };
@@ -1441,7 +1437,6 @@
     material = (t < 0.5f) ? first.material : second.material;
 }
 
->>>>>>> 1e84f260
 const int MAX_NORMALS_PER_VERTEX = 4;
 
 class NormalIndex {
@@ -1495,10 +1490,6 @@
     void swap(IndexVector& other) { QVector<NormalIndex>::swap(other); qSwap(position, other.position); }
     
     const NormalIndex& get(int y) const;
-<<<<<<< HEAD
-    const NormalIndex& getClosest(int y) const;
-=======
->>>>>>> 1e84f260
 };
 
 const NormalIndex& IndexVector::get(int y) const {
@@ -1507,59 +1498,6 @@
     return (relative >= 0 && relative < size()) ? at(relative) : invalidIndex;
 }
 
-<<<<<<< HEAD
-const NormalIndex& IndexVector::getClosest(int y) const {
-    static NormalIndex invalidIndex = { { -1, -1, -1, -1 } };
-    int relative = y - position;
-    if (relative < 0 || relative >= size()) {
-        return invalidIndex;
-    }
-    const NormalIndex& first = at(relative);
-    if (first.isValid()) {
-        return first;
-    }
-    for (int distance = 1; relative - distance >= 0 || relative + distance < size(); distance++) {
-        int previous = relative - distance;
-        if (previous >= 0) {
-            const NormalIndex& previousIndex = at(previous);
-            if (previousIndex.isValid()) {
-                return previousIndex;
-            }
-        }
-        int next = relative + distance;
-        if (next < size()) {
-            const NormalIndex& nextIndex = at(next);
-            if (nextIndex.isValid()) {
-                return nextIndex;
-            }
-        }
-    }
-    return invalidIndex;
-}
-
-static inline void appendIndices(QVector<int>& indices, QMultiHash<VoxelCoord, int>& quadIndices,
-        const QVector<VoxelPoint>& vertices, float step, int i0, int i1, int i2, int i3) {
-    int newIndices[] = { i0, i1, i2, i3 };
-    glm::vec3 minima(FLT_MAX, FLT_MAX, FLT_MAX), maxima(-FLT_MAX, -FLT_MAX, -FLT_MAX);
-    int indexIndex = indices.size();
-    for (unsigned int i = 0; i < sizeof(newIndices) / sizeof(newIndices[0]); i++) {
-        int index = newIndices[i];
-        indices.append(index);
-        const glm::vec3& vertex = vertices.at(index).vertex;
-        minima = glm::min(vertex, minima);
-        maxima = glm::max(vertex, maxima);
-    }
-    for (int z = (int)minima.z, endZ = (int)glm::ceil(maxima.z); z < endZ; z++) {
-        for (int y = (int)minima.x, endY = (int)glm::ceil(maxima.y); y < endY; y++) {
-            for (int x = (int)minima.x, endX = (int)glm::ceil(maxima.x); x < endX; x++) {
-                quadIndices.insert(qRgb(x, y, z), indexIndex);
-            }
-        }
-    }
-}
-
-=======
->>>>>>> 1e84f260
 void HeightfieldNodeRenderer::render(const HeightfieldNodePointer& node, const glm::vec3& translation,
         const glm::quat& rotation, const glm::vec3& scale, bool cursor) {
     if (!node->getHeight()) {
@@ -1688,7 +1626,6 @@
     if ((!_voxels || (displayHermite && !static_cast<VoxelBuffer*>(_voxels.data())->isHermiteEnabled())) && node->getStack()) {
         // see http://www.frankpetterson.com/publications/dualcontour/dualcontour.pdf for a description of the
         // dual contour algorithm for generating meshes from voxel data using Hermite-tagged edges
-<<<<<<< HEAD
         
         QVector<VoxelPoint> vertices;
         QVector<int> indices;
@@ -1728,7 +1665,7 @@
         }
         
         const int EDGES_PER_CUBE = 12;
-        EdgeCrossing crossings[EDGES_PER_CUBE];
+        EdgeCrossing crossings[EDGES_PER_CUBE * 2];
         
         // as we scan down the cube generating vertices between grid points, we remember the indices of the last
         // (element, line, section--x, y, z) so that we can connect generated vertices as quads
@@ -1739,58 +1676,6 @@
         float step = 1.0f / innerStackWidth;
         float voxelScale = scale.y / (numeric_limits<quint16>::max() * scale.x * step);
         
-=======
-        
-        QVector<VoxelPoint> vertices;
-        QVector<int> indices;
-        QVector<glm::vec3> hermiteSegments;
-        QMultiHash<VoxelCoord, int> quadIndices;
-        
-        int stackWidth = node->getStack()->getWidth();
-        int stackHeight = node->getStack()->getContents().size() / stackWidth;
-        int innerStackWidth = stackWidth - HeightfieldData::SHARED_EDGE;
-        int innerStackHeight = stackHeight - HeightfieldData::SHARED_EDGE;
-        const StackArray* src = node->getStack()->getContents().constData();
-        const quint16* heightSrc = node->getHeight()->getContents().constData() +
-            (width + 1) * HeightfieldHeight::HEIGHT_BORDER;
-        QVector<SharedObjectPointer> stackMaterials = node->getStack()->getMaterials();
-        QHash<int, int> materialMap;
-        
-        int colorWidth;
-        const uchar* colorSrc = NULL;
-        float colorStepX, colorStepZ;
-        if (node->getColor()) {
-            colorWidth = node->getColor()->getWidth();
-            int colorHeight = node->getColor()->getContents().size() / (colorWidth * DataBlock::COLOR_BYTES);
-            colorSrc = (const uchar*)node->getColor()->getContents().constData();
-            colorStepX = (colorWidth - HeightfieldData::SHARED_EDGE) / (float)innerStackWidth;
-            colorStepZ = (colorHeight - HeightfieldData::SHARED_EDGE) / (float)innerStackHeight;
-        }
-        
-        int materialWidth;
-        const uchar* materialSrc = NULL;
-        float materialStepX, materialStepZ;
-        if (node->getMaterial()) {
-            materialWidth = node->getMaterial()->getWidth();
-            int materialHeight = node->getMaterial()->getContents().size() / materialWidth;
-            materialSrc = (const uchar*)node->getMaterial()->getContents().constData();
-            materialStepX = (materialWidth - HeightfieldData::SHARED_EDGE) / (float)innerStackWidth;
-            materialStepZ = (materialHeight - HeightfieldData::SHARED_EDGE) / (float)innerStackHeight;
-        }
-        
-        const int EDGES_PER_CUBE = 12;
-        EdgeCrossing crossings[EDGES_PER_CUBE * 2];
-        
-        // as we scan down the cube generating vertices between grid points, we remember the indices of the last
-        // (element, line, section--x, y, z) so that we can connect generated vertices as quads
-        IndexVector indicesX;
-        IndexVector lastIndicesX;
-        QVector<IndexVector> indicesZ(stackWidth + 1);
-        QVector<IndexVector> lastIndicesZ(stackWidth + 1);
-        float step = 1.0f / innerStackWidth;
-        float voxelScale = scale.y / (numeric_limits<quint16>::max() * scale.x * step);
-        
->>>>>>> 1e84f260
         for (int z = 0; z <= stackHeight; z++) {
             bool middleZ = (z != 0 && z != stackHeight);
             const StackArray* lineSrc = src;
@@ -1811,16 +1696,6 @@
                     lineSrc[stackWidth].getExtents(minimumY, maximumY);
                 }
                 if (maximumY >= minimumY) {
-<<<<<<< HEAD
-                    int position = minimumY;
-                    int count = maximumY - minimumY + 1;
-                    NormalIndex lastIndexY = { { -1, -1, -1, -1 } };
-                    indicesX.position = position;
-                    indicesX.resize(count);
-                    indicesZ[x].position = position;
-                    indicesZ[x].resize(count);
-=======
->>>>>>> 1e84f260
                     float heightfieldHeight = *heightLineSrc * voxelScale;
                     float nextHeightfieldHeightX = heightLineSrc[1] * voxelScale;
                     float nextHeightfieldHeightZ = heightLineSrc[width] * voxelScale;
@@ -1831,11 +1706,8 @@
                     const int LOWER_RIGHT_CORNER = 8;
                     const int NO_CORNERS = 0;
                     const int ALL_CORNERS = UPPER_LEFT_CORNER | UPPER_RIGHT_CORNER | LOWER_LEFT_CORNER | LOWER_RIGHT_CORNER;
-<<<<<<< HEAD
-=======
                     const int CORNER_COUNT = 4;
                     const int NEXT_CORNERS[] = { 1, 3, 0, 2 };
->>>>>>> 1e84f260
                     int corners = NO_CORNERS;
                     if (heightfieldHeight != 0.0f) {
                         corners |= UPPER_LEFT_CORNER;
@@ -1850,56 +1722,27 @@
                         corners |= LOWER_RIGHT_CORNER;
                     }
                     bool stitchable = x != 0 && z != 0 && !(corners == NO_CORNERS || corners == ALL_CORNERS);
-<<<<<<< HEAD
-                    VoxelPoint cornerPoints[4];
-                    int clampedX = qMax(x - 1, 0), clampedZ = qMax(z - 1, 0);
-                    if (stitchable) {
-                        for (unsigned int i = 0; i < sizeof(cornerPoints) / sizeof(cornerPoints[0]); i++) {
-=======
                     EdgeCrossing cornerCrossings[CORNER_COUNT];
                     int clampedX = qMax(x - 1, 0), clampedZ = qMax(z - 1, 0);
                     int cornerMinimumY = INT_MAX, cornerMaximumY = -1;
                     if (stitchable) {
                         for (int i = 0; i < CORNER_COUNT; i++) {
->>>>>>> 1e84f260
                             if (!(corners & (1 << i))) {
                                 continue;
                             }
                             int offsetX = (i & X_MAXIMUM_FLAG) ? 1 : 0;
                             int offsetZ = (i & Y_MAXIMUM_FLAG) ? 1 : 0;
                             const quint16* height = heightLineSrc + offsetZ * width + offsetX;
-<<<<<<< HEAD
-                            VoxelPoint& point = cornerPoints[i];
-                            int clampedOffsetX = clampedX + offsetX, clampedOffsetZ = clampedZ + offsetZ;
-                            point.vertex = glm::vec3(clampedOffsetX, *height * voxelScale, clampedOffsetZ) * step;
-=======
                             float heightValue = *height * voxelScale;
                             int y = (int)heightValue;
                             cornerMinimumY = qMin(cornerMinimumY, y);
                             cornerMaximumY = qMax(cornerMaximumY, y);
                             EdgeCrossing& crossing = cornerCrossings[i];
                             crossing.point = glm::vec3(offsetX, heightValue, offsetZ);
->>>>>>> 1e84f260
                             int left = height[-1];
                             int right = height[1];
                             int down = height[-width];
                             int up = height[width];
-<<<<<<< HEAD
-                            glm::vec3 normal = glm::normalize(glm::vec3((left == 0 || right == 0) ? 0.0f : left - right,
-                                2.0f / voxelScale, (up == 0 || down == 0) ? 0.0f : down - up));
-                            point.normal[0] = normal.x * numeric_limits<qint8>::max();
-                            point.normal[1] = normal.y * numeric_limits<qint8>::max();
-                            point.normal[2] = normal.z * numeric_limits<qint8>::max();
-                            if (colorSrc) {
-                                const uchar* color = colorSrc + ((int)(clampedOffsetZ * colorStepZ) * colorWidth +
-                                    (int)(clampedOffsetX * colorStepX)) * DataBlock::COLOR_BYTES;
-                                point.color[0] = color[0];
-                                point.color[1] = color[1];
-                                point.color[2] = color[2];
-                            
-                            } else {
-                                point.color[0] = point.color[1] = point.color[2] = numeric_limits<quint8>::max();
-=======
                             crossing.normal = glm::normalize(glm::vec3((left == 0 || right == 0) ? 0.0f : left - right,
                                 2.0f / voxelScale, (up == 0 || down == 0) ? 0.0f : down - up));
                             int clampedOffsetX = clampedX + offsetX, clampedOffsetZ = clampedZ + offsetZ;
@@ -1911,7 +1754,6 @@
                             } else {
                                 crossing.color = qRgb(numeric_limits<quint8>::max(), numeric_limits<quint8>::max(),
                                     numeric_limits<quint8>::max());
->>>>>>> 1e84f260
                             }
                             int material = 0;
                             if (materialSrc) {
@@ -1926,14 +1768,6 @@
                                     material = mapping;
                                 }
                             }
-<<<<<<< HEAD
-                            point.materials[0] = material;
-                            point.materials[1] = point.materials[2] = point.materials[3] = 0;
-                            point.materialWeights[0] = numeric_limits<quint8>::max();
-                            point.materialWeights[1] = point.materialWeights[2] = point.materialWeights[3] = 0;
-                        }
-                    }
-=======
                             crossing.material = material;
                         }
                         minimumY = qMin(minimumY, cornerMinimumY);
@@ -1946,7 +1780,6 @@
                     indicesX.resize(count);
                     indicesZ[x].position = position;
                     indicesZ[x].resize(count);
->>>>>>> 1e84f260
                     for (int y = position, end = position + count; y < end; y++) {
                         const StackArray::Entry& entry = lineSrc->getEntry(y, heightfieldHeight);
                         if (displayHermite && x != 0 && z != 0 && !lineSrc->isEmpty() && y >= lineSrc->getPosition()) {
@@ -2004,93 +1837,6 @@
                         if (alphaTotal == 0 || alphaTotal == possibleTotal) {
                             continue; // no corners set/all corners set
                         }
-<<<<<<< HEAD
-                        // the terrifying conditional code that follows checks each cube edge for a crossing, gathering
-                        // its properties (color, material, normal) if one is present; as before, boundary edges are excluded
-                        int crossingCount = 0;
-                        const StackArray::Entry& nextEntryY = lineSrc->getEntry(y + 1, heightfieldHeight);
-                        if (middleX) {
-                            const StackArray::Entry& nextEntryX = lineSrc[1].getEntry(y, nextHeightfieldHeightX);
-                            const StackArray::Entry& nextEntryXY = lineSrc[1].getEntry(y + 1, nextHeightfieldHeightX);    
-                            if (alpha0 != alpha1) {
-                                EdgeCrossing& crossing = crossings[crossingCount++];
-                                crossing.point = glm::vec3(entry.getHermiteX(crossing.normal), 0.0f, 0.0f);
-                                crossing.setColorMaterial(alpha0 == 0 ? nextEntryX : entry);
-                            }
-                            if (alpha1 != alpha3) {
-                                EdgeCrossing& crossing = crossings[crossingCount++];
-                                crossing.point = glm::vec3(1.0f, nextEntryX.getHermiteY(crossing.normal), 0.0f);
-                                crossing.setColorMaterial(alpha1 == 0 ? nextEntryXY : nextEntryX);
-                            }
-                            if (alpha2 != alpha3) {
-                                EdgeCrossing& crossing = crossings[crossingCount++];
-                                crossing.point = glm::vec3(nextEntryY.getHermiteX(crossing.normal), 1.0f, 0.0f);
-                                crossing.setColorMaterial(alpha2 == 0 ? nextEntryXY : nextEntryY);
-                            }
-                            if (middleZ) {
-                                const StackArray::Entry& nextEntryZ = lineSrc[stackWidth].getEntry(y, nextHeightfieldHeightZ);
-                                const StackArray::Entry& nextEntryXZ = lineSrc[stackWidth + 1].getEntry(
-                                    y, nextHeightfieldHeightXZ);
-                                const StackArray::Entry& nextEntryXYZ = lineSrc[stackWidth + 1].getEntry(
-                                    y + 1, nextHeightfieldHeightXZ);
-                                if (alpha1 != alpha5) {
-                                    EdgeCrossing& crossing = crossings[crossingCount++];
-                                    crossing.point = glm::vec3(1.0f, 0.0f, nextEntryX.getHermiteZ(crossing.normal));
-                                    crossing.setColorMaterial(alpha1 == 0 ? nextEntryXZ : nextEntryX);
-                                }
-                                if (alpha3 != alpha7) {
-                                    EdgeCrossing& crossing = crossings[crossingCount++];
-                                    const StackArray::Entry& nextEntryXY = lineSrc[1].getEntry(y + 1, nextHeightfieldHeightX);
-                                    crossing.point = glm::vec3(1.0f, 1.0f, nextEntryXY.getHermiteZ(crossing.normal));
-                                    crossing.setColorMaterial(alpha3 == 0 ? nextEntryXYZ : nextEntryXY);
-                                }
-                                if (alpha4 != alpha5) {
-                                    EdgeCrossing& crossing = crossings[crossingCount++];
-                                    crossing.point = glm::vec3(nextEntryZ.getHermiteX(crossing.normal), 0.0f, 1.0f);
-                                    crossing.setColorMaterial(alpha4 == 0 ? nextEntryXZ : nextEntryZ);
-                                }
-                                if (alpha5 != alpha7) {
-                                    EdgeCrossing& crossing = crossings[crossingCount++];
-                                    const StackArray::Entry& nextEntryXZ = lineSrc[stackWidth + 1].getEntry(
-                                        y, nextHeightfieldHeightXZ);
-                                    crossing.point = glm::vec3(1.0f, nextEntryXZ.getHermiteY(crossing.normal), 1.0f);
-                                    crossing.setColorMaterial(alpha5 == 0 ? nextEntryXYZ : nextEntryXZ);
-                                }
-                                if (alpha6 != alpha7) {
-                                    EdgeCrossing& crossing = crossings[crossingCount++];
-                                    const StackArray::Entry& nextEntryYZ = lineSrc[stackWidth].getEntry(
-                                        y + 1, nextHeightfieldHeightZ);
-                                    crossing.point = glm::vec3(nextEntryYZ.getHermiteX(crossing.normal), 1.0f, 1.0f);
-                                    crossing.setColorMaterial(alpha6 == 0 ? nextEntryXYZ : nextEntryYZ);
-                                }
-                            }
-                        }
-                        if (alpha0 != alpha2) {
-                            EdgeCrossing& crossing = crossings[crossingCount++];
-                            crossing.point = glm::vec3(0.0f, entry.getHermiteY(crossing.normal), 0.0f);
-                            crossing.setColorMaterial(alpha0 == 0 ? nextEntryY : entry);
-                        }
-                        if (middleZ) {
-                            const StackArray::Entry& nextEntryZ = lineSrc[stackWidth].getEntry(y, nextHeightfieldHeightZ);
-                            const StackArray::Entry& nextEntryYZ = lineSrc[stackWidth].getEntry(y + 1, nextHeightfieldHeightZ);
-                            if (alpha0 != alpha4) {
-                                EdgeCrossing& crossing = crossings[crossingCount++];
-                                crossing.point = glm::vec3(0.0f, 0.0f, entry.getHermiteZ(crossing.normal));
-                                crossing.setColorMaterial(alpha0 == 0 ? nextEntryZ : entry);
-                            }
-                            if (alpha2 != alpha6) {
-                                EdgeCrossing& crossing = crossings[crossingCount++];
-                                crossing.point = glm::vec3(0.0f, 1.0f, nextEntryY.getHermiteZ(crossing.normal));
-                                crossing.setColorMaterial(alpha2 == 0 ? nextEntryYZ : nextEntryY);
-                            }
-                            if (alpha4 != alpha6) {
-                                EdgeCrossing& crossing = crossings[crossingCount++];
-                                crossing.point = glm::vec3(0.0f, nextEntryZ.getHermiteY(crossing.normal), 1.0f);
-                                crossing.setColorMaterial(alpha4 == 0 ? nextEntryYZ : nextEntryZ);
-                            }
-                        }
-                        // determine whether we should ignore this vertex because it will be stitched
-=======
                         // we first look for crossings with the heightfield corner vertices; these take priority
                         int crossingCount = 0;
                         if (y >= cornerMinimumY && y <= cornerMaximumY) {
@@ -2264,7 +2010,6 @@
                             }
                         }
                         // make sure we have valid crossings to include
->>>>>>> 1e84f260
                         int validCrossings = 0;
                         for (int i = 0; i < crossingCount; i++) {
                             if (qAlpha(crossings[i].color) != 0) {
@@ -2412,176 +2157,6 @@
                                 point.setNormal(normals[i]);
                                 vertices.append(point);
                             }
-<<<<<<< HEAD
-                        
-                            if (stitchable) {
-                                int nextIndex = vertices.size();
-                                const NormalIndex& previousIndexX = lastIndicesX.getClosest(y);
-                                const NormalIndex& previousIndexZ = lastIndicesZ[x].getClosest(y);
-                                switch (corners) {
-                                    case UPPER_LEFT_CORNER | UPPER_RIGHT_CORNER | LOWER_RIGHT_CORNER: {
-                                        vertices.append(cornerPoints[0]);
-                                        vertices.append(cornerPoints[3]);
-                                        glm::vec3 normal = glm::cross(cornerPoints[0].vertex - cornerPoints[1].vertex,
-                                            cornerPoints[3].vertex - cornerPoints[1].vertex);
-                                        int firstIndex = index.getClosestIndex(normal, vertices);
-                                        appendIndices(indices, quadIndices, vertices, step, firstIndex,
-                                            nextIndex + 1, nextIndex, nextIndex);
-                                        if (previousIndexX.isValid()) {
-                                            appendIndices(indices, quadIndices, vertices, step, firstIndex, firstIndex,
-                                                nextIndex, previousIndexX.getClosestIndex(normal, vertices));
-                                        }
-                                        break;
-                                    }
-                                    case UPPER_LEFT_CORNER | LOWER_LEFT_CORNER | LOWER_RIGHT_CORNER: {
-                                        vertices.append(cornerPoints[0]);
-                                        vertices.append(cornerPoints[3]);
-                                        glm::vec3 normal = glm::cross(cornerPoints[3].vertex - cornerPoints[2].vertex,
-                                            cornerPoints[0].vertex - cornerPoints[2].vertex);
-                                        int firstIndex = index.getClosestIndex(normal, vertices);
-                                        appendIndices(indices, quadIndices, vertices, step, firstIndex,
-                                            nextIndex, nextIndex + 1, nextIndex + 1);
-                                        if (previousIndexZ.isValid()) {
-                                            appendIndices(indices, quadIndices, vertices, step, firstIndex, firstIndex,
-                                                previousIndexZ.getClosestIndex(normal, vertices), nextIndex);
-                                        }
-                                        break;
-                                    }
-                                    case UPPER_RIGHT_CORNER | LOWER_RIGHT_CORNER | LOWER_LEFT_CORNER: {
-                                        vertices.append(cornerPoints[1]);
-                                        vertices.append(cornerPoints[2]);
-                                        vertices.append(cornerPoints[3]);
-                                        glm::vec3 normal = glm::cross(cornerPoints[3].vertex - cornerPoints[2].vertex,
-                                            cornerPoints[1].vertex - cornerPoints[2].vertex);
-                                        int firstIndex = index.getClosestIndex(normal, vertices);
-                                        appendIndices(indices, quadIndices, vertices, step, firstIndex,
-                                            nextIndex + 2, nextIndex, nextIndex);
-                                        appendIndices(indices, quadIndices, vertices, step, firstIndex,
-                                            nextIndex + 1, nextIndex + 2, nextIndex + 2);
-                                        if (previousIndexX.isValid()) {
-                                            appendIndices(indices, quadIndices, vertices, step, firstIndex, firstIndex,
-                                                previousIndexX.getClosestIndex(normal, vertices), nextIndex + 1);
-                                        }
-                                        if (previousIndexZ.isValid()) {
-                                            appendIndices(indices, quadIndices, vertices, step, firstIndex, firstIndex,
-                                                nextIndex, previousIndexZ.getClosestIndex(normal, vertices));
-                                        }
-                                        break;
-                                    }
-                                    case UPPER_LEFT_CORNER | UPPER_RIGHT_CORNER | LOWER_LEFT_CORNER: {
-                                        vertices.append(cornerPoints[0]);
-                                        vertices.append(cornerPoints[1]);
-                                        vertices.append(cornerPoints[2]);
-                                        glm::vec3 normal = glm::cross(cornerPoints[2].vertex - cornerPoints[0].vertex,
-                                            cornerPoints[1].vertex - cornerPoints[0].vertex);
-                                        int firstIndex = index.getClosestIndex(normal, vertices);
-                                        appendIndices(indices, quadIndices, vertices, step, firstIndex,
-                                            nextIndex + 1, nextIndex, nextIndex);
-                                        appendIndices(indices, quadIndices, vertices, step, firstIndex,
-                                            nextIndex, nextIndex + 2, nextIndex + 2);
-                                        break;
-                                    }
-                                    case UPPER_LEFT_CORNER | UPPER_RIGHT_CORNER: {
-                                        vertices.append(cornerPoints[0]);
-                                        vertices.append(cornerPoints[1]);
-                                        const glm::vec3& first = vertices.at(index.indices[0]).vertex;
-                                        glm::vec3 normal = glm::cross(cornerPoints[1].vertex - first,
-                                            cornerPoints[0].vertex - first);
-                                        int firstIndex = index.getClosestIndex(normal, vertices);
-                                        appendIndices(indices, quadIndices, vertices, step, firstIndex,
-                                            nextIndex + 1, nextIndex, nextIndex);
-                                        if (previousIndexX.isValid()) {
-                                            appendIndices(indices, quadIndices, vertices, step, firstIndex, firstIndex,
-                                                nextIndex, previousIndexX.getClosestIndex(normal, vertices));
-                                        }
-                                        break;
-                                    }
-                                    case UPPER_RIGHT_CORNER | LOWER_RIGHT_CORNER: {
-                                        vertices.append(cornerPoints[1]);
-                                        vertices.append(cornerPoints[3]);
-                                        const glm::vec3& first = vertices.at(index.indices[0]).vertex;
-                                        glm::vec3 normal = glm::cross(cornerPoints[3].vertex - first,
-                                            cornerPoints[1].vertex - first);
-                                        int firstIndex = index.getClosestIndex(normal, vertices);
-                                        appendIndices(indices, quadIndices, vertices, step, firstIndex,
-                                            nextIndex + 1, nextIndex, nextIndex);
-                                        if (previousIndexZ.isValid()) {
-                                            appendIndices(indices, quadIndices, vertices, step, firstIndex,
-                                                firstIndex, nextIndex, previousIndexZ.getClosestIndex(normal, vertices));
-                                        }
-                                        break;
-                                    }
-                                    case LOWER_RIGHT_CORNER | LOWER_LEFT_CORNER: {
-                                        vertices.append(cornerPoints[3]);
-                                        vertices.append(cornerPoints[2]);
-                                        const glm::vec3& first = vertices.at(index.indices[0]).vertex;
-                                        glm::vec3 normal = glm::cross(cornerPoints[2].vertex - first,
-                                            cornerPoints[3].vertex - first);
-                                        int firstIndex = index.getClosestIndex(normal, vertices);
-                                        appendIndices(indices, quadIndices, vertices, step, firstIndex,
-                                            nextIndex + 1, nextIndex, nextIndex);
-                                        if (previousIndexX.isValid()) {
-                                            appendIndices(indices, quadIndices, vertices, step, firstIndex, firstIndex,
-                                                previousIndexX.getClosestIndex(normal, vertices), nextIndex + 1);
-                                        }
-                                        break;
-                                    }
-                                    case LOWER_LEFT_CORNER | UPPER_LEFT_CORNER: {
-                                        vertices.append(cornerPoints[2]);
-                                        vertices.append(cornerPoints[0]);
-                                        const glm::vec3& first = vertices.at(index.indices[0]).vertex;
-                                        glm::vec3 normal = glm::cross(cornerPoints[0].vertex - first,
-                                            cornerPoints[2].vertex - first);
-                                        int firstIndex = index.getClosestIndex(normal, vertices);
-                                        appendIndices(indices, quadIndices, vertices, step, firstIndex,
-                                            nextIndex + 1, nextIndex, nextIndex);
-                                        if (previousIndexZ.isValid()) {
-                                            appendIndices(indices, quadIndices, vertices, step, firstIndex, firstIndex,
-                                                previousIndexZ.getClosestIndex(normal, vertices), nextIndex + 1);
-                                        }
-                                        break;
-                                    }
-                                    case UPPER_LEFT_CORNER: {
-                                        vertices.append(cornerPoints[0]);
-                                        glm::vec3 normal = glm::cross(cornerPoints[0].vertex -
-                                            vertices.at(index.indices[0]).vertex, glm::vec3(1.0f, 0.0f, 0.0f));
-                                        int firstIndex = index.getClosestIndex(normal, vertices);
-                                        if (previousIndexX.isValid()) {
-                                            appendIndices(indices, quadIndices, vertices, step, firstIndex, firstIndex,
-                                                nextIndex, previousIndexX.getClosestIndex(normal, vertices));
-                                        }
-                                        if (previousIndexZ.isValid()) {
-                                            appendIndices(indices, quadIndices, vertices, step, firstIndex, firstIndex,
-                                                previousIndexZ.getClosestIndex(normal, vertices), nextIndex);
-                                        }
-                                        break;
-                                    }
-                                    case UPPER_RIGHT_CORNER: {
-                                        vertices.append(cornerPoints[1]);
-                                        glm::vec3 normal = glm::cross(cornerPoints[1].vertex -
-                                            vertices.at(index.indices[0]).vertex, glm::vec3(1.0f, 0.0f, 0.0f));
-                                        int firstIndex = index.getClosestIndex(normal, vertices);
-                                        if (previousIndexZ.isValid()) {
-                                            appendIndices(indices, quadIndices, vertices, step, firstIndex, firstIndex,
-                                                nextIndex, previousIndexZ.getClosestIndex(normal, vertices));
-                                        }
-                                        break;
-                                    }
-                                    case LOWER_LEFT_CORNER: {
-                                        vertices.append(cornerPoints[2]);
-                                        glm::vec3 normal = glm::cross(cornerPoints[2].vertex -
-                                            vertices.at(index.indices[0]).vertex, glm::vec3(1.0f, 0.0f, 0.0f));
-                                        int firstIndex = index.getClosestIndex(normal, vertices);
-                                        if (previousIndexX.isValid()) {
-                                            appendIndices(indices, quadIndices, vertices, step, firstIndex, firstIndex,
-                                                previousIndexX.getClosestIndex(normal, vertices), nextIndex);
-                                        }
-                                        break;
-                                    }
-                                }
-                            }
-=======
->>>>>>> 1e84f260
                         }
                         
                         // the first x, y, and z are repeated for the boundary edge; past that, we consider generating
@@ -2715,9 +2290,6 @@
     baseBatch.heightTextureID = _heightTextureID;
     baseBatch.heightScale = glm::vec4(1.0f / width, 1.0f / height, (innerWidth - 1) / -2.0f, (innerHeight - 1) / -2.0f);
     baseBatch.colorTextureID = _colorTextureID;
-<<<<<<< HEAD
-    baseBatch.colorScale = glm::vec2((float)width / innerWidth, (float)height / innerHeight);
-=======
     float widthMultiplier = 1.0f / (0.5f - 1.5f / width);
     float heightMultiplier = 1.0f / (0.5f - 1.5f / height);
     if (node->getColor()) {
@@ -2726,7 +2298,6 @@
         baseBatch.colorScale = glm::vec2((0.5f - 0.5f / colorWidth) * widthMultiplier,
             (0.5f - 0.5f / colorHeight) * heightMultiplier);
     }
->>>>>>> 1e84f260
     Application::getInstance()->getMetavoxels()->addHeightfieldBaseBatch(baseBatch);
     
     if (!(cursor || _networkTextures.isEmpty())) {
