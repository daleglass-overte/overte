--- conflicted
+++ resolved
@@ -776,13 +776,9 @@
 		// after...
 		_voxelsUpdated = 0;
 
-<<<<<<< HEAD
 		_bufferWriteLock.unlock();
 	}
-    uint64_t end = usecTimestampNow();
-=======
     quint64 end = usecTimestampNow();
->>>>>>> 8797c358
     int elapsedmsec = (end - start) / 1000;
     _setupNewVoxelsForDrawingLastFinished = end;
     _setupNewVoxelsForDrawingLastElapsed = elapsedmsec;
