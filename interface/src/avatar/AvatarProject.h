--- conflicted
+++ resolved
@@ -41,12 +41,9 @@
         return false;
     }
 
-<<<<<<< HEAD
     Q_INVOKABLE MarketplaceItemUploader* upload();
     Q_INVOKABLE void openInInventory();
 
-=======
->>>>>>> cb74313d
     /**
      * returns the AvatarProject or a nullptr on failure.
      */
@@ -82,11 +79,6 @@
     QDir _directory;
     QStringList _projectFiles{};
     QString _projectPath;
-<<<<<<< HEAD
-    QString _fstPath;
-    QString _fstFilename;
-=======
->>>>>>> cb74313d
 };
 
 #endif  // hifi_AvatarProject_h