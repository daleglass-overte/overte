--- conflicted
+++ resolved
@@ -308,15 +308,9 @@
     // to change the driving direction while in Oculus mode. It is used to support driving toward where you're 
     // head is looking. Note that in oculus mode, your actual camera view and where your head is looking is not
     // always the same.
-<<<<<<< HEAD
-#if 0
-    if (OculusManager::isConnected()) {
-=======
     if (qApp->isHMDMode()) {
->>>>>>> fb3e309a
         return getOrientation();
     }
-#endif
 
     Avatar* owningAvatar = static_cast<Avatar*>(_owningAvatar);
     return owningAvatar->getWorldAlignedOrientation() * glm::quat(glm::radians(glm::vec3(_basePitch, 0.0f, 0.0f)));
