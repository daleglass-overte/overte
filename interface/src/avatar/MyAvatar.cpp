//
//  MyAvatar.cpp
//  interface
//
//  Created by Mark Peng on 8/16/13.
//  Copyright (c) 2012 High Fidelity, Inc. All rights reserved.
//

#include <algorithm>
#include <vector>

#include <glm/gtx/vector_angle.hpp>

#include <NodeList.h>
#include <NodeTypes.h>
#include <PacketHeaders.h>
#include <SharedUtil.h>

#include "Application.h"
#include "DataServerClient.h"
#include "Menu.h"
#include "MyAvatar.h"
#include "Physics.h"
#include "devices/OculusManager.h"
#include "ui/TextRenderer.h"

using namespace std;

const glm::vec3 DEFAULT_UP_DIRECTION(0.0f, 1.0f, 0.0f);
const float YAW_MAG = 500.0f;
const float PITCH_MAG = 100.0f;
const float COLLISION_RADIUS_SCALAR = 1.2f; // pertains to avatar-to-avatar collisions
const float COLLISION_BALL_FORCE = 200.0f; // pertains to avatar-to-avatar collisions
const float COLLISION_BODY_FORCE = 30.0f; // pertains to avatar-to-avatar collisions
const float COLLISION_RADIUS_SCALE = 0.125f;
const float MOUSE_RAY_TOUCH_RANGE = 0.01f;
const bool USING_HEAD_LEAN = false;
const float SKIN_COLOR[] = {1.0f, 0.84f, 0.66f};
const float DARK_SKIN_COLOR[] = {0.9f, 0.78f, 0.63f};

MyAvatar::MyAvatar(Node* owningNode) :
	Avatar(owningNode),
    _mousePressed(false),
    _bodyPitchDelta(0.0f),
    _bodyRollDelta(0.0f),
    _shouldJump(false),
    _gravity(0.0f, -1.0f, 0.0f),
    _distanceToNearestAvatar(std::numeric_limits<float>::max()),
    _elapsedTimeMoving(0.0f),
	_elapsedTimeStopped(0.0f),
    _elapsedTimeSinceCollision(0.0f),
    _lastCollisionPosition(0, 0, 0),
    _speedBrakes(false),
    _isThrustOn(false),
    _thrustMultiplier(1.0f),
    _moveTarget(0,0,0),
    _moveTargetStepCounter(0)
{
    for (int i = 0; i < MAX_DRIVE_KEYS; i++) {
        _driveKeys[i] = 0.0f;
    }

    _collisionRadius = _height * COLLISION_RADIUS_SCALE;
}

void MyAvatar::reset() {
    _head.reset();
    _hand.reset();
}

void MyAvatar::setMoveTarget(const glm::vec3 moveTarget) {
    _moveTarget = moveTarget;
    _moveTargetStepCounter = 0;
}

void MyAvatar::simulate(float deltaTime, Transmitter* transmitter) {

    glm::quat orientation = getOrientation();

    // Update movement timers
    _elapsedTimeSinceCollision += deltaTime;
    const float VELOCITY_MOVEMENT_TIMER_THRESHOLD = 0.2f;
    if (glm::length(_velocity) < VELOCITY_MOVEMENT_TIMER_THRESHOLD) {
        _elapsedTimeMoving = 0.f;
        _elapsedTimeStopped += deltaTime;
    } else {
        _elapsedTimeStopped = 0.f;
        _elapsedTimeMoving += deltaTime;
    }

    if (_scale != _targetScale) {
        float scale = (1.f - SMOOTHING_RATIO) * _scale + SMOOTHING_RATIO * _targetScale;
        setScale(scale);
        Application::getInstance()->getCamera()->setScale(scale);
    }

    //  Collect thrust forces from keyboard and devices
    updateThrust(deltaTime, transmitter);

    // copy velocity so we can use it later for acceleration
    glm::vec3 oldVelocity = getVelocity();

    // calculate speed
    _speed = glm::length(_velocity);

    // update torso rotation based on head lean
    _skeleton.joint[AVATAR_JOINT_TORSO].rotation = glm::quat(glm::radians(glm::vec3(
        _head.getLeanForward(), 0.0f, _head.getLeanSideways())));

    // apply joint data (if any) to skeleton
    bool enableHandMovement = true;
    for (vector<JointData>::iterator it = _joints.begin(); it != _joints.end(); it++) {
        _skeleton.joint[it->jointID].rotation = it->rotation;

        // disable hand movement if we have joint info for the right wrist
        enableHandMovement &= (it->jointID != AVATAR_JOINT_RIGHT_WRIST);
    }

    // update the movement of the hand and process handshaking with other avatars...
    updateHandMovementAndTouching(deltaTime, enableHandMovement);

    // apply gravity
    // For gravity, always move the avatar by the amount driven by gravity, so that the collision
    // routines will detect it and collide every frame when pulled by gravity to a surface
    const float MIN_DISTANCE_AFTER_COLLISION_FOR_GRAVITY = 0.02f;
    if (glm::length(_position - _lastCollisionPosition) > MIN_DISTANCE_AFTER_COLLISION_FOR_GRAVITY) {
        _velocity += _scale * _gravity * (GRAVITY_EARTH * deltaTime);
    }

    // Only collide if we are not moving to a target
    if (_isCollisionsOn && (glm::length(_moveTarget) < EPSILON)) {

        Camera* myCamera = Application::getInstance()->getCamera();

        if (myCamera->getMode() == CAMERA_MODE_FIRST_PERSON && !OculusManager::isConnected()) {
            _collisionRadius = myCamera->getAspectRatio() * (myCamera->getNearClip() / cos(myCamera->getFieldOfView() / 2.f));
            _collisionRadius *= COLLISION_RADIUS_SCALAR;
        } else {
            _collisionRadius = _height * COLLISION_RADIUS_SCALE;
        }

        updateCollisionWithEnvironment(deltaTime);
        updateCollisionWithVoxels(deltaTime);
        updateAvatarCollisions(deltaTime);
    }

    // add thrust to velocity
    _velocity += _thrust * deltaTime;

    // update body yaw by body yaw delta
    orientation = orientation * glm::quat(glm::radians(
        glm::vec3(_bodyPitchDelta, _bodyYawDelta, _bodyRollDelta) * deltaTime));
    // decay body rotation momentum

    const float BODY_SPIN_FRICTION = 7.5f;
    float bodySpinMomentum = 1.0 - BODY_SPIN_FRICTION * deltaTime;
    if (bodySpinMomentum < 0.0f) { bodySpinMomentum = 0.0f; }
    _bodyPitchDelta *= bodySpinMomentum;
    _bodyYawDelta *= bodySpinMomentum;
    _bodyRollDelta *= bodySpinMomentum;

    float MINIMUM_ROTATION_RATE = 2.0f;
    if (fabs(_bodyYawDelta) < MINIMUM_ROTATION_RATE) { _bodyYawDelta = 0.f; }
    if (fabs(_bodyRollDelta) < MINIMUM_ROTATION_RATE) { _bodyRollDelta = 0.f; }
    if (fabs(_bodyPitchDelta) < MINIMUM_ROTATION_RATE) { _bodyPitchDelta = 0.f; }

    const float MAX_STATIC_FRICTION_VELOCITY = 0.5f;
    const float STATIC_FRICTION_STRENGTH = _scale * 20.f;
    applyStaticFriction(deltaTime, _velocity, MAX_STATIC_FRICTION_VELOCITY, STATIC_FRICTION_STRENGTH);

    // Damp avatar velocity
    const float LINEAR_DAMPING_STRENGTH = 0.5f;
    const float SPEED_BRAKE_POWER = _scale * 10.0f;
    const float SQUARED_DAMPING_STRENGTH = 0.007f;

    const float SLOW_NEAR_RADIUS = 5.f;
    float linearDamping = LINEAR_DAMPING_STRENGTH;
    const float NEAR_AVATAR_DAMPING_FACTOR = 50.f;
    if (_distanceToNearestAvatar < _scale * SLOW_NEAR_RADIUS) {
        linearDamping *= 1.f + NEAR_AVATAR_DAMPING_FACTOR *
                            ((SLOW_NEAR_RADIUS - _distanceToNearestAvatar) / SLOW_NEAR_RADIUS);
    }
    if (_speedBrakes) {
        applyDamping(deltaTime, _velocity,  linearDamping * SPEED_BRAKE_POWER, SQUARED_DAMPING_STRENGTH * SPEED_BRAKE_POWER);
    } else {
        applyDamping(deltaTime, _velocity, linearDamping, SQUARED_DAMPING_STRENGTH);
    }

    // update the euler angles
    setOrientation(orientation);

    // Compute instantaneous acceleration
    float forwardAcceleration = glm::length(glm::dot(getBodyFrontDirection(), getVelocity() - oldVelocity)) / deltaTime;
    const float ACCELERATION_PITCH_DECAY = 0.4f;
    const float ACCELERATION_PULL_THRESHOLD = 0.2f;
    const float OCULUS_ACCELERATION_PULL_THRESHOLD = 1.0f;
    const int OCULUS_YAW_OFFSET_THRESHOLD = 10;

    if (!Application::getInstance()->getFaceshift()->isActive()) {
        // Decay HeadPitch as a function of acceleration, so that you look straight ahead when
        // you start moving, but don't do this with an HMD like the Oculus.
        if (!OculusManager::isConnected()) {
            if (forwardAcceleration > ACCELERATION_PULL_THRESHOLD) {
                _head.setMousePitch(_head.getMousePitch() * qMax(0.0f,
                    (1.f - forwardAcceleration * ACCELERATION_PITCH_DECAY * deltaTime)));
            }
        } else if (fabsf(forwardAcceleration) > OCULUS_ACCELERATION_PULL_THRESHOLD
                   && fabs(_head.getYaw()) > OCULUS_YAW_OFFSET_THRESHOLD) {
            // if we're wearing the oculus
            // and this acceleration is above the pull threshold
            // and the head yaw if off the body by more than OCULUS_YAW_OFFSET_THRESHOLD

            // match the body yaw to the oculus yaw
            _bodyYaw = getAbsoluteHeadYaw();

            // set the head yaw to zero for this draw
            _head.setYaw(0);

            // correct the oculus yaw offset
            OculusManager::updateYawOffset();
        }
    }

    const float WALKING_SPEED_THRESHOLD = 0.2f;
    // use speed and angular velocity to determine walking vs. standing
    if (_speed + fabs(_bodyYawDelta) > WALKING_SPEED_THRESHOLD) {
        _mode = AVATAR_MODE_WALKING;
    } else {
        _mode = AVATAR_MODE_INTERACTING;
    }

    // update moving flag based on speed
    const float MOVING_SPEED_THRESHOLD = 0.01f;
    _moving = _speed > MOVING_SPEED_THRESHOLD;

    // If a move target is set, update position explicitly
    const float MOVE_FINISHED_TOLERANCE = 0.1f;
    const float MOVE_SPEED_FACTOR = 2.f;
    const int MOVE_TARGET_MAX_STEPS = 250;
    if ((glm::length(_moveTarget) > EPSILON) && (_moveTargetStepCounter < MOVE_TARGET_MAX_STEPS))  {
        if (glm::length(_position - _moveTarget) > MOVE_FINISHED_TOLERANCE) {
            _position += (_moveTarget - _position) * (deltaTime * MOVE_SPEED_FACTOR);
            _moveTargetStepCounter++;
        } else {
            //  Move completed
            _moveTarget = glm::vec3(0,0,0);
            _moveTargetStepCounter = 0;
        }
    }

    updateChatCircle(deltaTime);

    //  Get any position, velocity, or rotation update from Grab Drag controller
    glm::vec3 moveFromGrab = _hand.getAndResetGrabDelta();
    if (glm::length(moveFromGrab) > EPSILON) {
        _position += moveFromGrab;
        _velocity = glm::vec3(0, 0, 0);
    }
    _velocity += _hand.getAndResetGrabDeltaVelocity();
    glm::quat deltaRotation = _hand.getAndResetGrabRotation();
    const float GRAB_CONTROLLER_TURN_SCALING = 0.5f;
    glm::vec3 euler = safeEulerAngles(deltaRotation) * GRAB_CONTROLLER_TURN_SCALING;
    //  Adjust body yaw by yaw from controller
    setOrientation(glm::angleAxis(-euler.y, glm::vec3(0, 1, 0)) * getOrientation());
    //  Adjust head pitch from controller
    getHead().setMousePitch(getHead().getMousePitch() - euler.x);

    _position += _velocity * deltaTime;

    // update avatar skeleton and simulate hand and head
    _skeleton.update(deltaTime, getOrientation(), _position);
    _hand.simulate(deltaTime, true);
    _skeletonModel.simulate(deltaTime);
    _head.setBodyRotation(glm::vec3(_bodyPitch, _bodyYaw, _bodyRoll));
    glm::vec3 headPosition;
    if (!_skeletonModel.getHeadPosition(headPosition)) {
        headPosition = _position;
    }
    _head.setPosition(headPosition);
    _head.setScale(_scale);
    _head.setSkinColor(glm::vec3(SKIN_COLOR[0], SKIN_COLOR[1], SKIN_COLOR[2]));
    _head.simulate(deltaTime, true);

    // Zero thrust out now that we've added it to velocity in this frame
    _thrust = glm::vec3(0, 0, 0);

}

const float MAX_PITCH = 90.0f;

//  Update avatar head rotation with sensor data
void MyAvatar::updateFromGyrosAndOrWebcam(bool turnWithHead) {
    Faceshift* faceshift = Application::getInstance()->getFaceshift();
    Webcam* webcam = Application::getInstance()->getWebcam();
    glm::vec3 estimatedPosition, estimatedRotation;

    if (faceshift->isActive()) {
        estimatedPosition = faceshift->getHeadTranslation();
        estimatedRotation = safeEulerAngles(faceshift->getHeadRotation());
        //  Rotate the body if the head is turned beyond the screen
        if (turnWithHead) {
            const float FACESHIFT_YAW_TURN_SENSITIVITY = 0.5f;
            const float FACESHIFT_MIN_YAW_TURN = 15.f;
            const float FACESHIFT_MAX_YAW_TURN = 50.f;
            if ( (fabs(estimatedRotation.y) > FACESHIFT_MIN_YAW_TURN) &&
                 (fabs(estimatedRotation.y) < FACESHIFT_MAX_YAW_TURN) ) {
                if (estimatedRotation.y > 0.f) {
                    _bodyYawDelta += (estimatedRotation.y - FACESHIFT_MIN_YAW_TURN) * FACESHIFT_YAW_TURN_SENSITIVITY;
                } else {
                    _bodyYawDelta += (estimatedRotation.y + FACESHIFT_MIN_YAW_TURN) * FACESHIFT_YAW_TURN_SENSITIVITY;
                }
            }
        }
<<<<<<< HEAD
    } else if (gyros->isActive()) {
        estimatedRotation = gyros->getEstimatedRotation();

=======
>>>>>>> 83257539
    } else if (webcam->isActive()) {
        estimatedRotation = webcam->getEstimatedRotation();

    } else {
        _head.setPitch(_head.getMousePitch());
        _head.getVideoFace().clearFrame();

        // restore rotation, lean to neutral positions
        const float RESTORE_RATE = 0.05f;
        _head.setYaw(glm::mix(_head.getYaw(), 0.0f, RESTORE_RATE));
        _head.setRoll(glm::mix(_head.getRoll(), 0.0f, RESTORE_RATE));
        _head.setLeanSideways(glm::mix(_head.getLeanSideways(), 0.0f, RESTORE_RATE));
        _head.setLeanForward(glm::mix(_head.getLeanForward(), 0.0f, RESTORE_RATE));
        return;
    }

    if (webcam->isActive()) {
        estimatedPosition = webcam->getEstimatedPosition();

        // apply face data
        _head.getVideoFace().setFrameFromWebcam();

        // compute and store the joint rotations
        const JointVector& joints = webcam->getEstimatedJoints();
        _joints.clear();
        for (int i = 0; i < NUM_AVATAR_JOINTS; i++) {
            if (joints.size() > i && joints[i].isValid) {
                JointData data = { i, joints[i].rotation };
                _joints.push_back(data);

                if (i == AVATAR_JOINT_CHEST) {
                    // if we have a chest rotation, don't apply lean based on head
                    estimatedPosition = glm::vec3();
                }
            }
        }
    } else {
        _head.getVideoFace().clearFrame();
    }

    // Set the rotation of the avatar's head (as seen by others, not affecting view frustum)
    // to be scaled.  Pitch is greater to emphasize nodding behavior / synchrony.
    const float AVATAR_HEAD_PITCH_MAGNIFY = 1.0f;
    const float AVATAR_HEAD_YAW_MAGNIFY = 1.0f;
    const float AVATAR_HEAD_ROLL_MAGNIFY = 1.0f;
    _head.setPitch(estimatedRotation.x * AVATAR_HEAD_PITCH_MAGNIFY);
    _head.setYaw(estimatedRotation.y * AVATAR_HEAD_YAW_MAGNIFY);
    _head.setRoll(estimatedRotation.z * AVATAR_HEAD_ROLL_MAGNIFY);

    //  Update torso lean distance based on accelerometer data
    const float TORSO_LENGTH = 0.5f;
    glm::vec3 relativePosition = estimatedPosition - glm::vec3(0.0f, -TORSO_LENGTH, 0.0f);
    const float MAX_LEAN = 45.0f;
    _head.setLeanSideways(glm::clamp(glm::degrees(atanf(relativePosition.x * _leanScale / TORSO_LENGTH)),
        -MAX_LEAN, MAX_LEAN));
    _head.setLeanForward(glm::clamp(glm::degrees(atanf(relativePosition.z * _leanScale / TORSO_LENGTH)),
        -MAX_LEAN, MAX_LEAN));

    // if Faceshift drive is enabled, set the avatar drive based on the head position
    if (!Menu::getInstance()->isOptionChecked(MenuOption::MoveWithLean)) {
        return;
    }

    //  Move with Lean by applying thrust proportional to leaning
    glm::quat orientation = _head.getCameraOrientation();
    glm::vec3 front = orientation * IDENTITY_FRONT;
    glm::vec3 right = orientation * IDENTITY_RIGHT;
    float leanForward = _head.getLeanForward();
    float leanSideways = _head.getLeanSideways();

    //  Degrees of 'dead zone' when leaning, and amount of acceleration to apply to lean angle
    const float LEAN_FWD_DEAD_ZONE = 15.f;
    const float LEAN_SIDEWAYS_DEAD_ZONE = 10.f;
    const float LEAN_FWD_THRUST_SCALE = 4.f;
    const float LEAN_SIDEWAYS_THRUST_SCALE = 3.f;

    if (fabs(leanForward) > LEAN_FWD_DEAD_ZONE) {
        if (leanForward > 0.f) {
            addThrust(front * -(leanForward - LEAN_FWD_DEAD_ZONE) * LEAN_FWD_THRUST_SCALE);
        } else {
            addThrust(front * -(leanForward + LEAN_FWD_DEAD_ZONE) * LEAN_FWD_THRUST_SCALE);
        }
    }
    if (fabs(leanSideways) > LEAN_SIDEWAYS_DEAD_ZONE) {
        if (leanSideways > 0.f) {
            addThrust(right * -(leanSideways - LEAN_SIDEWAYS_DEAD_ZONE) * LEAN_SIDEWAYS_THRUST_SCALE);
        } else {
            addThrust(right * -(leanSideways + LEAN_SIDEWAYS_DEAD_ZONE) * LEAN_SIDEWAYS_THRUST_SCALE);
        }
    }
}

static TextRenderer* textRenderer() {
    static TextRenderer* renderer = new TextRenderer(SANS_FONT_FAMILY, 24, -1, false, TextRenderer::SHADOW_EFFECT);
    return renderer;
}

void MyAvatar::renderDebugBodyPoints() {
    glm::vec3 torsoPosition(getPosition());
    glm::vec3 headPosition(getHead().getEyePosition());
    float torsoToHead = glm::length(headPosition - torsoPosition);
    glm::vec3 position;
    printf("head-above-torso %.2f, scale = %0.2f\n", torsoToHead, getScale());

    //  Torso Sphere
    position = torsoPosition;
    glPushMatrix();
    glColor4f(0, 1, 0, .5f);
    glTranslatef(position.x, position.y, position.z);
    glutSolidSphere(0.2, 10, 10);
    glPopMatrix();

    //  Head Sphere
    position = headPosition;
    glPushMatrix();
    glColor4f(0, 1, 0, .5f);
    glTranslatef(position.x, position.y, position.z);
    glutSolidSphere(0.15, 10, 10);
    glPopMatrix();


}
void MyAvatar::render(bool forceRenderHead) {

    // render body
    renderBody(forceRenderHead);

    //renderDebugBodyPoints();

    if (!_chatMessage.empty()) {
        int width = 0;
        int lastWidth = 0;
        for (string::iterator it = _chatMessage.begin(); it != _chatMessage.end(); it++) {
            width += (lastWidth = textRenderer()->computeWidth(*it));
        }
        glPushMatrix();

        glm::vec3 chatPosition = getHead().getEyePosition() + getBodyUpDirection() * CHAT_MESSAGE_HEIGHT * _scale;
        glTranslatef(chatPosition.x, chatPosition.y, chatPosition.z);
        glm::quat chatRotation = Application::getInstance()->getCamera()->getRotation();
        glm::vec3 chatAxis = glm::axis(chatRotation);
        glRotatef(glm::angle(chatRotation), chatAxis.x, chatAxis.y, chatAxis.z);


        glColor3f(0, 0.8f, 0);
        glRotatef(180, 0, 1, 0);
        glRotatef(180, 0, 0, 1);
        glScalef(_scale * CHAT_MESSAGE_SCALE, _scale * CHAT_MESSAGE_SCALE, 1.0f);

        glDisable(GL_LIGHTING);
        glDepthMask(false);
        if (_keyState == NO_KEY_DOWN) {
            textRenderer()->draw(-width / 2.0f, 0, _chatMessage.c_str());

        } else {
            // rather than using substr and allocating a new string, just replace the last
            // character with a null, then restore it
            int lastIndex = _chatMessage.size() - 1;
            char lastChar = _chatMessage[lastIndex];
            _chatMessage[lastIndex] = '\0';
            textRenderer()->draw(-width / 2.0f, 0, _chatMessage.c_str());
            _chatMessage[lastIndex] = lastChar;
            glColor3f(0, 1, 0);
            textRenderer()->draw(width / 2.0f - lastWidth, 0, _chatMessage.c_str() + lastIndex);
        }
        glEnable(GL_LIGHTING);
        glDepthMask(true);

        glPopMatrix();
    }
}

void MyAvatar::saveData(QSettings* settings) {
    settings->beginGroup("Avatar");

    settings->setValue("bodyYaw", _bodyYaw);
    settings->setValue("bodyPitch", _bodyPitch);
    settings->setValue("bodyRoll", _bodyRoll);

    settings->setValue("mousePitch", _head.getMousePitch());

    settings->setValue("position_x", _position.x);
    settings->setValue("position_y", _position.y);
    settings->setValue("position_z", _position.z);

    settings->setValue("pupilDilation", _head.getPupilDilation());

    settings->setValue("leanScale", _leanScale);
    settings->setValue("scale", _targetScale);

    settings->endGroup();
}

void MyAvatar::loadData(QSettings* settings) {
    settings->beginGroup("Avatar");

    // in case settings is corrupt or missing loadSetting() will check for NaN
    _bodyYaw = loadSetting(settings, "bodyYaw", 0.0f);
    _bodyPitch = loadSetting(settings, "bodyPitch", 0.0f);
    _bodyRoll = loadSetting(settings, "bodyRoll", 0.0f);

    _head.setMousePitch(loadSetting(settings, "mousePitch", 0.0f));

    _position.x = loadSetting(settings, "position_x", 0.0f);
    _position.y = loadSetting(settings, "position_y", 0.0f);
    _position.z = loadSetting(settings, "position_z", 0.0f);

    _head.setPupilDilation(settings->value("pupilDilation", 0.0f).toFloat());

    _leanScale = loadSetting(settings, "leanScale", 0.05f);
    _targetScale = loadSetting(settings, "scale", 1.0f);
    setScale(_scale);
    Application::getInstance()->getCamera()->setScale(_scale);

    settings->endGroup();
}

void MyAvatar::orbit(const glm::vec3& position, int deltaX, int deltaY) {
    glm::vec3 vector = getPosition() - position;
    glm::quat orientation = getOrientation();
    glm::vec3 up = orientation * IDENTITY_UP;
    const float ANGULAR_SCALE = 0.5f;
    glm::quat rotation = glm::angleAxis(deltaX * -ANGULAR_SCALE, up);
    const float LINEAR_SCALE = 0.01f;
    setPosition(position + rotation * vector + up * (deltaY * LINEAR_SCALE * _scale));
    setOrientation(rotation * orientation);
}

float MyAvatar::getAbsoluteHeadYaw() const {
    return glm::yaw(_head.getOrientation());
}

glm::vec3 MyAvatar::getUprightHeadPosition() const {
    return _position + getWorldAlignedOrientation() * glm::vec3(0.0f, _pelvisToHeadLength, 0.0f);
}

glm::vec3 MyAvatar::getEyeLevelPosition() const {
    const float EYE_UP_OFFSET = 0.36f;
    return _position + getWorldAlignedOrientation() * _skeleton.joint[AVATAR_JOINT_TORSO].rotation *
        glm::vec3(0.0f, _pelvisToHeadLength + _scale * BODY_BALL_RADIUS_HEAD_BASE * EYE_UP_OFFSET, 0.0f);
}

void MyAvatar::renderBody(bool forceRenderHead) {

    if (_head.getVideoFace().isFullFrame()) {
        //  Render the full-frame video
            _head.getVideoFace().render(1.0f);
    } else {
        //  Render the body's voxels and head
        _skeletonModel.render(1.0f);

        //  Render head so long as the camera isn't inside it
        const float RENDER_HEAD_CUTOFF_DISTANCE = 0.10f;
        Camera* myCamera = Application::getInstance()->getCamera();
        if (forceRenderHead || (glm::length(myCamera->getPosition() - _head.calculateAverageEyePosition()) > RENDER_HEAD_CUTOFF_DISTANCE)) {
            _head.render(1.0f, false);
        }
    }
    _hand.render(true);
}

void MyAvatar::updateThrust(float deltaTime, Transmitter * transmitter) {
    //
    //  Gather thrust information from keyboard and sensors to apply to avatar motion
    //
    glm::quat orientation = getHead().getCameraOrientation();
    glm::vec3 front = orientation * IDENTITY_FRONT;
    glm::vec3 right = orientation * IDENTITY_RIGHT;
    glm::vec3 up = orientation * IDENTITY_UP;

    const float THRUST_MAG_UP = 800.0f;
    const float THRUST_MAG_DOWN = 300.f;
    const float THRUST_MAG_FWD = 500.f;
    const float THRUST_MAG_BACK = 300.f;
    const float THRUST_MAG_LATERAL = 250.f;
    const float THRUST_JUMP = 120.f;

    //  Add Thrusts from keyboard
    _thrust += _driveKeys[FWD] * _scale * THRUST_MAG_FWD * _thrustMultiplier * deltaTime * front;
    _thrust -= _driveKeys[BACK] * _scale * THRUST_MAG_BACK *  _thrustMultiplier * deltaTime * front;
    _thrust += _driveKeys[RIGHT] * _scale * THRUST_MAG_LATERAL * _thrustMultiplier * deltaTime * right;
    _thrust -= _driveKeys[LEFT] * _scale * THRUST_MAG_LATERAL * _thrustMultiplier * deltaTime * right;
    _thrust += _driveKeys[UP] * _scale * THRUST_MAG_UP * _thrustMultiplier * deltaTime * up;
    _thrust -= _driveKeys[DOWN] * _scale * THRUST_MAG_DOWN * _thrustMultiplier * deltaTime * up;
    _bodyYawDelta -= _driveKeys[ROT_RIGHT] * YAW_MAG * deltaTime;
    _bodyYawDelta += _driveKeys[ROT_LEFT] * YAW_MAG * deltaTime;
    _head.setMousePitch(_head.getMousePitch() + (_driveKeys[ROT_UP] - _driveKeys[ROT_DOWN]) * PITCH_MAG * deltaTime);

    //  If thrust keys are being held down, slowly increase thrust to allow reaching great speeds
    if (_driveKeys[FWD] || _driveKeys[BACK] || _driveKeys[RIGHT] || _driveKeys[LEFT] || _driveKeys[UP] || _driveKeys[DOWN]) {
        const float THRUST_INCREASE_RATE = 1.05f;
        const float MAX_THRUST_MULTIPLIER = 75.0f;
        //printf("m = %.3f\n", _thrustMultiplier);
        if (_thrustMultiplier < MAX_THRUST_MULTIPLIER) {
            _thrustMultiplier *= 1.f + deltaTime * THRUST_INCREASE_RATE;
        }
    } else {
        _thrustMultiplier = 1.f;
    }

    //  Add one time jumping force if requested
    if (_shouldJump) {
        if (glm::length(_gravity) > EPSILON) {
            _thrust += _scale * THRUST_JUMP * up;
        }
        _shouldJump = false;
    }

    //  Add thrusts from Transmitter
    if (transmitter) {
        transmitter->checkForLostTransmitter();
        glm::vec3 rotation = transmitter->getEstimatedRotation();
        const float TRANSMITTER_MIN_RATE = 1.f;
        const float TRANSMITTER_MIN_YAW_RATE = 4.f;
        const float TRANSMITTER_LATERAL_FORCE_SCALE = 5.f;
        const float TRANSMITTER_FWD_FORCE_SCALE = 25.f;
        const float TRANSMITTER_UP_FORCE_SCALE = 100.f;
        const float TRANSMITTER_YAW_SCALE = 10.0f;
        const float TRANSMITTER_LIFT_SCALE = 3.f;
        const float TOUCH_POSITION_RANGE_HALF = 32767.f;
        if (fabs(rotation.z) > TRANSMITTER_MIN_RATE) {
            _thrust += rotation.z * TRANSMITTER_LATERAL_FORCE_SCALE * deltaTime * right;
        }
        if (fabs(rotation.x) > TRANSMITTER_MIN_RATE) {
            _thrust += -rotation.x * TRANSMITTER_FWD_FORCE_SCALE * deltaTime * front;
        }
        if (fabs(rotation.y) > TRANSMITTER_MIN_YAW_RATE) {
            _bodyYawDelta += rotation.y * TRANSMITTER_YAW_SCALE * deltaTime;
        }
        if (transmitter->getTouchState()->state == 'D') {
            _thrust += TRANSMITTER_UP_FORCE_SCALE *
            (float)(transmitter->getTouchState()->y - TOUCH_POSITION_RANGE_HALF) / TOUCH_POSITION_RANGE_HALF *
            TRANSMITTER_LIFT_SCALE *
            deltaTime *
            up;
        }
    }
    //  Add thrust and rotation from hand controllers
    const float THRUST_MAG_HAND_JETS = THRUST_MAG_FWD;
    const float JOYSTICK_YAW_MAG = YAW_MAG;
    const float JOYSTICK_PITCH_MAG = PITCH_MAG * 0.5f;
    const int THRUST_CONTROLLER = 0;
    const int VIEW_CONTROLLER = 1;
    for (size_t i = 0; i < getHand().getPalms().size(); ++i) {
        PalmData& palm = getHand().getPalms()[i];
        if (palm.isActive() && (palm.getSixenseID() == THRUST_CONTROLLER)) {
            if (palm.getJoystickY() != 0.f) {
                FingerData& finger = palm.getFingers()[0];
                if (finger.isActive()) {
                }
                _thrust += front * _scale * THRUST_MAG_HAND_JETS * palm.getJoystickY() * _thrustMultiplier * deltaTime;
            }
            if (palm.getJoystickX() != 0.f) {
                _thrust += right * _scale * THRUST_MAG_HAND_JETS * palm.getJoystickX() * _thrustMultiplier * deltaTime;
            }
        } else if (palm.isActive() && (palm.getSixenseID() == VIEW_CONTROLLER)) {
            if (palm.getJoystickX() != 0.f) {
                _bodyYawDelta -= palm.getJoystickX() * JOYSTICK_YAW_MAG * deltaTime;
            }
            if (palm.getJoystickY() != 0.f) {
                getHand().setPitchUpdate(getHand().getPitchUpdate() +
                                         (palm.getJoystickY() * JOYSTICK_PITCH_MAG * deltaTime));
            }
        }

    }

    //  Update speed brake status
    const float MIN_SPEED_BRAKE_VELOCITY = _scale * 0.4f;
    if ((glm::length(_thrust) == 0.0f) && _isThrustOn && (glm::length(_velocity) > MIN_SPEED_BRAKE_VELOCITY)) {
        _speedBrakes = true;
    }

    if (_speedBrakes && (glm::length(_velocity) < MIN_SPEED_BRAKE_VELOCITY)) {
        _speedBrakes = false;
    }
    _isThrustOn = (glm::length(_thrust) > EPSILON);
}

void MyAvatar::updateHandMovementAndTouching(float deltaTime, bool enableHandMovement) {

    glm::quat orientation = getOrientation();

    // reset hand and arm positions according to hand movement
    glm::vec3 up = orientation * IDENTITY_UP;

    bool pointing = false;
    if (enableHandMovement && glm::length(_mouseRayDirection) > EPSILON && !Application::getInstance()->isMouseHidden()) {
        // confine to the approximate shoulder plane
        glm::vec3 pointDirection = _mouseRayDirection;
        if (glm::dot(_mouseRayDirection, up) > 0.0f) {
            glm::vec3 projectedVector = glm::cross(up, glm::cross(_mouseRayDirection, up));
            if (glm::length(projectedVector) > EPSILON) {
                pointDirection = glm::normalize(projectedVector);
            }
        }
        glm::vec3 shoulderPosition;
        if (_skeletonModel.getRightShoulderPosition(shoulderPosition)) {
            glm::vec3 farVector = _mouseRayOrigin + pointDirection * (float)TREE_SCALE - shoulderPosition;
            const float ARM_RETRACTION = 0.75f;
            float retractedLength = _skeletonModel.getRightArmLength() * ARM_RETRACTION;
            setHandPosition(shoulderPosition + glm::normalize(farVector) * retractedLength);
            pointing = true;
        }
    }

    if (_mousePressed) {
        _handState = HAND_STATE_GRASPING;
    } else if (pointing) {
        _handState = HAND_STATE_POINTING;
    } else {
        _handState = HAND_STATE_NULL;
    }
}

void MyAvatar::updateCollisionWithEnvironment(float deltaTime) {
    glm::vec3 up = getBodyUpDirection();
    float radius = _collisionRadius;
    const float ENVIRONMENT_SURFACE_ELASTICITY = 1.0f;
    const float ENVIRONMENT_SURFACE_DAMPING = 0.01f;
    const float ENVIRONMENT_COLLISION_FREQUENCY = 0.05f;
    glm::vec3 penetration;
    if (Application::getInstance()->getEnvironment()->findCapsulePenetration(
            _position - up * (_pelvisFloatingHeight - radius),
            _position + up * (_height - _pelvisFloatingHeight + radius), radius, penetration)) {
        _lastCollisionPosition = _position;
        updateCollisionSound(penetration, deltaTime, ENVIRONMENT_COLLISION_FREQUENCY);
        applyHardCollision(penetration, ENVIRONMENT_SURFACE_ELASTICITY, ENVIRONMENT_SURFACE_DAMPING);
    }
}


void MyAvatar::updateCollisionWithVoxels(float deltaTime) {
    float radius = _collisionRadius;
    const float VOXEL_ELASTICITY = 0.4f;
    const float VOXEL_DAMPING = 0.0f;
    const float VOXEL_COLLISION_FREQUENCY = 0.5f;
    glm::vec3 penetration;
    if (Application::getInstance()->getVoxels()->findCapsulePenetration(
            _position - glm::vec3(0.0f, _pelvisFloatingHeight - radius, 0.0f),
            _position + glm::vec3(0.0f, _height - _pelvisFloatingHeight + radius, 0.0f), radius, penetration)) {
        _lastCollisionPosition = _position;
        updateCollisionSound(penetration, deltaTime, VOXEL_COLLISION_FREQUENCY);
        applyHardCollision(penetration, VOXEL_ELASTICITY, VOXEL_DAMPING);
    }
}

void MyAvatar::applyHardCollision(const glm::vec3& penetration, float elasticity, float damping) {
    //
    //  Update the avatar in response to a hard collision.  Position will be reset exactly
    //  to outside the colliding surface.  Velocity will be modified according to elasticity.
    //
    //  if elasticity = 1.0, collision is inelastic.
    //  if elasticity > 1.0, collision is elastic.
    //
    _position -= penetration;
    static float HALTING_VELOCITY = 0.2f;
    // cancel out the velocity component in the direction of penetration
    float penetrationLength = glm::length(penetration);
    if (penetrationLength > EPSILON) {
        _elapsedTimeSinceCollision = 0.0f;
        glm::vec3 direction = penetration / penetrationLength;
        _velocity -= glm::dot(_velocity, direction) * direction * elasticity;
        _velocity *= glm::clamp(1.f - damping, 0.0f, 1.0f);
        if ((glm::length(_velocity) < HALTING_VELOCITY) && (glm::length(_thrust) == 0.f)) {
            // If moving really slowly after a collision, and not applying forces, stop altogether
            _velocity *= 0.f;
        }
    }
}

void MyAvatar::updateCollisionSound(const glm::vec3 &penetration, float deltaTime, float frequency) {
    //  consider whether to have the collision make a sound
    const float AUDIBLE_COLLISION_THRESHOLD = 0.02f;
    const float COLLISION_LOUDNESS = 1.f;
    const float DURATION_SCALING = 0.004f;
    const float NOISE_SCALING = 0.1f;
    glm::vec3 velocity = _velocity;
    glm::vec3 gravity = getGravity();

    if (glm::length(gravity) > EPSILON) {
        //  If gravity is on, remove the effect of gravity on velocity for this
        //  frame, so that we are not constantly colliding with the surface
        velocity -= _scale * glm::length(gravity) * GRAVITY_EARTH * deltaTime * glm::normalize(gravity);
    }
    float velocityTowardCollision = glm::dot(velocity, glm::normalize(penetration));
    float velocityTangentToCollision = glm::length(velocity) - velocityTowardCollision;

    if (velocityTowardCollision > AUDIBLE_COLLISION_THRESHOLD) {
        //  Volume is proportional to collision velocity
        //  Base frequency is modified upward by the angle of the collision
        //  Noise is a function of the angle of collision
        //  Duration of the sound is a function of both base frequency and velocity of impact
        Application::getInstance()->getAudio()->startCollisionSound(
            std::min(COLLISION_LOUDNESS * velocityTowardCollision, 1.f),
            frequency * (1.f + velocityTangentToCollision / velocityTowardCollision),
            std::min(velocityTangentToCollision / velocityTowardCollision * NOISE_SCALING, 1.f),
            1.f - DURATION_SCALING * powf(frequency, 0.5f) / velocityTowardCollision, true);
    }
}

void MyAvatar::updateAvatarCollisions(float deltaTime) {

    //  Reset detector for nearest avatar
    _distanceToNearestAvatar = std::numeric_limits<float>::max();
<<<<<<< HEAD

    // loop through all the other avatars for potential interactions...
    NodeList* nodeList = NodeList::getInstance();
    for (NodeList::iterator node = nodeList->begin(); node != nodeList->end(); node++) {
        if (node->getLinkedData() && node->getType() == NODE_TYPE_AGENT) {
            //Avatar *otherAvatar = (Avatar *)node->getLinkedData();
            //
            // Placeholder:  Add code here when we want to add Avatar<->Avatar collision stuff
        }
    }
=======
    
    // loop through all the other avatars for potential interactions
>>>>>>> 83257539
}

class SortedAvatar {
public:
    Avatar* avatar;
    float distance;
    glm::vec3 accumulatedCenter;
};

bool operator<(const SortedAvatar& s1, const SortedAvatar& s2) {
    return s1.distance < s2.distance;
}

void MyAvatar::updateChatCircle(float deltaTime) {
    if (!(_isChatCirclingEnabled = Menu::getInstance()->isOptionChecked(MenuOption::ChatCircling))) {
        return;
    }

    // find all circle-enabled members and sort by distance
    QVector<SortedAvatar> sortedAvatars;
    
    foreach (const SharedNodePointer& node, NodeList::getInstance()->getNodeHash()) {
        if (node->getLinkedData() && node->getType() == NODE_TYPE_AGENT) {
            SortedAvatar sortedAvatar;
            sortedAvatar.avatar = (Avatar*)node->getLinkedData();
            if (!sortedAvatar.avatar->isChatCirclingEnabled()) {
                continue;
            }
            sortedAvatar.distance = glm::distance(_position, sortedAvatar.avatar->getPosition());
            sortedAvatars.append(sortedAvatar);
        }
    }
    
    qSort(sortedAvatars.begin(), sortedAvatars.end());

    // compute the accumulated centers
    glm::vec3 center = _position;
    for (int i = 0; i < sortedAvatars.size(); i++) {
        SortedAvatar& sortedAvatar = sortedAvatars[i];
        sortedAvatar.accumulatedCenter = (center += sortedAvatar.avatar->getPosition()) / (i + 2.0f);
    }

    // remove members whose accumulated circles are too far away to influence us
    const float CIRCUMFERENCE_PER_MEMBER = 0.5f;
    const float CIRCLE_INFLUENCE_SCALE = 2.0f;
    const float MIN_RADIUS = 0.3f;
    for (int i = sortedAvatars.size() - 1; i >= 0; i--) {
        float radius = qMax(MIN_RADIUS, (CIRCUMFERENCE_PER_MEMBER * (i + 2)) / PI_TIMES_TWO);
        if (glm::distance(_position, sortedAvatars[i].accumulatedCenter) > radius * CIRCLE_INFLUENCE_SCALE) {
            sortedAvatars.remove(i);
        } else {
            break;
        }
    }
    if (sortedAvatars.isEmpty()) {
        return;
    }
    center = sortedAvatars.last().accumulatedCenter;
    float radius = qMax(MIN_RADIUS, (CIRCUMFERENCE_PER_MEMBER * (sortedAvatars.size() + 1)) / PI_TIMES_TWO);

    // compute the average up vector
    glm::vec3 up = getWorldAlignedOrientation() * IDENTITY_UP;
    foreach (const SortedAvatar& sortedAvatar, sortedAvatars) {
        up += sortedAvatar.avatar->getWorldAlignedOrientation() * IDENTITY_UP;
    }
    up = glm::normalize(up);

    // find reasonable corresponding right/front vectors
    glm::vec3 front = glm::cross(up, IDENTITY_RIGHT);
    if (glm::length(front) < EPSILON) {
        front = glm::cross(up, IDENTITY_FRONT);
    }
    front = glm::normalize(front);
    glm::vec3 right = glm::cross(front, up);

    // find our angle and the angular distances to our closest neighbors
    glm::vec3 delta = _position - center;
    glm::vec3 projected = glm::vec3(glm::dot(right, delta), glm::dot(front, delta), 0.0f);
    float myAngle = glm::length(projected) > EPSILON ? atan2f(projected.y, projected.x) : 0.0f;
    float leftDistance = PI_TIMES_TWO;
    float rightDistance = PI_TIMES_TWO;
    foreach (const SortedAvatar& sortedAvatar, sortedAvatars) {
        delta = sortedAvatar.avatar->getPosition() - center;
        projected = glm::vec3(glm::dot(right, delta), glm::dot(front, delta), 0.0f);
        float angle = glm::length(projected) > EPSILON ? atan2f(projected.y, projected.x) : 0.0f;
        if (angle < myAngle) {
            leftDistance = min(myAngle - angle, leftDistance);
            rightDistance = min(PI_TIMES_TWO - (myAngle - angle), rightDistance);

        } else {
            leftDistance = min(PI_TIMES_TWO - (angle - myAngle), leftDistance);
            rightDistance = min(angle - myAngle, rightDistance);
        }
    }

    // if we're on top of a neighbor, we need to randomize so that they don't both go in the same direction
    if (rightDistance == 0.0f && randomBoolean()) {
        swap(leftDistance, rightDistance);
    }

    // split the difference between our neighbors
    float targetAngle = myAngle + (rightDistance - leftDistance) / 4.0f;
    glm::vec3 targetPosition = center + (front * sinf(targetAngle) + right * cosf(targetAngle)) * radius;

    // approach the target position
    const float APPROACH_RATE = 0.05f;
    _position = glm::mix(_position, targetPosition, APPROACH_RATE);
}

void MyAvatar::setGravity(glm::vec3 gravity) {
    _gravity = gravity;
    _head.setGravity(_gravity);

    // use the gravity to determine the new world up direction, if possible
    float gravityLength = glm::length(gravity);
    if (gravityLength > EPSILON) {
        _worldUpDirection = _gravity / -gravityLength;
    } else {
        _worldUpDirection = DEFAULT_UP_DIRECTION;
    }
}

void MyAvatar::setOrientation(const glm::quat& orientation) {
    glm::vec3 eulerAngles = safeEulerAngles(orientation);
    _bodyPitch = eulerAngles.x;
    _bodyYaw = eulerAngles.y;
    _bodyRoll = eulerAngles.z;
}<|MERGE_RESOLUTION|>--- conflicted
+++ resolved
@@ -311,12 +311,6 @@
                 }
             }
         }
-<<<<<<< HEAD
-    } else if (gyros->isActive()) {
-        estimatedRotation = gyros->getEstimatedRotation();
-
-=======
->>>>>>> 83257539
     } else if (webcam->isActive()) {
         estimatedRotation = webcam->getEstimatedRotation();
 
@@ -822,21 +816,7 @@
 
     //  Reset detector for nearest avatar
     _distanceToNearestAvatar = std::numeric_limits<float>::max();
-<<<<<<< HEAD
-
-    // loop through all the other avatars for potential interactions...
-    NodeList* nodeList = NodeList::getInstance();
-    for (NodeList::iterator node = nodeList->begin(); node != nodeList->end(); node++) {
-        if (node->getLinkedData() && node->getType() == NODE_TYPE_AGENT) {
-            //Avatar *otherAvatar = (Avatar *)node->getLinkedData();
-            //
-            // Placeholder:  Add code here when we want to add Avatar<->Avatar collision stuff
-        }
-    }
-=======
-    
     // loop through all the other avatars for potential interactions
->>>>>>> 83257539
 }
 
 class SortedAvatar {
