//
//  MyAvatar.cpp
//  interface
//
//  Created by Mark Peng on 8/16/13.
//  Copyright (c) 2012 High Fidelity, Inc. All rights reserved.
//

#include <algorithm>
#include <vector>

#include <QBuffer>

#include <glm/gtx/vector_angle.hpp>

#include <QtCore/QTimer>

#include <AccountManager.h>
#include <NodeList.h>
#include <PacketHeaders.h>
#include <SharedUtil.h>

#include "Application.h"
#include "Audio.h"
#include "Environment.h"
#include "Menu.h"
#include "MyAvatar.h"
#include "Physics.h"
#include "VoxelSystem.h"
#include "devices/Faceshift.h"
#include "devices/OculusManager.h"
#include "ui/TextRenderer.h"

using namespace std;

const glm::vec3 DEFAULT_UP_DIRECTION(0.0f, 1.0f, 0.0f);
const float YAW_MAG = 500.0f;
const float PITCH_MAG = 100.0f;
const float COLLISION_RADIUS_SCALAR = 1.2f; // pertains to avatar-to-avatar collisions
const float COLLISION_BODY_FORCE = 30.0f; // pertains to avatar-to-avatar collisions
const float COLLISION_RADIUS_SCALE = 0.125f;
const float MOUSE_RAY_TOUCH_RANGE = 0.01f;
const bool USING_HEAD_LEAN = false;
const float SKIN_COLOR[] = {1.0f, 0.84f, 0.66f};
const float DARK_SKIN_COLOR[] = {0.9f, 0.78f, 0.63f};

const float DATA_SERVER_LOCATION_CHANGE_UPDATE_MSECS = 5 * 1000;

MyAvatar::MyAvatar() :
	Avatar(),
    _mousePressed(false),
    _bodyPitchDelta(0.0f),
    _bodyRollDelta(0.0f),
    _shouldJump(false),
    _gravity(0.0f, -1.0f, 0.0f),
    _distanceToNearestAvatar(std::numeric_limits<float>::max()),
    _elapsedTimeMoving(0.0f),
	_elapsedTimeStopped(0.0f),
    _elapsedTimeSinceCollision(0.0f),
    _lastCollisionPosition(0, 0, 0),
    _speedBrakes(false),
    _isThrustOn(false),
    _thrustMultiplier(1.0f),
    _moveTarget(0,0,0),
    _moveTargetStepCounter(0),
    _lookAtTargetAvatar(),
    _shouldRender(true),
    _billboardValid(false)
{
    for (int i = 0; i < MAX_DRIVE_KEYS; i++) {
        _driveKeys[i] = 0.0f;
    }
    
    // update our location every 5 seconds in the data-server, assuming that we are authenticated with one
    QTimer* locationUpdateTimer = new QTimer(this);
    connect(locationUpdateTimer, &QTimer::timeout, this, &MyAvatar::updateLocationInDataServer);
    locationUpdateTimer->start(DATA_SERVER_LOCATION_CHANGE_UPDATE_MSECS);
}

MyAvatar::~MyAvatar() {
    _lookAtTargetAvatar.clear();
}

void MyAvatar::reset() {
    // TODO? resurrect headMouse stuff?
    //_headMouseX = _glWidget->width() / 2;
    //_headMouseY = _glWidget->height() / 2;
    getHead()->reset();
    getHand()->reset();

    setVelocity(glm::vec3(0,0,0));
    setThrust(glm::vec3(0,0,0));
}

void MyAvatar::setMoveTarget(const glm::vec3 moveTarget) {
    _moveTarget = moveTarget;
    _moveTargetStepCounter = 0;
}

void MyAvatar::update(float deltaTime) {
    updateFromGyros(deltaTime);

    // Update head mouse from faceshift if active
    Faceshift* faceshift = Application::getInstance()->getFaceshift();
    if (faceshift->isActive()) {
        glm::vec3 headVelocity = faceshift->getHeadAngularVelocity();

        // TODO? resurrect headMouse stuff?
        //// sets how quickly head angular rotation moves the head mouse
        //const float HEADMOUSE_FACESHIFT_YAW_SCALE = 40.f;
        //const float HEADMOUSE_FACESHIFT_PITCH_SCALE = 30.f;
        //_headMouseX -= headVelocity.y * HEADMOUSE_FACESHIFT_YAW_SCALE;
        //_headMouseY -= headVelocity.x * HEADMOUSE_FACESHIFT_PITCH_SCALE;
        //
        ////  Constrain head-driven mouse to edges of screen
        //_headMouseX = glm::clamp(_headMouseX, 0, _glWidget->width());
        //_headMouseY = glm::clamp(_headMouseY, 0, _glWidget->height());
    }

    Head* head = getHead();
    if (OculusManager::isConnected()) {
        float yaw, pitch, roll;
        OculusManager::getEulerAngles(yaw, pitch, roll);

        head->setYaw(yaw);
        head->setPitch(pitch);
        head->setRoll(roll);
    }

    //  Get audio loudness data from audio input device
    Audio* audio = Application::getInstance()->getAudio();
    head->setAudioLoudness(audio->getLastInputLoudness());
    head->setAudioAverageLoudness(audio->getAudioAverageInputLoudness());

    if (Menu::getInstance()->isOptionChecked(MenuOption::Gravity)) {
        setGravity(Application::getInstance()->getEnvironment()->getGravity(getPosition()));
    } else {
        setGravity(glm::vec3(0.0f, 0.0f, 0.0f));
    }

    simulate(deltaTime);
}

void MyAvatar::simulate(float deltaTime) {

    glm::quat orientation = getOrientation();

    // Update movement timers
    _elapsedTimeSinceCollision += deltaTime;
    const float VELOCITY_MOVEMENT_TIMER_THRESHOLD = 0.2f;
    if (glm::length(_velocity) < VELOCITY_MOVEMENT_TIMER_THRESHOLD) {
        _elapsedTimeMoving = 0.f;
        _elapsedTimeStopped += deltaTime;
    } else {
        _elapsedTimeStopped = 0.f;
        _elapsedTimeMoving += deltaTime;
    }

    if (_scale != _targetScale) {
        float scale = (1.f - SMOOTHING_RATIO) * _scale + SMOOTHING_RATIO * _targetScale;
        setScale(scale);
        Application::getInstance()->getCamera()->setScale(scale);
    }

    //  Collect thrust forces from keyboard and devices
    updateThrust(deltaTime);

    // copy velocity so we can use it later for acceleration
    glm::vec3 oldVelocity = getVelocity();

    // calculate speed
    _speed = glm::length(_velocity);

    // update the movement of the hand and process handshaking with other avatars...
    updateHandMovementAndTouching(deltaTime);

    // apply gravity
    // For gravity, always move the avatar by the amount driven by gravity, so that the collision
    // routines will detect it and collide every frame when pulled by gravity to a surface
    const float MIN_DISTANCE_AFTER_COLLISION_FOR_GRAVITY = 0.02f;
    if (glm::length(_position - _lastCollisionPosition) > MIN_DISTANCE_AFTER_COLLISION_FOR_GRAVITY) {
        _velocity += _scale * _gravity * (GRAVITY_EARTH * deltaTime);
    }

    if (_collisionFlags != 0) {
        Camera* myCamera = Application::getInstance()->getCamera();

        float radius = getSkeletonHeight() * COLLISION_RADIUS_SCALE;
        if (myCamera->getMode() == CAMERA_MODE_FIRST_PERSON && !OculusManager::isConnected()) {
            radius = myCamera->getAspectRatio() * (myCamera->getNearClip() / cos(myCamera->getFieldOfView() / 2.f));
            radius *= COLLISION_RADIUS_SCALAR;
        }

        if (_collisionFlags & COLLISION_GROUP_ENVIRONMENT) {
            updateCollisionWithEnvironment(deltaTime, radius);
        }
        if (_collisionFlags & COLLISION_GROUP_VOXELS) {
            updateCollisionWithVoxels(deltaTime, radius);
        }
        if (_collisionFlags & COLLISION_GROUP_AVATARS) {
            updateCollisionWithAvatars(deltaTime);
        }
    }

    // add thrust to velocity
    _velocity += _thrust * deltaTime;

    // update body yaw by body yaw delta
    orientation = orientation * glm::quat(glm::radians(
        glm::vec3(_bodyPitchDelta, _bodyYawDelta, _bodyRollDelta) * deltaTime));
    // decay body rotation momentum

    const float BODY_SPIN_FRICTION = 7.5f;
    float bodySpinMomentum = 1.0 - BODY_SPIN_FRICTION * deltaTime;
    if (bodySpinMomentum < 0.0f) { bodySpinMomentum = 0.0f; }
    _bodyPitchDelta *= bodySpinMomentum;
    _bodyYawDelta *= bodySpinMomentum;
    _bodyRollDelta *= bodySpinMomentum;

    float MINIMUM_ROTATION_RATE = 2.0f;
    if (fabs(_bodyYawDelta) < MINIMUM_ROTATION_RATE) { _bodyYawDelta = 0.f; }
    if (fabs(_bodyRollDelta) < MINIMUM_ROTATION_RATE) { _bodyRollDelta = 0.f; }
    if (fabs(_bodyPitchDelta) < MINIMUM_ROTATION_RATE) { _bodyPitchDelta = 0.f; }

    const float MAX_STATIC_FRICTION_VELOCITY = 0.5f;
    const float STATIC_FRICTION_STRENGTH = _scale * 20.f;
    applyStaticFriction(deltaTime, _velocity, MAX_STATIC_FRICTION_VELOCITY, STATIC_FRICTION_STRENGTH);

    // Damp avatar velocity
    const float LINEAR_DAMPING_STRENGTH = 0.5f;
    const float SPEED_BRAKE_POWER = _scale * 10.0f;
    const float SQUARED_DAMPING_STRENGTH = 0.007f;

    const float SLOW_NEAR_RADIUS = 5.f;
    float linearDamping = LINEAR_DAMPING_STRENGTH;
    const float NEAR_AVATAR_DAMPING_FACTOR = 50.f;
    if (_distanceToNearestAvatar < _scale * SLOW_NEAR_RADIUS) {
        linearDamping *= 1.f + NEAR_AVATAR_DAMPING_FACTOR *
                            ((SLOW_NEAR_RADIUS - _distanceToNearestAvatar) / SLOW_NEAR_RADIUS);
    }
    if (_speedBrakes) {
        applyDamping(deltaTime, _velocity,  linearDamping * SPEED_BRAKE_POWER, SQUARED_DAMPING_STRENGTH * SPEED_BRAKE_POWER);
    } else {
        applyDamping(deltaTime, _velocity, linearDamping, SQUARED_DAMPING_STRENGTH);
    }

    // update the euler angles
    setOrientation(orientation);

    // Compute instantaneous acceleration
    float forwardAcceleration = glm::length(glm::dot(getBodyFrontDirection(), getVelocity() - oldVelocity)) / deltaTime;
    const float OCULUS_ACCELERATION_PULL_THRESHOLD = 1.0f;
    const int OCULUS_YAW_OFFSET_THRESHOLD = 10;

    if (!Application::getInstance()->getFaceshift()->isActive() && OculusManager::isConnected() &&
            fabsf(forwardAcceleration) > OCULUS_ACCELERATION_PULL_THRESHOLD &&
            fabs(getHead()->getYaw()) > OCULUS_YAW_OFFSET_THRESHOLD) {
            
        // if we're wearing the oculus
        // and this acceleration is above the pull threshold
        // and the head yaw if off the body by more than OCULUS_YAW_OFFSET_THRESHOLD

        // match the body yaw to the oculus yaw
        _bodyYaw = getAbsoluteHeadYaw();

        // set the head yaw to zero for this draw
        getHead()->setYaw(0);

        // correct the oculus yaw offset
        OculusManager::updateYawOffset();
    }

    const float WALKING_SPEED_THRESHOLD = 0.2f;
    // use speed and angular velocity to determine walking vs. standing
    if (_speed + fabs(_bodyYawDelta) > WALKING_SPEED_THRESHOLD) {
        _mode = AVATAR_MODE_WALKING;
    } else {
        _mode = AVATAR_MODE_INTERACTING;
    }

    // update moving flag based on speed
    const float MOVING_SPEED_THRESHOLD = 0.01f;
    _moving = _speed > MOVING_SPEED_THRESHOLD;

    // If a move target is set, update position explicitly
    const float MOVE_FINISHED_TOLERANCE = 0.1f;
    const float MOVE_SPEED_FACTOR = 2.f;
    const int MOVE_TARGET_MAX_STEPS = 250;
    if ((glm::length(_moveTarget) > EPSILON) && (_moveTargetStepCounter < MOVE_TARGET_MAX_STEPS))  {
        if (glm::length(_position - _moveTarget) > MOVE_FINISHED_TOLERANCE) {
            _position += (_moveTarget - _position) * (deltaTime * MOVE_SPEED_FACTOR);
            _moveTargetStepCounter++;
        } else {
            //  Move completed
            _moveTarget = glm::vec3(0,0,0);
            _moveTargetStepCounter = 0;
        }
    }

    updateChatCircle(deltaTime);

    _position += _velocity * deltaTime;

    // update avatar skeleton and simulate hand and head
    getHand()->collideAgainstOurself(); 
    getHand()->simulate(deltaTime, true);

    _skeletonModel.simulate(deltaTime);

    Head* head = getHead();
    glm::vec3 headPosition;
    if (!_skeletonModel.getHeadPosition(headPosition)) {
        headPosition = _position;
    }
    head->setPosition(headPosition);
    head->setScale(_scale);
    head->simulate(deltaTime, true);

    // Zero thrust out now that we've added it to velocity in this frame
    _thrust = glm::vec3(0, 0, 0);
    
    // consider updating our billboard
    maybeUpdateBillboard();
}

const float MAX_PITCH = 90.0f;

//  Update avatar head rotation with sensor data
void MyAvatar::updateFromGyros(float deltaTime) {
    Faceshift* faceshift = Application::getInstance()->getFaceshift();
    Visage* visage = Application::getInstance()->getVisage();
    glm::vec3 estimatedPosition, estimatedRotation;

    bool trackerActive = false;
    if (faceshift->isActive()) {
        estimatedPosition = faceshift->getHeadTranslation();
        estimatedRotation = safeEulerAngles(faceshift->getHeadRotation());
        trackerActive = true;
    
    } else if (visage->isActive()) {
        estimatedPosition = visage->getHeadTranslation();
        estimatedRotation = safeEulerAngles(visage->getHeadRotation());
        trackerActive = true;
    }

    Head* head = getHead();
    if (trackerActive) {
        //  Rotate the body if the head is turned beyond the screen
        if (Menu::getInstance()->isOptionChecked(MenuOption::TurnWithHead)) {
            const float TRACKER_YAW_TURN_SENSITIVITY = 0.5f;
            const float TRACKER_MIN_YAW_TURN = 15.f;
            const float TRACKER_MAX_YAW_TURN = 50.f;
            if ( (fabs(estimatedRotation.y) > TRACKER_MIN_YAW_TURN) &&
                 (fabs(estimatedRotation.y) < TRACKER_MAX_YAW_TURN) ) {
                if (estimatedRotation.y > 0.f) {
                    _bodyYawDelta += (estimatedRotation.y - TRACKER_MIN_YAW_TURN) * TRACKER_YAW_TURN_SENSITIVITY;
                } else {
                    _bodyYawDelta += (estimatedRotation.y + TRACKER_MIN_YAW_TURN) * TRACKER_YAW_TURN_SENSITIVITY;
                }
            }
        }
    } else {
        // restore rotation, lean to neutral positions
        const float RESTORE_PERIOD = 1.f;   // seconds
        float restorePercentage = glm::clamp(deltaTime/RESTORE_PERIOD, 0.f, 1.f);
        head->setYaw(glm::mix(head->getYaw(), 0.0f, restorePercentage));
        head->setRoll(glm::mix(head->getRoll(), 0.0f, restorePercentage));
        head->setLeanSideways(glm::mix(head->getLeanSideways(), 0.0f, restorePercentage));
        head->setLeanForward(glm::mix(head->getLeanForward(), 0.0f, restorePercentage));
        return;
    }

    // Set the rotation of the avatar's head (as seen by others, not affecting view frustum)
    // to be scaled.  Pitch is greater to emphasize nodding behavior / synchrony.
    const float AVATAR_HEAD_PITCH_MAGNIFY = 1.0f;
    const float AVATAR_HEAD_YAW_MAGNIFY = 1.0f;
    const float AVATAR_HEAD_ROLL_MAGNIFY = 1.0f;
    head->tweakPitch(estimatedRotation.x * AVATAR_HEAD_PITCH_MAGNIFY);
    head->tweakYaw(estimatedRotation.y * AVATAR_HEAD_YAW_MAGNIFY);
    head->tweakRoll(estimatedRotation.z * AVATAR_HEAD_ROLL_MAGNIFY);

    //  Update torso lean distance based on accelerometer data
    const float TORSO_LENGTH = 0.5f;
    glm::vec3 relativePosition = estimatedPosition - glm::vec3(0.0f, -TORSO_LENGTH, 0.0f);
    const float MAX_LEAN = 45.0f;
    head->setLeanSideways(glm::clamp(glm::degrees(atanf(relativePosition.x * _leanScale / TORSO_LENGTH)),
        -MAX_LEAN, MAX_LEAN));
    head->setLeanForward(glm::clamp(glm::degrees(atanf(relativePosition.z * _leanScale / TORSO_LENGTH)),
        -MAX_LEAN, MAX_LEAN));

    // if Faceshift drive is enabled, set the avatar drive based on the head position
    if (!Menu::getInstance()->isOptionChecked(MenuOption::MoveWithLean)) {
        return;
    }

    //  Move with Lean by applying thrust proportional to leaning
    glm::quat orientation = head->getCameraOrientation();
    glm::vec3 front = orientation * IDENTITY_FRONT;
    glm::vec3 right = orientation * IDENTITY_RIGHT;
    float leanForward = head->getLeanForward();
    float leanSideways = head->getLeanSideways();

    //  Degrees of 'dead zone' when leaning, and amount of acceleration to apply to lean angle
    const float LEAN_FWD_DEAD_ZONE = 15.f;
    const float LEAN_SIDEWAYS_DEAD_ZONE = 10.f;
    const float LEAN_FWD_THRUST_SCALE = 4.f;
    const float LEAN_SIDEWAYS_THRUST_SCALE = 3.f;

    if (fabs(leanForward) > LEAN_FWD_DEAD_ZONE) {
        if (leanForward > 0.f) {
            addThrust(front * -(leanForward - LEAN_FWD_DEAD_ZONE) * LEAN_FWD_THRUST_SCALE);
        } else {
            addThrust(front * -(leanForward + LEAN_FWD_DEAD_ZONE) * LEAN_FWD_THRUST_SCALE);
        }
    }
    if (fabs(leanSideways) > LEAN_SIDEWAYS_DEAD_ZONE) {
        if (leanSideways > 0.f) {
            addThrust(right * -(leanSideways - LEAN_SIDEWAYS_DEAD_ZONE) * LEAN_SIDEWAYS_THRUST_SCALE);
        } else {
            addThrust(right * -(leanSideways + LEAN_SIDEWAYS_DEAD_ZONE) * LEAN_SIDEWAYS_THRUST_SCALE);
        }
    }
}

static TextRenderer* textRenderer() {
    static TextRenderer* renderer = new TextRenderer(SANS_FONT_FAMILY, 24, -1, false, TextRenderer::SHADOW_EFFECT);
    return renderer;
}

void MyAvatar::renderDebugBodyPoints() {
    glm::vec3 torsoPosition(getPosition());
    glm::vec3 headPosition(getHead()->getEyePosition());
    float torsoToHead = glm::length(headPosition - torsoPosition);
    glm::vec3 position;
    printf("head-above-torso %.2f, scale = %0.2f\n", torsoToHead, getScale());

    //  Torso Sphere
    position = torsoPosition;
    glPushMatrix();
    glColor4f(0, 1, 0, .5f);
    glTranslatef(position.x, position.y, position.z);
    glutSolidSphere(0.2, 10, 10);
    glPopMatrix();

    //  Head Sphere
    position = headPosition;
    glPushMatrix();
    glColor4f(0, 1, 0, .5f);
    glTranslatef(position.x, position.y, position.z);
    glutSolidSphere(0.15, 10, 10);
    glPopMatrix();


}
void MyAvatar::render(bool forShadowMapOrMirror) {
    // don't render if we've been asked to disable local rendering
    if (!_shouldRender) {
        return; // exit early
    }

    if (Menu::getInstance()->isOptionChecked(MenuOption::Avatars)) {
        renderBody(forceRenderHead);
    }
    // render body
    if (Menu::getInstance()->isOptionChecked(MenuOption::RenderSkeletonCollisionProxies)) {
        _skeletonModel.renderCollisionProxies(0.8f);
    }
    if (Menu::getInstance()->isOptionChecked(MenuOption::RenderHeadCollisionProxies)) {
<<<<<<< HEAD
        _skeletonModel.renderCollisionProxies(1.f);
    }
    if (Menu::getInstance()->isOptionChecked(MenuOption::Avatars)) {
        renderBody(forShadowMapOrMirror);
=======
        getHead()->getFaceModel().renderCollisionProxies(0.8f);
>>>>>>> 828159cd
    }
    setShowDisplayName(!forShadowMapOrMirror);
    if (forShadowMapOrMirror) {
        return;
    }
    renderDisplayName();

    if (!_chatMessage.empty()) {
        int width = 0;
        int lastWidth = 0;
        for (string::iterator it = _chatMessage.begin(); it != _chatMessage.end(); it++) {
            width += (lastWidth = textRenderer()->computeWidth(*it));
        }
        glPushMatrix();

        glm::vec3 chatPosition = getHead()->getEyePosition() + getBodyUpDirection() * CHAT_MESSAGE_HEIGHT * _scale;
        glTranslatef(chatPosition.x, chatPosition.y, chatPosition.z);
        glm::quat chatRotation = Application::getInstance()->getCamera()->getRotation();
        glm::vec3 chatAxis = glm::axis(chatRotation);
        glRotatef(glm::angle(chatRotation), chatAxis.x, chatAxis.y, chatAxis.z);


        glColor3f(0, 0.8f, 0);
        glRotatef(180, 0, 1, 0);
        glRotatef(180, 0, 0, 1);
        glScalef(_scale * CHAT_MESSAGE_SCALE, _scale * CHAT_MESSAGE_SCALE, 1.0f);

        glDisable(GL_LIGHTING);
        glDepthMask(false);
        if (_keyState == NO_KEY_DOWN) {
            textRenderer()->draw(-width / 2.0f, 0, _chatMessage.c_str());

        } else {
            // rather than using substr and allocating a new string, just replace the last
            // character with a null, then restore it
            int lastIndex = _chatMessage.size() - 1;
            char lastChar = _chatMessage[lastIndex];
            _chatMessage[lastIndex] = '\0';
            textRenderer()->draw(-width / 2.0f, 0, _chatMessage.c_str());
            _chatMessage[lastIndex] = lastChar;
            glColor3f(0, 1, 0);
            textRenderer()->draw(width / 2.0f - lastWidth, 0, _chatMessage.c_str() + lastIndex);
        }
        glEnable(GL_LIGHTING);
        glDepthMask(true);

        glPopMatrix();
    }
}

void MyAvatar::renderHeadMouse() const {
    // TODO? resurrect headMouse stuff?
    /*
    //  Display small target box at center or head mouse target that can also be used to measure LOD
    glColor3f(1.0, 1.0, 1.0);
    glDisable(GL_LINE_SMOOTH);
    const int PIXEL_BOX = 16;
    glBegin(GL_LINES);
    glVertex2f(_headMouseX - PIXEL_BOX/2, _headMouseY);
    glVertex2f(_headMouseX + PIXEL_BOX/2, _headMouseY);
    glVertex2f(_headMouseX, _headMouseY - PIXEL_BOX/2);
    glVertex2f(_headMouseX, _headMouseY + PIXEL_BOX/2);
    glEnd();
    glEnable(GL_LINE_SMOOTH);
    glColor3f(1.f, 0.f, 0.f);
    glPointSize(3.0f);
    glDisable(GL_POINT_SMOOTH);
    glBegin(GL_POINTS);
    glVertex2f(_headMouseX - 1, _headMouseY + 1);
    glEnd();
    //  If Faceshift is active, show eye pitch and yaw as separate pointer
    if (_faceshift.isActive()) {
        const float EYE_TARGET_PIXELS_PER_DEGREE = 40.0;
        int eyeTargetX = (_glWidget->width() / 2) -  _faceshift.getEstimatedEyeYaw() * EYE_TARGET_PIXELS_PER_DEGREE;
        int eyeTargetY = (_glWidget->height() / 2) -  _faceshift.getEstimatedEyePitch() * EYE_TARGET_PIXELS_PER_DEGREE;

        glColor3f(0.0, 1.0, 1.0);
        glDisable(GL_LINE_SMOOTH);
        glBegin(GL_LINES);
        glVertex2f(eyeTargetX - PIXEL_BOX/2, eyeTargetY);
        glVertex2f(eyeTargetX + PIXEL_BOX/2, eyeTargetY);
        glVertex2f(eyeTargetX, eyeTargetY - PIXEL_BOX/2);
        glVertex2f(eyeTargetX, eyeTargetY + PIXEL_BOX/2);
        glEnd();

    }
    */
}

void MyAvatar::saveData(QSettings* settings) {
    settings->beginGroup("Avatar");

    settings->setValue("bodyYaw", _bodyYaw);
    settings->setValue("bodyPitch", _bodyPitch);
    settings->setValue("bodyRoll", _bodyRoll);

    settings->setValue("headPitch", getHead()->getPitch());

    settings->setValue("position_x", _position.x);
    settings->setValue("position_y", _position.y);
    settings->setValue("position_z", _position.z);

    settings->setValue("pupilDilation", getHead()->getPupilDilation());

    settings->setValue("leanScale", _leanScale);
    settings->setValue("scale", _targetScale);
    
    settings->setValue("faceModelURL", _faceModelURL);
    settings->setValue("skeletonModelURL", _skeletonModelURL);
    settings->setValue("displayName", _displayName);

    settings->endGroup();
}

void MyAvatar::loadData(QSettings* settings) {
    settings->beginGroup("Avatar");

    // in case settings is corrupt or missing loadSetting() will check for NaN
    _bodyYaw = loadSetting(settings, "bodyYaw", 0.0f);
    _bodyPitch = loadSetting(settings, "bodyPitch", 0.0f);
    _bodyRoll = loadSetting(settings, "bodyRoll", 0.0f);

    getHead()->setPitch(loadSetting(settings, "headPitch", 0.0f));

    _position.x = loadSetting(settings, "position_x", 0.0f);
    _position.y = loadSetting(settings, "position_y", 0.0f);
    _position.z = loadSetting(settings, "position_z", 0.0f);

    getHead()->setPupilDilation(loadSetting(settings, "pupilDilation", 0.0f));

    _leanScale = loadSetting(settings, "leanScale", 0.05f);
    _targetScale = loadSetting(settings, "scale", 1.0f);
    setScale(_scale);
    Application::getInstance()->getCamera()->setScale(_scale);
    
    setFaceModelURL(settings->value("faceModelURL").toUrl());
    setSkeletonModelURL(settings->value("skeletonModelURL").toUrl());
    setDisplayName(settings->value("displayName").toString());

    settings->endGroup();
}

void MyAvatar::sendKillAvatar() {
    QByteArray killPacket = byteArrayWithPopulatedHeader(PacketTypeKillAvatar);
    NodeList::getInstance()->broadcastToNodes(killPacket, NodeSet() << NodeType::AvatarMixer);
}

void MyAvatar::orbit(const glm::vec3& position, int deltaX, int deltaY) {
    // first orbit horizontally
    glm::quat orientation = getOrientation();
    const float ANGULAR_SCALE = 0.5f;
    glm::quat rotation = glm::angleAxis(deltaX * -ANGULAR_SCALE, orientation * IDENTITY_UP);
    setPosition(position + rotation * (getPosition() - position));
    orientation = rotation * orientation;
    setOrientation(orientation);
    
    // then vertically
    float oldPitch = getHead()->getPitch();
    getHead()->setPitch(oldPitch + deltaY * -ANGULAR_SCALE);
    rotation = glm::angleAxis(getHead()->getPitch() - oldPitch, orientation * IDENTITY_RIGHT);

    setPosition(position + rotation * (getPosition() - position));
}

void MyAvatar::updateLookAtTargetAvatar() {
    Application* applicationInstance = Application::getInstance();
    
    if (!applicationInstance->isMousePressed()) {
        glm::vec3 mouseOrigin = applicationInstance->getMouseRayOrigin();
        glm::vec3 mouseDirection = applicationInstance->getMouseRayDirection();

        foreach (const AvatarSharedPointer& avatarPointer, Application::getInstance()->getAvatarManager().getAvatarHash()) {
            Avatar* avatar = static_cast<Avatar*>(avatarPointer.data());
            if (avatar == static_cast<Avatar*>(this)) {
                continue;
            }
            float distance;
            if (avatar->findRayIntersection(mouseOrigin, mouseDirection, distance)) {
                _lookAtTargetAvatar = avatarPointer;
                return;
            }
        }
        _lookAtTargetAvatar.clear();
    }
}

void MyAvatar::clearLookAtTargetAvatar() {
    _lookAtTargetAvatar.clear();
}

float MyAvatar::getAbsoluteHeadYaw() const {
    const Head* head = static_cast<const Head*>(_headData);
    return glm::yaw(head->getOrientation());
}

glm::vec3 MyAvatar::getUprightHeadPosition() const {
    return _position + getWorldAlignedOrientation() * glm::vec3(0.0f, getPelvisToHeadLength(), 0.0f);
}

void MyAvatar::setFaceModelURL(const QUrl& faceModelURL) {
    Avatar::setFaceModelURL(faceModelURL);
    _billboardValid = false;
}

void MyAvatar::setSkeletonModelURL(const QUrl& skeletonModelURL) {
    Avatar::setSkeletonModelURL(skeletonModelURL);
    _billboardValid = false;
}

void MyAvatar::renderBody(bool forceRenderHead) {
    if (!(_skeletonModel.isRenderable() && getHead()->getFaceModel().isRenderable())) {
        return; // wait until both models are loaded
    }
    
    //  Render the body's voxels and head
    _skeletonModel.render(1.0f);

    //  Render head so long as the camera isn't inside it
    const float RENDER_HEAD_CUTOFF_DISTANCE = 0.40f;
    Camera* myCamera = Application::getInstance()->getCamera();
    if (forceRenderHead || (glm::length(myCamera->getPosition() - getHead()->calculateAverageEyePosition()) >
            RENDER_HEAD_CUTOFF_DISTANCE * _scale)) {
        getHead()->render(1.0f);
    }
    getHand()->render(true);
}

void MyAvatar::updateThrust(float deltaTime) {
    //
    //  Gather thrust information from keyboard and sensors to apply to avatar motion
    //
    glm::quat orientation = getHead()->getCameraOrientation();
    glm::vec3 front = orientation * IDENTITY_FRONT;
    glm::vec3 right = orientation * IDENTITY_RIGHT;
    glm::vec3 up = orientation * IDENTITY_UP;

    const float THRUST_MAG_UP = 800.0f;
    const float THRUST_MAG_DOWN = 300.f;
    const float THRUST_MAG_FWD = 500.f;
    const float THRUST_MAG_BACK = 300.f;
    const float THRUST_MAG_LATERAL = 250.f;
    const float THRUST_JUMP = 120.f;

    //  Add Thrusts from keyboard
    _thrust += _driveKeys[FWD] * _scale * THRUST_MAG_FWD * _thrustMultiplier * deltaTime * front;
    _thrust -= _driveKeys[BACK] * _scale * THRUST_MAG_BACK *  _thrustMultiplier * deltaTime * front;
    _thrust += _driveKeys[RIGHT] * _scale * THRUST_MAG_LATERAL * _thrustMultiplier * deltaTime * right;
    _thrust -= _driveKeys[LEFT] * _scale * THRUST_MAG_LATERAL * _thrustMultiplier * deltaTime * right;
    _thrust += _driveKeys[UP] * _scale * THRUST_MAG_UP * _thrustMultiplier * deltaTime * up;
    _thrust -= _driveKeys[DOWN] * _scale * THRUST_MAG_DOWN * _thrustMultiplier * deltaTime * up;
    _bodyYawDelta -= _driveKeys[ROT_RIGHT] * YAW_MAG * deltaTime;
    _bodyYawDelta += _driveKeys[ROT_LEFT] * YAW_MAG * deltaTime;
    getHead()->setPitch(getHead()->getPitch() + (_driveKeys[ROT_UP] - _driveKeys[ROT_DOWN]) * PITCH_MAG * deltaTime);

    //  If thrust keys are being held down, slowly increase thrust to allow reaching great speeds
    if (_driveKeys[FWD] || _driveKeys[BACK] || _driveKeys[RIGHT] || _driveKeys[LEFT] || _driveKeys[UP] || _driveKeys[DOWN]) {
        const float THRUST_INCREASE_RATE = 1.05f;
        const float MAX_THRUST_MULTIPLIER = 75.0f;
        //printf("m = %.3f\n", _thrustMultiplier);
        if (_thrustMultiplier < MAX_THRUST_MULTIPLIER) {
            _thrustMultiplier *= 1.f + deltaTime * THRUST_INCREASE_RATE;
        }
    } else {
        _thrustMultiplier = 1.f;
    }

    //  Add one time jumping force if requested
    if (_shouldJump) {
        if (glm::length(_gravity) > EPSILON) {
            _thrust += _scale * THRUST_JUMP * up;
        }
        _shouldJump = false;
    }

    //  Update speed brake status
    const float MIN_SPEED_BRAKE_VELOCITY = _scale * 0.4f;
    if ((glm::length(_thrust) == 0.0f) && _isThrustOn && (glm::length(_velocity) > MIN_SPEED_BRAKE_VELOCITY)) {
        _speedBrakes = true;
    }

    if (_speedBrakes && (glm::length(_velocity) < MIN_SPEED_BRAKE_VELOCITY)) {
        _speedBrakes = false;
    }
    _isThrustOn = (glm::length(_thrust) > EPSILON);
}

void MyAvatar::updateHandMovementAndTouching(float deltaTime) {
    glm::quat orientation = getOrientation();

    // reset hand and arm positions according to hand movement
    glm::vec3 up = orientation * IDENTITY_UP;

    bool pointing = false;
    if (glm::length(_mouseRayDirection) > EPSILON && !Application::getInstance()->isMouseHidden()) {
        // confine to the approximate shoulder plane
        glm::vec3 pointDirection = _mouseRayDirection;
        if (glm::dot(_mouseRayDirection, up) > 0.0f) {
            glm::vec3 projectedVector = glm::cross(up, glm::cross(_mouseRayDirection, up));
            if (glm::length(projectedVector) > EPSILON) {
                pointDirection = glm::normalize(projectedVector);
            }
        }
        glm::vec3 shoulderPosition;
        if (_skeletonModel.getRightShoulderPosition(shoulderPosition)) {
            glm::vec3 farVector = _mouseRayOrigin + pointDirection * (float)TREE_SCALE - shoulderPosition;
            const float ARM_RETRACTION = 0.75f;
            float retractedLength = _skeletonModel.getRightArmLength() * ARM_RETRACTION;
            setHandPosition(shoulderPosition + glm::normalize(farVector) * retractedLength);
            pointing = true;
        }
    }

    if (_mousePressed) {
        _handState = HAND_STATE_GRASPING;
    } else if (pointing) {
        _handState = HAND_STATE_POINTING;
    } else {
        _handState = HAND_STATE_NULL;
    }
}

void MyAvatar::updateCollisionWithEnvironment(float deltaTime, float radius) {
    glm::vec3 up = getBodyUpDirection();
    const float ENVIRONMENT_SURFACE_ELASTICITY = 0.0f;
    const float ENVIRONMENT_SURFACE_DAMPING = 0.01f;
    const float ENVIRONMENT_COLLISION_FREQUENCY = 0.05f;
    glm::vec3 penetration;
    float pelvisFloatingHeight = getPelvisFloatingHeight();
    if (Application::getInstance()->getEnvironment()->findCapsulePenetration(
            _position - up * (pelvisFloatingHeight - radius),
            _position + up * (getSkeletonHeight() - pelvisFloatingHeight + radius), radius, penetration)) {
        _lastCollisionPosition = _position;
        updateCollisionSound(penetration, deltaTime, ENVIRONMENT_COLLISION_FREQUENCY);
        applyHardCollision(penetration, ENVIRONMENT_SURFACE_ELASTICITY, ENVIRONMENT_SURFACE_DAMPING);
    }
}

void MyAvatar::updateCollisionWithVoxels(float deltaTime, float radius) {
    const float VOXEL_ELASTICITY = 0.4f;
    const float VOXEL_DAMPING = 0.0f;
    const float VOXEL_COLLISION_FREQUENCY = 0.5f;
    glm::vec3 penetration;
    float pelvisFloatingHeight = getPelvisFloatingHeight();
    if (Application::getInstance()->getVoxelTree()->findCapsulePenetration(
            _position - glm::vec3(0.0f, pelvisFloatingHeight - radius, 0.0f),
            _position + glm::vec3(0.0f, getSkeletonHeight() - pelvisFloatingHeight + radius, 0.0f), radius, penetration)) {
        _lastCollisionPosition = _position;
        updateCollisionSound(penetration, deltaTime, VOXEL_COLLISION_FREQUENCY);
        applyHardCollision(penetration, VOXEL_ELASTICITY, VOXEL_DAMPING);
    }
}

void MyAvatar::applyHardCollision(const glm::vec3& penetration, float elasticity, float damping) {
    //
    //  Update the avatar in response to a hard collision.  Position will be reset exactly
    //  to outside the colliding surface.  Velocity will be modified according to elasticity.
    //
    //  if elasticity = 0.0, collision is 100% inelastic.
    //  if elasticity = 1.0, collision is elastic.
    //
    _position -= penetration;
    static float HALTING_VELOCITY = 0.2f;
    // cancel out the velocity component in the direction of penetration
    float penetrationLength = glm::length(penetration);
    if (penetrationLength > EPSILON) {
        _elapsedTimeSinceCollision = 0.0f;
        glm::vec3 direction = penetration / penetrationLength;
        _velocity -= glm::dot(_velocity, direction) * direction * (1.f + elasticity);
        _velocity *= glm::clamp(1.f - damping, 0.0f, 1.0f);
        if ((glm::length(_velocity) < HALTING_VELOCITY) && (glm::length(_thrust) == 0.f)) {
            // If moving really slowly after a collision, and not applying forces, stop altogether
            _velocity *= 0.f;
        }
    }
}

void MyAvatar::updateCollisionSound(const glm::vec3 &penetration, float deltaTime, float frequency) {
    //  consider whether to have the collision make a sound
    const float AUDIBLE_COLLISION_THRESHOLD = 0.02f;
    const float COLLISION_LOUDNESS = 1.f;
    const float DURATION_SCALING = 0.004f;
    const float NOISE_SCALING = 0.1f;
    glm::vec3 velocity = _velocity;
    glm::vec3 gravity = getGravity();

    if (glm::length(gravity) > EPSILON) {
        //  If gravity is on, remove the effect of gravity on velocity for this
        //  frame, so that we are not constantly colliding with the surface
        velocity -= _scale * glm::length(gravity) * GRAVITY_EARTH * deltaTime * glm::normalize(gravity);
    }
    float velocityTowardCollision = glm::dot(velocity, glm::normalize(penetration));
    float velocityTangentToCollision = glm::length(velocity) - velocityTowardCollision;

    if (velocityTowardCollision > AUDIBLE_COLLISION_THRESHOLD) {
        //  Volume is proportional to collision velocity
        //  Base frequency is modified upward by the angle of the collision
        //  Noise is a function of the angle of collision
        //  Duration of the sound is a function of both base frequency and velocity of impact
        Application::getInstance()->getAudio()->startCollisionSound(
            std::min(COLLISION_LOUDNESS * velocityTowardCollision, 1.f),
            frequency * (1.f + velocityTangentToCollision / velocityTowardCollision),
            std::min(velocityTangentToCollision / velocityTowardCollision * NOISE_SCALING, 1.f),
            1.f - DURATION_SCALING * powf(frequency, 0.5f) / velocityTowardCollision, true);
    }
}

bool findAvatarAvatarPenetration(const glm::vec3 positionA, float radiusA, float heightA,
        const glm::vec3 positionB, float radiusB, float heightB, glm::vec3& penetration) {
    glm::vec3 positionBA = positionB - positionA;
    float xzDistance = sqrt(positionBA.x * positionBA.x + positionBA.z * positionBA.z);
    if (xzDistance < (radiusA + radiusB)) {
        float yDistance = fabs(positionBA.y);
        float halfHeights = 0.5 * (heightA + heightB);
        if (yDistance < halfHeights) {
            // cylinders collide
            if (xzDistance > 0.f) {
                positionBA.y = 0.f;
                // note, penetration should point from A into B
                penetration = positionBA * ((radiusA + radiusB - xzDistance) / xzDistance);
                return true;
            } else {
                // exactly coaxial -- we'll return false for this case
                return false;
            }
        } else if (yDistance < halfHeights + radiusA + radiusB) {
            // caps collide
            if (positionBA.y < 0.f) {
                // A is above B
                positionBA.y += halfHeights;
                float BA = glm::length(positionBA);
                penetration = positionBA * (radiusA + radiusB - BA) / BA;
                return true;
            } else {
                // A is below B
                positionBA.y -= halfHeights;
                float BA = glm::length(positionBA);
                penetration = positionBA * (radiusA + radiusB - BA) / BA;
                return true;
            }
        }
    }
    return false;
}

void MyAvatar::updateCollisionWithAvatars(float deltaTime) {
    //  Reset detector for nearest avatar
    _distanceToNearestAvatar = std::numeric_limits<float>::max();
    const AvatarHash& avatars = Application::getInstance()->getAvatarManager().getAvatarHash();
    if (avatars.size() <= 1) {
        // no need to compute a bunch of stuff if we have one or fewer avatars
        return;
    }
    float myBoundingRadius = getBoundingRadius();

    // HACK: body-body collision uses two coaxial capsules with axes parallel to y-axis
    // TODO: make the collision work without assuming avatar orientation
    Extents myStaticExtents = _skeletonModel.getStaticExtents();
    glm::vec3 staticScale = myStaticExtents.maximum - myStaticExtents.minimum;
    float myCapsuleRadius = 0.25f * (staticScale.x + staticScale.z);
    float myCapsuleHeight = staticScale.y;

    CollisionInfo collisionInfo;
    foreach (const AvatarSharedPointer& avatarPointer, avatars) {
        Avatar* avatar = static_cast<Avatar*>(avatarPointer.data());
        if (static_cast<Avatar*>(this) == avatar) {
            // don't collide with ourselves
            continue;
        }
        float distance = glm::length(_position - avatar->getPosition());        
        if (_distanceToNearestAvatar > distance) {
            _distanceToNearestAvatar = distance;
        }
        float theirBoundingRadius = avatar->getBoundingRadius();
        if (distance < myBoundingRadius + theirBoundingRadius) {
            _skeletonModel.updateShapePositions();
            Model& headModel = getHead()->getFaceModel();
            headModel.updateShapePositions();

            /* TODO: Andrew to fix Avatar-Avatar body collisions
            Extents theirStaticExtents = _skeletonModel.getStaticExtents();
            glm::vec3 staticScale = theirStaticExtents.maximum - theirStaticExtents.minimum;
            float theirCapsuleRadius = 0.25f * (staticScale.x + staticScale.z);
            float theirCapsuleHeight = staticScale.y;

            glm::vec3 penetration(0.f);
            if (findAvatarAvatarPenetration(_position, myCapsuleRadius, myCapsuleHeight,
                avatar->getPosition(), theirCapsuleRadius, theirCapsuleHeight, penetration)) {
                // move the avatar out by half the penetration
                setPosition(_position - 0.5f * penetration);
            }
            */

            // collide our hands against them
            getHand()->collideAgainstAvatar(avatar, true);

            // collide their hands against us
            avatar->getHand()->collideAgainstAvatar(this, false);
        }
    }
}

class SortedAvatar {
public:
    Avatar* avatar;
    float distance;
    glm::vec3 accumulatedCenter;
};

bool operator<(const SortedAvatar& s1, const SortedAvatar& s2) {
    return s1.distance < s2.distance;
}

void MyAvatar::updateChatCircle(float deltaTime) {
    if (!(_isChatCirclingEnabled = Menu::getInstance()->isOptionChecked(MenuOption::ChatCircling))) {
        return;
    }

    // find all circle-enabled members and sort by distance
    QVector<SortedAvatar> sortedAvatars;
    
    foreach (const AvatarSharedPointer& avatarPointer, Application::getInstance()->getAvatarManager().getAvatarHash()) {
        Avatar* avatar = static_cast<Avatar*>(avatarPointer.data());
        if ( ! avatar->isChatCirclingEnabled() ||
                avatar == static_cast<Avatar*>(this)) {
            continue;
        }
    
        SortedAvatar sortedAvatar;
        sortedAvatar.avatar = avatar;
        sortedAvatar.distance = glm::distance(_position, sortedAvatar.avatar->getPosition());
        sortedAvatars.append(sortedAvatar);
    }
    
    qSort(sortedAvatars.begin(), sortedAvatars.end());

    // compute the accumulated centers
    glm::vec3 center = _position;
    for (int i = 0; i < sortedAvatars.size(); i++) {
        SortedAvatar& sortedAvatar = sortedAvatars[i];
        sortedAvatar.accumulatedCenter = (center += sortedAvatar.avatar->getPosition()) / (i + 2.0f);
    }

    // remove members whose accumulated circles are too far away to influence us
    const float CIRCUMFERENCE_PER_MEMBER = 0.5f;
    const float CIRCLE_INFLUENCE_SCALE = 2.0f;
    const float MIN_RADIUS = 0.3f;
    for (int i = sortedAvatars.size() - 1; i >= 0; i--) {
        float radius = qMax(MIN_RADIUS, (CIRCUMFERENCE_PER_MEMBER * (i + 2)) / PI_TIMES_TWO);
        if (glm::distance(_position, sortedAvatars[i].accumulatedCenter) > radius * CIRCLE_INFLUENCE_SCALE) {
            sortedAvatars.remove(i);
        } else {
            break;
        }
    }
    if (sortedAvatars.isEmpty()) {
        return;
    }
    center = sortedAvatars.last().accumulatedCenter;
    float radius = qMax(MIN_RADIUS, (CIRCUMFERENCE_PER_MEMBER * (sortedAvatars.size() + 1)) / PI_TIMES_TWO);

    // compute the average up vector
    glm::vec3 up = getWorldAlignedOrientation() * IDENTITY_UP;
    foreach (const SortedAvatar& sortedAvatar, sortedAvatars) {
        up += sortedAvatar.avatar->getWorldAlignedOrientation() * IDENTITY_UP;
    }
    up = glm::normalize(up);

    // find reasonable corresponding right/front vectors
    glm::vec3 front = glm::cross(up, IDENTITY_RIGHT);
    if (glm::length(front) < EPSILON) {
        front = glm::cross(up, IDENTITY_FRONT);
    }
    front = glm::normalize(front);
    glm::vec3 right = glm::cross(front, up);

    // find our angle and the angular distances to our closest neighbors
    glm::vec3 delta = _position - center;
    glm::vec3 projected = glm::vec3(glm::dot(right, delta), glm::dot(front, delta), 0.0f);
    float myAngle = glm::length(projected) > EPSILON ? atan2f(projected.y, projected.x) : 0.0f;
    float leftDistance = PI_TIMES_TWO;
    float rightDistance = PI_TIMES_TWO;
    foreach (const SortedAvatar& sortedAvatar, sortedAvatars) {
        delta = sortedAvatar.avatar->getPosition() - center;
        projected = glm::vec3(glm::dot(right, delta), glm::dot(front, delta), 0.0f);
        float angle = glm::length(projected) > EPSILON ? atan2f(projected.y, projected.x) : 0.0f;
        if (angle < myAngle) {
            leftDistance = min(myAngle - angle, leftDistance);
            rightDistance = min(PI_TIMES_TWO - (myAngle - angle), rightDistance);

        } else {
            leftDistance = min(PI_TIMES_TWO - (angle - myAngle), leftDistance);
            rightDistance = min(angle - myAngle, rightDistance);
        }
    }

    // if we're on top of a neighbor, we need to randomize so that they don't both go in the same direction
    if (rightDistance == 0.0f && randomBoolean()) {
        swap(leftDistance, rightDistance);
    }

    // split the difference between our neighbors
    float targetAngle = myAngle + (rightDistance - leftDistance) / 4.0f;
    glm::vec3 targetPosition = center + (front * sinf(targetAngle) + right * cosf(targetAngle)) * radius;

    // approach the target position
    const float APPROACH_RATE = 0.05f;
    _position = glm::mix(_position, targetPosition, APPROACH_RATE);
}

void MyAvatar::maybeUpdateBillboard() {
    if (_billboardValid || !(_skeletonModel.isLoadedWithTextures() && getHead()->getFaceModel().isLoadedWithTextures())) {
        return;
    }
    QImage image = Application::getInstance()->renderAvatarBillboard();
    _billboard.clear();
    QBuffer buffer(&_billboard);
    buffer.open(QIODevice::WriteOnly);
    image.save(&buffer, "PNG");
    _billboardValid = true;
    
    sendBillboardPacket();
}

void MyAvatar::setGravity(glm::vec3 gravity) {
    _gravity = gravity;
    getHead()->setGravity(_gravity);

    // use the gravity to determine the new world up direction, if possible
    float gravityLength = glm::length(gravity);
    if (gravityLength > EPSILON) {
        _worldUpDirection = _gravity / -gravityLength;
    } else {
        _worldUpDirection = DEFAULT_UP_DIRECTION;
    }
}

void MyAvatar::setOrientation(const glm::quat& orientation) {
    glm::vec3 eulerAngles = safeEulerAngles(orientation);
    _bodyPitch = eulerAngles.x;
    _bodyYaw = eulerAngles.y;
    _bodyRoll = eulerAngles.z;
}

void MyAvatar::goHome() {
    qDebug("Going Home!");
    setPosition(START_LOCATION);
}

void MyAvatar::increaseSize() {
    if ((1.f + SCALING_RATIO) * _targetScale < MAX_AVATAR_SCALE) {
        _targetScale *= (1.f + SCALING_RATIO);
        qDebug("Changed scale to %f", _targetScale);
    }
}

void MyAvatar::decreaseSize() {
    if (MIN_AVATAR_SCALE < (1.f - SCALING_RATIO) * _targetScale) {
        _targetScale *= (1.f - SCALING_RATIO);
        qDebug("Changed scale to %f", _targetScale);
    }
}

void MyAvatar::resetSize() {
    _targetScale = 1.0f;
    qDebug("Reseted scale to %f", _targetScale);
}

static QByteArray createByteArray(const glm::vec3& vector) {
    return QByteArray::number(vector.x) + ',' + QByteArray::number(vector.y) + ',' + QByteArray::number(vector.z);
}

void MyAvatar::updateLocationInDataServer() {
    // TODO: don't re-send this when it hasn't change or doesn't change by some threshold
    // This will required storing the last sent values and clearing them when the AccountManager rootURL changes
    
    AccountManager& accountManager = AccountManager::getInstance();
    
    if (accountManager.isLoggedIn()) {
        QString positionString(createByteArray(_position));
        QString orientationString(createByteArray(safeEulerAngles(getOrientation())));
        
        // construct the json to put the user's location
        QString locationPutJson = QString() + "{\"address\":{\"position\":\""
            + positionString + "\", \"orientation\":\"" + orientationString + "\"}}";
        
        accountManager.authenticatedRequest("/api/v1/users/address", QNetworkAccessManager::PutOperation,
                                            JSONCallbackParameters(), locationPutJson.toUtf8());
    }
}

void MyAvatar::goToLocationFromResponse(const QJsonObject& jsonObject) {
    
    if (jsonObject["status"].toString() == "success") {
        
        // send a node kill request, indicating to other clients that they should play the "disappeared" effect
        sendKillAvatar();
        
        QJsonObject locationObject = jsonObject["data"].toObject()["address"].toObject();
        QString positionString = locationObject["position"].toString();
        QString orientationString = locationObject["orientation"].toString();
        QString domainHostnameString = locationObject["domain"].toString();
        
        qDebug() << "Changing domain to" << domainHostnameString <<
            ", position to" << positionString <<
            ", and orientation to" << orientationString;
        
        QStringList coordinateItems = positionString.split(',');
        QStringList orientationItems = orientationString.split(',');
        
        NodeList::getInstance()->getDomainInfo().setHostname(domainHostnameString);
        
        // orient the user to face the target
        glm::quat newOrientation = glm::quat(glm::radians(glm::vec3(orientationItems[0].toFloat(),
                                                                    orientationItems[1].toFloat(),
                                                                    orientationItems[2].toFloat())))
            * glm::angleAxis(180.0f, 0.0f, 1.0f, 0.0f);
        setOrientation(newOrientation);
        
        // move the user a couple units away
        const float DISTANCE_TO_USER = 2.0f;
        glm::vec3 newPosition = glm::vec3(coordinateItems[0].toFloat(), coordinateItems[1].toFloat(),
                                          coordinateItems[2].toFloat()) - newOrientation * IDENTITY_FRONT * DISTANCE_TO_USER;
        setPosition(newPosition);
    }
    
}<|MERGE_RESOLUTION|>--- conflicted
+++ resolved
@@ -459,21 +459,14 @@
     }
 
     if (Menu::getInstance()->isOptionChecked(MenuOption::Avatars)) {
-        renderBody(forceRenderHead);
+        renderBody(forShadowMapOrMirror);
     }
     // render body
     if (Menu::getInstance()->isOptionChecked(MenuOption::RenderSkeletonCollisionProxies)) {
         _skeletonModel.renderCollisionProxies(0.8f);
     }
     if (Menu::getInstance()->isOptionChecked(MenuOption::RenderHeadCollisionProxies)) {
-<<<<<<< HEAD
-        _skeletonModel.renderCollisionProxies(1.f);
-    }
-    if (Menu::getInstance()->isOptionChecked(MenuOption::Avatars)) {
-        renderBody(forShadowMapOrMirror);
-=======
         getHead()->getFaceModel().renderCollisionProxies(0.8f);
->>>>>>> 828159cd
     }
     setShowDisplayName(!forShadowMapOrMirror);
     if (forShadowMapOrMirror) {
