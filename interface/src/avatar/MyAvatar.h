--- conflicted
+++ resolved
@@ -202,12 +202,9 @@
 
     glm::vec3 getWorldBodyPosition() const;
     glm::quat getWorldBodyOrientation() const;
-<<<<<<< HEAD
-
-    QByteArray toByteArray();
-=======
+
     QByteArray toByteArray(bool cullSmallChanges);
->>>>>>> b7d892cf
+
     void simulate(float deltaTime);
     void updateFromTrackers(float deltaTime);
     virtual void render(RenderArgs* renderArgs, const glm::vec3& cameraPositio) override;
