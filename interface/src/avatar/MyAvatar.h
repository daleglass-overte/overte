--- conflicted
+++ resolved
@@ -250,19 +250,6 @@
 
     Q_INVOKABLE void updateMotionBehaviorFromMenu();
 
-<<<<<<< HEAD
-    bool isRecording();
-    qint64 recorderElapsed();
-    void startRecording();
-    void stopRecording();
-    void saveRecording(QString filename);
-    void loadLastRecording();
-=======
-    void clearReferential();
-    bool setModelReferential(const QUuid& id);
-    bool setJointReferential(const QUuid& id, int jointIndex);
->>>>>>> eecb5b91
-
     virtual void rebuildSkeletonBody() override;
 
     bool getEnableRigAnimations() const { return _rig->getEnableRig(); }
