--- conflicted
+++ resolved
@@ -46,14 +46,11 @@
     bool shouldBeInPhysicsSimulation() const;
     bool needsPhysicsUpdate() const;
 
-<<<<<<< HEAD
     btCollisionShape* OtherAvatar::createDetailedCollisionShapeForJoint(int jointIndex);
     DetailedMotionState* createDetailedMotionStateForJoint(std::shared_ptr<OtherAvatar> avatar, int jointIndex);
     std::vector<DetailedMotionState*>& getDetailedMotionStates() { return _detailedMotionStates; }
     void resetDetailedMotionStates();
-=======
     void updateCollisionGroup(bool myAvatarCollide);
->>>>>>> ce05dcd5
 
     friend AvatarManager;
 
