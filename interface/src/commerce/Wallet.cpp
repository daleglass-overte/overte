--- conflicted
+++ resolved
@@ -615,13 +615,6 @@
     securityImageProvider->setSecurityImage(_securityImage);
 
     // inform tablet security image provider
-<<<<<<< HEAD
-    OffscreenQmlSurface * tabletSurface = DependencyManager::get<TabletScriptingInterface>()->getTablet("com.highfidelity.interface.tablet.system")->getTabletSurface();
-    if (tabletSurface) {
-        QQmlEngine* tabletEngine = tabletSurface->getSurfaceContext()->engine();
-        securityImageProvider = reinterpret_cast<SecurityImageProvider*>(tabletEngine->imageProvider(SecurityImageProvider::PROVIDER_NAME));
-        securityImageProvider->setSecurityImage(_securityImage);
-=======
     TabletProxy* tablet = DependencyManager::get<TabletScriptingInterface>()->getTablet("com.highfidelity.interface.tablet.system");
     if (tablet) {
         OffscreenQmlSurface* tabletSurface = tablet->getTabletSurface();
@@ -630,7 +623,6 @@
             securityImageProvider = reinterpret_cast<SecurityImageProvider*>(tabletEngine->imageProvider(SecurityImageProvider::PROVIDER_NAME));
             securityImageProvider->setSecurityImage(_securityImage);
         }
->>>>>>> 3a1bfefc
     }
 }
 
