--- conflicted
+++ resolved
@@ -581,13 +581,8 @@
 void OculusManager::renderDistortionMesh(ovrPosef eyeRenderPose[ovrEye_Count]) {
 
     glLoadIdentity();
-<<<<<<< HEAD
     auto glCanvas = DependencyManager::get<GLCanvas>();
-    gluOrtho2D(0, glCanvas->getDeviceWidth(), 0, glCanvas->getDeviceHeight());
-=======
-    GLCanvas::SharedPointer glCanvas = DependencyManager::get<GLCanvas>();
     glOrtho(0, glCanvas->getDeviceWidth(), 0, glCanvas->getDeviceHeight(), -1.0, 1.0);
->>>>>>> fb15b0f2
 
     glDisable(GL_DEPTH_TEST);
 
