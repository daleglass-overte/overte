//
//  OculusManager.cpp
//  interface/src/devices
//
//  Created by Stephen Birarda on 5/9/13.
//  Refactored by Ben Arnold on 6/30/2014
//  Copyright 2012 High Fidelity, Inc.
//
//  Distributed under the Apache License, Version 2.0.
//  See the accompanying file LICENSE or http://www.apache.org/licenses/LICENSE-2.0.html
//

#include "InterfaceConfig.h"

#include "OculusManager.h"
#include "ui/overlays/Text3DOverlay.h"

#include <QDesktopWidget>
#include <QGuiApplication>
#include <QScreen>	
#include <QOpenGLTimerQuery>

#include <glm/glm.hpp>

#include <avatar/AvatarManager.h>
#include <avatar/MyAvatar.h>
#include <GlowEffect.h>
#include <GlWindow.h>
#include <gpu/GLBackend.h>
#include <OglplusHelpers.h>
#include <PathUtils.h>
#include <SharedUtil.h>
#include <UserActivityLogger.h>

#include <OVR_CAPI_GL.h>

#include "InterfaceLogging.h"
#include "Application.h"


template <typename Function>
void for_each_eye(Function function) {
    for (ovrEyeType eye = ovrEyeType::ovrEye_Left;
        eye < ovrEyeType::ovrEye_Count;
        eye = static_cast<ovrEyeType>(eye + 1)) {
        function(eye);
    }
}

template <typename Function>
void for_each_eye(const ovrHmd & hmd, Function function) {
    for (int i = 0; i < ovrEye_Count; ++i) {
        ovrEyeType eye = hmd->EyeRenderOrder[i];
        function(eye);
    }
}


#ifdef Q_OS_WIN

// A base class for FBO wrappers that need to use the Oculus C
// API to manage textures via ovrHmd_CreateSwapTextureSetGL,
// ovrHmd_CreateMirrorTextureGL, etc
template <typename C>
struct RiftFramebufferWrapper : public FramebufferWrapper<C, char> {
    ovrHmd hmd;
    RiftFramebufferWrapper(const ovrHmd & hmd) : hmd(hmd) {
        color = 0;
        depth = 0;
    };

    void Resize(const uvec2 & size) {
        glBindFramebuffer(GL_DRAW_FRAMEBUFFER, oglplus::GetName(fbo));
        glFramebufferTexture2D(GL_DRAW_FRAMEBUFFER, GL_COLOR_ATTACHMENT0, GL_TEXTURE_2D, 0, 0);
        glBindFramebuffer(GL_DRAW_FRAMEBUFFER, 0);
        this->size = size;
        initColor();
        initDone();
    }

protected:
    virtual void initDepth() override final {
    }
};

// A wrapper for constructing and using a swap texture set,
// where each frame you draw to a texture via the FBO,
// then submit it and increment to the next texture.
// The Oculus SDK manages the creation and destruction of
// the textures
struct SwapFramebufferWrapper : public RiftFramebufferWrapper<ovrSwapTextureSet*> {
    SwapFramebufferWrapper(const ovrHmd & hmd)
        : RiftFramebufferWrapper(hmd) {
    }

    ~SwapFramebufferWrapper() {
        if (color) {
            ovrHmd_DestroySwapTextureSet(hmd, color);
            color = nullptr;
        }
    }

    void Increment() {
        ++color->CurrentIndex;
        color->CurrentIndex %= color->TextureCount;
    }

protected:
    virtual void initColor() override {
        if (color) {
            ovrHmd_DestroySwapTextureSet(hmd, color);
            color = nullptr;
        }

        ovrResult result = ovrHmd_CreateSwapTextureSetGL(hmd, GL_RGBA, size.x, size.y, &color);
        Q_ASSERT(OVR_SUCCESS(result));

        for (int i = 0; i < color->TextureCount; ++i) {
            ovrGLTexture& ovrTex = (ovrGLTexture&)color->Textures[i];
            glBindTexture(GL_TEXTURE_2D, ovrTex.OGL.TexId);
            glTexParameteri(GL_TEXTURE_2D, GL_TEXTURE_MIN_FILTER, GL_LINEAR);
            glTexParameteri(GL_TEXTURE_2D, GL_TEXTURE_MAG_FILTER, GL_LINEAR);
            glTexParameteri(GL_TEXTURE_2D, GL_TEXTURE_WRAP_S, GL_CLAMP_TO_EDGE);
            glTexParameteri(GL_TEXTURE_2D, GL_TEXTURE_WRAP_T, GL_CLAMP_TO_EDGE);
        }
        glBindTexture(GL_TEXTURE_2D, 0);
    }

    virtual void initDone() override {
    }

    virtual void onBind(oglplus::Framebuffer::Target target) override {
        ovrGLTexture& tex = (ovrGLTexture&)(color->Textures[color->CurrentIndex]);
        glFramebufferTexture2D(toEnum(target), GL_COLOR_ATTACHMENT0, GL_TEXTURE_2D, tex.OGL.TexId, 0);
    }

    virtual void onUnbind(oglplus::Framebuffer::Target target) override {
        glFramebufferTexture2D(toEnum(target), GL_COLOR_ATTACHMENT0, GL_TEXTURE_2D, 0, 0);
    }
};


// We use a FBO to wrap the mirror texture because it makes it easier to
// render to the screen via glBlitFramebuffer
struct MirrorFramebufferWrapper : public RiftFramebufferWrapper<ovrGLTexture*> {
    MirrorFramebufferWrapper(const ovrHmd & hmd)
        : RiftFramebufferWrapper(hmd) {
    }

    virtual ~MirrorFramebufferWrapper() {
        if (color) {
            ovrHmd_DestroyMirrorTexture(hmd, (ovrTexture*)color);
            color = nullptr;
        }
    }

private:
    void initColor() override {
        if (color) {
            ovrHmd_DestroyMirrorTexture(hmd, (ovrTexture*)color);
            color = nullptr;
        }
        ovrResult result = ovrHmd_CreateMirrorTextureGL(hmd, GL_RGBA, size.x, size.y, (ovrTexture**)&color);
        Q_ASSERT(OVR_SUCCESS(result));
    }

    void initDone() override {
        glBindFramebuffer(GL_DRAW_FRAMEBUFFER, oglplus::GetName(fbo));
        glFramebufferTexture2D(GL_DRAW_FRAMEBUFFER, GL_COLOR_ATTACHMENT0, GL_TEXTURE_2D, color->OGL.TexId, 0);
        glBindFramebuffer(GL_DRAW_FRAMEBUFFER, 0);
    }
};

SwapFramebufferWrapper* OculusManager::_swapFbo{ nullptr };
MirrorFramebufferWrapper* OculusManager::_mirrorFbo{ nullptr };
ovrLayerEyeFov OculusManager::_sceneLayer;

#else

ovrTexture OculusManager::_eyeTextures[ovrEye_Count];
GlWindow* OculusManager::_outputWindow{ nullptr };

#endif

bool OculusManager::_isConnected = false;
ovrHmd OculusManager::_ovrHmd;
ovrFovPort OculusManager::_eyeFov[ovrEye_Count];
ovrVector3f OculusManager::_eyeOffset[ovrEye_Count];
ovrEyeRenderDesc OculusManager::_eyeRenderDesc[ovrEye_Count];
ovrSizei OculusManager::_renderTargetSize;
glm::mat4 OculusManager::_eyeProjection[ovrEye_Count];
unsigned int OculusManager::_frameIndex = 0;
bool OculusManager::_frameTimingActive = false;
Camera* OculusManager::_camera = NULL;
ovrEyeType OculusManager::_activeEye = ovrEye_Count;
bool OculusManager::_hswDismissed = false;

float OculusManager::CALIBRATION_DELTA_MINIMUM_LENGTH = 0.02f;
float OculusManager::CALIBRATION_DELTA_MINIMUM_ANGLE = 5.0f * RADIANS_PER_DEGREE;
float OculusManager::CALIBRATION_ZERO_MAXIMUM_LENGTH = 0.01f;
float OculusManager::CALIBRATION_ZERO_MAXIMUM_ANGLE = 2.0f * RADIANS_PER_DEGREE;
quint64 OculusManager::CALIBRATION_ZERO_HOLD_TIME = 3000000; // usec
float OculusManager::CALIBRATION_MESSAGE_DISTANCE = 2.5f;
OculusManager::CalibrationState OculusManager::_calibrationState;
glm::vec3 OculusManager::_calibrationPosition;
glm::quat OculusManager::_calibrationOrientation;
quint64 OculusManager::_calibrationStartTime;
int OculusManager::_calibrationMessage = 0;
glm::vec3 OculusManager::_eyePositions[ovrEye_Count];
// TODO expose this as a developer toggle
bool OculusManager::_eyePerFrameMode = false;
ovrEyeType OculusManager::_lastEyeRendered = ovrEye_Count;
ovrSizei OculusManager::_recommendedTexSize = { 0, 0 };
float OculusManager::_offscreenRenderScale = 1.0;
<<<<<<< HEAD
static glm::mat4 _eyeProjections[ovrEye_Count];
static glm::mat4 _combinedProjection;
static ovrPosef _eyeRenderPoses[ovrEye_Count];

void OculusManager::initSdk() {
    ovr_Initialize();
    _ovrHmd = ovrHmd_Create(0);
    if (!_ovrHmd) {
      _ovrHmd = ovrHmd_CreateDebug(ovrHmd_DK2);
    }
=======
ovrRecti OculusManager::_eyeViewports[ovrEye_Count];

void OculusManager::init() {
>>>>>>> 4501fb1d
}

void OculusManager::deinit() {
}

void OculusManager::connect(QOpenGLContext* shareContext) {
    qCDebug(interfaceapp) << "Oculus SDK" << OVR_VERSION_STRING;

    ovrInitParams initParams; memset(&initParams, 0, sizeof(initParams));

#ifdef DEBUG
    initParams.Flags |= ovrInit_Debug;
#endif

    ovr_Initialize(&initParams);

#ifdef Q_OS_WIN

    ovrResult res = ovrHmd_Create(0, &_ovrHmd);
#ifdef DEBUG
    if (!OVR_SUCCESS(res)) {
        res = ovrHmd_CreateDebug(ovrHmd_DK2, &_ovrHmd);
        Q_ASSERT(OVR_SUCCESS(res));
    }
#endif
<<<<<<< HEAD
    _calibrationState = UNCALIBRATED;
    qCDebug(interfaceapp) << "Oculus SDK" << OVR_VERSION_STRING;
    if (_ovrHmd) {
        if (!_isConnected) {
            UserActivityLogger::getInstance().connectedDevice("hmd", "oculus");
        }
        _isConnected = true;

        for_each_eye([&](ovrEyeType eye) {
            _eyeFov[eye] = _ovrHmd->DefaultEyeFov[eye];
        });

        ovrGLConfig cfg;
        memset(&cfg, 0, sizeof(cfg));
        cfg.OGL.Header.API = ovrRenderAPI_OpenGL;
        cfg.OGL.Header.BackBufferSize = _ovrHmd->Resolution;
        cfg.OGL.Header.Multisample = 1;

        int distortionCaps = 0
            | ovrDistortionCap_Vignette
            | ovrDistortionCap_Overdrive
            | ovrDistortionCap_TimeWarp;

        int configResult = ovrHmd_ConfigureRendering(_ovrHmd, &cfg.Config,
            distortionCaps, _eyeFov, _eyeRenderDesc);
        assert(configResult);
        (void)configResult; // quiet warning


        _recommendedTexSize = ovrHmd_GetFovTextureSize(_ovrHmd, ovrEye_Left, _eyeFov[ovrEye_Left], 1.0f);
        _renderTargetSize = { _recommendedTexSize.w * 2, _recommendedTexSize.h };
        for_each_eye([&](ovrEyeType eye) {
            //Get texture size
            _eyeTextures[eye].Header.API = ovrRenderAPI_OpenGL;
            _eyeTextures[eye].Header.TextureSize = _renderTargetSize;
            _eyeTextures[eye].Header.RenderViewport.Pos = { 0, 0 };
            ovrMatrix4f eyeProjection = ovrMatrix4f_Projection(_ovrHmd->MaxEyeFov[eye], DEFAULT_NEAR_CLIP, DEFAULT_FAR_CLIP, ovrProjection_RightHanded);
            _eyeProjections[eye] = toGlm(eyeProjection);
        });
        _eyeTextures[ovrEye_Right].Header.RenderViewport.Pos.x = _recommendedTexSize.w;

        ovrFovPort combinedFov = _ovrHmd->MaxEyeFov[0];
        combinedFov.RightTan = _ovrHmd->MaxEyeFov[1].RightTan;
        _combinedProjection = toGlm(ovrMatrix4f_Projection(combinedFov, DEFAULT_NEAR_CLIP, DEFAULT_FAR_CLIP, ovrProjection_RightHanded));

        ovrHmd_SetEnabledCaps(_ovrHmd, ovrHmdCap_LowPersistence | ovrHmdCap_DynamicPrediction);

        ovrHmd_ConfigureTracking(_ovrHmd, ovrTrackingCap_Orientation | ovrTrackingCap_Position |
                                 ovrTrackingCap_MagYawCorrection,
                                 ovrTrackingCap_Orientation);

        if (!_camera) {
            _camera = new Camera;
            configureCamera(*_camera); // no need to use screen dimensions; they're ignored
        }
#ifdef OVR_CLIENT_DISTORTION
        if (!_programInitialized) {
            // Shader program
            _programInitialized = true;
            _program.addShaderFromSourceFile(QGLShader::Vertex, PathUtils::resourcesPath() + "shaders/oculus.vert");
            _program.addShaderFromSourceFile(QGLShader::Fragment, PathUtils::resourcesPath() + "shaders/oculus.frag");
            _program.link();

            // Uniforms
            _textureLocation = _program.uniformLocation("texture");
            _eyeToSourceUVScaleLocation = _program.uniformLocation("EyeToSourceUVScale");
            _eyeToSourceUVOffsetLocation = _program.uniformLocation("EyeToSourceUVOffset");
            _eyeRotationStartLocation = _program.uniformLocation("EyeRotationStart");
            _eyeRotationEndLocation = _program.uniformLocation("EyeRotationEnd");

            // Attributes
            _positionAttributeLocation = _program.attributeLocation("position");
            _colorAttributeLocation = _program.attributeLocation("color");
            _texCoord0AttributeLocation = _program.attributeLocation("texCoord0");
            _texCoord1AttributeLocation = _program.attributeLocation("texCoord1");
            _texCoord2AttributeLocation = _program.attributeLocation("texCoord2");
        }
=======
>>>>>>> 4501fb1d

#else

    _ovrHmd = ovrHmd_Create(0);
#ifdef DEBUG
    if (!_ovrHmd) {
        _ovrHmd = ovrHmd_CreateDebug(ovrHmd_DK2);
    }
#endif
    
#endif

    if (!_ovrHmd) {
        _isConnected = false;
        // we're definitely not in "VR mode" so tell the menu that
        Menu::getInstance()->getActionForOption(MenuOption::EnableVRMode)->setChecked(false);
        ovr_Shutdown();
        return;
    }

    _calibrationState = UNCALIBRATED;
    if (!_isConnected) {
        UserActivityLogger::getInstance().connectedDevice("hmd", "oculus");
    }
    _isConnected = true;

    for_each_eye([&](ovrEyeType eye) {
        _eyeFov[eye] = _ovrHmd->DefaultEyeFov[eye];
    });

    _recommendedTexSize = ovrHmd_GetFovTextureSize(_ovrHmd, ovrEye_Left, _eyeFov[ovrEye_Left], 1.0f);
    _renderTargetSize = { _recommendedTexSize.w * 2, _recommendedTexSize.h };

#ifdef Q_OS_WIN

    _mirrorFbo = new MirrorFramebufferWrapper(_ovrHmd);
    _swapFbo = new SwapFramebufferWrapper(_ovrHmd);
    _swapFbo->Init(toGlm(_renderTargetSize));
    _sceneLayer.ColorTexture[0] = _swapFbo->color;
    _sceneLayer.ColorTexture[1] = nullptr;
    _sceneLayer.Viewport[0].Pos = { 0, 0 };
    _sceneLayer.Viewport[0].Size = _recommendedTexSize;
    _sceneLayer.Viewport[1].Pos = { _recommendedTexSize.w, 0 };
    _sceneLayer.Viewport[1].Size = _recommendedTexSize;
    _sceneLayer.Header.Type = ovrLayerType_EyeFov;
    _sceneLayer.Header.Flags = ovrLayerFlag_TextureOriginAtBottomLeft;
    for_each_eye([&](ovrEyeType eye) {
        _eyeViewports[eye] = _sceneLayer.Viewport[eye];
        _sceneLayer.Fov[eye] = _eyeFov[eye];
    });



#else
    _outputWindow = new GlWindow(shareContext);
    _outputWindow->show();
//    _outputWindow->setFlags(Qt::FramelessWindowHint );
//    _outputWindow->resize(_ovrHmd->Resolution.w, _ovrHmd->Resolution.h);
//    _outputWindow->setPosition(_ovrHmd->WindowsPos.x, _ovrHmd->WindowsPos.y);
    ivec2 desiredPosition = toGlm(_ovrHmd->WindowsPos);
    foreach(QScreen* screen, qGuiApp->screens()) {
        ivec2 screenPosition = toGlm(screen->geometry().topLeft());
        if (screenPosition == desiredPosition) {
            _outputWindow->setScreen(screen);
            break;
        }
    }
    _outputWindow->showFullScreen();
    _outputWindow->makeCurrent();
    
    ovrGLConfig cfg;
    memset(&cfg, 0, sizeof(cfg));
    cfg.OGL.Header.API = ovrRenderAPI_OpenGL;
    cfg.OGL.Header.BackBufferSize = _ovrHmd->Resolution;
    cfg.OGL.Header.Multisample = 0;

    int distortionCaps = 0
        | ovrDistortionCap_Vignette
        | ovrDistortionCap_Overdrive
        | ovrDistortionCap_TimeWarp;

    int configResult = ovrHmd_ConfigureRendering(_ovrHmd, &cfg.Config,
        distortionCaps, _eyeFov, _eyeRenderDesc);
    assert(configResult);
    _outputWindow->doneCurrent();

    for_each_eye([&](ovrEyeType eye) {
        //Get texture size
        _eyeTextures[eye].Header.API = ovrRenderAPI_OpenGL;
        _eyeTextures[eye].Header.TextureSize = _renderTargetSize;
        _eyeTextures[eye].Header.RenderViewport.Pos = { 0, 0 };
        _eyeTextures[eye].Header.RenderViewport.Size = _renderTargetSize;
        _eyeTextures[eye].Header.RenderViewport.Size.w /= 2;
    });
    _eyeTextures[ovrEye_Right].Header.RenderViewport.Pos.x = _recommendedTexSize.w;
    for_each_eye([&](ovrEyeType eye) {
        _eyeViewports[eye] = _eyeTextures[eye].Header.RenderViewport;
    });
#endif

    ovrHmd_SetEnabledCaps(_ovrHmd,
            ovrHmdCap_LowPersistence | ovrHmdCap_DynamicPrediction);

    ovrHmd_ConfigureTracking(_ovrHmd,
            ovrTrackingCap_Orientation | ovrTrackingCap_Position | ovrTrackingCap_MagYawCorrection,
            ovrTrackingCap_Orientation);

    if (!_camera) {
        _camera = new Camera;
        configureCamera(*_camera); // no need to use screen dimensions; they're ignored
    }
}

//Disconnects and deallocates the OR
void OculusManager::disconnect() {
    if (_isConnected) {

#ifdef Q_OS_WIN
        if (_swapFbo) {
            delete _swapFbo;
            _swapFbo = nullptr;
        }

        if (_mirrorFbo) {
            delete _mirrorFbo;
            _mirrorFbo = nullptr;
        }
#else
        _outputWindow->showNormal();
        _outputWindow->deleteLater();
        _outputWindow = nullptr;
#endif

        if (_ovrHmd) {
            ovrHmd_Destroy(_ovrHmd);
            _ovrHmd = nullptr;
        }
        ovr_Shutdown();
    
        _isConnected = false;
        // Prepare to potentially have to dismiss the HSW again
        // if the user re-enables VR
        _hswDismissed = false;
    }
}

void OculusManager::positionCalibrationBillboard(Text3DOverlay* billboard) {
    MyAvatar* myAvatar = DependencyManager::get<AvatarManager>()->getMyAvatar();
    glm::quat headOrientation = myAvatar->getHeadOrientation();
    headOrientation.x = 0;
    headOrientation.z = 0;
    glm::normalize(headOrientation);
    billboard->setPosition(myAvatar->getHeadPosition()
        + headOrientation * glm::vec3(0.0f, 0.0f, -CALIBRATION_MESSAGE_DISTANCE));
    billboard->setRotation(headOrientation);
}

void OculusManager::calibrate(glm::vec3 position, glm::quat orientation) {
    static QString instructionMessage = "Hold still to calibrate";
    static QString progressMessage;
    static Text3DOverlay* billboard;

    switch (_calibrationState) {

        case UNCALIBRATED:
            if (position != glm::vec3() && orientation != glm::quat()) {  // Handle zero values at start-up.
                _calibrationPosition = position;
                _calibrationOrientation = orientation;
                _calibrationState = WAITING_FOR_DELTA;
            }
            break;

        case WAITING_FOR_DELTA:
            if (glm::length(position - _calibrationPosition) > CALIBRATION_DELTA_MINIMUM_LENGTH
                || glm::angle(orientation * glm::inverse(_calibrationOrientation)) > CALIBRATION_DELTA_MINIMUM_ANGLE) {
                _calibrationPosition = position;
                _calibrationOrientation = orientation;
                _calibrationState = WAITING_FOR_ZERO;
            }
            break;

        case WAITING_FOR_ZERO:
            if (glm::length(position - _calibrationPosition) < CALIBRATION_ZERO_MAXIMUM_LENGTH
                && glm::angle(orientation * glm::inverse(_calibrationOrientation)) < CALIBRATION_ZERO_MAXIMUM_ANGLE) {
                _calibrationStartTime = usecTimestampNow();
                _calibrationState = WAITING_FOR_ZERO_HELD;

                if (!_calibrationMessage) {
                    qCDebug(interfaceapp) << "Hold still to calibrate HMD";

                    billboard = new Text3DOverlay();
                    billboard->setDimensions(glm::vec2(2.0f, 1.25f));
                    billboard->setTopMargin(0.35f);
                    billboard->setLeftMargin(0.28f);
                    billboard->setText(instructionMessage);
                    billboard->setAlpha(0.5f);
                    billboard->setLineHeight(0.1f);
                    billboard->setIsFacingAvatar(false);
                    positionCalibrationBillboard(billboard);

                    _calibrationMessage = Application::getInstance()->getOverlays().addOverlay(billboard);
                }

                progressMessage = "";
            } else {
                _calibrationPosition = position;
                _calibrationOrientation = orientation;
            }
            break;

        case WAITING_FOR_ZERO_HELD:
            if (glm::length(position - _calibrationPosition) < CALIBRATION_ZERO_MAXIMUM_LENGTH
                && glm::angle(orientation * glm::inverse(_calibrationOrientation)) < CALIBRATION_ZERO_MAXIMUM_ANGLE) {
                if ((usecTimestampNow() - _calibrationStartTime) > CALIBRATION_ZERO_HOLD_TIME) {
                    _calibrationState = CALIBRATED;
                    qCDebug(interfaceapp) << "HMD calibrated";
                    Application::getInstance()->getOverlays().deleteOverlay(_calibrationMessage);
                    _calibrationMessage = 0;
                    Application::getInstance()->resetSensors();
                } else {
                    quint64 quarterSeconds = (usecTimestampNow() - _calibrationStartTime) / 250000;
                    if (quarterSeconds + 1 > (quint64)progressMessage.length()) {
                        // 3...2...1...
                        if (quarterSeconds == 4 * (quarterSeconds / 4)) {
                            quint64 wholeSeconds = CALIBRATION_ZERO_HOLD_TIME / 1000000 - quarterSeconds / 4;

                            if (wholeSeconds == 3) {
                                positionCalibrationBillboard(billboard);
                            }

                            progressMessage += QString::number(wholeSeconds);
                        } else {
                            progressMessage += ".";
                        }
                        billboard->setText(instructionMessage + "\n\n" + progressMessage);
                    }
                }
            } else {
                _calibrationPosition = position;
                _calibrationOrientation = orientation;
                _calibrationState = WAITING_FOR_ZERO;
            }
            break;
        default:
            break;
    }
}

void OculusManager::recalibrate() {
    _calibrationState = UNCALIBRATED;
}

void OculusManager::abandonCalibration() {
    _calibrationState = CALIBRATED;
    if (_calibrationMessage) {
        qCDebug(interfaceapp) << "Abandoned HMD calibration";
        Application::getInstance()->getOverlays().deleteOverlay(_calibrationMessage);
        _calibrationMessage = 0;
    }
}

bool OculusManager::isConnected() {
    return _isConnected;
}

//Begins the frame timing for oculus prediction purposes
void OculusManager::beginFrameTiming() {
    if (_frameTimingActive) {
        printf("WARNING: Called OculusManager::beginFrameTiming() twice in a row, need to call OculusManager::endFrameTiming().");
    }
   _frameTimingActive = true;
}

bool OculusManager::allowSwap() {
    return false;
}

//Ends frame timing
void OculusManager::endFrameTiming() {
    _frameIndex++;
    _frameTimingActive = false;
}

//Sets the camera FoV and aspect ratio
void OculusManager::configureCamera(Camera& camera) {
    ovrFovPort fov;
    if (_activeEye == ovrEye_Count) {
        // When not rendering, provide a FOV encompasing both eyes
        fov = _eyeFov[0];
        fov.RightTan = _eyeFov[1].RightTan;
    } else {
        // When rendering, provide the exact FOV
        fov = _eyeFov[_activeEye];
    }
    // Convert the FOV to the correct projection matrix
    glm::mat4 projection = toGlm(ovrMatrix4f_Projection(fov, DEFAULT_NEAR_CLIP, DEFAULT_FAR_CLIP, ovrProjection_RightHanded));
    camera.setProjection(projection);
}

//Displays everything for the oculus, frame timing must be active
void OculusManager::display(QGLWidget * glCanvas, RenderArgs* renderArgs, const glm::quat &bodyOrientation, const glm::vec3 &position, Camera& whichCamera) {

#ifdef DEBUG
    // Ensure the frame counter always increments by exactly 1
    static int oldFrameIndex = -1;
    assert(oldFrameIndex == -1 || (unsigned int)oldFrameIndex == _frameIndex - 1);
    oldFrameIndex = _frameIndex;
#endif
    
#ifndef Q_OS_WIN
    // FIXME:  we need a better way of responding to the HSW.  In particular
    // we need to ensure that it's only displayed once per session, rather than
    // every time the user toggles VR mode, and we need to hook it up to actual
    // keyboard input.  OVR claim they are refactoring HSW
    // https://forums.oculus.com/viewtopic.php?f=20&t=21720#p258599
    static ovrHSWDisplayState hasWarningState;
    if (!_hswDismissed) {
        ovrHmd_GetHSWDisplayState(_ovrHmd, &hasWarningState);
        if (hasWarningState.Displayed) {
            ovrHmd_DismissHSWDisplay(_ovrHmd);
        } else {
            _hswDismissed = true;
        }
    }
#endif

    //beginFrameTiming must be called before display
    if (!_frameTimingActive) {
        printf("WARNING: Called OculusManager::display() without calling OculusManager::beginFrameTiming() first.");
        return;
    }

    //Bind our framebuffer object. If we are rendering the glow effect, we let the glow effect shader take care of it
    if (Menu::getInstance()->isOptionChecked(MenuOption::EnableGlowEffect)) {
        DependencyManager::get<GlowEffect>()->prepare(renderArgs);
    } else {
        auto primaryFBO = DependencyManager::get<TextureCache>()->getPrimaryFramebuffer();
        glBindFramebuffer(GL_FRAMEBUFFER, gpu::GLBackend::getFramebufferID(primaryFBO));
        glClear(GL_COLOR_BUFFER_BIT | GL_DEPTH_BUFFER_BIT);
    }


    glMatrixMode(GL_PROJECTION);
    glPushMatrix();

    glMatrixMode(GL_MODELVIEW);
    glPushMatrix();
  
    glm::quat orientation;
    glm::vec3 trackerPosition;
    auto deviceSize = qApp->getDeviceSize();

    ovrTrackingState ts = ovrHmd_GetTrackingState(_ovrHmd, ovr_GetTimeInSeconds());
    ovrVector3f ovrHeadPosition = ts.HeadPose.ThePose.Position;
    
    trackerPosition = glm::vec3(ovrHeadPosition.x, ovrHeadPosition.y, ovrHeadPosition.z);

    if (_calibrationState != CALIBRATED) {
        ovrQuatf ovrHeadOrientation = ts.HeadPose.ThePose.Orientation;
        orientation = glm::quat(ovrHeadOrientation.w, ovrHeadOrientation.x, ovrHeadOrientation.y, ovrHeadOrientation.z);
        calibrate(trackerPosition, orientation);
    }

    trackerPosition = bodyOrientation * trackerPosition;
    static ovrVector3f eyeOffsets[2] = { { 0, 0, 0 }, { 0, 0, 0 } };
    ovrPosef eyePoses[ovrEye_Count];
    ovrHmd_GetEyePoses(_ovrHmd, _frameIndex, eyeOffsets, eyePoses, nullptr);
#ifndef Q_OS_WIN
    ovrHmd_BeginFrame(_ovrHmd, _frameIndex);
<<<<<<< HEAD
=======
#endif
    static ovrPosef eyeRenderPose[ovrEye_Count];
>>>>>>> 4501fb1d
    //Render each eye into an fbo
    for_each_eye(_ovrHmd, [&](ovrEyeType eye){
        // If we're in eye-per-frame mode, only render one eye
        // per call to display, and allow timewarp to correct for
        // the other eye.  Poor man's perf improvement
        if (_eyePerFrameMode && eye == _lastEyeRendered) {
            return;
        }
        _lastEyeRendered = _activeEye = eye;
        _eyeRenderPoses[eye] = eyePoses[eye];
        // Set the camera rotation for this eye

        vec3 eyePosition = toGlm(_eyeRenderPoses[eye].Position);
        eyePosition = whichCamera.getRotation() * eyePosition;
        quat eyeRotation = toGlm(_eyeRenderPoses[eye].Orientation);
        
        // Update our camera to what the application camera is doing
        _camera->setRotation(whichCamera.getRotation() * eyeRotation);
        _camera->setPosition(whichCamera.getPosition() + eyePosition);
        configureCamera(*_camera);
        _camera->update(1.0f / Application::getInstance()->getFps());

        glMatrixMode(GL_PROJECTION);
        glLoadMatrixf(glm::value_ptr(_camera->getProjection()));

        glMatrixMode(GL_MODELVIEW);
        glLoadIdentity();

        ovrRecti & vp = _eyeViewports[eye];
        vp.Size.h = _recommendedTexSize.h * _offscreenRenderScale;
        vp.Size.w = _recommendedTexSize.w * _offscreenRenderScale;
        glViewport(vp.Pos.x, vp.Pos.y, vp.Size.w, vp.Size.h);

        renderArgs->_renderSide = RenderArgs::MONO;
        qApp->displaySide(renderArgs, *_camera);
        //qApp->getApplicationCompositor().displayOverlayTexture(renderArgs);
        qApp->getApplicationCompositor().displayOverlayTextureHmd(renderArgs, eye);
    });
    _activeEye = ovrEye_Count;

    gpu::FramebufferPointer finalFbo;
    //Bind the output texture from the glow shader. If glow effect is disabled, we just grab the texture
    if (Menu::getInstance()->isOptionChecked(MenuOption::EnableGlowEffect)) {
        //Full texture viewport for glow effect
        glViewport(0, 0, _renderTargetSize.w, _renderTargetSize.h);
        finalFbo = DependencyManager::get<GlowEffect>()->render(renderArgs);
    } else {
        finalFbo = DependencyManager::get<TextureCache>()->getPrimaryFramebuffer(); 
        glBindFramebuffer(GL_FRAMEBUFFER, 0);
    }
    glPopMatrix();

    glMatrixMode(GL_PROJECTION);
    glPopMatrix();

    // restore our normal viewport
    glViewport(0, 0, deviceSize.width(), deviceSize.height());

#ifdef Q_OS_WIN
    auto srcFboSize = finalFbo->getSize();

    // Blit to the oculus provided texture
    glBindFramebuffer(GL_READ_FRAMEBUFFER, gpu::GLBackend::getFramebufferID(finalFbo));
    _swapFbo->Bound(oglplus::Framebuffer::Target::Draw, [&] {
        glBlitFramebuffer(
            0, 0, srcFboSize.x, srcFboSize.y,
            0, 0, _swapFbo->size.x, _swapFbo->size.y,
            GL_COLOR_BUFFER_BIT, GL_NEAREST);
    });
    
    // Blit to the onscreen window
    auto destWindowSize = qApp->getDeviceSize();
    glBlitFramebuffer(
        0, 0, srcFboSize.x, srcFboSize.y,
        0, 0, destWindowSize.width(), destWindowSize.height(),
        GL_COLOR_BUFFER_BIT, GL_NEAREST);
    glBindFramebuffer(GL_READ_FRAMEBUFFER, 0);

    // Submit the frame to the Oculus SDK for timewarp and distortion
    for_each_eye([&](ovrEyeType eye) {
        _sceneLayer.RenderPose[eye] = eyeRenderPose[eye];
    });
    auto header = &_sceneLayer.Header;
    ovrResult res = ovrHmd_SubmitFrame(_ovrHmd, _frameIndex, nullptr, &header, 1);
    Q_ASSERT(OVR_SUCCESS(res));
    _swapFbo->Increment();
#else 
<<<<<<< HEAD
    //Clear the color buffer to ensure that there isnt any residual color
    //Left over from when OR was not connected.
    glClear(GL_COLOR_BUFFER_BIT);
    glBindTexture(GL_TEXTURE_2D, gpu::GLBackend::getTextureID(finalFbo->getRenderBuffer(0)));
    //Renders the distorted mesh onto the screen
    renderDistortionMesh(_eyeRenderPoses);
    glBindTexture(GL_TEXTURE_2D, 0);
#endif
    glCanvas->swapBuffers();
=======
    GLsync syncObject = glFenceSync(GL_SYNC_GPU_COMMANDS_COMPLETE, 0);
    glFlush();
>>>>>>> 4501fb1d

    _outputWindow->makeCurrent();
    // force the compositing context to wait for the texture 
    // rendering to complete before it starts the distortion rendering,
    // but without triggering a CPU/GPU synchronization
    glWaitSync(syncObject, 0, GL_TIMEOUT_IGNORED);

    GLuint textureId = gpu::GLBackend::getTextureID(finalFbo->getRenderBuffer(0));
    for_each_eye([&](ovrEyeType eye) {
        ovrGLTexture & glEyeTexture = reinterpret_cast<ovrGLTexture&>(_eyeTextures[eye]);
        glEyeTexture.OGL.TexId = textureId;
    });

    // restore our normal viewport
    ovrHmd_EndFrame(_ovrHmd, eyeRenderPose, _eyeTextures);
    glCanvas->makeCurrent();
#endif
    

}

//Tries to reconnect to the sensors
void OculusManager::reset() {
    if (_isConnected) {
        ovrHmd_RecenterPose(_ovrHmd);
    }
}

glm::vec3 OculusManager::getRelativePosition() {
    ovrTrackingState trackingState = ovrHmd_GetTrackingState(_ovrHmd, ovr_GetTimeInSeconds());
    return toGlm(trackingState.HeadPose.ThePose.Position);
}

glm::quat OculusManager::getOrientation() {
    ovrTrackingState trackingState = ovrHmd_GetTrackingState(_ovrHmd, ovr_GetTimeInSeconds());
    return toGlm(trackingState.HeadPose.ThePose.Orientation);
}

//Used to set the size of the glow framebuffers
QSize OculusManager::getRenderTargetSize() {
    QSize rv;
    rv.setWidth(_renderTargetSize.w);
    rv.setHeight(_renderTargetSize.h);
    return rv;
}

void OculusManager::overrideOffAxisFrustum(float& left, float& right, float& bottom, float& top, float& nearVal,
        float& farVal, glm::vec4& nearClipPlane, glm::vec4& farClipPlane) {
    if (_activeEye != ovrEye_Count) {
        const ovrFovPort& port = _eyeFov[_activeEye];
        right = nearVal * port.RightTan;
        left = -nearVal * port.LeftTan;
        top = nearVal * port.UpTan;
        bottom = -nearVal * port.DownTan;
    }
}

int OculusManager::getHMDScreen() {
#ifdef Q_OS_WIN
    return -1;
#else
    int hmdScreenIndex = -1; // unknown
    // TODO: it might be smarter to handle multiple HMDs connected in this case. but for now,
    // we will simply assume the initialization code that set up _ovrHmd picked the best hmd

    if (_ovrHmd) {
        QString productNameFromOVR = _ovrHmd->ProductName;

        int hmdWidth = _ovrHmd->Resolution.w;
        int hmdHeight = _ovrHmd->Resolution.h;
        int hmdAtX = _ovrHmd->WindowsPos.x;
        int hmdAtY = _ovrHmd->WindowsPos.y;

        // we will score the likelihood that each screen is a match based on the following
        // rubrik of potential matching features
        const int EXACT_NAME_MATCH = 100;
        const int SIMILAR_NAMES = 10;
        const int EXACT_LOCATION_MATCH = 50;
        const int EXACT_RESOLUTION_MATCH = 25;
        
        int bestMatchScore = 0;

        // look at the display list and see if we can find the best match
        QDesktopWidget* desktop = QApplication::desktop();
        int screenNumber = 0;
        foreach (QScreen* screen, QGuiApplication::screens()) {
            QString screenName = screen->name();
            QRect screenRect = desktop->screenGeometry(screenNumber);
            
            int screenScore = 0;
            if (screenName == productNameFromOVR) {
                screenScore += EXACT_NAME_MATCH;
            }
            if (similarStrings(screenName, productNameFromOVR)) {
                screenScore += SIMILAR_NAMES;
            }
            if (hmdWidth == screenRect.width() && hmdHeight == screenRect.height()) {
                screenScore += EXACT_RESOLUTION_MATCH;
            }
            if (hmdAtX == screenRect.x() && hmdAtY == screenRect.y()) {
                screenScore += EXACT_LOCATION_MATCH;
            }
            if (screenScore > bestMatchScore) {
                bestMatchScore = screenScore;
                hmdScreenIndex = screenNumber;
            }

            screenNumber++;
        }
    }
    return hmdScreenIndex;
#endif
}

mat4 OculusManager::getEyeProjection(int eye) {
    return _eyeProjections[eye];
}

mat4 OculusManager::getEyePose(int eye) {
    return toGlm(_eyeRenderPoses[eye]);
}<|MERGE_RESOLUTION|>--- conflicted
+++ resolved
@@ -212,26 +212,11 @@
 ovrEyeType OculusManager::_lastEyeRendered = ovrEye_Count;
 ovrSizei OculusManager::_recommendedTexSize = { 0, 0 };
 float OculusManager::_offscreenRenderScale = 1.0;
-<<<<<<< HEAD
+
 static glm::mat4 _eyeProjections[ovrEye_Count];
 static glm::mat4 _combinedProjection;
 static ovrPosef _eyeRenderPoses[ovrEye_Count];
-
-void OculusManager::initSdk() {
-    ovr_Initialize();
-    _ovrHmd = ovrHmd_Create(0);
-    if (!_ovrHmd) {
-      _ovrHmd = ovrHmd_CreateDebug(ovrHmd_DK2);
-    }
-=======
 ovrRecti OculusManager::_eyeViewports[ovrEye_Count];
-
-void OculusManager::init() {
->>>>>>> 4501fb1d
-}
-
-void OculusManager::deinit() {
-}
 
 void OculusManager::connect(QOpenGLContext* shareContext) {
     qCDebug(interfaceapp) << "Oculus SDK" << OVR_VERSION_STRING;
@@ -253,86 +238,6 @@
         Q_ASSERT(OVR_SUCCESS(res));
     }
 #endif
-<<<<<<< HEAD
-    _calibrationState = UNCALIBRATED;
-    qCDebug(interfaceapp) << "Oculus SDK" << OVR_VERSION_STRING;
-    if (_ovrHmd) {
-        if (!_isConnected) {
-            UserActivityLogger::getInstance().connectedDevice("hmd", "oculus");
-        }
-        _isConnected = true;
-
-        for_each_eye([&](ovrEyeType eye) {
-            _eyeFov[eye] = _ovrHmd->DefaultEyeFov[eye];
-        });
-
-        ovrGLConfig cfg;
-        memset(&cfg, 0, sizeof(cfg));
-        cfg.OGL.Header.API = ovrRenderAPI_OpenGL;
-        cfg.OGL.Header.BackBufferSize = _ovrHmd->Resolution;
-        cfg.OGL.Header.Multisample = 1;
-
-        int distortionCaps = 0
-            | ovrDistortionCap_Vignette
-            | ovrDistortionCap_Overdrive
-            | ovrDistortionCap_TimeWarp;
-
-        int configResult = ovrHmd_ConfigureRendering(_ovrHmd, &cfg.Config,
-            distortionCaps, _eyeFov, _eyeRenderDesc);
-        assert(configResult);
-        (void)configResult; // quiet warning
-
-
-        _recommendedTexSize = ovrHmd_GetFovTextureSize(_ovrHmd, ovrEye_Left, _eyeFov[ovrEye_Left], 1.0f);
-        _renderTargetSize = { _recommendedTexSize.w * 2, _recommendedTexSize.h };
-        for_each_eye([&](ovrEyeType eye) {
-            //Get texture size
-            _eyeTextures[eye].Header.API = ovrRenderAPI_OpenGL;
-            _eyeTextures[eye].Header.TextureSize = _renderTargetSize;
-            _eyeTextures[eye].Header.RenderViewport.Pos = { 0, 0 };
-            ovrMatrix4f eyeProjection = ovrMatrix4f_Projection(_ovrHmd->MaxEyeFov[eye], DEFAULT_NEAR_CLIP, DEFAULT_FAR_CLIP, ovrProjection_RightHanded);
-            _eyeProjections[eye] = toGlm(eyeProjection);
-        });
-        _eyeTextures[ovrEye_Right].Header.RenderViewport.Pos.x = _recommendedTexSize.w;
-
-        ovrFovPort combinedFov = _ovrHmd->MaxEyeFov[0];
-        combinedFov.RightTan = _ovrHmd->MaxEyeFov[1].RightTan;
-        _combinedProjection = toGlm(ovrMatrix4f_Projection(combinedFov, DEFAULT_NEAR_CLIP, DEFAULT_FAR_CLIP, ovrProjection_RightHanded));
-
-        ovrHmd_SetEnabledCaps(_ovrHmd, ovrHmdCap_LowPersistence | ovrHmdCap_DynamicPrediction);
-
-        ovrHmd_ConfigureTracking(_ovrHmd, ovrTrackingCap_Orientation | ovrTrackingCap_Position |
-                                 ovrTrackingCap_MagYawCorrection,
-                                 ovrTrackingCap_Orientation);
-
-        if (!_camera) {
-            _camera = new Camera;
-            configureCamera(*_camera); // no need to use screen dimensions; they're ignored
-        }
-#ifdef OVR_CLIENT_DISTORTION
-        if (!_programInitialized) {
-            // Shader program
-            _programInitialized = true;
-            _program.addShaderFromSourceFile(QGLShader::Vertex, PathUtils::resourcesPath() + "shaders/oculus.vert");
-            _program.addShaderFromSourceFile(QGLShader::Fragment, PathUtils::resourcesPath() + "shaders/oculus.frag");
-            _program.link();
-
-            // Uniforms
-            _textureLocation = _program.uniformLocation("texture");
-            _eyeToSourceUVScaleLocation = _program.uniformLocation("EyeToSourceUVScale");
-            _eyeToSourceUVOffsetLocation = _program.uniformLocation("EyeToSourceUVOffset");
-            _eyeRotationStartLocation = _program.uniformLocation("EyeRotationStart");
-            _eyeRotationEndLocation = _program.uniformLocation("EyeRotationEnd");
-
-            // Attributes
-            _positionAttributeLocation = _program.attributeLocation("position");
-            _colorAttributeLocation = _program.attributeLocation("color");
-            _texCoord0AttributeLocation = _program.attributeLocation("texCoord0");
-            _texCoord1AttributeLocation = _program.attributeLocation("texCoord1");
-            _texCoord2AttributeLocation = _program.attributeLocation("texCoord2");
-        }
-=======
->>>>>>> 4501fb1d
 
 #else
 
@@ -702,11 +607,7 @@
     ovrHmd_GetEyePoses(_ovrHmd, _frameIndex, eyeOffsets, eyePoses, nullptr);
 #ifndef Q_OS_WIN
     ovrHmd_BeginFrame(_ovrHmd, _frameIndex);
-<<<<<<< HEAD
-=======
-#endif
-    static ovrPosef eyeRenderPose[ovrEye_Count];
->>>>>>> 4501fb1d
+#endif
     //Render each eye into an fbo
     for_each_eye(_ovrHmd, [&](ovrEyeType eye){
         // If we're in eye-per-frame mode, only render one eye
@@ -787,27 +688,15 @@
 
     // Submit the frame to the Oculus SDK for timewarp and distortion
     for_each_eye([&](ovrEyeType eye) {
-        _sceneLayer.RenderPose[eye] = eyeRenderPose[eye];
+        _sceneLayer.RenderPose[eye] = _eyeRenderPoses[eye];
     });
     auto header = &_sceneLayer.Header;
     ovrResult res = ovrHmd_SubmitFrame(_ovrHmd, _frameIndex, nullptr, &header, 1);
     Q_ASSERT(OVR_SUCCESS(res));
     _swapFbo->Increment();
 #else 
-<<<<<<< HEAD
-    //Clear the color buffer to ensure that there isnt any residual color
-    //Left over from when OR was not connected.
-    glClear(GL_COLOR_BUFFER_BIT);
-    glBindTexture(GL_TEXTURE_2D, gpu::GLBackend::getTextureID(finalFbo->getRenderBuffer(0)));
-    //Renders the distorted mesh onto the screen
-    renderDistortionMesh(_eyeRenderPoses);
-    glBindTexture(GL_TEXTURE_2D, 0);
-#endif
-    glCanvas->swapBuffers();
-=======
     GLsync syncObject = glFenceSync(GL_SYNC_GPU_COMMANDS_COMPLETE, 0);
     glFlush();
->>>>>>> 4501fb1d
 
     _outputWindow->makeCurrent();
     // force the compositing context to wait for the texture 
