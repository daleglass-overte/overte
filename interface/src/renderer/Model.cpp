--- conflicted
+++ resolved
@@ -129,7 +129,6 @@
     jointIsSet.fill(false, numJoints);
     int numJointsSet = 0;
     int lastNumJointsSet = -1;
-    glm::mat4 baseTransform = glm::mat4_cast(_rotation) * glm::scale(_scale) * glm::translate(_offset);
     while (numJointsSet < numJoints && numJointsSet != lastNumJointsSet) {
         lastNumJointsSet = numJointsSet;
         for (int i = 0; i < numJoints; ++i) {
@@ -140,11 +139,8 @@
             const FBXJoint& joint = geometry.joints[i];
             int parentIndex = joint.parentIndex;
             if (parentIndex == -1) {
-<<<<<<< HEAD
                 _rootIndex = i;
                 glm::mat4 baseTransform = glm::mat4_cast(_rotation) * glm::scale(_scale) * glm::translate(_offset);
-=======
->>>>>>> 565f6b94
                 glm::quat combinedRotation = joint.preRotation * state.rotation * joint.postRotation;    
                 state.transform = baseTransform * geometry.offset * glm::translate(state.translation) * joint.preTransform *
                     glm::mat4_cast(combinedRotation) * joint.postTransform;
