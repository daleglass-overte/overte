
//  HMDScriptingInterface.h
//  interface/src/scripting
//
//  Created by Thijs Wenker on 1/12/15.
//  Copyright 2015 High Fidelity, Inc.
//
//  Distributed under the Apache License, Version 2.0.
//  See the accompanying file LICENSE or http://www.apache.org/licenses/LICENSE-2.0.html
//

#ifndef hifi_HMDScriptingInterface_h
#define hifi_HMDScriptingInterface_h

#include <atomic>

#include <QtScript/QScriptValue>
class QScriptContext;
class QScriptEngine;

#include <GLMHelpers.h>
#include <DependencyManager.h>
#include <display-plugins/AbstractHMDScriptingInterface.h>


class HMDScriptingInterface : public AbstractHMDScriptingInterface, public Dependency {
    Q_OBJECT
    Q_PROPERTY(glm::vec3 position READ getPosition)
    Q_PROPERTY(glm::quat orientation READ getOrientation)
    Q_PROPERTY(bool mounted READ isMounted)
    Q_PROPERTY(bool showTablet READ getShouldShowTablet)
<<<<<<< HEAD
    Q_PROPERTY(QUuid tabletID READ getCurrentTabletUIID WRITE setCurrentTabletUIID)
    Q_PROPERTY(unsigned int homeButtonID READ getCurrentHomeButtonUUID WRITE setCurrentHomeButtonUUID)
    Q_PROPERTY(QUuid tabletScreenID READ getCurrentTabletScreenID WRITE setCurrentTabletScreenID)
=======
    Q_PROPERTY(QUuid tabletID READ getCurrentTableUIID WRITE setCurrentTabletUIID)
    Q_PROPERTY(QUuid homeButtonID READ getCurrentHomeButtonUUID WRITE setCurrentHomeButtonUUID)
>>>>>>> 47cdade1
    

public:
    Q_INVOKABLE glm::vec3 calculateRayUICollisionPoint(const glm::vec3& position, const glm::vec3& direction) const;
    Q_INVOKABLE glm::vec2 overlayFromWorldPoint(const glm::vec3& position) const;
    Q_INVOKABLE glm::vec3 worldPointFromOverlay(const glm::vec2& overlay) const;
    Q_INVOKABLE glm::vec2 sphericalToOverlay(const glm::vec2 & sphericalPos) const;
    Q_INVOKABLE glm::vec2 overlayToSpherical(const glm::vec2 & overlayPos) const;
    Q_INVOKABLE QString preferredAudioInput() const;
    Q_INVOKABLE QString preferredAudioOutput() const;

    Q_INVOKABLE bool isHMDAvailable(const QString& name = "");
    Q_INVOKABLE bool isHandControllerAvailable(const QString& name = "");
    Q_INVOKABLE bool isSubdeviceContainingNameAvailable(const QString& name);

    Q_INVOKABLE void requestShowHandControllers();
    Q_INVOKABLE void requestHideHandControllers();
    Q_INVOKABLE bool shouldShowHandControllers() const;

    Q_INVOKABLE bool setHandLasers(int hands, bool enabled, const glm::vec4& color, const glm::vec3& direction) const;
    Q_INVOKABLE void disableHandLasers(int hands) const;

    Q_INVOKABLE bool setExtraLaser(const glm::vec3& worldStart, bool enabled, const glm::vec4& color, const glm::vec3& direction) const;
    Q_INVOKABLE void disableExtraLaser() const;


    /// Suppress the activation of any on-screen keyboard so that a script operation will
    /// not be interrupted by a keyboard popup
    /// Returns false if there is already an active keyboard displayed.
    /// Clients should re-enable the keyboard when the operation is complete and ensure
    /// that they balance any call to suppressKeyboard() that returns true with a corresponding
    /// call to unsuppressKeyboard() within a reasonable amount of time
    Q_INVOKABLE bool suppressKeyboard();

    /// Enable the keyboard following a suppressKeyboard call
    Q_INVOKABLE void unsuppressKeyboard();

    /// Query the display plugin to determine the current VR keyboard visibility
    Q_INVOKABLE bool isKeyboardVisible();

    // rotate the overlay UI sphere so that it is centered about the the current HMD position and orientation
    Q_INVOKABLE void centerUI();

    Q_INVOKABLE void closeTablet();

signals:
    bool shouldShowHandControllersChanged();

public:
    HMDScriptingInterface();
    static QScriptValue getHUDLookAtPosition2D(QScriptContext* context, QScriptEngine* engine);
    static QScriptValue getHUDLookAtPosition3D(QScriptContext* context, QScriptEngine* engine);

    bool isMounted() const;

    void toggleShouldShowTablet() { _showTablet = !_showTablet; }
    void setShouldShowTablet(bool value) { _showTablet = value; }
    bool getShouldShowTablet() const { return _showTablet; }

    void setCurrentTabletUIID(QUuid tabletID) { _tabletUIID = tabletID; }
    QUuid getCurrentTabletUIID() const { return _tabletUIID; }

    void setCurrentHomeButtonUUID(QUuid homeButtonID) { _homeButtonID = homeButtonID; }
    QUuid getCurrentHomeButtonUUID() const { return _homeButtonID; }

    void setCurrentTabletScreenID(QUuid tabletID) { _tabletScreenID = tabletID; }
    QUuid getCurrentTabletScreenID() const { return _tabletScreenID; }

private:
    bool _showTablet { false };
<<<<<<< HEAD
    QUuid _tabletUIID; // this is the entityID of the tablet frame
    QUuid _tabletScreenID; // this is the overlayID which is part of (a child of) the tablet-ui.
    unsigned int _homeButtonID;
=======
    QUuid _tabletUIID; // this is the entityID of the WebEntity which is part of (a child of) the tablet-ui.
    QUuid _homeButtonID;
>>>>>>> 47cdade1
    QUuid _tabletEntityID;

    // Get the position of the HMD
    glm::vec3 getPosition() const;

    // Get the orientation of the HMD
    glm::quat getOrientation() const;

    bool getHUDLookAtPosition3D(glm::vec3& result) const;
    glm::mat4 getWorldHMDMatrix() const;
    std::atomic<int> _showHandControllersCount { 0 };
};

#endif // hifi_HMDScriptingInterface_h<|MERGE_RESOLUTION|>--- conflicted
+++ resolved
@@ -29,15 +29,9 @@
     Q_PROPERTY(glm::quat orientation READ getOrientation)
     Q_PROPERTY(bool mounted READ isMounted)
     Q_PROPERTY(bool showTablet READ getShouldShowTablet)
-<<<<<<< HEAD
     Q_PROPERTY(QUuid tabletID READ getCurrentTabletUIID WRITE setCurrentTabletUIID)
-    Q_PROPERTY(unsigned int homeButtonID READ getCurrentHomeButtonUUID WRITE setCurrentHomeButtonUUID)
+    Q_PROPERTY(QUuid homeButtonID READ getCurrentHomeButtonUUID WRITE setCurrentHomeButtonUUID)
     Q_PROPERTY(QUuid tabletScreenID READ getCurrentTabletScreenID WRITE setCurrentTabletScreenID)
-=======
-    Q_PROPERTY(QUuid tabletID READ getCurrentTableUIID WRITE setCurrentTabletUIID)
-    Q_PROPERTY(QUuid homeButtonID READ getCurrentHomeButtonUUID WRITE setCurrentHomeButtonUUID)
->>>>>>> 47cdade1
-    
 
 public:
     Q_INVOKABLE glm::vec3 calculateRayUICollisionPoint(const glm::vec3& position, const glm::vec3& direction) const;
@@ -107,14 +101,9 @@
 
 private:
     bool _showTablet { false };
-<<<<<<< HEAD
     QUuid _tabletUIID; // this is the entityID of the tablet frame
     QUuid _tabletScreenID; // this is the overlayID which is part of (a child of) the tablet-ui.
-    unsigned int _homeButtonID;
-=======
-    QUuid _tabletUIID; // this is the entityID of the WebEntity which is part of (a child of) the tablet-ui.
     QUuid _homeButtonID;
->>>>>>> 47cdade1
     QUuid _tabletEntityID;
 
     // Get the position of the HMD
