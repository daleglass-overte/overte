--- conflicted
+++ resolved
@@ -1,4 +1,4 @@
-//
+﻿//
 //  WalletScriptingInterface.cpp
 //  interface/src/scripting
 //
@@ -21,35 +21,4 @@
 void WalletScriptingInterface::refreshWalletStatus() {
     auto wallet = DependencyManager::get<Wallet>();
     wallet->getWalletStatus();
-<<<<<<< HEAD
-}
-
-static const QString CHECKOUT_QML_PATH = "hifi/commerce/checkout/Checkout.qml";
-void WalletScriptingInterface::buy(const QString& name, const QString& id, const int& price, const QString& href) {
-    if (QThread::currentThread() != thread()) {
-        QMetaObject::invokeMethod(this, "buy", Q_ARG(const QString&, name), Q_ARG(const QString&, id), Q_ARG(const int&, price), Q_ARG(const QString&, href));
-        return;
-    }
-
-    auto tabletScriptingInterface = DependencyManager::get<TabletScriptingInterface>();
-    auto tablet = dynamic_cast<TabletProxy*>(tabletScriptingInterface->getTablet("com.highfidelity.interface.tablet.system"));
-
-    tablet->loadQMLSource(CHECKOUT_QML_PATH);
-    DependencyManager::get<HMDScriptingInterface>()->openTablet();
-
-    QQuickItem* root = nullptr;
-    if (tablet->getToolbarMode() || (!tablet->getTabletRoot() && !qApp->isHMDMode())) {
-        root = DependencyManager::get<OffscreenUi>()->getRootItem();
-    } else {
-        root = tablet->getTabletRoot();
-    }
-    CheckoutProxy* checkout = new CheckoutProxy(root->findChild<QObject*>("checkout"));
-
-    // Example: Wallet.buy("Test Flaregun", "0d90d21c-ce7a-4990-ad18-e9d2cf991027", 17, "http://mpassets.highfidelity.com/0d90d21c-ce7a-4990-ad18-e9d2cf991027-v1/flaregun.json");
-    checkout->writeProperty("itemName", name);
-    checkout->writeProperty("itemId", id);
-    checkout->writeProperty("itemPrice", price);
-    checkout->writeProperty("itemHref", href);
-=======
->>>>>>> 006ea334
 }