--- conflicted
+++ resolved
@@ -201,14 +201,10 @@
         QObject::connect(quickView.get(), &QQuickView::statusChanged, [&, this] (QQuickView::Status status) {
             if (status == QQuickView::Ready) {
                 QQuickItem* rootItem = _dockWidget->getRootItem();
-<<<<<<< HEAD
                 _dockWidget->getQuickView()->rootContext()->setContextProperty(EVENT_BRIDGE_PROPERTY, _interactiveWindowProxy);
-=======
-                _dockWidget->getQuickView()->rootContext()->setContextProperty(EVENT_BRIDGE_PROPERTY, this);
                 // The qmlToScript method handles the thread-safety of this call. Because the QVariant argument
                 // passed to the sendToScript signal may wrap an externally managed and thread-unsafe QJSValue,
                 // qmlToScript needs to be called directly, so the QJSValue can be immediately converted to a plain QVariant.
->>>>>>> c57f60d8
                 QObject::connect(rootItem, SIGNAL(sendToScript(QVariant)), this, SLOT(qmlToScript(const QVariant&)),
                                  Qt::DirectConnection);
                 QObject::connect(rootItem, SIGNAL(keyPressEvent(int, int)), this, SLOT(forwardKeyPressEvent(int, int)),
@@ -305,7 +301,6 @@
 }
 
 void InteractiveWindow::emitWebEvent(const QVariant& webMessage) {
-   emit webEventReceived(webMessage);
 }
 
 void InteractiveWindow::close() {
