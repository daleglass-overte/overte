//
//  RunningScriptsWidget.cpp
//  interface/src/ui
//
//  Created by Mohammed Nafees on 03/28/2014.
//  Updated by Ryan Huffman on 05/13/2014.
//  Copyright 2014 High Fidelity, Inc.
//
//  Distributed under the Apache License, Version 2.0.
//  See the accompanying file LICENSE or http://www.apache.org/licenses/LICENSE-2.0.html
//

#include "ui_runningScriptsWidget.h"
#include "RunningScriptsWidget.h"

#include <QAbstractProxyModel>
#include <QFileInfo>
#include <QKeyEvent>
#include <QPainter>
#include <QTableWidgetItem>

#include "Application.h"
#include "Menu.h"
#include "ScriptsModel.h"


RunningScriptsWidget::RunningScriptsWidget(QWidget* parent) :
    FramelessDialog(parent, 0, POSITION_LEFT),
    ui(new Ui::RunningScriptsWidget),
    _scriptsModel(this),
    _proxyModel(this) {
    ui->setupUi(this);

    setAttribute(Qt::WA_DeleteOnClose, false);

    setAllowResize(false);

    ui->hideWidgetButton->setIcon(QIcon(Application::resourcesPath() + "images/close.svg"));
    ui->reloadAllButton->setIcon(QIcon(Application::resourcesPath() + "images/reload.svg"));
    ui->stopAllButton->setIcon(QIcon(Application::resourcesPath() + "images/stop.svg"));
    ui->loadScriptButton->setIcon(QIcon(Application::resourcesPath() + "images/plus-white.svg"));

    ui->recentlyLoadedScriptsArea->hide();

    ui->filterLineEdit->installEventFilter(this);

    connect(&_proxyModel, &QSortFilterProxyModel::modelReset,
            this, &RunningScriptsWidget::selectFirstInList);

    _proxyModel.setSourceModel(&_scriptsModel);
    _proxyModel.sort(0, Qt::AscendingOrder);
    _proxyModel.setDynamicSortFilter(true);
    ui->scriptListView->setModel(&_proxyModel);

    connect(ui->filterLineEdit, &QLineEdit::textChanged, this, &RunningScriptsWidget::updateFileFilter);
    connect(ui->scriptListView, &QListView::doubleClicked, this, &RunningScriptsWidget::loadScriptFromList);

    _runningScriptsTable = new ScriptsTableWidget(ui->runningScriptsTableWidget);
    _runningScriptsTable->setColumnCount(2);
    _runningScriptsTable->setColumnWidth(0, 245);
    _runningScriptsTable->setColumnWidth(1, 22);
    connect(_runningScriptsTable, &QTableWidget::cellClicked, this, &RunningScriptsWidget::stopScript);

    _recentlyLoadedScriptsTable = new ScriptsTableWidget(ui->recentlyLoadedScriptsTableWidget);
    _recentlyLoadedScriptsTable->setColumnCount(1);
    _recentlyLoadedScriptsTable->setColumnWidth(0, 265);
    connect(_recentlyLoadedScriptsTable, &QTableWidget::cellClicked,
            this, &RunningScriptsWidget::loadScript);

    connect(ui->hideWidgetButton, &QPushButton::clicked,
            Application::getInstance(), &Application::toggleRunningScriptsWidget);
    connect(ui->reloadAllButton, &QPushButton::clicked,
            Application::getInstance(), &Application::reloadAllScripts);
    connect(ui->stopAllButton, &QPushButton::clicked,
            this, &RunningScriptsWidget::allScriptsStopped);
    connect(ui->loadScriptButton, &QPushButton::clicked,
            Application::getInstance(), &Application::loadDialog);
}

RunningScriptsWidget::~RunningScriptsWidget() {
    delete ui;
}

void RunningScriptsWidget::updateFileFilter(const QString& filter) {
    QRegExp regex("^.*" + QRegExp::escape(filter) + ".*$", Qt::CaseInsensitive);
    _proxyModel.setFilterRegExp(regex);
    selectFirstInList();
}

void RunningScriptsWidget::loadScriptFromList(const QModelIndex& index) {
    QVariant scriptFile = _proxyModel.data(index, ScriptsModel::ScriptPath);
    Application::getInstance()->loadScript(scriptFile.toString(), false, false);
}

void RunningScriptsWidget::loadSelectedScript() {
    QModelIndex selectedIndex = ui->scriptListView->currentIndex();
    if (selectedIndex.isValid()) {
        loadScriptFromList(selectedIndex);
    }
}

void RunningScriptsWidget::setBoundary(const QRect& rect) {
    _boundary = rect;
}

void RunningScriptsWidget::setRunningScripts(const QStringList& list) {
    _runningScriptsTable->setRowCount(list.size());

    ui->noRunningScriptsLabel->setVisible(list.isEmpty());
    ui->runningScriptsTableWidget->setVisible(!list.isEmpty());
    ui->reloadAllButton->setVisible(!list.isEmpty());
    ui->stopAllButton->setVisible(!list.isEmpty());

    const int CLOSE_ICON_HEIGHT = 12;

    for (int i = 0; i < list.size(); ++i) {
        QTableWidgetItem *scriptName = new QTableWidgetItem;
        scriptName->setText(QFileInfo(list.at(i)).fileName());
        scriptName->setToolTip(list.at(i));
        scriptName->setTextAlignment(Qt::AlignLeft | Qt::AlignVCenter);
        QTableWidgetItem *closeIcon = new QTableWidgetItem;
        closeIcon->setIcon(QIcon(QPixmap(Application::resourcesPath() + "images/kill-script.svg").scaledToHeight(CLOSE_ICON_HEIGHT)));

        _runningScriptsTable->setItem(i, 0, scriptName);
        _runningScriptsTable->setItem(i, 1, closeIcon);
    }

    const int RUNNING_SCRIPTS_TABLE_LEFT_MARGIN = 12;
    const int RECENTLY_LOADED_TOP_MARGIN = 61;
    const int RECENTLY_LOADED_LABEL_TOP_MARGIN = 19;

    int y = ui->runningScriptsTableWidget->y() + RUNNING_SCRIPTS_TABLE_LEFT_MARGIN;
    for (int i = 0; i < _runningScriptsTable->rowCount(); ++i) {
        y += _runningScriptsTable->rowHeight(i);
    }

    ui->runningScriptsTableWidget->resize(ui->runningScriptsTableWidget->width(), y - RUNNING_SCRIPTS_TABLE_LEFT_MARGIN);
    _runningScriptsTable->resize(_runningScriptsTable->width(), y - RUNNING_SCRIPTS_TABLE_LEFT_MARGIN);
    ui->recentlyLoadedLabel->move(ui->recentlyLoadedLabel->x(),
                                  ui->stopAllButton->y() + ui->stopAllButton->height() + RECENTLY_LOADED_TOP_MARGIN);
    ui->recentlyLoadedScriptsTableWidget->move(ui->recentlyLoadedScriptsTableWidget->x(),
                                               ui->recentlyLoadedLabel->y() + RECENTLY_LOADED_LABEL_TOP_MARGIN);


    createRecentlyLoadedScriptsTable();
}

<<<<<<< HEAD
void RunningScriptsWidget::showEvent(QShowEvent* event) {
    if (!event->spontaneous()) {
        ui->filterLineEdit->setFocus();
    }

    FramelessDialog::showEvent(event);
}

void RunningScriptsWidget::selectFirstInList() {
    if (_proxyModel.rowCount() > 0) {
        ui->scriptListView->setCurrentIndex(_proxyModel.index(0, 0));
    }
}

bool RunningScriptsWidget::eventFilter(QObject* sender, QEvent* event) {
    if (sender == ui->filterLineEdit) {
        if (event->type() != QEvent::KeyPress) {
            return false;
        }
        QKeyEvent* keyEvent = static_cast<QKeyEvent*>(event);
        if (keyEvent->key() == Qt::Key_Return || keyEvent->key() == Qt::Key_Enter) {
            QModelIndex selectedIndex = ui->scriptListView->currentIndex();
            if (selectedIndex.isValid()) {
                loadScriptFromList(selectedIndex);
            }
            event->accept();
            return true;
        }
        return false;
    }

    return FramelessDialog::eventFilter(sender, event);
}

void RunningScriptsWidget::keyPressEvent(QKeyEvent* event) {
    int loadScriptNumber = -1;
    switch(event->key()) {
    case Qt::Key_1:
    case Qt::Key_2:
    case Qt::Key_3:
    case Qt::Key_4:
    case Qt::Key_5:
    case Qt::Key_6:
    case Qt::Key_7:
    case Qt::Key_8:
    case Qt::Key_9:
        loadScriptNumber = event->key() - Qt::Key_1;
        break;

    default:
        break;
    }
    if (loadScriptNumber >= 0) {
        if (_recentlyLoadedScripts.size() > loadScriptNumber) {
            Application::getInstance()->loadScript(_recentlyLoadedScripts.at(loadScriptNumber), false, false);
        }
    }

    FramelessDialog::keyPressEvent(event);
=======
void RunningScriptsWidget::keyPressEvent(QKeyEvent *keyEvent) {
    if (keyEvent->key() == Qt::Key_Escape) {
        return;
    } else {
        FramelessDialog::keyPressEvent(keyEvent);
    }
>>>>>>> 49a33ff4
}

void RunningScriptsWidget::paintEvent(QPaintEvent* event) {
    QPainter painter(this);
    painter.setPen(QColor::fromRgb(225, 225, 225)); // #e1e1e1

    const QPoint& labelPos = ui->runningScriptsArea->mapToParent(ui->currentlyRunningLabel->pos());

    if (ui->currentlyRunningLabel->isVisible()) {
        // line below the 'Currently Running' label
        painter.drawLine(36, labelPos.y() + ui->currentlyRunningLabel->height(),
                         300, labelPos.y() + ui->currentlyRunningLabel->height());
    }

    if (ui->recentlyLoadedLabel->isVisible()) {
        // line below the 'Recently loaded' label
        painter.drawLine(36, ui->recentlyLoadedLabel->y() + ui->recentlyLoadedLabel->height(),
                         300, ui->recentlyLoadedLabel->y() + ui->recentlyLoadedLabel->height());
    }

    painter.end();
}

void RunningScriptsWidget::scriptStopped(const QString& scriptName) {
    _recentlyLoadedScripts.prepend(scriptName);
}

void RunningScriptsWidget::stopScript(int row, int column) {
    if (column == 1) { // make sure the user has clicked on the close icon
        _lastStoppedScript = _runningScriptsTable->item(row, 0)->toolTip();
        emit stopScriptName(_runningScriptsTable->item(row, 0)->toolTip());
    }
}

void RunningScriptsWidget::loadScript(int row, int column) {
    Application::getInstance()->loadScript(_recentlyLoadedScriptsTable->item(row, column)->toolTip(), false, false);
}

void RunningScriptsWidget::allScriptsStopped() {
    Application::getInstance()->stopAllScripts();
}

void RunningScriptsWidget::createRecentlyLoadedScriptsTable() {
    if (!_recentlyLoadedScripts.contains(_lastStoppedScript) && !_lastStoppedScript.isEmpty()) {
        _recentlyLoadedScripts.prepend(_lastStoppedScript);
        _lastStoppedScript = "";
    }

    for (int i = 0; i < _recentlyLoadedScripts.size(); ++i) {
        if (Application::getInstance()->getRunningScripts().contains(_recentlyLoadedScripts.at(i))) {
            _recentlyLoadedScripts.removeOne(_recentlyLoadedScripts.at(i));
        }
    }

    ui->noRecentlyLoadedLabel->setVisible(_recentlyLoadedScripts.isEmpty());
    ui->recentlyLoadedScriptsTableWidget->setVisible(!_recentlyLoadedScripts.isEmpty());
    ui->recentlyLoadedInstruction->setVisible(!_recentlyLoadedScripts.isEmpty());

    int limit = _recentlyLoadedScripts.size() > 9 ? 9 : _recentlyLoadedScripts.size();
    _recentlyLoadedScriptsTable->setRowCount(limit);
    for (int i = 0; i < limit; i++) {
        QTableWidgetItem *scriptName = new QTableWidgetItem;
        scriptName->setText(QString::number(i + 1) + ". " + QFileInfo(_recentlyLoadedScripts.at(i)).fileName());
        scriptName->setToolTip(_recentlyLoadedScripts.at(i));
        scriptName->setTextAlignment(Qt::AlignLeft | Qt::AlignVCenter);

        _recentlyLoadedScriptsTable->setItem(i, 0, scriptName);
    }

    int y = ui->recentlyLoadedScriptsTableWidget->y() + 15;
    for (int i = 0; i < _recentlyLoadedScriptsTable->rowCount(); ++i) {
        y += _recentlyLoadedScriptsTable->rowHeight(i);
    }

    ui->recentlyLoadedInstruction->setGeometry(36, y,
                                               ui->recentlyLoadedInstruction->width(),
                                               ui->recentlyLoadedInstruction->height());

    repaint();
}<|MERGE_RESOLUTION|>--- conflicted
+++ resolved
@@ -145,7 +145,6 @@
     createRecentlyLoadedScriptsTable();
 }
 
-<<<<<<< HEAD
 void RunningScriptsWidget::showEvent(QShowEvent* event) {
     if (!event->spontaneous()) {
         ui->filterLineEdit->setFocus();
@@ -180,39 +179,12 @@
     return FramelessDialog::eventFilter(sender, event);
 }
 
-void RunningScriptsWidget::keyPressEvent(QKeyEvent* event) {
-    int loadScriptNumber = -1;
-    switch(event->key()) {
-    case Qt::Key_1:
-    case Qt::Key_2:
-    case Qt::Key_3:
-    case Qt::Key_4:
-    case Qt::Key_5:
-    case Qt::Key_6:
-    case Qt::Key_7:
-    case Qt::Key_8:
-    case Qt::Key_9:
-        loadScriptNumber = event->key() - Qt::Key_1;
-        break;
-
-    default:
-        break;
-    }
-    if (loadScriptNumber >= 0) {
-        if (_recentlyLoadedScripts.size() > loadScriptNumber) {
-            Application::getInstance()->loadScript(_recentlyLoadedScripts.at(loadScriptNumber), false, false);
-        }
-    }
-
-    FramelessDialog::keyPressEvent(event);
-=======
 void RunningScriptsWidget::keyPressEvent(QKeyEvent *keyEvent) {
     if (keyEvent->key() == Qt::Key_Escape) {
         return;
     } else {
         FramelessDialog::keyPressEvent(keyEvent);
     }
->>>>>>> 49a33ff4
 }
 
 void RunningScriptsWidget::paintEvent(QPaintEvent* event) {
