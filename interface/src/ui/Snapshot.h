--- conflicted
+++ resolved
@@ -80,12 +80,9 @@
      */
     Q_INVOKABLE void setSnapshotsLocation(const QString& location);
 
-<<<<<<< HEAD
-=======
 private slots:
     void takeNextSnapshot();
 
->>>>>>> 4ce4afe0
 private:
     QFile* savedFileForSnapshot(QImage& image,
                                        bool isTemporary,
