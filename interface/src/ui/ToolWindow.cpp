//
//  ToolWindow.cpp
//  interface/src/ui
//
//  Created by Ryan Huffman on 11/13/14.
//  Copyright 2014 High Fidelity, Inc.
//
//  Distributed under the Apache License, Version 2.0.
//  See the accompanying file LICENSE or http://www.apache.org/licenses/LICENSE-2.0.html
//

#include "Application.h"
#include "MainWindow.h"
#include "ToolWindow.h"
#include "UIUtil.h"

const int DEFAULT_WIDTH = 300;

ToolWindow::ToolWindow(QWidget* parent) :
    QMainWindow(parent),
    _selfHidden(false),
    _hasShown(false),
    _lastGeometry() {

    setTabPosition(Qt::TopDockWidgetArea, QTabWidget::TabPosition::North);

#   ifndef Q_OS_LINUX
    setDockOptions(QMainWindow::ForceTabbedDocks);
#   endif
    qApp->installEventFilter(this);
}

bool ToolWindow::event(QEvent* event) {
    QEvent::Type type = event->type();
    if (type == QEvent::Show) {

        if (!_hasShown) {
            _hasShown = true;

            QMainWindow* mainWindow = qApp->getWindow();
            QRect mainGeometry = mainWindow->geometry();

            int titleBarHeight = UIUtil::getWindowTitleBarHeight(this);
            int topMargin = titleBarHeight;

            _lastGeometry = QRect(mainGeometry.topLeft().x(), mainGeometry.topLeft().y() + topMargin,
                DEFAULT_WIDTH, mainGeometry.height() - topMargin);
        }

        setGeometry(_lastGeometry);

        return true;
    } else if (type == QEvent::Hide) {
        _lastGeometry = geometry();
        return true;
    }

    return QMainWindow::event(event);
}

bool ToolWindow::eventFilter(QObject* sender, QEvent* event) {
#   ifndef Q_OS_LINUX
    switch (event->type()) {
        case QEvent::WindowStateChange:
            if (qApp->getWindow()->isMinimized()) {
                // If we are already visible, we are self-hiding
                _selfHidden = isVisible();
                setVisible(false);
            } else {
                if (_selfHidden) {
                    setVisible(true);
                }
            }
            break;
        case QEvent::ApplicationDeactivate:
            _selfHidden = isVisible();
            setVisible(false);
            break;
        case QEvent::ApplicationActivate:
            if (_selfHidden) {
                setVisible(true);
            }
            break;
        default:
            break;
    }
#   endif
    return false;
}

void ToolWindow::onChildVisibilityUpdated(bool visible) {
    if (!_selfHidden && visible) {
        setVisible(true);
    } else {
        bool hasVisible = false;
        QList<QDockWidget*> dockWidgets = findChildren<QDockWidget*>();
        for (int i = 0; i < dockWidgets.count(); i++) {
            if (dockWidgets[i]->isVisible()) {
                hasVisible = true;
                break;
            }
        }
        // If a child was hidden and we don't have any children still visible, hide ourself.
        if (!hasVisible) {
            setVisible(false);
        }
    }
}

void ToolWindow::addDockWidget(Qt::DockWidgetArea area, QDockWidget* dockWidget) {
    QList<QDockWidget*> dockWidgets = findChildren<QDockWidget*>();

    QMainWindow::addDockWidget(area, dockWidget);

    // We want to force tabbing, so retabify all of our widgets.
    QDockWidget* lastDockWidget = dockWidget;

    foreach (QDockWidget* nextDockWidget, dockWidgets) {
        tabifyDockWidget(lastDockWidget, nextDockWidget);
        lastDockWidget = nextDockWidget;
    }

    connect(dockWidget, &QDockWidget::visibilityChanged, this, &ToolWindow::onChildVisibilityUpdated);
}

void ToolWindow::addDockWidget(Qt::DockWidgetArea area, QDockWidget* dockWidget, Qt::Orientation orientation) {
    QList<QDockWidget*> dockWidgets = findChildren<QDockWidget*>();

    QMainWindow::addDockWidget(area, dockWidget, orientation);
<<<<<<< HEAD
   
=======
    
>>>>>>> c8b6fed0
    QDockWidget* lastDockWidget = dockWidget;

    foreach(QDockWidget* nextDockWidget, dockWidgets) {
        tabifyDockWidget(lastDockWidget, nextDockWidget);
        lastDockWidget = nextDockWidget;
    }

    connect(dockWidget, &QDockWidget::visibilityChanged, this, &ToolWindow::onChildVisibilityUpdated);
}

void ToolWindow::removeDockWidget(QDockWidget* dockWidget) {
    QMainWindow::removeDockWidget(dockWidget);

    disconnect(dockWidget, &QDockWidget::visibilityChanged, this, &ToolWindow::onChildVisibilityUpdated);
}<|MERGE_RESOLUTION|>--- conflicted
+++ resolved
@@ -127,11 +127,7 @@
     QList<QDockWidget*> dockWidgets = findChildren<QDockWidget*>();
 
     QMainWindow::addDockWidget(area, dockWidget, orientation);
-<<<<<<< HEAD
-   
-=======
-    
->>>>>>> c8b6fed0
+
     QDockWidget* lastDockWidget = dockWidget;
 
     foreach(QDockWidget* nextDockWidget, dockWidgets) {
