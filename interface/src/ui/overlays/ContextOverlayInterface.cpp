//
//  ContextOverlayInterface.cpp
//  interface/src/ui/overlays
//
//  Created by Zach Fox on 2017-07-14.
//  Copyright 2017 High Fidelity, Inc.
//
//  Distributed under the Apache License, Version 2.0.
//  See the accompanying file LICENSE or http://www.apache.org/licenses/LICENSE-2.0.html
//

#include "ContextOverlayInterface.h"
#include "Application.h"

#include <EntityTreeRenderer.h>

ContextOverlayInterface::ContextOverlayInterface() {
    // "context_overlay" debug log category disabled by default.
    // Create your own "qtlogging.ini" file and set your "QT_LOGGING_CONF" environment variable
    // if you'd like to enable/disable certain categories.
    // More details: http://doc.qt.io/qt-5/qloggingcategory.html#configuring-categories
    QLoggingCategory::setFilterRules(QStringLiteral("hifi.context_overlay.debug=false"));

    _entityScriptingInterface = DependencyManager::get<EntityScriptingInterface>();
    _hmdScriptingInterface = DependencyManager::get<HMDScriptingInterface>();
    _tabletScriptingInterface = DependencyManager::get<TabletScriptingInterface>();

    _entityPropertyFlags += PROP_POSITION;
    _entityPropertyFlags += PROP_ROTATION;
    _entityPropertyFlags += PROP_MARKETPLACE_ID;

    auto entityTreeRenderer = DependencyManager::get<EntityTreeRenderer>().data();
    connect(entityTreeRenderer, SIGNAL(mousePressOnEntity(const EntityItemID&, const PointerEvent&)), this, SLOT(createOrDestroyContextOverlay(const EntityItemID&, const PointerEvent&)));
}

void ContextOverlayInterface::createOrDestroyContextOverlay(const EntityItemID& entityItemID, const PointerEvent& event) {
    if (event.getButton() == PointerEvent::SecondaryButton) {

        EntityItemProperties entityProperties = _entityScriptingInterface->getEntityProperties(entityItemID, _entityPropertyFlags);
        if (entityProperties.getMarketplaceID().length() != 0) {
            qCDebug(context_overlay) << "Creating Context Overlay on top of entity with ID: " << entityItemID;
            _entityMarketplaceID = entityProperties.getMarketplaceID();
            setCurrentEntityWithContextOverlay(entityItemID);

            if (_contextOverlayID == UNKNOWN_OVERLAY_ID || !qApp->getOverlays().isAddedOverlay(_contextOverlayID)) {
                _contextOverlay = std::make_shared<Image3DOverlay>();
                _contextOverlay->setAlpha(1.0f);
                _contextOverlay->setPulseMin(0.75f);
                _contextOverlay->setPulseMax(1.0f);
                _contextOverlay->setColorPulse(1.0f);
                _contextOverlay->setIgnoreRayIntersection(false);
                _contextOverlay->setDrawInFront(true);
                _contextOverlay->setURL("http://i.imgur.com/gksZygp.png");
                _contextOverlay->setIsFacingAvatar(true);
                _contextOverlayID = qApp->getOverlays().addOverlay(_contextOverlay);
            }

<<<<<<< HEAD
        _contextOverlay->setDimensions(glm::vec2(0.1f, 0.1f) * glm::distance(entityProperties.getPosition(), qApp->getCamera().getPosition()));
        _contextOverlay->setPosition(entityProperties.getPosition());
        _contextOverlay->setRotation(entityProperties.getRotation());
        _contextOverlay->setVisible(true);
=======
            _contextOverlay->setDimensions(glm::vec2(0.05f, 0.05f) * glm::distance(entityProperties.getPosition(), qApp->getCamera().getPosition()));
            _contextOverlay->setPosition(entityProperties.getPosition());
            _contextOverlay->setRotation(entityProperties.getRotation());
            _contextOverlay->setVisible(true);
        }
>>>>>>> 2bd46d35
    } else if (_currentEntityWithContextOverlay == entityItemID) {
        destroyContextOverlay(entityItemID, event);
    }
}

void ContextOverlayInterface::destroyContextOverlay(const EntityItemID& entityItemID, const PointerEvent& event) {
    qCDebug(context_overlay) << "Destroying Context Overlay on top of entity with ID: " << entityItemID;
    setCurrentEntityWithContextOverlay(QUuid());

    qApp->getOverlays().deleteOverlay(_contextOverlayID);
    _contextOverlay = NULL;
    _contextOverlayID = UNKNOWN_OVERLAY_ID;
    _entityMarketplaceID.clear();
}

void ContextOverlayInterface::destroyContextOverlay(const EntityItemID& entityItemID) {
    ContextOverlayInterface::destroyContextOverlay(entityItemID, PointerEvent());
}

void ContextOverlayInterface::clickContextOverlay(const OverlayID& overlayID, const PointerEvent& event) {
    if (overlayID == _contextOverlayID && event.getButton() == PointerEvent::PrimaryButton) {
        qCDebug(context_overlay) << "Clicked Context Overlay. Entity ID:" << _currentEntityWithContextOverlay << "Overlay ID:" << overlayID;
        openMarketplace();
        destroyContextOverlay(_currentEntityWithContextOverlay, PointerEvent());
    }
}
static const QString MARKETPLACE_BASE_URL = "http://metaverse.highfidelity.com/marketplace/items/";

void ContextOverlayInterface::openMarketplace() {
    // lets open the tablet and go to the current item in
    // the marketplace (if the current entity has a
    // marketplaceID)
    if (!_currentEntityWithContextOverlay.isNull() && _entityMarketplaceID.length() > 0) {
        auto tablet = dynamic_cast<TabletProxy*>(_tabletScriptingInterface->getTablet("com.highfidelity.interface.tablet.system"));
        // construct the url to the marketplace item
        QString url = MARKETPLACE_BASE_URL + _entityMarketplaceID;
        tablet->gotoWebScreen(url);
        _hmdScriptingInterface->openTablet();
    }
}<|MERGE_RESOLUTION|>--- conflicted
+++ resolved
@@ -55,18 +55,11 @@
                 _contextOverlayID = qApp->getOverlays().addOverlay(_contextOverlay);
             }
 
-<<<<<<< HEAD
-        _contextOverlay->setDimensions(glm::vec2(0.1f, 0.1f) * glm::distance(entityProperties.getPosition(), qApp->getCamera().getPosition()));
-        _contextOverlay->setPosition(entityProperties.getPosition());
-        _contextOverlay->setRotation(entityProperties.getRotation());
-        _contextOverlay->setVisible(true);
-=======
             _contextOverlay->setDimensions(glm::vec2(0.05f, 0.05f) * glm::distance(entityProperties.getPosition(), qApp->getCamera().getPosition()));
             _contextOverlay->setPosition(entityProperties.getPosition());
             _contextOverlay->setRotation(entityProperties.getRotation());
             _contextOverlay->setVisible(true);
         }
->>>>>>> 2bd46d35
     } else if (_currentEntityWithContextOverlay == entityItemID) {
         destroyContextOverlay(entityItemID, event);
     }
