//
//  ModelOverlay.cpp
//
//
//  Created by Clement on 6/30/14.
//  Copyright 2014 High Fidelity, Inc.
//
//  Distributed under the Apache License, Version 2.0.
//  See the accompanying file LICENSE or http://www.apache.org/licenses/LICENSE-2.0.html
//

#include "ModelOverlay.h"
#include <Rig.h>

#include "Application.h"


QString const ModelOverlay::TYPE = "model";

ModelOverlay::ModelOverlay()
    : _model(std::make_shared<Model>(nullptr, this)),
      _modelTextures(QVariantMap())
{
    _model->init();
    _model->setLoadingPriority(_loadPriority);
    _isLoaded = false;
}

ModelOverlay::ModelOverlay(const ModelOverlay* modelOverlay) :
    Volume3DOverlay(modelOverlay),
    _model(std::make_shared<Model>(nullptr, this)),
    _modelTextures(QVariantMap()),
    _url(modelOverlay->_url),
    _updateModel(false),
    _loadPriority(modelOverlay->getLoadPriority())
{
    _model->init();
    _model->setLoadingPriority(_loadPriority);
    if (_url.isValid()) {
        _updateModel = true;
        _isLoaded = false;
    }
}

void ModelOverlay::update(float deltatime) {
    if (_updateModel) {
        _updateModel = false;
        _model->setSnapModelToCenter(true);
        Transform transform = getTransform();
#ifndef USE_SN_SCALE
        transform.setScale(1.0f); // disable inherited scale
#endif
        if (_scaleToFit) {
            _model->setScaleToFit(true, transform.getScale() * getDimensions());
        } else {
            _model->setScale(transform.getScale());
        }
        _model->setRotation(transform.getRotation());
        _model->setTranslation(transform.getTranslation());
        _model->setURL(_url);
        _model->simulate(deltatime, true);
    } else {
        _model->simulate(deltatime);
    }
    _isLoaded = _model->isActive();

    // check to see if when we added our model to the scene they were ready, if they were not ready, then
    // fix them up in the scene
    render::ScenePointer scene = qApp->getMain3DScene();
    render::Transaction transaction;
    if (_model->needsFixupInScene()) {
        _model->removeFromScene(scene, transaction);
        _model->addToScene(scene, transaction);
    }

    _model->setVisibleInScene(_visible, scene);
    _model->setLayeredInFront(getDrawInFront(), scene);

    scene->enqueueTransaction(transaction);
}

bool ModelOverlay::addToScene(Overlay::Pointer overlay, const render::ScenePointer& scene, render::Transaction& transaction) {
    Volume3DOverlay::addToScene(overlay, scene, transaction);
    _model->addToScene(scene, transaction);
    return true;
}

void ModelOverlay::removeFromScene(Overlay::Pointer overlay, const render::ScenePointer& scene, render::Transaction& transaction) {
    Volume3DOverlay::removeFromScene(overlay, scene, transaction);
    _model->removeFromScene(scene, transaction);
}

void ModelOverlay::render(RenderArgs* args) {
/*
    // check to see if when we added our model to the scene they were ready, if they were not ready, then
    // fix them up in the scene
    render::ScenePointer scene = qApp->getMain3DScene();
    render::Transaction transaction;
    if (_model->needsFixupInScene()) {
        _model->removeFromScene(scene, transaction);
        _model->addToScene(scene, transaction);
    }

    _model->setVisibleInScene(_visible, scene);
    _model->setLayeredInFront(getDrawInFront(), scene);

    scene->enqueueTransaction(transaction);
    */
}

void ModelOverlay::setProperties(const QVariantMap& properties) {
    auto origPosition = getPosition();
    auto origRotation = getRotation();
    auto origDimensions = getDimensions();
    auto origScale = getSNScale();

    Base3DOverlay::setProperties(properties);

    auto scale = properties["scale"];
    if (scale.isValid()) {
        setSNScale(vec3FromVariant(scale));
    }

    auto dimensions = properties["dimensions"];
    if (dimensions.isValid()) {
        _scaleToFit = true;
        setDimensions(vec3FromVariant(dimensions));
    } else if (scale.isValid()) {
        // if "scale" property is set but "dimentions" is not.
        // do NOT scale to fit.
        _scaleToFit = false;
    }

    if (origPosition != getPosition() || origRotation != getRotation() || origDimensions != getDimensions() || origScale != getSNScale()) {
        _updateModel = true;
    }

    auto loadPriorityProperty = properties["loadPriority"];
    if (loadPriorityProperty.isValid()) {
        _loadPriority = loadPriorityProperty.toFloat();
        _model->setLoadingPriority(_loadPriority);
    }

    auto urlValue = properties["url"];
    if (urlValue.isValid() && urlValue.canConvert<QString>()) {
        _url = urlValue.toString();
        _updateModel = true;
        _isLoaded = false;
    }

    auto texturesValue = properties["textures"];
    if (texturesValue.isValid() && texturesValue.canConvert(QVariant::Map)) {
        QVariantMap textureMap = texturesValue.toMap();
        QMetaObject::invokeMethod(_model.get(), "setTextures", Qt::AutoConnection,
                                  Q_ARG(const QVariantMap&, textureMap));
    }

    // relative
    auto jointTranslationsValue = properties["jointTranslations"];
    if (jointTranslationsValue.canConvert(QVariant::List)) {
        const QVariantList& jointTranslations = jointTranslationsValue.toList();
        int translationCount = jointTranslations.size();
        int jointCount = _model->getJointStateCount();
        if (translationCount < jointCount) {
            jointCount = translationCount;
        }
        for (int i=0; i < jointCount; i++) {
            const auto& translationValue = jointTranslations[i];
            if (translationValue.isValid()) {
                _model->setJointTranslation(i, true, vec3FromVariant(translationValue), 1.0f);
            }
        }
        _updateModel = true;
    }

    // relative
    auto jointRotationsValue = properties["jointRotations"];
    if (jointRotationsValue.canConvert(QVariant::List)) {
        const QVariantList& jointRotations = jointRotationsValue.toList();
        int rotationCount = jointRotations.size();
        int jointCount = _model->getJointStateCount();
        if (rotationCount < jointCount) {
            jointCount = rotationCount;
        }
        for (int i=0; i < jointCount; i++) {
            const auto& rotationValue = jointRotations[i];
            if (rotationValue.isValid()) {
                _model->setJointRotation(i, true, quatFromVariant(rotationValue), 1.0f);
            }
        }
        _updateModel = true;
    }
}

template <typename vectorType, typename itemType>
vectorType ModelOverlay::mapJoints(mapFunction<itemType> function) const {
    vectorType result;
    if (_model && _model->isActive()) {
        const int jointCount = _model->getJointStateCount();
        result.reserve(jointCount);
        for (int i = 0; i < jointCount; i++) {
            result << function(i);
        }
    }
    return result;
}

QVariant ModelOverlay::getProperty(const QString& property) {
    if (property == "url") {
        return _url.toString();
    }
    if (property == "dimensions" || property == "size") {
        return vec3toVariant(getDimensions());
    }
    if (property == "scale") {
        return vec3toVariant(getSNScale());
    }
    if (property == "textures") {
        if (_modelTextures.size() > 0) {
            QVariantMap textures;
            foreach(const QString& key, _modelTextures.keys()) {
                textures[key] = _modelTextures[key].toString();
            }
            return textures;
        } else {
            return QVariant();
        }
    }

    if (property == "jointNames") {
        if (_model && _model->isActive()) {
            // note: going through Rig because Model::getJointNames() (which proxies to FBXGeometry) was always empty
            const Rig* rig = &(_model->getRig());
            return mapJoints<QStringList, QString>([rig](int jointIndex) -> QString {
                return rig->nameOfJoint(jointIndex);
            });
        }
    }

    // relative
    if (property == "jointRotations") {
        return mapJoints<QVariantList, QVariant>(
            [this](int jointIndex) -> QVariant {
                glm::quat rotation;
                _model->getJointRotation(jointIndex, rotation);
                return quatToVariant(rotation);
            });
    }

    // relative
    if (property == "jointTranslations") {
        return mapJoints<QVariantList, QVariant>(
            [this](int jointIndex) -> QVariant {
                glm::vec3 translation;
                _model->getJointTranslation(jointIndex, translation);
                return vec3toVariant(translation);
            });
    }

    // absolute
    if (property == "jointOrientations") {
        return mapJoints<QVariantList, QVariant>(
            [this](int jointIndex) -> QVariant {
                glm::quat orientation;
                _model->getJointRotationInWorldFrame(jointIndex, orientation);
                return quatToVariant(orientation);
            });
    }

    // absolute
    if (property == "jointPositions") {
        return mapJoints<QVariantList, QVariant>(
            [this](int jointIndex) -> QVariant {
                glm::vec3 position;
                _model->getJointPositionInWorldFrame(jointIndex, position);
                return vec3toVariant(position);
            });
    }

    return Volume3DOverlay::getProperty(property);
}

bool ModelOverlay::findRayIntersection(const glm::vec3& origin, const glm::vec3& direction,
                                        float& distance, BoxFace& face, glm::vec3& surfaceNormal) {

    QString subMeshNameTemp;
    return _model->findRayIntersectionAgainstSubMeshes(origin, direction, distance, face, surfaceNormal, subMeshNameTemp);
}

bool ModelOverlay::findRayIntersectionExtraInfo(const glm::vec3& origin, const glm::vec3& direction,
                                        float& distance, BoxFace& face, glm::vec3& surfaceNormal, QString& extraInfo) {

    return _model->findRayIntersectionAgainstSubMeshes(origin, direction, distance, face, surfaceNormal, extraInfo);
}

ModelOverlay* ModelOverlay::createClone() const {
    return new ModelOverlay(this);
}

void ModelOverlay::locationChanged(bool tellPhysics) {
    Base3DOverlay::locationChanged(tellPhysics);
<<<<<<< HEAD
/*
=======

    // FIXME Start using the _renderTransform instead of calling for Transform and Dimensions from here, do the custom things needed in evalRenderTransform()
>>>>>>> 9a9d13e5
    if (_model && _model->isActive()) {
        _model->setRotation(getRotation());
        _model->setTranslation(getPosition());
    }*/
    _updateModel = true;
}

QString ModelOverlay::getName() const {
    if (_name != "") {
        return QString("Overlay:") + getType() + ":" + _name;
    }
    return QString("Overlay:") + getType() + ":" + _url.toString();
}<|MERGE_RESOLUTION|>--- conflicted
+++ resolved
@@ -299,16 +299,11 @@
 
 void ModelOverlay::locationChanged(bool tellPhysics) {
     Base3DOverlay::locationChanged(tellPhysics);
-<<<<<<< HEAD
-/*
-=======
-
-    // FIXME Start using the _renderTransform instead of calling for Transform and Dimensions from here, do the custom things needed in evalRenderTransform()
->>>>>>> 9a9d13e5
+
     if (_model && _model->isActive()) {
         _model->setRotation(getRotation());
         _model->setTranslation(getPosition());
-    }*/
+    }
     _updateModel = true;
 }
 
