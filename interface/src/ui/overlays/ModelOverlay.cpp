--- conflicted
+++ resolved
@@ -46,12 +46,7 @@
     if (_updateModel) {
         _updateModel = false;
         _model->setSnapModelToCenter(true);
-<<<<<<< HEAD
         Transform transform = evalRenderTransform();
-=======
-        Transform transform = getTransform();
-        transform.setScale(1.0f); // disable inherited scale
->>>>>>> 7397a123
         if (_scaleToFit) {
             _model->setScaleToFit(true, transform.getScale() * getDimensions());
         } else {
@@ -285,7 +280,9 @@
 }
 
 Transform ModelOverlay::evalRenderTransform() {
-    return getTransform();
+    Transform transform = getTransform();
+    transform.setScale(1.0f); // disable inherited scale
+    return transform;
 }
 
 void ModelOverlay::locationChanged(bool tellPhysics) {
