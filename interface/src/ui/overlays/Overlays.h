//
//  Overlays.h
//  interface/src/ui/overlays
//
//  Copyright 2014 High Fidelity, Inc.
//
//  Distributed under the Apache License, Version 2.0.
//  See the accompanying file LICENSE or http://www.apache.org/licenses/LICENSE-2.0.html
//

#ifndef hifi_Overlays_h
#define hifi_Overlays_h

#include <QString>
#include <QScriptValue>
#include <QSignalMapper>

#include "Base3DOverlay.h"
#include "Overlay.h"

class OverlayPropertyResult {
public:
    OverlayPropertyResult();
    QScriptValue value;
};

Q_DECLARE_METATYPE(OverlayPropertyResult);

QScriptValue OverlayPropertyResultToScriptValue(QScriptEngine* engine, const OverlayPropertyResult& value);
void OverlayPropertyResultFromScriptValue(const QScriptValue& object, OverlayPropertyResult& value);

class RayToOverlayIntersectionResult {
public:
    RayToOverlayIntersectionResult();
    bool intersects;
    int overlayID;
    float distance;
    BoxFace face;
    glm::vec3 intersection;
    QString extraInfo;
};


Q_DECLARE_METATYPE(RayToOverlayIntersectionResult);

QScriptValue RayToOverlayIntersectionResultToScriptValue(QScriptEngine* engine, const RayToOverlayIntersectionResult& value);
void RayToOverlayIntersectionResultFromScriptValue(const QScriptValue& object, RayToOverlayIntersectionResult& value);

class Overlays : public QObject {
    Q_OBJECT
public:
    Overlays();
    ~Overlays();
    void init();
    void update(float deltatime);
<<<<<<< HEAD
    void renderWorld(RenderArgs* renderArgs, bool drawFront);
=======
>>>>>>> f8a90684
    void renderHUD(RenderArgs* renderArgs);

public slots:
    /// adds an overlay with the specific properties
    unsigned int addOverlay(const QString& type, const QScriptValue& properties);

    /// adds an overlay that's already been created
    unsigned int addOverlay(Overlay* overlay);

    /// clones an existing overlay
    unsigned int cloneOverlay(unsigned int id);

    /// edits an overlay updating only the included properties, will return the identified OverlayID in case of
    /// successful edit, if the input id is for an unknown overlay this function will have no effect
    bool editOverlay(unsigned int id, const QScriptValue& properties);

    /// deletes a particle
    void deleteOverlay(unsigned int id);

    /// returns the top most 2D overlay at the screen point, or 0 if not overlay at that point
    unsigned int getOverlayAtPoint(const glm::vec2& point);

    /// returns the value of specified property, or null if there is no such property
    OverlayPropertyResult getProperty(unsigned int id, const QString& property);

    /// returns details about the closest 3D Overlay hit by the pick ray
    RayToOverlayIntersectionResult findRayIntersection(const PickRay& ray);
    
    /// returns whether the overlay's assets are loaded or not
    bool isLoaded(unsigned int id);

    /// returns the size of the given text in the specified overlay if it is a text overlay: in pixels if it is a 2D text
    /// overlay; in meters if it is a 3D text overlay
    QSizeF textSize(unsigned int id, const QString& text) const;

private:
    void cleanupOverlaysToDelete();
    QMap<unsigned int, Overlay::Pointer> _overlaysHUD;
    QMap<unsigned int, Overlay::Pointer> _overlaysWorld;
    QList<Overlay::Pointer> _overlaysToDelete;
    unsigned int _nextOverlayID;
    QReadWriteLock _lock;
    QReadWriteLock _deleteLock;
    QScriptEngine* _scriptEngine;
};


 
#endif // hifi_Overlays_h<|MERGE_RESOLUTION|>--- conflicted
+++ resolved
@@ -53,10 +53,6 @@
     ~Overlays();
     void init();
     void update(float deltatime);
-<<<<<<< HEAD
-    void renderWorld(RenderArgs* renderArgs, bool drawFront);
-=======
->>>>>>> f8a90684
     void renderHUD(RenderArgs* renderArgs);
 
 public slots:
