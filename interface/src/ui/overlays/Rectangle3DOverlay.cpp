//
//  Rectangle3DOverlay.cpp
//  interface/src/ui/overlays
//
//  Copyright 2014 High Fidelity, Inc.
//
//  Distributed under the Apache License, Version 2.0.
//  See the accompanying file LICENSE or http://www.apache.org/licenses/LICENSE-2.0.html
//

#include "Rectangle3DOverlay.h"

#include <GeometryCache.h>
#include <SharedUtil.h>


QString const Rectangle3DOverlay::TYPE = "rectangle3d";

Rectangle3DOverlay::Rectangle3DOverlay() :
    _geometryCacheID(DependencyManager::get<GeometryCache>()->allocateID())
{
    auto geometryCache = DependencyManager::get<GeometryCache>();
    for (size_t i = 0; i < _rectGeometryIds.size(); ++i) {
        _rectGeometryIds[i] = geometryCache->allocateID();
    }
}

Rectangle3DOverlay::Rectangle3DOverlay(const Rectangle3DOverlay* rectangle3DOverlay) :
    Planar3DOverlay(rectangle3DOverlay),
    _geometryCacheID(DependencyManager::get<GeometryCache>()->allocateID())
{
    auto geometryCache = DependencyManager::get<GeometryCache>();
    for (size_t i = 0; i < _rectGeometryIds.size(); ++i) {
        _rectGeometryIds[i] = geometryCache->allocateID();
    }
}

Rectangle3DOverlay::~Rectangle3DOverlay() {
    auto geometryCache = DependencyManager::get<GeometryCache>();
    if (geometryCache) {
        geometryCache->releaseID(_geometryCacheID);
        for (size_t i = 0; i < _rectGeometryIds.size(); ++i) {
            geometryCache->releaseID(_rectGeometryIds[i]);
        }
    }
}

void Rectangle3DOverlay::render(RenderArgs* args) {
    if (!_renderVisible) {
        return; // do nothing if we're not visible
    }

    float alpha = getAlpha();
    xColor color = getColor();
    const float MAX_COLOR = 255.0f;
    glm::vec4 rectangleColor(color.red / MAX_COLOR, color.green / MAX_COLOR, color.blue / MAX_COLOR, alpha);

<<<<<<< HEAD
    glm::vec3 position = getWorldPosition();
    glm::vec2 dimensions = getDimensions();
    glm::vec2 halfDimensions = dimensions * 0.5f;
    glm::quat rotation = getWorldOrientation();

=======
>>>>>>> e070033c
    auto batch = args->_batch;
    if (batch) {
        Transform transform = getRenderTransform();
        glm::vec2 halfDimensions = transform.getScale() * 0.5f;
        transform.setScale(1.0f);

        batch->setModelTransform(transform);
        auto geometryCache = DependencyManager::get<GeometryCache>();

        if (getIsSolid()) {
            glm::vec3 topLeft(-halfDimensions.x, -halfDimensions.y, 0.0f);
            glm::vec3 bottomRight(halfDimensions.x, halfDimensions.y, 0.0f);
            geometryCache->bindSimpleProgram(*batch);
            geometryCache->renderQuad(*batch, topLeft, bottomRight, rectangleColor, _geometryCacheID);
        } else {
            geometryCache->bindSimpleProgram(*batch, false, false, false, true, true);
            if (getIsDashedLine()) {
                glm::vec3 point1(-halfDimensions.x, -halfDimensions.y, 0.0f);
                glm::vec3 point2(halfDimensions.x, -halfDimensions.y, 0.0f);
                glm::vec3 point3(halfDimensions.x, halfDimensions.y, 0.0f);
                glm::vec3 point4(-halfDimensions.x, halfDimensions.y, 0.0f);

                geometryCache->renderDashedLine(*batch, point1, point2, rectangleColor, _rectGeometryIds[0]);
                geometryCache->renderDashedLine(*batch, point2, point3, rectangleColor, _rectGeometryIds[1]);
                geometryCache->renderDashedLine(*batch, point3, point4, rectangleColor, _rectGeometryIds[2]);
                geometryCache->renderDashedLine(*batch, point4, point1, rectangleColor, _rectGeometryIds[3]);
            } else {
                if (halfDimensions != _previousHalfDimensions) {
                    QVector<glm::vec3> border;
                    border << glm::vec3(-halfDimensions.x, -halfDimensions.y, 0.0f);
                    border << glm::vec3(halfDimensions.x, -halfDimensions.y, 0.0f);
                    border << glm::vec3(halfDimensions.x, halfDimensions.y, 0.0f);
                    border << glm::vec3(-halfDimensions.x, halfDimensions.y, 0.0f);
                    border << glm::vec3(-halfDimensions.x, -halfDimensions.y, 0.0f);
                    geometryCache->updateVertices(_geometryCacheID, border, rectangleColor);

                    _previousHalfDimensions = halfDimensions;
                }
                geometryCache->renderVertices(*batch, gpu::LINE_STRIP, _geometryCacheID);
            }
        }
    }
}

const render::ShapeKey Rectangle3DOverlay::getShapeKey() {
    auto builder = render::ShapeKey::Builder().withOwnPipeline();
    if (isTransparent()) {
        builder.withTranslucent();
    }
    return builder.build();
}

void Rectangle3DOverlay::setProperties(const QVariantMap& properties) {
    Planar3DOverlay::setProperties(properties);
}

Rectangle3DOverlay* Rectangle3DOverlay::createClone() const {
    return new Rectangle3DOverlay(this);
}<|MERGE_RESOLUTION|>--- conflicted
+++ resolved
@@ -55,14 +55,6 @@
     const float MAX_COLOR = 255.0f;
     glm::vec4 rectangleColor(color.red / MAX_COLOR, color.green / MAX_COLOR, color.blue / MAX_COLOR, alpha);
 
-<<<<<<< HEAD
-    glm::vec3 position = getWorldPosition();
-    glm::vec2 dimensions = getDimensions();
-    glm::vec2 halfDimensions = dimensions * 0.5f;
-    glm::quat rotation = getWorldOrientation();
-
-=======
->>>>>>> e070033c
     auto batch = args->_batch;
     if (batch) {
         Transform transform = getRenderTransform();
