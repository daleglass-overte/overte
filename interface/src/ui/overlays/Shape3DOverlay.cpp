--- conflicted
+++ resolved
@@ -171,12 +171,7 @@
  *
  * @property {Vec3} dimensions - The dimensions of the overlay. Synonyms: <code>scale</code>, <code>size</code>.
  *
-<<<<<<< HEAD
  * @property {Overlays.Shape} shape=Hexagon - The geometrical shape of the overlay.
- * @property {number} borderSize - Not used.
-=======
- * @property {Shape} shape=Hexagon - The geometrical shape of the overlay.
->>>>>>> b4000c04
  */
 QVariant Shape3DOverlay::getProperty(const QString& property) {
     if (property == "shape") {
