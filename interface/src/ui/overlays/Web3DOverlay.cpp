//
//  Web3DOverlay.cpp
//
//  Created by Clement on 7/1/14.
//  Modified and renamed by Zander Otavka on 8/4/15
//  Copyright 2014 High Fidelity, Inc.
//
//  Distributed under the Apache License, Version 2.0.
//  See the accompanying file LICENSE or http://www.apache.org/licenses/LICENSE-2.0.html
//

#include "Web3DOverlay.h"

#include <Application.h>

#include <QQuickWindow>
#include <QtGui/QOpenGLContext>
#include <QtQuick/QQuickItem>
#include <QtQml/QQmlContext>
#include <QtQml/QQmlEngine>

#include <AbstractViewStateInterface.h>
#include <gpu/Batch.h>
#include <DependencyManager.h>
#include <GeometryCache.h>
#include <GeometryUtil.h>
#include <gl/GLHelpers.h>
#include <scripting/HMDScriptingInterface.h>
#include <ui/OffscreenQmlSurface.h>
#include <ui/OffscreenQmlSurfaceCache.h>
#include <ui/TabletScriptingInterface.h>
#include <PathUtils.h>
#include <RegisteredMetaTypes.h>
#include <TextureCache.h>
#include <UsersScriptingInterface.h>
#include <UserActivityLoggerScriptingInterface.h>
#include <AbstractViewStateInterface.h>
#include <AddressManager.h>
#include "scripting/AccountScriptingInterface.h"
#include "scripting/HMDScriptingInterface.h"
#include "scripting/AssetMappingsScriptingInterface.h"
#include "scripting/MenuScriptingInterface.h"
#include <Preferences.h>
#include <ScriptEngines.h>
#include "FileDialogHelper.h"
#include "avatar/AvatarManager.h"
#include "AudioClient.h"
#include "LODManager.h"
#include "ui/OctreeStatsProvider.h"
#include "ui/DomainConnectionModel.h"
#include "ui/AvatarInputs.h"
#include "avatar/AvatarManager.h"
#include "scripting/GlobalServicesScriptingInterface.h"
#include <plugins/InputConfiguration.h>
#include "ui/Snapshot.h"
#include "SoundCache.h"

static const float DPI = 30.47f;
static const float INCHES_TO_METERS = 1.0f / 39.3701f;
static const float METERS_TO_INCHES = 39.3701f;
static const float OPAQUE_ALPHA_THRESHOLD = 0.99f;

const QString Web3DOverlay::TYPE = "web3d";
const QString Web3DOverlay::QML = "Web3DOverlay.qml";

Web3DOverlay::Web3DOverlay() : _dpi(DPI) {
    _touchDevice.setCapabilities(QTouchDevice::Position);
    _touchDevice.setType(QTouchDevice::TouchScreen);
    _touchDevice.setName("RenderableWebEntityItemTouchDevice");
    _touchDevice.setMaximumTouchPoints(4);

    _geometryId = DependencyManager::get<GeometryCache>()->allocateID();
    connect(this, &Web3DOverlay::requestWebSurface, this, &Web3DOverlay::buildWebSurface);
    connect(this, &Web3DOverlay::releaseWebSurface, this, &Web3DOverlay::destroyWebSurface);
    connect(this, &Web3DOverlay::resizeWebSurface, this, &Web3DOverlay::onResizeWebSurface);
}

Web3DOverlay::Web3DOverlay(const Web3DOverlay* Web3DOverlay) :
    Billboard3DOverlay(Web3DOverlay),
    _url(Web3DOverlay->_url),
    _scriptURL(Web3DOverlay->_scriptURL),
    _dpi(Web3DOverlay->_dpi),
    _resolution(Web3DOverlay->_resolution),
    _showKeyboardFocusHighlight(Web3DOverlay->_showKeyboardFocusHighlight)
{
    _geometryId = DependencyManager::get<GeometryCache>()->allocateID();
}

Web3DOverlay::~Web3DOverlay() {
    disconnect(this, &Web3DOverlay::requestWebSurface, this, nullptr);
    disconnect(this, &Web3DOverlay::releaseWebSurface, this, nullptr);
    disconnect(this, &Web3DOverlay::resizeWebSurface, this, nullptr);

    destroyWebSurface();
    auto geometryCache = DependencyManager::get<GeometryCache>();
    if (geometryCache) {
        geometryCache->releaseID(_geometryId);
    }
}

void Web3DOverlay::rebuildWebSurface() {
    destroyWebSurface();
    buildWebSurface();
}

void Web3DOverlay::destroyWebSurface() {
    if (!_webSurface) {
        return;
    }
    QQuickItem* rootItem = _webSurface->getRootItem();

    if (rootItem && rootItem->objectName() == "tabletRoot") {
        auto tabletScriptingInterface = DependencyManager::get<TabletScriptingInterface>();
        tabletScriptingInterface->setQmlTabletRoot("com.highfidelity.interface.tablet.system", nullptr);
    }

    // Fix for crash in QtWebEngineCore when rapidly switching domains
    // Call stop on the QWebEngineView before destroying OffscreenQMLSurface.
    if (rootItem) {
        QObject* obj = rootItem->findChild<QObject*>("webEngineView");
        if (obj) {
            // stop loading
            QMetaObject::invokeMethod(obj, "stop");
        }
    }

    _webSurface->pause();
    auto overlays = &(qApp->getOverlays());
    QObject::disconnect(overlays, &Overlays::mousePressOnOverlay, this, nullptr);
    QObject::disconnect(overlays, &Overlays::mouseReleaseOnOverlay, this, nullptr);
    QObject::disconnect(overlays, &Overlays::mouseMoveOnOverlay, this, nullptr);
    QObject::disconnect(overlays, &Overlays::hoverLeaveOverlay, this, nullptr);
    QObject::disconnect(this, &Web3DOverlay::scriptEventReceived, _webSurface.data(), &OffscreenQmlSurface::emitScriptEvent);
    QObject::disconnect(_webSurface.data(), &OffscreenQmlSurface::webEventReceived, this, &Web3DOverlay::webEventReceived);
    DependencyManager::get<OffscreenQmlSurfaceCache>()->release(QML, _webSurface);
    _webSurface.reset();
}

void Web3DOverlay::buildWebSurface() {
    if (_webSurface) {
        return;
    }
    gl::withSavedContext([&] {
        // FIXME, the max FPS could be better managed by being dynamic (based on the number of current surfaces
        // and the current rendering load)
        if (_currentMaxFPS != _desiredMaxFPS) {
            setMaxFPS(_desiredMaxFPS);
        }

        if (isWebContent()) {
            _webSurface = DependencyManager::get<OffscreenQmlSurfaceCache>()->acquire(QML);
            _webSurface->getRootItem()->setProperty("url", _url);
            _webSurface->getRootItem()->setProperty("scriptURL", _scriptURL);
        } else {
            _webSurface = DependencyManager::get<OffscreenQmlSurfaceCache>()->acquire(_url);
            setupQmlSurface();
        }
        _webSurface->getSurfaceContext()->setContextProperty("globalPosition", vec3toVariant(getPosition()));
        _webSurface->resize(QSize(_resolution.x, _resolution.y));
        _webSurface->resume();
    });

    auto selfOverlayID = getOverlayID();
    std::weak_ptr<Web3DOverlay> weakSelf = std::dynamic_pointer_cast<Web3DOverlay>(qApp->getOverlays().getOverlay(selfOverlayID));
    auto forwardPointerEvent = [=](OverlayID overlayID, const PointerEvent& event) {
        auto self = weakSelf.lock();
        if (self && overlayID == selfOverlayID) {
            self->handlePointerEvent(event);
        }
    };

    auto overlays = &(qApp->getOverlays());
    QObject::connect(overlays, &Overlays::mousePressOnOverlay, this, forwardPointerEvent);
    QObject::connect(overlays, &Overlays::mouseReleaseOnOverlay, this, forwardPointerEvent);
    QObject::connect(overlays, &Overlays::mouseMoveOnOverlay, this, forwardPointerEvent);
    QObject::connect(overlays, &Overlays::hoverLeaveOverlay, this, [=](OverlayID overlayID, const PointerEvent& event) {
        auto self = weakSelf.lock();
        if (!self) {
            return;
        }
        if (overlayID == selfOverlayID && (self->_pressed || (!self->_activeTouchPoints.empty() && self->_touchBeginAccepted))) {
            PointerEvent endEvent(PointerEvent::Release, event.getID(), event.getPos2D(), event.getPos3D(), event.getNormal(), event.getDirection(),
                event.getButton(), event.getButtons(), event.getKeyboardModifiers());
            forwardPointerEvent(overlayID, endEvent);
        }
    });

    QObject::connect(this, &Web3DOverlay::scriptEventReceived, _webSurface.data(), &OffscreenQmlSurface::emitScriptEvent);
    QObject::connect(_webSurface.data(), &OffscreenQmlSurface::webEventReceived, this, &Web3DOverlay::webEventReceived);
}


void Web3DOverlay::update(float deltatime) {
    if (_webSurface) {
        // update globalPosition
        _webSurface->getSurfaceContext()->setContextProperty("globalPosition", vec3toVariant(getPosition()));
    }
    Parent::update(deltatime);
}

bool Web3DOverlay::isWebContent() const {
    QUrl sourceUrl(_url);
    if (sourceUrl.scheme() == "http" || sourceUrl.scheme() == "https" ||
        _url.toLower().endsWith(".htm") || _url.toLower().endsWith(".html")) {
        return true;
    }
    return false;
}

void Web3DOverlay::setupQmlSurface() {
    _webSurface->getSurfaceContext()->setContextProperty("Users", DependencyManager::get<UsersScriptingInterface>().data());
    _webSurface->getSurfaceContext()->setContextProperty("HMD", DependencyManager::get<HMDScriptingInterface>().data());
    _webSurface->getSurfaceContext()->setContextProperty("UserActivityLogger", DependencyManager::get<UserActivityLoggerScriptingInterface>().data());
    _webSurface->getSurfaceContext()->setContextProperty("Preferences", DependencyManager::get<Preferences>().data());
    _webSurface->getSurfaceContext()->setContextProperty("Vec3", new Vec3());
    _webSurface->getSurfaceContext()->setContextProperty("Quat", new Quat());
    _webSurface->getSurfaceContext()->setContextProperty("MyAvatar", DependencyManager::get<AvatarManager>()->getMyAvatar().get());
    _webSurface->getSurfaceContext()->setContextProperty("Entities", DependencyManager::get<EntityScriptingInterface>().data());
    _webSurface->getSurfaceContext()->setContextProperty("Snapshot", DependencyManager::get<Snapshot>().data());

    if (_webSurface->getRootItem() && _webSurface->getRootItem()->objectName() == "tabletRoot") {
        auto tabletScriptingInterface = DependencyManager::get<TabletScriptingInterface>();
        auto flags = tabletScriptingInterface->getFlags();

        _webSurface->getSurfaceContext()->setContextProperty("offscreenFlags", flags);
        _webSurface->getSurfaceContext()->setContextProperty("AddressManager", DependencyManager::get<AddressManager>().data());
        _webSurface->getSurfaceContext()->setContextProperty("Account", AccountScriptingInterface::getInstance());
        _webSurface->getSurfaceContext()->setContextProperty("Audio", DependencyManager::get<AudioScriptingInterface>().data());
        _webSurface->getSurfaceContext()->setContextProperty("AudioStats", DependencyManager::get<AudioClient>()->getStats().data());
        _webSurface->getSurfaceContext()->setContextProperty("HMD", DependencyManager::get<HMDScriptingInterface>().data());
        _webSurface->getSurfaceContext()->setContextProperty("fileDialogHelper", new FileDialogHelper());
        _webSurface->getSurfaceContext()->setContextProperty("MyAvatar", DependencyManager::get<AvatarManager>()->getMyAvatar().get());
<<<<<<< HEAD
        _webSurface->getSurfaceContext()->setContextProperty("Entities", DependencyManager::get<EntityScriptingInterface>().data());
        _webSurface->getSurfaceContext()->setContextProperty("Snapshot", DependencyManager::get<Snapshot>().data());

        if (_webSurface->getRootItem() && _webSurface->getRootItem()->objectName() == "tabletRoot") {
            auto tabletScriptingInterface = DependencyManager::get<TabletScriptingInterface>();
            auto flags = tabletScriptingInterface->getFlags();

            _webSurface->getSurfaceContext()->setContextProperty("offscreenFlags", flags);
            _webSurface->getSurfaceContext()->setContextProperty("AddressManager", DependencyManager::get<AddressManager>().data());
            _webSurface->getSurfaceContext()->setContextProperty("Account", AccountScriptingInterface::getInstance());
            _webSurface->getSurfaceContext()->setContextProperty("Audio", DependencyManager::get<AudioScriptingInterface>().data());
            _webSurface->getSurfaceContext()->setContextProperty("AudioStats", DependencyManager::get<AudioClient>()->getStats().data());
            _webSurface->getSurfaceContext()->setContextProperty("HMD", DependencyManager::get<HMDScriptingInterface>().data());
            _webSurface->getSurfaceContext()->setContextProperty("fileDialogHelper", new FileDialogHelper());
            _webSurface->getSurfaceContext()->setContextProperty("MyAvatar", DependencyManager::get<AvatarManager>()->getMyAvatar().get());
            _webSurface->getSurfaceContext()->setContextProperty("ScriptDiscoveryService", DependencyManager::get<ScriptEngines>().data());
            _webSurface->getSurfaceContext()->setContextProperty("Tablet", DependencyManager::get<TabletScriptingInterface>().data());
            // Tablet inteference with Tablet.qml. Need to avoid this in QML space
            _webSurface->getSurfaceContext()->setContextProperty("tabletInterface", DependencyManager::get<TabletScriptingInterface>().data());
            _webSurface->getSurfaceContext()->setContextProperty("Assets", DependencyManager::get<AssetMappingsScriptingInterface>().data());
            _webSurface->getSurfaceContext()->setContextProperty("LODManager", DependencyManager::get<LODManager>().data());
            _webSurface->getSurfaceContext()->setContextProperty("OctreeStats", DependencyManager::get<OctreeStatsProvider>().data());
            _webSurface->getSurfaceContext()->setContextProperty("DCModel", DependencyManager::get<DomainConnectionModel>().data());
            _webSurface->getSurfaceContext()->setContextProperty("AvatarInputs", AvatarInputs::getInstance());
            _webSurface->getSurfaceContext()->setContextProperty("GlobalServices", GlobalServicesScriptingInterface::getInstance());
            _webSurface->getSurfaceContext()->setContextProperty("AvatarList", DependencyManager::get<AvatarManager>().data());
            _webSurface->getSurfaceContext()->setContextProperty("DialogsManager", DialogsManagerScriptingInterface::getInstance());
            _webSurface->getSurfaceContext()->setContextProperty("InputConfiguration", DependencyManager::get<InputConfiguration>().data());
            _webSurface->getSurfaceContext()->setContextProperty("SoundCache", DependencyManager::get<SoundCache>().data());
            _webSurface->getSurfaceContext()->setContextProperty("MenuInterface", MenuScriptingInterface::getInstance());

            _webSurface->getSurfaceContext()->setContextProperty("pathToFonts", "../../");

            tabletScriptingInterface->setQmlTabletRoot("com.highfidelity.interface.tablet.system", _webSurface.data());

            // mark the TabletProxy object as cpp ownership.
            QObject* tablet = tabletScriptingInterface->getTablet("com.highfidelity.interface.tablet.system");
            _webSurface->getSurfaceContext()->engine()->setObjectOwnership(tablet, QQmlEngine::CppOwnership);

            // Override min fps for tablet UI, for silky smooth scrolling
            setMaxFPS(90);
        }
=======
        _webSurface->getSurfaceContext()->setContextProperty("ScriptDiscoveryService", DependencyManager::get<ScriptEngines>().data());
        _webSurface->getSurfaceContext()->setContextProperty("Tablet", DependencyManager::get<TabletScriptingInterface>().data());
        _webSurface->getSurfaceContext()->setContextProperty("Assets", DependencyManager::get<AssetMappingsScriptingInterface>().data());
        _webSurface->getSurfaceContext()->setContextProperty("LODManager", DependencyManager::get<LODManager>().data());
        _webSurface->getSurfaceContext()->setContextProperty("OctreeStats", DependencyManager::get<OctreeStatsProvider>().data());
        _webSurface->getSurfaceContext()->setContextProperty("DCModel", DependencyManager::get<DomainConnectionModel>().data());
        _webSurface->getSurfaceContext()->setContextProperty("AvatarInputs", AvatarInputs::getInstance());
        _webSurface->getSurfaceContext()->setContextProperty("GlobalServices", GlobalServicesScriptingInterface::getInstance());
        _webSurface->getSurfaceContext()->setContextProperty("AvatarList", DependencyManager::get<AvatarManager>().data());
        _webSurface->getSurfaceContext()->setContextProperty("DialogsManager", DialogsManagerScriptingInterface::getInstance());
        _webSurface->getSurfaceContext()->setContextProperty("InputConfiguration", DependencyManager::get<InputConfiguration>().data());
        _webSurface->getSurfaceContext()->setContextProperty("SoundCache", DependencyManager::get<SoundCache>().data());
        _webSurface->getSurfaceContext()->setContextProperty("MenuInterface", MenuScriptingInterface::getInstance());

        _webSurface->getSurfaceContext()->setContextProperty("pathToFonts", "../../");

        tabletScriptingInterface->setQmlTabletRoot("com.highfidelity.interface.tablet.system", _webSurface.data());
        // mark the TabletProxy object as cpp ownership.
        QObject* tablet = tabletScriptingInterface->getTablet("com.highfidelity.interface.tablet.system");
        _webSurface->getSurfaceContext()->engine()->setObjectOwnership(tablet, QQmlEngine::CppOwnership);
        // Override min fps for tablet UI, for silky smooth scrolling
        setMaxFPS(90);
>>>>>>> 0d010d0c
    }
}

void Web3DOverlay::setMaxFPS(uint8_t maxFPS) {
    _desiredMaxFPS = maxFPS;
    if (_webSurface) {
        _webSurface->setMaxFps(_desiredMaxFPS);
        _currentMaxFPS = _desiredMaxFPS;
    }
}

void Web3DOverlay::onResizeWebSurface() {
    _mayNeedResize = false;
    _webSurface->resize(QSize(_resolution.x, _resolution.y));
}

void Web3DOverlay::render(RenderArgs* args) {
    if (!_visible || !getParentVisible()) {
        return;
    }

    if (!_webSurface) {
        emit requestWebSurface();
        return;
    }

    if (_currentMaxFPS != _desiredMaxFPS) {
        setMaxFPS(_desiredMaxFPS);
    }

    if (_mayNeedResize) {
        emit resizeWebSurface();
    }

    vec4 color(toGlm(getColor()), getAlpha());

    if (!_texture) {
        _texture = gpu::Texture::createExternal(OffscreenQmlSurface::getDiscardLambda());
        _texture->setSource(__FUNCTION__);
    }
    OffscreenQmlSurface::TextureAndFence newTextureAndFence;
    bool newTextureAvailable = _webSurface->fetchTexture(newTextureAndFence);
    if (newTextureAvailable) {
        _texture->setExternalTexture(newTextureAndFence.first, newTextureAndFence.second);
    }

    Q_ASSERT(args->_batch);
    gpu::Batch& batch = *args->_batch;
    batch.setResourceTexture(0, _texture);

    auto renderTransform = getRenderTransform();
    auto size = renderTransform.getScale();
    renderTransform.setScale(1.0f);
    batch.setModelTransform(renderTransform);

    auto geometryCache = DependencyManager::get<GeometryCache>();
    if (color.a < OPAQUE_ALPHA_THRESHOLD) {
        geometryCache->bindWebBrowserProgram(batch, true);
    } else {
        geometryCache->bindWebBrowserProgram(batch);
    }

    vec2 halfSize = vec2(size.x, size.y) / 2.0f;
    geometryCache->renderQuad(batch, halfSize * -1.0f, halfSize, vec2(0), vec2(1), color, _geometryId);
    batch.setResourceTexture(0, nullptr); // restore default white color after me
}

Transform Web3DOverlay::evalRenderTransform() {
    Transform transform = Parent::evalRenderTransform();
    transform.setScale(1.0f);
    transform.postScale(glm::vec3(getSize(), 1.0f));
    return transform;
}

const render::ShapeKey Web3DOverlay::getShapeKey() {
    auto builder = render::ShapeKey::Builder().withoutCullFace().withDepthBias().withOwnPipeline();
    if (isTransparent()) {
        builder.withTranslucent();
    }
    return builder.build();
}

QObject* Web3DOverlay::getEventHandler() {
    if (!_webSurface) {
        return nullptr;
    }
    return _webSurface->getEventHandler();
}

void Web3DOverlay::setProxyWindow(QWindow* proxyWindow) {
    if (!_webSurface) {
        return;
    }

    _webSurface->setProxyWindow(proxyWindow);
}

void Web3DOverlay::handlePointerEvent(const PointerEvent& event) {
    if (_inputMode == Touch) {
        handlePointerEventAsTouch(event);
    } else {
        handlePointerEventAsMouse(event);
    }
}

void Web3DOverlay::handlePointerEventAsTouch(const PointerEvent& event) {
    if (!_webSurface) {
        return;
    }

    //do not send secondary button events to tablet
    if (event.getButton() == PointerEvent::SecondaryButton ||
        //do not block composed events
        event.getButtons() == PointerEvent::SecondaryButton) {
        return;
    }


    QPointF windowPoint;
    {
        glm::vec2 windowPos = event.getPos2D() * (METERS_TO_INCHES * _dpi);
        windowPoint = QPointF(windowPos.x, windowPos.y);
    }

    Qt::TouchPointState state = Qt::TouchPointStationary;
    if (event.getType() == PointerEvent::Press && event.getButton() == PointerEvent::PrimaryButton) {
        state = Qt::TouchPointPressed;
    } else if (event.getType() == PointerEvent::Release) {
        state = Qt::TouchPointReleased;
    } else if (_activeTouchPoints.count(event.getID()) && windowPoint != _activeTouchPoints[event.getID()].pos()) {
        state = Qt::TouchPointMoved;
    }

    QEvent::Type touchType = QEvent::TouchUpdate;
    if (_activeTouchPoints.empty()) {
        // If the first active touch point is being created, send a begin
        touchType = QEvent::TouchBegin;
    } if (state == Qt::TouchPointReleased && _activeTouchPoints.size() == 1 && _activeTouchPoints.count(event.getID())) {
        // If the last active touch point is being released, send an end
        touchType = QEvent::TouchEnd;
    } 

    {
        QTouchEvent::TouchPoint point;
        point.setId(event.getID());
        point.setState(state);
        point.setPos(windowPoint);
        point.setScreenPos(windowPoint);
        _activeTouchPoints[event.getID()] = point;
    }

    QTouchEvent touchEvent(touchType, &_touchDevice, event.getKeyboardModifiers());
    {
        QList<QTouchEvent::TouchPoint> touchPoints;
        Qt::TouchPointStates touchPointStates;
        for (const auto& entry : _activeTouchPoints) {
            touchPointStates |= entry.second.state();
            touchPoints.push_back(entry.second);
        }

        touchEvent.setWindow(_webSurface->getWindow());
        touchEvent.setTarget(_webSurface->getRootItem());
        touchEvent.setTouchPoints(touchPoints);
        touchEvent.setTouchPointStates(touchPointStates);
    }

    // Send mouse events to the Web surface so that HTML dialog elements work with mouse press and hover.
    // FIXME: Scroll bar dragging is a bit unstable in the tablet (content can jump up and down at times).
    // This may be improved in Qt 5.8. Release notes: "Cleaned up touch and mouse event delivery".
    //
    // In Qt 5.9 mouse events must be sent before touch events to make sure some QtQuick components will
    // receive mouse events
    Qt::MouseButton button = Qt::NoButton;
    Qt::MouseButtons buttons = Qt::NoButton;
    if (event.getButton() == PointerEvent::PrimaryButton) {
        button = Qt::LeftButton;
    }
    if (event.getButtons() & PointerEvent::PrimaryButton) {
        buttons |= Qt::LeftButton;
    }

#if QT_VERSION >= QT_VERSION_CHECK(5, 9, 0)
    if (event.getType() == PointerEvent::Move) {
        QMouseEvent mouseEvent(QEvent::MouseMove, windowPoint, windowPoint, windowPoint, button, buttons, Qt::NoModifier);
        QCoreApplication::sendEvent(_webSurface->getWindow(), &mouseEvent);
    }
#endif

    if (touchType == QEvent::TouchBegin) {
        _touchBeginAccepted = QCoreApplication::sendEvent(_webSurface->getWindow(), &touchEvent);
    } else if (_touchBeginAccepted) {
        QCoreApplication::sendEvent(_webSurface->getWindow(), &touchEvent);
    }

    // If this was a release event, remove the point from the active touch points
    if (state == Qt::TouchPointReleased) {
        _activeTouchPoints.erase(event.getID());
    }

#if QT_VERSION < QT_VERSION_CHECK(5, 9, 0)
    if (event.getType() == PointerEvent::Move) {
        QMouseEvent mouseEvent(QEvent::MouseMove, windowPoint, windowPoint, windowPoint, button, buttons, Qt::NoModifier);
        QCoreApplication::sendEvent(_webSurface->getWindow(), &mouseEvent);
    }
#endif
}

void Web3DOverlay::handlePointerEventAsMouse(const PointerEvent& event) {
    if (!_webSurface) {
        return;
    }

    glm::vec2 windowPos = event.getPos2D() * (METERS_TO_INCHES * _dpi);
    QPointF windowPoint(windowPos.x, windowPos.y);

    if (event.getType() == PointerEvent::Press) {
        this->_pressed = true;
    } else if (event.getType() == PointerEvent::Release) {
        this->_pressed = false;
    }

    Qt::MouseButtons buttons = Qt::NoButton;
    if (event.getButtons() & PointerEvent::PrimaryButton) {
        buttons |= Qt::LeftButton;
    }

    Qt::MouseButton button = Qt::NoButton;
    if (event.getButton() == PointerEvent::PrimaryButton) {
        button = Qt::LeftButton;
    }

    QEvent::Type type;
    switch (event.getType()) {
        case PointerEvent::Press:
            type = QEvent::MouseButtonPress;
            break;
        case PointerEvent::Release:
            type = QEvent::MouseButtonRelease;
            break;
        case PointerEvent::Move:
            type = QEvent::MouseMove;
            break;
        default:
            return;
    }

    QMouseEvent mouseEvent(type, windowPoint, windowPoint, windowPoint, button, buttons, Qt::NoModifier);
    QCoreApplication::sendEvent(_webSurface->getWindow(), &mouseEvent);
}

void Web3DOverlay::setProperties(const QVariantMap& properties) {
    Billboard3DOverlay::setProperties(properties);

    auto urlValue = properties["url"];
    if (urlValue.isValid()) {
        QString newURL = urlValue.toString();
        if (newURL != _url) {
            setURL(newURL);
        }
    }

    auto scriptURLValue = properties["scriptURL"];
    if (scriptURLValue.isValid()) {
        QString newScriptURL = scriptURLValue.toString();
        if (newScriptURL != _scriptURL) {
            setScriptURL(newScriptURL);
        }
    }

    auto resolution = properties["resolution"];
    if (resolution.isValid()) {
        bool valid;
        auto res = vec2FromVariant(resolution, valid);
        if (valid) {
            _resolution = res;
        }
    }

    auto dpi = properties["dpi"];
    if (dpi.isValid()) {
        _dpi = dpi.toFloat();
    }

    auto maxFPS = properties["maxFPS"];
    if (maxFPS.isValid()) {
        _desiredMaxFPS = maxFPS.toInt();
    }

    auto showKeyboardFocusHighlight = properties["showKeyboardFocusHighlight"];
    if (showKeyboardFocusHighlight.isValid()) {
        _showKeyboardFocusHighlight = showKeyboardFocusHighlight.toBool();
    }

    auto inputModeValue = properties["inputMode"];
    if (inputModeValue.isValid()) {
        QString inputModeStr = inputModeValue.toString();
        if (inputModeStr == "Mouse") {
            _inputMode = Mouse;
        } else {
            _inputMode = Touch;
        }
    }

    _mayNeedResize = true;
}

QVariant Web3DOverlay::getProperty(const QString& property) {
    if (property == "url") {
        return _url;
    }
    if (property == "scriptURL") {
        return _scriptURL;
    }
    if (property == "resolution") {
        return vec2toVariant(_resolution);
    }
    if (property == "dpi") {
        return _dpi;
    }
    if (property == "maxFPS") {
        return _desiredMaxFPS;
    }
    if (property == "showKeyboardFocusHighlight") {
        return _showKeyboardFocusHighlight;
    }

    if (property == "inputMode") {
        if (_inputMode == Mouse) {
            return QVariant("Mouse");
        } else {
            return QVariant("Touch");
        }
    }
    return Billboard3DOverlay::getProperty(property);
}

void Web3DOverlay::setURL(const QString& url) {
    if (url != _url) {
        bool wasWebContent = isWebContent();
        _url = url;
        if (_webSurface) {
            if (wasWebContent && isWebContent()) {
                // If we're just targeting a new web URL, then switch to that without messing around
                // with the underlying QML
                AbstractViewStateInterface::instance()->postLambdaEvent([this, url] {
                    _webSurface->getRootItem()->setProperty("url", _url);
                    _webSurface->getRootItem()->setProperty("scriptURL", _scriptURL);
                });
            } else {
                // If we're switching to or from web content, or between different QML content
                // we need to destroy and rebuild the entire QML surface
                AbstractViewStateInterface::instance()->postLambdaEvent([this, url] {
                    rebuildWebSurface();
                });
            }
        }
    }
}

void Web3DOverlay::setScriptURL(const QString& scriptURL) {
    _scriptURL = scriptURL;
    if (_webSurface) {
        AbstractViewStateInterface::instance()->postLambdaEvent([this, scriptURL] {
            if (!_webSurface) {
                return;
            }
            _webSurface->getRootItem()->setProperty("scriptURL", scriptURL);
        });
    }
}

glm::vec2 Web3DOverlay::getSize() const {
    return _resolution / _dpi * INCHES_TO_METERS * getDimensions();
};

bool Web3DOverlay::findRayIntersection(const glm::vec3& origin, const glm::vec3& direction, float& distance, BoxFace& face, glm::vec3& surfaceNormal) {
    // FIXME - face and surfaceNormal not being returned

    // Don't call applyTransformTo() or setTransform() here because this code runs too frequently.

    // Produce the dimensions of the overlay based on the image's aspect ratio and the overlay's scale.
    return findRayRectangleIntersection(origin, direction, getRotation(), getPosition(), getSize(), distance);
}

Web3DOverlay* Web3DOverlay::createClone() const {
    return new Web3DOverlay(this);
}

void Web3DOverlay::emitScriptEvent(const QVariant& message) {
    QMetaObject::invokeMethod(this, "scriptEventReceived", Q_ARG(QVariant, message));
}<|MERGE_RESOLUTION|>--- conflicted
+++ resolved
@@ -62,7 +62,6 @@
 
 const QString Web3DOverlay::TYPE = "web3d";
 const QString Web3DOverlay::QML = "Web3DOverlay.qml";
-
 Web3DOverlay::Web3DOverlay() : _dpi(DPI) {
     _touchDevice.setCapabilities(QTouchDevice::Position);
     _touchDevice.setType(QTouchDevice::TouchScreen);
@@ -230,50 +229,6 @@
         _webSurface->getSurfaceContext()->setContextProperty("HMD", DependencyManager::get<HMDScriptingInterface>().data());
         _webSurface->getSurfaceContext()->setContextProperty("fileDialogHelper", new FileDialogHelper());
         _webSurface->getSurfaceContext()->setContextProperty("MyAvatar", DependencyManager::get<AvatarManager>()->getMyAvatar().get());
-<<<<<<< HEAD
-        _webSurface->getSurfaceContext()->setContextProperty("Entities", DependencyManager::get<EntityScriptingInterface>().data());
-        _webSurface->getSurfaceContext()->setContextProperty("Snapshot", DependencyManager::get<Snapshot>().data());
-
-        if (_webSurface->getRootItem() && _webSurface->getRootItem()->objectName() == "tabletRoot") {
-            auto tabletScriptingInterface = DependencyManager::get<TabletScriptingInterface>();
-            auto flags = tabletScriptingInterface->getFlags();
-
-            _webSurface->getSurfaceContext()->setContextProperty("offscreenFlags", flags);
-            _webSurface->getSurfaceContext()->setContextProperty("AddressManager", DependencyManager::get<AddressManager>().data());
-            _webSurface->getSurfaceContext()->setContextProperty("Account", AccountScriptingInterface::getInstance());
-            _webSurface->getSurfaceContext()->setContextProperty("Audio", DependencyManager::get<AudioScriptingInterface>().data());
-            _webSurface->getSurfaceContext()->setContextProperty("AudioStats", DependencyManager::get<AudioClient>()->getStats().data());
-            _webSurface->getSurfaceContext()->setContextProperty("HMD", DependencyManager::get<HMDScriptingInterface>().data());
-            _webSurface->getSurfaceContext()->setContextProperty("fileDialogHelper", new FileDialogHelper());
-            _webSurface->getSurfaceContext()->setContextProperty("MyAvatar", DependencyManager::get<AvatarManager>()->getMyAvatar().get());
-            _webSurface->getSurfaceContext()->setContextProperty("ScriptDiscoveryService", DependencyManager::get<ScriptEngines>().data());
-            _webSurface->getSurfaceContext()->setContextProperty("Tablet", DependencyManager::get<TabletScriptingInterface>().data());
-            // Tablet inteference with Tablet.qml. Need to avoid this in QML space
-            _webSurface->getSurfaceContext()->setContextProperty("tabletInterface", DependencyManager::get<TabletScriptingInterface>().data());
-            _webSurface->getSurfaceContext()->setContextProperty("Assets", DependencyManager::get<AssetMappingsScriptingInterface>().data());
-            _webSurface->getSurfaceContext()->setContextProperty("LODManager", DependencyManager::get<LODManager>().data());
-            _webSurface->getSurfaceContext()->setContextProperty("OctreeStats", DependencyManager::get<OctreeStatsProvider>().data());
-            _webSurface->getSurfaceContext()->setContextProperty("DCModel", DependencyManager::get<DomainConnectionModel>().data());
-            _webSurface->getSurfaceContext()->setContextProperty("AvatarInputs", AvatarInputs::getInstance());
-            _webSurface->getSurfaceContext()->setContextProperty("GlobalServices", GlobalServicesScriptingInterface::getInstance());
-            _webSurface->getSurfaceContext()->setContextProperty("AvatarList", DependencyManager::get<AvatarManager>().data());
-            _webSurface->getSurfaceContext()->setContextProperty("DialogsManager", DialogsManagerScriptingInterface::getInstance());
-            _webSurface->getSurfaceContext()->setContextProperty("InputConfiguration", DependencyManager::get<InputConfiguration>().data());
-            _webSurface->getSurfaceContext()->setContextProperty("SoundCache", DependencyManager::get<SoundCache>().data());
-            _webSurface->getSurfaceContext()->setContextProperty("MenuInterface", MenuScriptingInterface::getInstance());
-
-            _webSurface->getSurfaceContext()->setContextProperty("pathToFonts", "../../");
-
-            tabletScriptingInterface->setQmlTabletRoot("com.highfidelity.interface.tablet.system", _webSurface.data());
-
-            // mark the TabletProxy object as cpp ownership.
-            QObject* tablet = tabletScriptingInterface->getTablet("com.highfidelity.interface.tablet.system");
-            _webSurface->getSurfaceContext()->engine()->setObjectOwnership(tablet, QQmlEngine::CppOwnership);
-
-            // Override min fps for tablet UI, for silky smooth scrolling
-            setMaxFPS(90);
-        }
-=======
         _webSurface->getSurfaceContext()->setContextProperty("ScriptDiscoveryService", DependencyManager::get<ScriptEngines>().data());
         _webSurface->getSurfaceContext()->setContextProperty("Tablet", DependencyManager::get<TabletScriptingInterface>().data());
         _webSurface->getSurfaceContext()->setContextProperty("Assets", DependencyManager::get<AssetMappingsScriptingInterface>().data());
@@ -296,7 +251,6 @@
         _webSurface->getSurfaceContext()->engine()->setObjectOwnership(tablet, QQmlEngine::CppOwnership);
         // Override min fps for tablet UI, for silky smooth scrolling
         setMaxFPS(90);
->>>>>>> 0d010d0c
     }
 }
 
