//
//  Web3DOverlay.cpp
//
//  Created by Clement on 7/1/14.
//  Modified and renamed by Zander Otavka on 8/4/15
//  Copyright 2014 High Fidelity, Inc.
//
//  Distributed under the Apache License, Version 2.0.
//  See the accompanying file LICENSE or http://www.apache.org/licenses/LICENSE-2.0.html
//

#include "Web3DOverlay.h"

#include <Application.h>

#include <QQuickWindow>
#include <QtGui/QOpenGLContext>
#include <QtQuick/QQuickItem>
#include <QtQml/QQmlContext>
#include <QtQml/QQmlEngine>

#include <AbstractViewStateInterface.h>
#include <gpu/Batch.h>
#include <DependencyManager.h>
#include <GeometryCache.h>
#include <GeometryUtil.h>
#include <scripting/HMDScriptingInterface.h>
#include <gl/OffscreenQmlSurface.h>
#include <PathUtils.h>
#include <RegisteredMetaTypes.h>
#include <TabletScriptingInterface.h>
#include <TextureCache.h>
#include <UsersScriptingInterface.h>
#include <UserActivityLoggerScriptingInterface.h>
#include <AbstractViewStateInterface.h>
#include <gl/OffscreenQmlSurface.h>
#include <gl/OffscreenQmlSurfaceCache.h>
#include <AddressManager.h>
#include "scripting/AccountScriptingInterface.h"
#include "scripting/HMDScriptingInterface.h"
#include "scripting/AssetMappingsScriptingInterface.h"
#include <Preferences.h>
#include <ScriptEngines.h>
#include "FileDialogHelper.h"
#include "avatar/AvatarManager.h"
#include "AudioClient.h"
#include "LODManager.h"
#include "ui/OctreeStatsProvider.h"
#include "ui/DomainConnectionModel.h"
#include "ui/AvatarInputs.h"
#include "avatar/AvatarManager.h"
#include "scripting/GlobalServicesScriptingInterface.h"
#include <plugins/InputConfiguration.h>
#include "ui/Snapshot.h"
#include "SoundCache.h"

static const float DPI = 30.47f;
static const float INCHES_TO_METERS = 1.0f / 39.3701f;
static const float METERS_TO_INCHES = 39.3701f;
static const float OPAQUE_ALPHA_THRESHOLD = 0.99f;

const QString Web3DOverlay::TYPE = "web3d";
const QString Web3DOverlay::QML = "Web3DOverlay.qml";
Web3DOverlay::Web3DOverlay() : _dpi(DPI) {
    _touchDevice.setCapabilities(QTouchDevice::Position);
    _touchDevice.setType(QTouchDevice::TouchScreen);
    _touchDevice.setName("RenderableWebEntityItemTouchDevice");
    _touchDevice.setMaximumTouchPoints(4);

    _geometryId = DependencyManager::get<GeometryCache>()->allocateID();
}

Web3DOverlay::Web3DOverlay(const Web3DOverlay* Web3DOverlay) :
    Billboard3DOverlay(Web3DOverlay),
    _url(Web3DOverlay->_url),
    _scriptURL(Web3DOverlay->_scriptURL),
    _dpi(Web3DOverlay->_dpi),
    _resolution(Web3DOverlay->_resolution),
    _showKeyboardFocusHighlight(Web3DOverlay->_showKeyboardFocusHighlight)
{
    _geometryId = DependencyManager::get<GeometryCache>()->allocateID();
}

Web3DOverlay::~Web3DOverlay() {
    if (_webSurface) {
        QQuickItem* rootItem = _webSurface->getRootItem();

        if (rootItem && rootItem->objectName() == "tabletRoot") {
            auto tabletScriptingInterface = DependencyManager::get<TabletScriptingInterface>();
            tabletScriptingInterface->setQmlTabletRoot("com.highfidelity.interface.tablet.system", nullptr, nullptr);
        }

        // Fix for crash in QtWebEngineCore when rapidly switching domains
        // Call stop on the QWebEngineView before destroying OffscreenQMLSurface.
        if (rootItem) {
            QObject* obj = rootItem->findChild<QObject*>("webEngineView");
            if (obj) {
                // stop loading
                QMetaObject::invokeMethod(obj, "stop");
            }
        }

        _webSurface->pause();
        _webSurface->disconnect(_connection);

        QObject::disconnect(_mousePressConnection);
        _mousePressConnection = QMetaObject::Connection();
        QObject::disconnect(_mouseReleaseConnection);
        _mouseReleaseConnection = QMetaObject::Connection();
        QObject::disconnect(_mouseMoveConnection);
        _mouseMoveConnection = QMetaObject::Connection();
        QObject::disconnect(_hoverLeaveConnection);
        _hoverLeaveConnection = QMetaObject::Connection();

        QObject::disconnect(_emitScriptEventConnection);
        _emitScriptEventConnection = QMetaObject::Connection();
        QObject::disconnect(_webEventReceivedConnection);
        _webEventReceivedConnection = QMetaObject::Connection();

        // The lifetime of the QML surface MUST be managed by the main thread
        // Additionally, we MUST use local variables copied by value, rather than
        // member variables, since they would implicitly refer to a this that
        // is no longer valid
        auto webSurface = _webSurface;
        AbstractViewStateInterface::instance()->postLambdaEvent([webSurface] {
            DependencyManager::get<OffscreenQmlSurfaceCache>()->release(QML, webSurface);
        });
        _webSurface.reset();
    }
    auto geometryCache = DependencyManager::get<GeometryCache>();
    if (geometryCache) {
        geometryCache->releaseID(_geometryId);
    }
}

void Web3DOverlay::update(float deltatime) {
    if (_webSurface) {
        // update globalPosition
        _webSurface->getSurfaceContext()->setContextProperty("globalPosition", vec3toVariant(getPosition()));
    }
}

QString Web3DOverlay::pickURL() {
    QUrl sourceUrl(_url);
    if (sourceUrl.scheme() == "http" || sourceUrl.scheme() == "https" ||
        _url.toLower().endsWith(".htm") || _url.toLower().endsWith(".html")) {

        _webSurface->setBaseUrl(QUrl::fromLocalFile(PathUtils::resourcesPath() + "/qml/"));
        return "Web3DOverlay.qml";
    } else {
        return QUrl::fromLocalFile(PathUtils::resourcesPath()).toString() + "/" + _url;
    }
}


void Web3DOverlay::loadSourceURL() {

    QUrl sourceUrl(_url);
    if (sourceUrl.scheme() == "http" || sourceUrl.scheme() == "https" ||
        _url.toLower().endsWith(".htm") || _url.toLower().endsWith(".html")) {

        _webSurface->setBaseUrl(QUrl::fromLocalFile(PathUtils::resourcesPath() + "/qml/"));
        _webSurface->load("Web3DOverlay.qml");
        _webSurface->resume();
        _webSurface->getRootItem()->setProperty("url", _url);
        _webSurface->getRootItem()->setProperty("scriptURL", _scriptURL);

    } else {
        _webSurface->setBaseUrl(QUrl::fromLocalFile(PathUtils::resourcesPath()));
        _webSurface->load(_url, [&](QQmlContext* context, QObject* obj) {});
        _webSurface->resume();

        _webSurface->getSurfaceContext()->setContextProperty("Users", DependencyManager::get<UsersScriptingInterface>().data());
        _webSurface->getSurfaceContext()->setContextProperty("HMD", DependencyManager::get<HMDScriptingInterface>().data());
        _webSurface->getSurfaceContext()->setContextProperty("UserActivityLogger", DependencyManager::get<UserActivityLoggerScriptingInterface>().data());
        _webSurface->getSurfaceContext()->setContextProperty("Preferences", DependencyManager::get<Preferences>().data());
        _webSurface->getSurfaceContext()->setContextProperty("Vec3", new Vec3());
        _webSurface->getSurfaceContext()->setContextProperty("Quat", new Quat());
        _webSurface->getSurfaceContext()->setContextProperty("MyAvatar", DependencyManager::get<AvatarManager>()->getMyAvatar().get());
        _webSurface->getSurfaceContext()->setContextProperty("Entities", DependencyManager::get<EntityScriptingInterface>().data());
        _webSurface->getSurfaceContext()->setContextProperty("Snapshot", DependencyManager::get<Snapshot>().data());

        if (_webSurface->getRootItem() && _webSurface->getRootItem()->objectName() == "tabletRoot") {
            auto tabletScriptingInterface = DependencyManager::get<TabletScriptingInterface>();
            auto flags = tabletScriptingInterface->getFlags();

            _webSurface->getSurfaceContext()->setContextProperty("offscreenFlags", flags);
            _webSurface->getSurfaceContext()->setContextProperty("AddressManager", DependencyManager::get<AddressManager>().data());
            _webSurface->getSurfaceContext()->setContextProperty("Account", AccountScriptingInterface::getInstance());
            _webSurface->getSurfaceContext()->setContextProperty("Audio", DependencyManager::get<AudioScriptingInterface>().data());
            _webSurface->getSurfaceContext()->setContextProperty("AudioStats", DependencyManager::get<AudioClient>()->getStats().data());
            _webSurface->getSurfaceContext()->setContextProperty("HMD", DependencyManager::get<HMDScriptingInterface>().data());
            _webSurface->getSurfaceContext()->setContextProperty("fileDialogHelper", new FileDialogHelper());
            _webSurface->getSurfaceContext()->setContextProperty("MyAvatar", DependencyManager::get<AvatarManager>()->getMyAvatar().get());
            _webSurface->getSurfaceContext()->setContextProperty("ScriptDiscoveryService", DependencyManager::get<ScriptEngines>().data());
            _webSurface->getSurfaceContext()->setContextProperty("Tablet", DependencyManager::get<TabletScriptingInterface>().data());
            _webSurface->getSurfaceContext()->setContextProperty("Assets", DependencyManager::get<AssetMappingsScriptingInterface>().data());
            _webSurface->getSurfaceContext()->setContextProperty("LODManager", DependencyManager::get<LODManager>().data());
            _webSurface->getSurfaceContext()->setContextProperty("OctreeStats", DependencyManager::get<OctreeStatsProvider>().data());
            _webSurface->getSurfaceContext()->setContextProperty("DCModel", DependencyManager::get<DomainConnectionModel>().data());
            _webSurface->getSurfaceContext()->setContextProperty("AvatarInputs", AvatarInputs::getInstance());
            _webSurface->getSurfaceContext()->setContextProperty("GlobalServices", GlobalServicesScriptingInterface::getInstance());
            _webSurface->getSurfaceContext()->setContextProperty("AvatarList", DependencyManager::get<AvatarManager>().data());
            _webSurface->getSurfaceContext()->setContextProperty("DialogsManager", DialogsManagerScriptingInterface::getInstance());
<<<<<<< HEAD
            _webSurface->getSurfaceContext()->setContextProperty("InputConfiguration", DependencyManager::get<InputConfiguration>().data());
=======
            _webSurface->getSurfaceContext()->setContextProperty("SoundCache", DependencyManager::get<SoundCache>().data());
>>>>>>> 8e1cf763

            _webSurface->getSurfaceContext()->setContextProperty("pathToFonts", "../../");
            tabletScriptingInterface->setQmlTabletRoot("com.highfidelity.interface.tablet.system", _webSurface->getRootItem(), _webSurface.data());

            // mark the TabletProxy object as cpp ownership.
            QObject* tablet = tabletScriptingInterface->getTablet("com.highfidelity.interface.tablet.system");
            _webSurface->getSurfaceContext()->engine()->setObjectOwnership(tablet, QQmlEngine::CppOwnership);

            // Override min fps for tablet UI, for silky smooth scrolling
            setMaxFPS(90);
        }
    }
    _webSurface->getSurfaceContext()->setContextProperty("globalPosition", vec3toVariant(getPosition()));
}

void Web3DOverlay::setMaxFPS(uint8_t maxFPS) {
    _desiredMaxFPS = maxFPS;
    if (_webSurface) {
        _webSurface->setMaxFps(_desiredMaxFPS);
        _currentMaxFPS = _desiredMaxFPS;
    }
}

void Web3DOverlay::render(RenderArgs* args) {
    QOpenGLContext * currentContext = QOpenGLContext::currentContext();
    QSurface * currentSurface = currentContext->surface();
    if (!_webSurface) {
        _webSurface = DependencyManager::get<OffscreenQmlSurfaceCache>()->acquire(pickURL());
        // FIXME, the max FPS could be better managed by being dynamic (based on the number of current surfaces
        // and the current rendering load)
        if (_currentMaxFPS != _desiredMaxFPS) {
            setMaxFPS(_desiredMaxFPS);
        }
        loadSourceURL();
        _webSurface->resume();
        _webSurface->resize(QSize(_resolution.x, _resolution.y));
        _webSurface->getRootItem()->setProperty("url", _url);
        _webSurface->getRootItem()->setProperty("scriptURL", _scriptURL);
        currentContext->makeCurrent(currentSurface);

        auto selfOverlayID = getOverlayID();
        std::weak_ptr<Web3DOverlay> weakSelf = std::dynamic_pointer_cast<Web3DOverlay>(qApp->getOverlays().getOverlay(selfOverlayID));
        auto forwardPointerEvent = [=](OverlayID overlayID, const PointerEvent& event) {
            auto self = weakSelf.lock();
            if (self && overlayID == selfOverlayID) {
                self->handlePointerEvent(event);
            }
        };

        _mousePressConnection = connect(&(qApp->getOverlays()), &Overlays::mousePressOnOverlay, this, forwardPointerEvent, Qt::DirectConnection);
        _mouseReleaseConnection = connect(&(qApp->getOverlays()), &Overlays::mouseReleaseOnOverlay, this, forwardPointerEvent, Qt::DirectConnection);
        _mouseMoveConnection = connect(&(qApp->getOverlays()), &Overlays::mouseMoveOnOverlay, this, forwardPointerEvent, Qt::DirectConnection);
        _hoverLeaveConnection = connect(&(qApp->getOverlays()), &Overlays::hoverLeaveOverlay, this, [=](OverlayID overlayID, const PointerEvent& event) {
            auto self = weakSelf.lock();
            if (!self) {
                return;
            }
            if (self->_pressed && overlayID == selfOverlayID) {
                PointerEvent endEvent(PointerEvent::Release, event.getID(), event.getPos2D(), event.getPos3D(), event.getNormal(), event.getDirection(),
                                      event.getButton(), event.getButtons(), event.getKeyboardModifiers());
                forwardPointerEvent(overlayID, event);
            }
        }, Qt::DirectConnection);

        _emitScriptEventConnection = connect(this, &Web3DOverlay::scriptEventReceived, _webSurface.data(), &OffscreenQmlSurface::emitScriptEvent);
        _webEventReceivedConnection = connect(_webSurface.data(), &OffscreenQmlSurface::webEventReceived, this, &Web3DOverlay::webEventReceived);
    } else {
        if (_currentMaxFPS != _desiredMaxFPS) {
            setMaxFPS(_desiredMaxFPS);
        }
    }

    if (_mayNeedResize) {
        _mayNeedResize = false;
        _webSurface->resize(QSize(_resolution.x, _resolution.y));
    }

    if (!_visible || !getParentVisible()) {
        return;
    }

    vec2 halfSize = getSize() / 2.0f;
    vec4 color(toGlm(getColor()), getAlpha());

    Transform transform = getTransform();

    // FIXME: applyTransformTo causes tablet overlay to detach from tablet entity.
    // Perhaps rather than deleting the following code it should be run only if isFacingAvatar() is true?
    /*
    applyTransformTo(transform, true);
    setTransform(transform);
    */

    if (glm::length2(getDimensions()) != 1.0f) {
        transform.postScale(vec3(getDimensions(), 1.0f));
    }

    if (!_texture) {
        auto webSurface = _webSurface;
        _texture = gpu::Texture::createExternal(OffscreenQmlSurface::getDiscardLambda());
        _texture->setSource(__FUNCTION__);
    }
    OffscreenQmlSurface::TextureAndFence newTextureAndFence;
    bool newTextureAvailable = _webSurface->fetchTexture(newTextureAndFence);
    if (newTextureAvailable) {
        _texture->setExternalTexture(newTextureAndFence.first, newTextureAndFence.second);
    }

    Q_ASSERT(args->_batch);
    gpu::Batch& batch = *args->_batch;
    batch.setResourceTexture(0, _texture);
    batch.setModelTransform(transform);
    auto geometryCache = DependencyManager::get<GeometryCache>();
    if (color.a < OPAQUE_ALPHA_THRESHOLD) {
        geometryCache->bindTransparentWebBrowserProgram(batch, _isAA);
    } else {
        geometryCache->bindOpaqueWebBrowserProgram(batch, _isAA);
    }
    geometryCache->renderQuad(batch, halfSize * -1.0f, halfSize, vec2(0), vec2(1), color, _geometryId);
    batch.setResourceTexture(0, nullptr); // restore default white color after me
}

const render::ShapeKey Web3DOverlay::getShapeKey() {
    auto builder = render::ShapeKey::Builder().withoutCullFace().withDepthBias();
    if (getAlpha() != 1.0f) {
        builder.withTranslucent();
    }
    return builder.build();
}

QObject* Web3DOverlay::getEventHandler() {
    if (!_webSurface) {
        return nullptr;
    }
    return _webSurface->getEventHandler();
}

void Web3DOverlay::setProxyWindow(QWindow* proxyWindow) {
    if (!_webSurface) {
        return;
    }

    _webSurface->setProxyWindow(proxyWindow);
}

void Web3DOverlay::handlePointerEvent(const PointerEvent& event) {
    if (_inputMode == Touch) {
        handlePointerEventAsTouch(event);
    } else {
        handlePointerEventAsMouse(event);
    }
}

void Web3DOverlay::handlePointerEventAsTouch(const PointerEvent& event) {
    if (!_webSurface) {
        return;
    }

    glm::vec2 windowPos = event.getPos2D() * (METERS_TO_INCHES * _dpi);
    QPointF windowPoint(windowPos.x, windowPos.y);

    if (event.getType() == PointerEvent::Press && event.getButton() == PointerEvent::PrimaryButton) {
        this->_pressed = true;
    } else if (event.getType() == PointerEvent::Release && event.getButton() == PointerEvent::PrimaryButton) {
        this->_pressed = false;
    }

    QEvent::Type touchType;
    Qt::TouchPointState touchPointState;
    QEvent::Type mouseType;

    Qt::MouseButton button = Qt::NoButton;
    Qt::MouseButtons buttons = Qt::NoButton;
    if (event.getButton() == PointerEvent::PrimaryButton) {
        button = Qt::LeftButton;
    }
    if (event.getButtons() & PointerEvent::PrimaryButton) {
        buttons |= Qt::LeftButton;
    }

    switch (event.getType()) {
        case PointerEvent::Press:
            touchType = QEvent::TouchBegin;
            touchPointState = Qt::TouchPointPressed;
            mouseType = QEvent::MouseButtonPress;
            break;
        case PointerEvent::Release:
            touchType = QEvent::TouchEnd;
            touchPointState = Qt::TouchPointReleased;
            mouseType = QEvent::MouseButtonRelease;
            break;
        case PointerEvent::Move:
            touchType = QEvent::TouchUpdate;
            touchPointState = Qt::TouchPointMoved;
            mouseType = QEvent::MouseMove;

            if (((event.getButtons() & PointerEvent::PrimaryButton) > 0) != this->_pressed) {
                // Mouse was pressed/released while off the overlay; convert touch and mouse events to press/release to reflect
                // current mouse/touch status.
                this->_pressed = !this->_pressed;
                if (this->_pressed) {
                    touchType = QEvent::TouchBegin;
                    touchPointState = Qt::TouchPointPressed;
                    mouseType = QEvent::MouseButtonPress;

                } else {
                    touchType = QEvent::TouchEnd;
                    touchPointState = Qt::TouchPointReleased;
                    mouseType = QEvent::MouseButtonRelease;

                }
                button = Qt::LeftButton;
                buttons |= Qt::LeftButton;
            }

            break;
        default:
            return;
    }

    //do not send secondary button events to tablet
    if (event.getButton() == PointerEvent::SecondaryButton ||
            //do not block composed events
            event.getButtons() == PointerEvent::SecondaryButton) {
        return;
    }

    QTouchEvent::TouchPoint point;
    point.setId(event.getID());
    point.setState(touchPointState);
    point.setPos(windowPoint);
    point.setScreenPos(windowPoint);
    QList<QTouchEvent::TouchPoint> touchPoints;
    touchPoints.push_back(point);

    QTouchEvent* touchEvent = new QTouchEvent(touchType, &_touchDevice, event.getKeyboardModifiers());
    touchEvent->setWindow(_webSurface->getWindow());
    touchEvent->setTarget(_webSurface->getRootItem());
    touchEvent->setTouchPoints(touchPoints);
    touchEvent->setTouchPointStates(touchPointState);

    // Send mouse events to the Web surface so that HTML dialog elements work with mouse press and hover.
    // FIXME: Scroll bar dragging is a bit unstable in the tablet (content can jump up and down at times).
    // This may be improved in Qt 5.8. Release notes: "Cleaned up touch and mouse event delivery".
    //
    // In Qt 5.9 mouse events must be sent before touch events to make sure some QtQuick components will
    // receive mouse events
#if QT_VERSION >= QT_VERSION_CHECK(5, 9, 0)
    if (!(this->_pressed && event.getType() == PointerEvent::Move)) {
        QMouseEvent* mouseEvent = new QMouseEvent(mouseType, windowPoint, windowPoint, windowPoint, button, buttons, Qt::NoModifier);
        QCoreApplication::postEvent(_webSurface->getWindow(), mouseEvent);
    }
#endif
    QCoreApplication::postEvent(_webSurface->getWindow(), touchEvent);

#if QT_VERSION < QT_VERSION_CHECK(5, 9, 0)
    if (this->_pressed && event.getType() == PointerEvent::Move) {
        return;
    }
    QMouseEvent* mouseEvent = new QMouseEvent(mouseType, windowPoint, windowPoint, windowPoint, button, buttons, Qt::NoModifier);
    QCoreApplication::postEvent(_webSurface->getWindow(), mouseEvent);
#endif
}

void Web3DOverlay::handlePointerEventAsMouse(const PointerEvent& event) {
    if (!_webSurface) {
        return;
    }

    glm::vec2 windowPos = event.getPos2D() * (METERS_TO_INCHES * _dpi);
    QPointF windowPoint(windowPos.x, windowPos.y);

    if (event.getType() == PointerEvent::Press) {
        this->_pressed = true;
    } else if (event.getType() == PointerEvent::Release) {
        this->_pressed = false;
    }

    Qt::MouseButtons buttons = Qt::NoButton;
    if (event.getButtons() & PointerEvent::PrimaryButton) {
        buttons |= Qt::LeftButton;
    }

    Qt::MouseButton button = Qt::NoButton;
    if (event.getButton() == PointerEvent::PrimaryButton) {
        button = Qt::LeftButton;
    }

    QEvent::Type type;
    switch (event.getType()) {
        case PointerEvent::Press:
            type = QEvent::MouseButtonPress;
            break;
        case PointerEvent::Release:
            type = QEvent::MouseButtonRelease;
            break;
        case PointerEvent::Move:
            type = QEvent::MouseMove;
            break;
        default:
            return;
    }

    QMouseEvent* mouseEvent = new QMouseEvent(type, windowPoint, windowPoint, windowPoint, button, buttons, Qt::NoModifier);
    QCoreApplication::postEvent(_webSurface->getWindow(), mouseEvent);
}

void Web3DOverlay::setProperties(const QVariantMap& properties) {
    Billboard3DOverlay::setProperties(properties);

    auto urlValue = properties["url"];
    if (urlValue.isValid()) {
        QString newURL = urlValue.toString();
        if (newURL != _url) {
            setURL(newURL);
        }
    }

    auto scriptURLValue = properties["scriptURL"];
    if (scriptURLValue.isValid()) {
        QString newScriptURL = scriptURLValue.toString();
        if (newScriptURL != _scriptURL) {
            setScriptURL(newScriptURL);
        }
    }

    auto resolution = properties["resolution"];
    if (resolution.isValid()) {
        bool valid;
        auto res = vec2FromVariant(resolution, valid);
        if (valid) {
            _resolution = res;
        }
    }

    auto dpi = properties["dpi"];
    if (dpi.isValid()) {
        _dpi = dpi.toFloat();
    }

    auto maxFPS = properties["maxFPS"];
    if (maxFPS.isValid()) {
        _desiredMaxFPS = maxFPS.toInt();
    }

    auto showKeyboardFocusHighlight = properties["showKeyboardFocusHighlight"];
    if (showKeyboardFocusHighlight.isValid()) {
        _showKeyboardFocusHighlight = showKeyboardFocusHighlight.toBool();
    }

    auto inputModeValue = properties["inputMode"];
    if (inputModeValue.isValid()) {
        QString inputModeStr = inputModeValue.toString();
        if (inputModeStr == "Mouse") {
            _inputMode = Mouse;
        } else {
            _inputMode = Touch;
        }
    }

    _mayNeedResize = true;
}

QVariant Web3DOverlay::getProperty(const QString& property) {
    if (property == "url") {
        return _url;
    }
    if (property == "scriptURL") {
        return _scriptURL;
    }
    if (property == "resolution") {
        return vec2toVariant(_resolution);
    }
    if (property == "dpi") {
        return _dpi;
    }
    if (property == "maxFPS") {
        return _desiredMaxFPS;
    }
    if (property == "showKeyboardFocusHighlight") {
        return _showKeyboardFocusHighlight;
    }

    if (property == "inputMode") {
        if (_inputMode == Mouse) {
            return QVariant("Mouse");
        } else {
            return QVariant("Touch");
        }
    }
    return Billboard3DOverlay::getProperty(property);
}

void Web3DOverlay::setURL(const QString& url) {
    _url = url;
    if (_webSurface) {
        AbstractViewStateInterface::instance()->postLambdaEvent([this, url] {
            loadSourceURL();
        });
    }
}

void Web3DOverlay::setScriptURL(const QString& scriptURL) {
    _scriptURL = scriptURL;
    if (_webSurface) {
        AbstractViewStateInterface::instance()->postLambdaEvent([this, scriptURL] {
            _webSurface->getRootItem()->setProperty("scriptURL", scriptURL);
        });
    }
}

glm::vec2 Web3DOverlay::getSize() {
    return _resolution / _dpi * INCHES_TO_METERS * getDimensions();
};

bool Web3DOverlay::findRayIntersection(const glm::vec3& origin, const glm::vec3& direction, float& distance, BoxFace& face, glm::vec3& surfaceNormal) {
    // FIXME - face and surfaceNormal not being returned

    // Don't call applyTransformTo() or setTransform() here because this code runs too frequently.

    // Produce the dimensions of the overlay based on the image's aspect ratio and the overlay's scale.
    return findRayRectangleIntersection(origin, direction, getRotation(), getPosition(), getSize(), distance);
}

Web3DOverlay* Web3DOverlay::createClone() const {
    return new Web3DOverlay(this);
}

void Web3DOverlay::emitScriptEvent(const QVariant& message) {
    if (QThread::currentThread() != thread()) {
        QMetaObject::invokeMethod(this, "emitScriptEvent", Qt::QueuedConnection, Q_ARG(QVariant, message));
    } else {
        emit scriptEventReceived(message);
    }
}<|MERGE_RESOLUTION|>--- conflicted
+++ resolved
@@ -202,11 +202,8 @@
             _webSurface->getSurfaceContext()->setContextProperty("GlobalServices", GlobalServicesScriptingInterface::getInstance());
             _webSurface->getSurfaceContext()->setContextProperty("AvatarList", DependencyManager::get<AvatarManager>().data());
             _webSurface->getSurfaceContext()->setContextProperty("DialogsManager", DialogsManagerScriptingInterface::getInstance());
-<<<<<<< HEAD
             _webSurface->getSurfaceContext()->setContextProperty("InputConfiguration", DependencyManager::get<InputConfiguration>().data());
-=======
             _webSurface->getSurfaceContext()->setContextProperty("SoundCache", DependencyManager::get<SoundCache>().data());
->>>>>>> 8e1cf763
 
             _webSurface->getSurfaceContext()->setContextProperty("pathToFonts", "../../");
             tabletScriptingInterface->setQmlTabletRoot("com.highfidelity.interface.tablet.system", _webSurface->getRootItem(), _webSurface.data());
