#include "LauncherState.h"

<<<<<<< HEAD
#include "PathUtils.h"
=======
#include "Unzipper.h"

#include <Windows.h>

>>>>>>> a78be7a4
#include <array>

#include <QNetworkRequest>
#include <QNetworkReply>

#include <QJsonDocument>
#include <QJsonObject>
#include <QJsonArray>
#include <QUrlQuery>

#include <QDebug>
#include <QQmlEngine>

<<<<<<< HEAD
static const std::array<QString, LauncherState::UIState::UI_STATE_NUM> QML_FILE_FOR_UI_STATE =
    { { "SplashScreen.qml", "HFBase/CreateAccountBase.qml", "DisplayName.qml",
        "Download.qml", "DownloadFinished.qml", "HFBase/Error.qml" } };
=======
#include <QThreadPool>
>>>>>>> a78be7a4

#include <QStandardPaths>


bool LatestBuilds::getBuild(QString tag, Build* outBuild) {
    if (tag.isNull()) {
        tag = defaultTag;
    }

    for (auto& build : builds) {
        if (build.tag == tag) {
            *outBuild = build;
            return true;
        }
    }

    return false;
}

static const std::array<QString, LauncherState::UIState::UI_STATE_NUM> QML_FILE_FOR_UI_STATE =
    { { "qrc:/qml/SplashScreen.qml", "qrc:/qml/Login.qml", "qrc:/qml/DisplayName.qml",
        "qrc:/qml/Download.qml", "qrc:/qml/DownloadFinshed.qml", "qrc:/qml/Error.qml" } };

void LauncherState::ASSERT_STATE(LauncherState::ApplicationState state) {
    if (_applicationState != state) {
#ifdef Q_OS_WIN
        __debugbreak();
#endif
        setApplicationState(ApplicationState::UnexpectedError);
    }
}

void LauncherState::ASSERT_STATE(std::vector<LauncherState::ApplicationState> states) {
    for (auto state : states) {
        if (_applicationState == state) {
            return;
        }
<<<<<<< HEAD
        //setUIState(LauncherState::LOGIN_SCREEN);
    });
=======
    }
#ifdef Q_OS_WIN
    __debugbreak();
#endif
    setApplicationState(ApplicationState::UnexpectedError);
}

LauncherState::LauncherState() {
    _launcherDirectory = QStandardPaths::writableLocation(QStandardPaths::AppDataLocation);
    // TODO Fix launcher directory
    qDebug() << "Launcher directory: " << _launcherDirectory.absolutePath();
    _launcherDirectory.mkpath(_launcherDirectory.absolutePath());
    requestBuilds();
>>>>>>> a78be7a4
}

QString LauncherState::getCurrentUISource() const {
    return QML_FILE_FOR_UI_STATE[getUIState()];
}

void LauncherState::declareQML() {
    qmlRegisterType<LauncherState>("HQLauncher", 1, 0, "LauncherStateEnums");
}

<<<<<<< HEAD
void LauncherState::setUIState(UIState state) {
    _uiState = state;
    emit updateSourceUrl(PathUtils::resourcePath(getCurrentUISource()));
}

=======
>>>>>>> a78be7a4
LauncherState::UIState LauncherState::getUIState() const {
    switch (_applicationState) {
        case ApplicationState::Init:
        case ApplicationState::RequestingBuilds:
            return SPLASH_SCREEN;
        case ApplicationState::WaitingForLogin:
        case ApplicationState::RequestingLogin:
            return LOGIN_SCREEN;
        case ApplicationState::DownloadingClient:
        case ApplicationState::InstallingClient:
        case ApplicationState::DownloadingContentCache:
        case ApplicationState::InstallingContentCache:
            return DOWNLOAD_SCREEN;
        case ApplicationState::LaunchingHighFidelity:
            return DOWNLOAD_FINSISHED;
        case ApplicationState::UnexpectedError:
            __debugbreak();
            return ERROR_SCREEN;
        default:
            qDebug() << "FATAL: No UI for" << _applicationState;
            __debugbreak();
            return ERROR_SCREEN;
    }
}

void LauncherState::setLastLoginError(LastLoginError lastLoginError) {
    _lastLoginError = lastLoginError;
}

LauncherState::LastLoginError LauncherState::getLastLoginError() const {
    return _lastLoginError;
}

void LauncherState::requestBuilds() {
    ASSERT_STATE(ApplicationState::Init);
    setApplicationState(ApplicationState::RequestingBuilds);

    // TODO Show splash screen until this request is complete
    auto request = new QNetworkRequest(QUrl("https://thunder.highfidelity.com/builds/api/tags/latest/?format=json"));
    auto reply = _networkAccessManager.get(*request);

    QObject::connect(reply, &QNetworkReply::finished, this, &LauncherState::receivedBuildsReply);
}

void LauncherState::receivedBuildsReply() {
    auto reply = static_cast<QNetworkReply*>(sender());

    ASSERT_STATE(ApplicationState::RequestingBuilds);

    if (reply->error()) {
        qDebug() << "Error getting builds from thunder: " << reply->errorString();
    } else {
        qDebug() << "Builds reply has been received";
        auto data = reply->readAll();
        QJsonParseError parseError;
        auto doc = QJsonDocument::fromJson(data, &parseError);
        if (parseError.error) {
            qDebug() << "Error parsing response from thunder: " << data;
        } else {
            auto root = doc.object();
            if (!root.contains("default_tag")) {
                setApplicationState(ApplicationState::UnexpectedError);
                return;
            }

            _latestBuilds.defaultTag = root["default_tag"].toString();

            auto results = root["results"];
            if (!results.isArray()) {
                setApplicationState(ApplicationState::UnexpectedError);
                return;
            }

            for (auto result : results.toArray()) {
                auto entry = result.toObject();
                Build build;
                build.tag = entry["name"].toString();
                build.latestVersion = entry["latest_version"].toInt();
                build.buildNumber = entry["build_number"].toInt();
#ifdef Q_OS_WIN
                build.installerZipURL = entry["installers"].toObject()["windows"].toObject()["zip_url"].toString();
#elif defined(Q_OS_MACOS)
                build.installerZipURL = entry["installers"].toObject()["mac"].toObject()["zip_url"].toString();
#else
                #error "Launcher is only supported on Windows and Mac OS"
#endif
                _latestBuilds.builds.push_back(build);
            }
        }
    }
    setApplicationState(ApplicationState::WaitingForLogin);
}

void LauncherState::login(QString username, QString password) {
    ASSERT_STATE(ApplicationState::WaitingForLogin);

    setApplicationState(ApplicationState::RequestingLogin);

    qDebug() << "Got login: " << username << password;

    auto request = new QNetworkRequest(QUrl("https://metaverse.highfidelity.com/oauth/token"));

    request->setHeader(QNetworkRequest::ContentTypeHeader, "application/x-www-form-urlencoded");
    QUrlQuery query;
    query.addQueryItem("grant_type", "password");
    query.addQueryItem("username", username);
    query.addQueryItem("password", password);
    query.addQueryItem("scope", "owner");

    auto reply = _networkAccessManager.post(*request, query.toString().toUtf8());
    QObject::connect(reply, &QNetworkReply::finished, this, &LauncherState::receivedLoginReply);
}

Q_INVOKABLE void LauncherState::receivedLoginReply() {
    ASSERT_STATE(ApplicationState::RequestingLogin);

    // TODO Check for errors
    auto reply = static_cast<QNetworkReply*>(sender());

    if (reply->error()) {
        setApplicationState(ApplicationState::UnexpectedError);
        return;
    }

    auto data = reply->readAll();
    QJsonParseError parseError;
    auto doc = QJsonDocument::fromJson(data, &parseError);
    auto root = doc.object();

    if (!root.contains("access_token")
        || !root.contains("token_type")
        || !root.contains("expires_in")
        || !root.contains("refresh_token")
        || !root.contains("scope")
        || !root.contains("created_at")) {

        setApplicationState(ApplicationState::UnexpectedError);
        return;
    }

    _loginResponse.accessToken = root["access_token"].toString();
    _loginResponse.refreshToken = root["refresh_token"].toString();
    _loginResponse.tokenType = root["token_type"].toString();

    qDebug() << "Got response for login: " << data;
    _loginTokenResponse = data;

    downloadClient();
}

QString LauncherState::getContentCachePath() const {
    return _launcherDirectory.filePath("cache");
}

bool LauncherState::shouldDownloadContentCache() const {
    return !_contentCacheURL.isNull() && !QFile::exists(getContentCachePath());
}

void LauncherState::downloadClient() {
    ASSERT_STATE(ApplicationState::RequestingLogin);

    Build build;
    if (!_latestBuilds.getBuild(_buildTag, &build)) {
        qDebug() << "Cannot determine latest build";
        setApplicationState(ApplicationState::UnexpectedError);
        return;
    }

    _downloadProgress = 0;
    setApplicationState(ApplicationState::DownloadingClient);

    // Start client download
    {
        qDebug() << "Latest build: " << build.tag << build.buildNumber << build.latestVersion << build.installerZipURL;
        auto request = new QNetworkRequest(QUrl(build.installerZipURL));
        auto reply = _networkAccessManager.get(*request);

        _clientZipFile.setFileName(_launcherDirectory.absoluteFilePath("client.zip"));

        qDebug() << "Opening " << _clientZipFile.fileName();
        if (!_clientZipFile.open(QIODevice::WriteOnly)) {
            setApplicationState(ApplicationState::UnexpectedError);
            return;
        }

        connect(reply, &QNetworkReply::finished, this, &LauncherState::clientDownloadComplete);
        connect(reply, &QNetworkReply::readyRead, this, [this, reply]() {
            char buf[4096];
            while (reply->bytesAvailable() > 0) {
                qint64 size;
                size = reply->read(buf, (qint64)sizeof(buf));
                if (size == 0) {
                    break;
                }
                _clientZipFile.write(buf, size);
            }
        });
        connect(reply, &QNetworkReply::downloadProgress, this, [this](qint64 received, qint64 total) {
            _downloadProgress = (float)received / (float)total;
            emit downloadProgressChanged();
        });
    }
}

void LauncherState::clientDownloadComplete() {
    ASSERT_STATE(ApplicationState::DownloadingClient);

    _clientZipFile.close();

    installClient();
}

void LauncherState::installClient() {
    ASSERT_STATE(ApplicationState::DownloadingClient);
    setApplicationState(ApplicationState::InstallingClient);

    auto installDir = _launcherDirectory.absoluteFilePath("interface_install");
    _launcherDirectory.mkpath("interface_install");

    _downloadProgress = 0;

    qDebug() << "Unzipping " << _clientZipFile.fileName() << " to " << installDir;

    auto unzipper = new Unzipper(_clientZipFile.fileName(), QDir(installDir));
    unzipper->setAutoDelete(true);
    connect(unzipper, &Unzipper::progress, this, [this](float progress) {
        qDebug() << "Unzipper progress: " << progress;
        _downloadProgress = progress;
        emit downloadProgressChanged();
    });
    connect(unzipper, &Unzipper::finished, this, [this](bool error, QString errorMessage) {
        if (error) {
            qDebug() << "Unzipper finished with error: " << errorMessage;
            setApplicationState(ApplicationState::UnexpectedError);
        } else {
            qDebug() << "Unzipper finished without error";
            downloadContentCache();
        }
    });
    QThreadPool::globalInstance()->start(unzipper);

    //launchClient();
}

void LauncherState::downloadContentCache() {
    ASSERT_STATE(ApplicationState::InstallingClient);

    // Start content set cache download
    if (shouldDownloadContentCache()) {
        setApplicationState(ApplicationState::DownloadingContentCache);

        _downloadProgress = 0;

        auto request = new QNetworkRequest(QUrl(_contentCacheURL));
        auto reply = _networkAccessManager.get(*request);

        _contentZipFile.setFileName(_launcherDirectory.absoluteFilePath("content_cache.zip"));

        qDebug() << "Opening " << _contentZipFile.fileName();
        if (!_contentZipFile.open(QIODevice::WriteOnly)) {
            setApplicationState(ApplicationState::UnexpectedError);
            return;
        }

        connect(reply, &QNetworkReply::finished, this, &LauncherState::contentCacheDownloadComplete);
        connect(reply, &QNetworkReply::readyRead, this, [this, reply]() {
            char buf[4096];
            while (reply->bytesAvailable() > 0) {
                qint64 size;
                size = reply->read(buf, (qint64)sizeof(buf));
                if (size == 0) {
                    break;
                }
                _contentZipFile.write(buf, size);
            }
        });
        connect(reply, &QNetworkReply::downloadProgress, this, [this](qint64 received, qint64 total) {
            _downloadProgress = (float)received / (float)total;
            emit downloadProgressChanged();
        });
    } else {
        launchClient();
    }
}

void LauncherState::contentCacheDownloadComplete() {
    ASSERT_STATE(ApplicationState::DownloadingContentCache);

    _contentZipFile.close();

    installContentCache();
}


void LauncherState::installContentCache() {
    ASSERT_STATE(ApplicationState::DownloadingContentCache);
    setApplicationState(ApplicationState::InstallingContentCache);

    auto installDir = getContentCachePath();

    qDebug() << "Unzipping " << _contentZipFile.fileName() << " to " << installDir;

    _downloadProgress = 0;

    auto unzipper = new Unzipper(_contentZipFile.fileName(), QDir(installDir));
    unzipper->setAutoDelete(true);
    connect(unzipper, &Unzipper::progress, this, [this](float progress) {
        qDebug() << "Unzipper progress (content cache): " << progress;
        _downloadProgress = progress;
        emit downloadProgressChanged();
    });
    connect(unzipper, &Unzipper::finished, this, [this](bool error, QString errorMessage) {
        if (error) {
            qDebug() << "Unzipper finished with error: " << errorMessage;
            setApplicationState(ApplicationState::UnexpectedError);
        } else {
            qDebug() << "Unzipper finished without error";
            launchClient();
        }
    });
    QThreadPool::globalInstance()->start(unzipper);

}

void LauncherState::launchClient() {
    ASSERT_STATE({ ApplicationState::InstallingClient, ApplicationState::InstallingContentCache });

    setApplicationState(ApplicationState::LaunchingHighFidelity);

    QDir installDirectory = _launcherDirectory.filePath("interface_install");
    auto clientPath = installDirectory.absoluteFilePath("interface.exe");

    QString homePath = "hifi://hq";
    QString defaultScriptsPath = installDirectory.filePath("scripts/simplifiedUIBootstrapper");
    QString displayName = "fixMe";
    QString contentCachePath = _launcherDirectory.filePath("cache");

    // TODO Fix parameters
    QString params = "--url " + homePath
        + " --setBookmark hqhome=\"" + homePath + "\""
        + " --defaultScriptsOverride " + QDir::toNativeSeparators(defaultScriptsPath)
        + " --displayName " + displayName
        + " --cache " + contentCachePath;

    if (!_loginTokenResponse.isEmpty()) {
        params += " --tokens \"" + _loginTokenResponse.replace("\"", "\\\"") + "\"";
    }

#if defined(Q_OS_WIN)
    STARTUPINFO si;
    PROCESS_INFORMATION pi;

    // set the size of the structures
    ZeroMemory(&si, sizeof(si));
    si.cb = sizeof(si);
    ZeroMemory(&pi, sizeof(pi));

    // start the program up
    BOOL success = CreateProcess(
        clientPath.toUtf8().data(),
        params.toUtf8().data(),
        nullptr,                   // Process handle not inheritable
        nullptr,                   // Thread handle not inheritable
        FALSE,                  // Set handle inheritance to FALSE
        CREATE_NEW_CONSOLE,     // Opens file in a separate console
        nullptr,           // Use parent's environment block
        nullptr,           // Use parent's starting directory 
        &si,            // Pointer to STARTUPINFO structure
        &pi           // Pointer to PROCESS_INFORMATION structure
    );
    // Close process and thread handles. 
    CloseHandle(pi.hProcess);
    CloseHandle(pi.hThread);
    exit(0);
#elif defined(Q_OS_MACOS)
    // TODO Implement launching of client
#else
#error UNSUPPORTED PLATFORM
#endif
}

void LauncherState::setApplicationState(ApplicationState state) {
    qDebug() << "Changing application state: " << _applicationState << " -> " << state;

    if (state == ApplicationState::UnexpectedError) {
        __debugbreak();
    }

    _applicationState = state;

    emit uiStateChanged();
    emit updateSourceUrl(getCurrentUISource());

    emit applicationStateChanged();
}

LauncherState::ApplicationState LauncherState::getApplicationState() const {
    return _applicationState;
}<|MERGE_RESOLUTION|>--- conflicted
+++ resolved
@@ -1,13 +1,11 @@
 #include "LauncherState.h"
 
-<<<<<<< HEAD
 #include "PathUtils.h"
-=======
 #include "Unzipper.h"
 
+#ifdef Q_OS_WIN
 #include <Windows.h>
-
->>>>>>> a78be7a4
+#endif
 #include <array>
 
 #include <QNetworkRequest>
@@ -21,13 +19,7 @@
 #include <QDebug>
 #include <QQmlEngine>
 
-<<<<<<< HEAD
-static const std::array<QString, LauncherState::UIState::UI_STATE_NUM> QML_FILE_FOR_UI_STATE =
-    { { "SplashScreen.qml", "HFBase/CreateAccountBase.qml", "DisplayName.qml",
-        "Download.qml", "DownloadFinished.qml", "HFBase/Error.qml" } };
-=======
 #include <QThreadPool>
->>>>>>> a78be7a4
 
 #include <QStandardPaths>
 
@@ -48,8 +40,8 @@
 }
 
 static const std::array<QString, LauncherState::UIState::UI_STATE_NUM> QML_FILE_FOR_UI_STATE =
-    { { "qrc:/qml/SplashScreen.qml", "qrc:/qml/Login.qml", "qrc:/qml/DisplayName.qml",
-        "qrc:/qml/Download.qml", "qrc:/qml/DownloadFinshed.qml", "qrc:/qml/Error.qml" } };
+    { { "SplashScreen.qml", "qml/HFBase/CreateAccountBase.qml", "DisplayName.qml",
+        "Download.qml", "DownloadFinished.qml", "qml/HFBase/Error.qml" } };
 
 void LauncherState::ASSERT_STATE(LauncherState::ApplicationState state) {
     if (_applicationState != state) {
@@ -65,11 +57,8 @@
         if (_applicationState == state) {
             return;
         }
-<<<<<<< HEAD
-        //setUIState(LauncherState::LOGIN_SCREEN);
-    });
-=======
-    }
+    }
+
 #ifdef Q_OS_WIN
     __debugbreak();
 #endif
@@ -82,7 +71,6 @@
     qDebug() << "Launcher directory: " << _launcherDirectory.absolutePath();
     _launcherDirectory.mkpath(_launcherDirectory.absolutePath());
     requestBuilds();
->>>>>>> a78be7a4
 }
 
 QString LauncherState::getCurrentUISource() const {
@@ -93,14 +81,6 @@
     qmlRegisterType<LauncherState>("HQLauncher", 1, 0, "LauncherStateEnums");
 }
 
-<<<<<<< HEAD
-void LauncherState::setUIState(UIState state) {
-    _uiState = state;
-    emit updateSourceUrl(PathUtils::resourcePath(getCurrentUISource()));
-}
-
-=======
->>>>>>> a78be7a4
 LauncherState::UIState LauncherState::getUIState() const {
     switch (_applicationState) {
         case ApplicationState::Init:
@@ -117,11 +97,15 @@
         case ApplicationState::LaunchingHighFidelity:
             return DOWNLOAD_FINSISHED;
         case ApplicationState::UnexpectedError:
+            #ifdef Q_OS_WIN
             __debugbreak();
+            #endif
             return ERROR_SCREEN;
         default:
             qDebug() << "FATAL: No UI for" << _applicationState;
+            #ifdef Q_OS_WIN
             __debugbreak();
+            #endif
             return ERROR_SCREEN;
     }
 }
@@ -486,13 +470,15 @@
     qDebug() << "Changing application state: " << _applicationState << " -> " << state;
 
     if (state == ApplicationState::UnexpectedError) {
+        #ifdef Q_OS_WIN
         __debugbreak();
+        #endif
     }
 
     _applicationState = state;
 
     emit uiStateChanged();
-    emit updateSourceUrl(getCurrentUISource());
+    emit updateSourceUrl(PathUtils::resourcePath(getCurrentUISource()));
 
     emit applicationStateChanged();
 }
