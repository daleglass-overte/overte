//
//  AnimManipulator.h
//
//  Created by Anthony J. Thibault on 9/8/15.
//  Copyright (c) 2015 High Fidelity, Inc. All rights reserved.
//
//  Distributed under the Apache License, Version 2.0.
//  See the accompanying file LICENSE or http://www.apache.org/licenses/LICENSE-2.0.html
//

#ifndef hifi_AnimManipulator_h
#define hifi_AnimManipulator_h

#include "AnimNode.h"

// Allows procedural control over a set of joints.

class AnimManipulator : public AnimNode {
public:
    friend class AnimTests;

    AnimManipulator(const QString& id, float alpha);
    virtual ~AnimManipulator() override;

<<<<<<< HEAD
    virtual const AnimPoseVec& evaluate(AnimVariantMap& animVars, const AnimContext& context, float dt, Triggers& triggersOut) override;
    virtual const AnimPoseVec& overlay(AnimVariantMap& animVars, const AnimContext& context, float dt, Triggers& triggersOut, const AnimPoseVec& underPoses) override;
=======
    virtual const AnimPoseVec& evaluate(const AnimVariantMap& animVars, const AnimContext& context, float dt, AnimVariantMap& triggersOut) override;
    virtual const AnimPoseVec& overlay(const AnimVariantMap& animVars, const AnimContext& context, float dt, AnimVariantMap& triggersOut, const AnimPoseVec& underPoses) override;
>>>>>>> 88fafc7a

    void setAlphaVar(const QString& alphaVar) { _alphaVar = alphaVar; }

    virtual void setSkeletonInternal(AnimSkeleton::ConstPointer skeleton) override;

    struct JointVar {
        enum class Type {
            Absolute,
            Relative,
            UnderPose,
            Default,
            NumTypes
        };

        JointVar(const QString& jointNameIn, Type rotationType, Type translationType, const QString& rotationVarIn, const QString& translationVarIn);
        QString jointName = "";
        Type rotationType = Type::Absolute;
        Type translationType = Type::Absolute;
        QString rotationVar = "";
        QString translationVar = "";

        int jointIndex = -1;
        bool hasPerformedJointLookup = false;
        bool isRelative = false;
    };

    void addJointVar(const JointVar& jointVar);
    void removeAllJointVars();

protected:
    // for AnimDebugDraw rendering
    virtual const AnimPoseVec& getPosesInternal() const override;

    AnimPose computeRelativePoseFromJointVar(const AnimVariantMap& animVars, const JointVar& jointVar,
                                             const AnimPose& defaultRelPose, const AnimPoseVec& underPoses);

    AnimPoseVec _poses;
    float _alpha;
    QString _alphaVar;

    std::vector<JointVar> _jointVars;

    // no copies
    AnimManipulator(const AnimManipulator&) = delete;
    AnimManipulator& operator=(const AnimManipulator&) = delete;

};

#endif // hifi_AnimManipulator_h<|MERGE_RESOLUTION|>--- conflicted
+++ resolved
@@ -22,13 +22,8 @@
     AnimManipulator(const QString& id, float alpha);
     virtual ~AnimManipulator() override;
 
-<<<<<<< HEAD
-    virtual const AnimPoseVec& evaluate(AnimVariantMap& animVars, const AnimContext& context, float dt, Triggers& triggersOut) override;
-    virtual const AnimPoseVec& overlay(AnimVariantMap& animVars, const AnimContext& context, float dt, Triggers& triggersOut, const AnimPoseVec& underPoses) override;
-=======
     virtual const AnimPoseVec& evaluate(const AnimVariantMap& animVars, const AnimContext& context, float dt, AnimVariantMap& triggersOut) override;
     virtual const AnimPoseVec& overlay(const AnimVariantMap& animVars, const AnimContext& context, float dt, AnimVariantMap& triggersOut, const AnimPoseVec& underPoses) override;
->>>>>>> 88fafc7a
 
     void setAlphaVar(const QString& alphaVar) { _alphaVar = alphaVar; }
 
