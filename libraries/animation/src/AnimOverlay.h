--- conflicted
+++ resolved
@@ -45,11 +45,7 @@
     AnimOverlay(const QString& id, BoneSet boneSet, float alpha);
     virtual ~AnimOverlay() override;
 
-<<<<<<< HEAD
-    virtual const AnimPoseVec& evaluate(AnimVariantMap& animVars, const AnimContext& context, float dt, Triggers& triggersOut) override;
-=======
     virtual const AnimPoseVec& evaluate(const AnimVariantMap& animVars, const AnimContext& context, float dt, AnimVariantMap& triggersOut) override;
->>>>>>> 88fafc7a
 
     void setBoneSetVar(const QString& boneSetVar) { _boneSetVar = boneSetVar; }
     void setAlphaVar(const QString& alphaVar) { _alphaVar = alphaVar; }
