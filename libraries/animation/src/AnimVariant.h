--- conflicted
+++ resolved
@@ -34,7 +34,7 @@
         NumTypes
     };
 
-    static const AnimVariant FALSE;
+    static const AnimVariant False;
 
     AnimVariant() : _type(Type::Bool) { memset(&_val, 0, sizeof(_val)); }
     AnimVariant(bool value) : _type(Type::Bool) { _val.boolVal = value; }
@@ -59,7 +59,6 @@
     void setQuat(const glm::quat& value) { assert(_type == Type::Quat); *reinterpret_cast<glm::quat*>(&_val) = value; }
     void setString(const QString& value) { assert(_type == Type::String); _stringVal = value; }
 
-<<<<<<< HEAD
     bool getBool() const {
         if (_type == Type::Bool) {
             return _val.boolVal;
@@ -104,15 +103,6 @@
     const QString& getString() const {
         return _stringVal;
     }
-=======
-    bool getBool() const { assert(_type == Type::Bool); return _val.boolVal; }
-    int getInt() const { assert(_type == Type::Int || _type == Type::Float); return _type == Type::Float ? (int)_val.floats[0] : _val.intVal; }
-    float getFloat() const { assert(_type == Type::Float || _type == Type::Int); return _type == Type::Int ? (float)_val.intVal : _val.floats[0]; }
-
-    const glm::vec3& getVec3() const { assert(_type == Type::Vec3); return *reinterpret_cast<const glm::vec3*>(&_val); }
-    const glm::quat& getQuat() const { assert(_type == Type::Quat); return *reinterpret_cast<const glm::quat*>(&_val); }
-    const QString& getString() const { assert(_type == Type::String); return _stringVal; }
->>>>>>> 744da64c
 
 protected:
     Type _type;
@@ -184,8 +174,6 @@
         }
     }
 
-<<<<<<< HEAD
-=======
     glm::quat lookupRigToGeometry(const QString& key, const glm::quat& defaultValue) const {
         if (key.isEmpty()) {
             return defaultValue;
@@ -195,7 +183,6 @@
         }
     }
 
->>>>>>> 744da64c
     const QString& lookup(const QString& key, const QString& defaultValue) const {
         if (key.isEmpty()) {
             return defaultValue;
@@ -229,7 +216,7 @@
         if (iter != _map.end()) {
             return iter->second;
         } else {
-            return AnimVariant::FALSE;
+            return AnimVariant::False;
         }
     }
 
