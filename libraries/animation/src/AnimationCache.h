//
//  AnimationCache.h
//  libraries/animation/src/
//
//  Created by Andrzej Kapolka on 4/14/14.
//  Copyright (c) 2014 High Fidelity, Inc. All rights reserved.
//
//  Distributed under the Apache License, Version 2.0.
//  See the accompanying file LICENSE or http://www.apache.org/licenses/LICENSE-2.0.html
//

#ifndef hifi_AnimationCache_h
#define hifi_AnimationCache_h

#include <QRunnable>
#include <QScriptEngine>
#include <QScriptValue>

#include <DependencyManager.h>
#include <FBXReader.h>
#include <ResourceCache.h>

class Animation;

typedef QSharedPointer<Animation> AnimationPointer;

/// Scriptable interface for FBX animation loading.
class AnimationCache : public ResourceCache, public Dependency  {
    Q_OBJECT
    SINGLETON_DEPENDENCY

public:
    Q_INVOKABLE AnimationPointer getAnimation(const QString& url) { return getAnimation(QUrl(url)); }
    Q_INVOKABLE AnimationPointer getAnimation(const QUrl& url);

protected:
    
    virtual QSharedPointer<Resource> createResource(const QUrl& url,
                const QSharedPointer<Resource>& fallback, bool delayLoad, const void* extra);
private:
    AnimationCache(QObject* parent = NULL);
    virtual ~AnimationCache() { }

};

Q_DECLARE_METATYPE(AnimationPointer)

/// An animation loaded from the network.
class Animation : public Resource {
    Q_OBJECT

public:

    Animation(const QUrl& url);

    const FBXGeometry& getGeometry() const { return *_geometry; }

    virtual bool isLoaded() const override;

    
    Q_INVOKABLE QStringList getJointNames() const;
    
    Q_INVOKABLE QVector<FBXAnimationFrame> getFrames() const;

    const QVector<FBXAnimationFrame>& getFramesReference() const;
    
protected:
<<<<<<< HEAD

    Q_INVOKABLE void setGeometry(const FBXGeometry& geometry);
    
    virtual void downloadFinished(const QByteArray& data) override;
=======
    virtual void downloadFinished(QNetworkReply* reply);
>>>>>>> 29aee1ee

protected slots:
    void animationParseSuccess(FBXGeometry* geometry);
    void animationParseError(int error, QString str);

private:
    
    std::unique_ptr<FBXGeometry> _geometry;
};

/// Reads geometry in a worker thread.
class AnimationReader : public QObject, public QRunnable {
    Q_OBJECT

public:
    AnimationReader(const QUrl& url, QNetworkReply* reply);
    virtual void run();

signals:
    void onSuccess(FBXGeometry* geometry);
    void onError(int error, QString str);

private:
    QUrl _url;
    QNetworkReply* _reply;
};

class AnimationDetails {
public:
    AnimationDetails();
    AnimationDetails(QString role, QUrl url, float fps, float priority, bool loop,
        bool hold, bool startAutomatically, float firstFrame, float lastFrame, bool running, float frameIndex);

    QString role;
    QUrl url;
    float fps;
    float priority;
    bool loop;
    bool hold;
    bool startAutomatically;
    float firstFrame;
    float lastFrame;
    bool running;
    float frameIndex;
};
Q_DECLARE_METATYPE(AnimationDetails);
QScriptValue animationDetailsToScriptValue(QScriptEngine* engine, const AnimationDetails& event);
void animationDetailsFromScriptValue(const QScriptValue& object, AnimationDetails& event);

#endif // hifi_AnimationCache_h<|MERGE_RESOLUTION|>--- conflicted
+++ resolved
@@ -65,14 +65,7 @@
     const QVector<FBXAnimationFrame>& getFramesReference() const;
     
 protected:
-<<<<<<< HEAD
-
-    Q_INVOKABLE void setGeometry(const FBXGeometry& geometry);
-    
     virtual void downloadFinished(const QByteArray& data) override;
-=======
-    virtual void downloadFinished(QNetworkReply* reply);
->>>>>>> 29aee1ee
 
 protected slots:
     void animationParseSuccess(FBXGeometry* geometry);
@@ -88,7 +81,7 @@
     Q_OBJECT
 
 public:
-    AnimationReader(const QUrl& url, QNetworkReply* reply);
+    AnimationReader(const QUrl& url, const QByteArray& data);
     virtual void run();
 
 signals:
@@ -97,7 +90,7 @@
 
 private:
     QUrl _url;
-    QNetworkReply* _reply;
+    QByteArray _data;
 };
 
 class AnimationDetails {
