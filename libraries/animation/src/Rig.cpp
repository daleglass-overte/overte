//
//  Rig.cpp
//  libraries/animation/src/
//
//  Created by Howard Stearns, Seth Alves, Anthony Thibault, Andrew Meadows on 7/15/15.
//  Copyright (c) 2015 High Fidelity, Inc. All rights reserved.
//
//  Distributed under the Apache License, Version 2.0.
//  See the accompanying file LICENSE or http://www.apache.org/licenses/LICENSE-2.0.html
//

#include "Rig.h"

#include <glm/gtx/vector_angle.hpp>
#include <queue>
#include <QScriptValueIterator>
#include <QWriteLocker>
#include <QReadLocker>

#include <GeometryUtil.h>
#include <NumericalConstants.h>
#include <DebugDraw.h>
#include <PerfStat.h>
#include <ScriptValueUtils.h>
#include <shared/NsightHelpers.h>

#include "AnimationLogging.h"
#include "AnimClip.h"
#include "AnimInverseKinematics.h"
#include "AnimSkeleton.h"
#include "IKTarget.h"

static bool isEqual(const glm::vec3& u, const glm::vec3& v) {
    const float EPSILON = 0.0001f;
    return glm::length(u - v) / glm::length(u) <= EPSILON;
}

static bool isEqual(const glm::quat& p, const glm::quat& q) {
    const float EPSILON = 0.00001f;
    return 1.0f - fabsf(glm::dot(p, q)) <= EPSILON;
}

#define ASSERT(cond) assert(cond)

// 2 meter tall dude
const glm::vec3 DEFAULT_RIGHT_EYE_POS(-0.3f, 0.9f, 0.0f);
const glm::vec3 DEFAULT_LEFT_EYE_POS(0.3f, 0.9f, 0.0f);
const glm::vec3 DEFAULT_HEAD_POS(0.0f, 0.75f, 0.0f);

void Rig::overrideAnimation(const QString& url, float fps, bool loop, float firstFrame, float lastFrame) {

    UserAnimState::ClipNodeEnum clipNodeEnum;
    if (_userAnimState.clipNodeEnum == UserAnimState::None || _userAnimState.clipNodeEnum == UserAnimState::B) {
        clipNodeEnum = UserAnimState::A;
    } else {
        clipNodeEnum = UserAnimState::B;
    }

    if (_animNode) {
        // find an unused AnimClip clipNode
        std::shared_ptr<AnimClip> clip;
        if (clipNodeEnum == UserAnimState::A) {
            clip = std::dynamic_pointer_cast<AnimClip>(_animNode->findByName("userAnimA"));
        } else {
            clip = std::dynamic_pointer_cast<AnimClip>(_animNode->findByName("userAnimB"));
        }

        if (clip) {
            // set parameters
            clip->setLoopFlag(loop);
            clip->setStartFrame(firstFrame);
            clip->setEndFrame(lastFrame);
            const float REFERENCE_FRAMES_PER_SECOND = 30.0f;
            float timeScale = fps / REFERENCE_FRAMES_PER_SECOND;
            clip->setTimeScale(timeScale);
            clip->loadURL(url);
        }
    }

    // store current user anim state.
    _userAnimState = { clipNodeEnum, url, fps, loop, firstFrame, lastFrame };

    // notify the userAnimStateMachine the desired state.
    _animVars.set("userAnimNone", false);
    _animVars.set("userAnimA", clipNodeEnum == UserAnimState::A);
    _animVars.set("userAnimB", clipNodeEnum == UserAnimState::B);
}

void Rig::restoreAnimation() {
    if (_userAnimState.clipNodeEnum != UserAnimState::None) {
        _userAnimState.clipNodeEnum = UserAnimState::None;

        // notify the userAnimStateMachine the desired state.
        _animVars.set("userAnimNone", true);
        _animVars.set("userAnimA", false);
        _animVars.set("userAnimB", false);
    }
}

QStringList Rig::getAnimationRoles() const {
    if (_animNode) {
        QStringList list;
        _animNode->traverse([&](AnimNode::Pointer node) {
            // only report clip nodes as valid roles.
            auto clipNode = std::dynamic_pointer_cast<AnimClip>(node);
            if (clipNode) {
                // filter out the userAnims, they are for internal use only.
                if (!clipNode->getID().startsWith("userAnim")) {
                    list.append(node->getID());
                }
            }
            return true;
        });
        return list;
    } else {
        return QStringList();
    }
}

void Rig::overrideRoleAnimation(const QString& role, const QString& url, float fps, bool loop, float firstFrame, float lastFrame) {
    if (_animNode) {
        AnimNode::Pointer node = _animNode->findByName(role);
        if (node) {
            _origRoleAnimations[role] = node;
            const float REFERENCE_FRAMES_PER_SECOND = 30.0f;
            float timeScale = fps / REFERENCE_FRAMES_PER_SECOND;
            auto clipNode = std::make_shared<AnimClip>(role, url, firstFrame, lastFrame, timeScale, loop, false);
            AnimNode::Pointer parent = node->getParent();
            parent->replaceChild(node, clipNode);
        } else {
            qCWarning(animation) << "Rig::overrideRoleAnimation could not find role " << role;
        }
    } else {
        qCWarning(animation) << "Rig::overrideRoleAnimation avatar not ready yet";
    }
}

void Rig::restoreRoleAnimation(const QString& role) {
    if (_animNode) {
        AnimNode::Pointer node = _animNode->findByName(role);
        if (node) {
            auto iter = _origRoleAnimations.find(role);
            if (iter != _origRoleAnimations.end()) {
                node->getParent()->replaceChild(node, iter->second);
                _origRoleAnimations.erase(iter);
            } else {
                qCWarning(animation) << "Rig::restoreRoleAnimation could not find role " << role;
            }
        }
    } else {
        qCWarning(animation) << "Rig::overrideRoleAnimation avatar not ready yet";
    }
}

void Rig::destroyAnimGraph() {
    _animSkeleton.reset();
    _animLoader.reset();
    _animNode.reset();
    _internalPoseSet._relativePoses.clear();
    _internalPoseSet._absolutePoses.clear();
    _internalPoseSet._overridePoses.clear();
    _internalPoseSet._overrideFlags.clear();
    _numOverrides = 0;
}

void Rig::initJointStates(const FBXGeometry& geometry, const glm::mat4& modelOffset) {
    _geometryOffset = AnimPose(geometry.offset);
    _invGeometryOffset = _geometryOffset.inverse();
    setModelOffset(modelOffset);

    _animSkeleton = std::make_shared<AnimSkeleton>(geometry);

    _internalPoseSet._relativePoses.clear();
    _internalPoseSet._relativePoses = _animSkeleton->getRelativeDefaultPoses();

    buildAbsoluteRigPoses(_internalPoseSet._relativePoses, _internalPoseSet._absolutePoses);

    _internalPoseSet._overridePoses.clear();
    _internalPoseSet._overridePoses = _animSkeleton->getRelativeDefaultPoses();

    _internalPoseSet._overrideFlags.clear();
    _internalPoseSet._overrideFlags.resize(_animSkeleton->getNumJoints(), false);
    _numOverrides = 0;

    buildAbsoluteRigPoses(_animSkeleton->getRelativeDefaultPoses(), _absoluteDefaultPoses);

    _rootJointIndex = geometry.rootJointIndex;
    _leftHandJointIndex = geometry.leftHandJointIndex;
    _leftElbowJointIndex = _leftHandJointIndex >= 0 ? geometry.joints.at(_leftHandJointIndex).parentIndex : -1;
    _leftShoulderJointIndex = _leftElbowJointIndex >= 0 ? geometry.joints.at(_leftElbowJointIndex).parentIndex : -1;
    _rightHandJointIndex = geometry.rightHandJointIndex;
    _rightElbowJointIndex = _rightHandJointIndex >= 0 ? geometry.joints.at(_rightHandJointIndex).parentIndex : -1;
    _rightShoulderJointIndex = _rightElbowJointIndex >= 0 ? geometry.joints.at(_rightElbowJointIndex).parentIndex : -1;
}

void Rig::reset(const FBXGeometry& geometry) {
    _geometryOffset = AnimPose(geometry.offset);
    _invGeometryOffset = _geometryOffset.inverse();
    _animSkeleton = std::make_shared<AnimSkeleton>(geometry);

    _internalPoseSet._relativePoses.clear();
    _internalPoseSet._relativePoses = _animSkeleton->getRelativeDefaultPoses();

    buildAbsoluteRigPoses(_internalPoseSet._relativePoses, _internalPoseSet._absolutePoses);

    _internalPoseSet._overridePoses.clear();
    _internalPoseSet._overridePoses = _animSkeleton->getRelativeDefaultPoses();

    _internalPoseSet._overrideFlags.clear();
    _internalPoseSet._overrideFlags.resize(_animSkeleton->getNumJoints(), false);
    _numOverrides = 0;

    buildAbsoluteRigPoses(_animSkeleton->getRelativeDefaultPoses(), _absoluteDefaultPoses);

    _rootJointIndex = geometry.rootJointIndex;
    _leftHandJointIndex = geometry.leftHandJointIndex;
    _leftElbowJointIndex = _leftHandJointIndex >= 0 ? geometry.joints.at(_leftHandJointIndex).parentIndex : -1;
    _leftShoulderJointIndex = _leftElbowJointIndex >= 0 ? geometry.joints.at(_leftElbowJointIndex).parentIndex : -1;
    _rightHandJointIndex = geometry.rightHandJointIndex;
    _rightElbowJointIndex = _rightHandJointIndex >= 0 ? geometry.joints.at(_rightHandJointIndex).parentIndex : -1;
    _rightShoulderJointIndex = _rightElbowJointIndex >= 0 ? geometry.joints.at(_rightElbowJointIndex).parentIndex : -1;

    if (!_animGraphURL.isEmpty()) {
        initAnimGraph(_animGraphURL);
    }
}

bool Rig::jointStatesEmpty() {
    return _internalPoseSet._relativePoses.empty();
}

int Rig::getJointStateCount() const {
    return (int)_internalPoseSet._relativePoses.size();
}

static const uint32_t MAX_JOINT_NAME_WARNING_COUNT = 100;

int Rig::indexOfJoint(const QString& jointName) const {
    if (_animSkeleton) {
        int result = _animSkeleton->nameToJointIndex(jointName);

        // This is a content error, so we should issue a warning.
        if (result < 0 && _jointNameWarningCount < MAX_JOINT_NAME_WARNING_COUNT) {
            qCWarning(animation) << "Rig: Missing joint" << jointName << "in avatar model";
            _jointNameWarningCount++;
        }
        return result;
    } else {
        // This is normal and can happen when the avatar model has not been dowloaded/loaded yet.
        return -1;
    }
}

QString Rig::nameOfJoint(int jointIndex) const {
    if (_animSkeleton) {
        return _animSkeleton->getJointName(jointIndex);
    } else {
        return "";
    }
}

void Rig::setModelOffset(const glm::mat4& modelOffsetMat) {
    AnimPose newModelOffset = AnimPose(modelOffsetMat);
    if (!isEqual(_modelOffset.trans(), newModelOffset.trans()) ||
        !isEqual(_modelOffset.rot(), newModelOffset.rot()) ||
        !isEqual(_modelOffset.scale(), newModelOffset.scale())) {

        _modelOffset = newModelOffset;

        // compute geometryToAvatarTransforms
        _geometryToRigTransform = _modelOffset * _geometryOffset;
        _rigToGeometryTransform = glm::inverse(_geometryToRigTransform);

        // rebuild cached default poses
        buildAbsoluteRigPoses(_animSkeleton->getRelativeDefaultPoses(), _absoluteDefaultPoses);
    }
}

void Rig::clearJointState(int index) {
    if (isIndexValid(index)) {
        if (_internalPoseSet._overrideFlags[index]) {
            _internalPoseSet._overrideFlags[index] = false;
            --_numOverrides;
        }
        _internalPoseSet._overridePoses[index] = _animSkeleton->getRelativeDefaultPose(index);
    }
}

void Rig::clearJointStates() {
    _internalPoseSet._overrideFlags.clear();
    _numOverrides = 0;
    if (_animSkeleton) {
        _internalPoseSet._overrideFlags.resize(_animSkeleton->getNumJoints());
        _internalPoseSet._overridePoses = _animSkeleton->getRelativeDefaultPoses();
    }
}

void Rig::clearJointAnimationPriority(int index) {
    if (isIndexValid(index)) {
        if (_internalPoseSet._overrideFlags[index]) {
            _internalPoseSet._overrideFlags[index] = false;
            --_numOverrides;
        }
        _internalPoseSet._overridePoses[index] = _animSkeleton->getRelativeDefaultPose(index);
    }
}

std::shared_ptr<AnimInverseKinematics> Rig::getAnimInverseKinematicsNode() const {
    std::shared_ptr<AnimInverseKinematics> result;
    if (_animNode) {
        _animNode->traverse([&](AnimNode::Pointer node) {
            // only report clip nodes as valid roles.
            auto ikNode = std::dynamic_pointer_cast<AnimInverseKinematics>(node);
            if (ikNode) {
                result = ikNode;
                return false;
            } else {
                return true;
            }
        });
    }
    return result;
}

void Rig::clearIKJointLimitHistory() {
    auto ikNode = getAnimInverseKinematicsNode();
    if (ikNode) {
        ikNode->clearIKJointLimitHistory();
    }
}

void Rig::setMaxHipsOffsetLength(float maxLength) {
    _maxHipsOffsetLength = maxLength;
    auto ikNode = getAnimInverseKinematicsNode();
    if (ikNode) {
        ikNode->setMaxHipsOffsetLength(_maxHipsOffsetLength);
    }
}

float Rig::getMaxHipsOffsetLength() const {
    return _maxHipsOffsetLength;
}

float Rig::getIKErrorOnLastSolve() const {
    float result = 0.0f;

    if (_animNode) {
        _animNode->traverse([&](AnimNode::Pointer node) {
            auto ikNode = std::dynamic_pointer_cast<AnimInverseKinematics>(node);
            if (ikNode) {
                result = ikNode->getMaxErrorOnLastSolve();
            }
            return true;
        });
    }
    return result;
}

int Rig::getJointParentIndex(int childIndex) const {
    if (_animSkeleton && isIndexValid(childIndex)) {
        return _animSkeleton->getParentIndex(childIndex);
    }
    return -1;
}

void Rig::setJointTranslation(int index, bool valid, const glm::vec3& translation, float priority) {
    if (isIndexValid(index)) {
        if (valid) {
            assert(_internalPoseSet._overrideFlags.size() == _internalPoseSet._overridePoses.size());
            if (!_internalPoseSet._overrideFlags[index]) {
                _internalPoseSet._overrideFlags[index] = true;
                ++_numOverrides;
            }
            _internalPoseSet._overridePoses[index].trans() = translation;
        }
    }
}

void Rig::setJointState(int index, bool valid, const glm::quat& rotation, const glm::vec3& translation, float priority) {
    if (isIndexValid(index)) {
        assert(_internalPoseSet._overrideFlags.size() == _internalPoseSet._overridePoses.size());
        if (!_internalPoseSet._overrideFlags[index]) {
            _internalPoseSet._overrideFlags[index] = true;
            ++_numOverrides;
        }
        _internalPoseSet._overridePoses[index].rot() = rotation;
        _internalPoseSet._overridePoses[index].trans() = translation;
    }
}

void Rig::setJointRotation(int index, bool valid, const glm::quat& rotation, float priority) {
    if (isIndexValid(index)) {
        if (valid) {
            ASSERT(_internalPoseSet._overrideFlags.size() == _internalPoseSet._overridePoses.size());
            if (!_internalPoseSet._overrideFlags[index]) {
                _internalPoseSet._overrideFlags[index] = true;
                ++_numOverrides;
            }
            _internalPoseSet._overridePoses[index].rot() = rotation;
        }
    }
}

void Rig::restoreJointRotation(int index, float fraction, float priority) {
    // AJT: DEAD CODE?
    ASSERT(false);
}

void Rig::restoreJointTranslation(int index, float fraction, float priority) {
    // AJT: DEAD CODE?
    ASSERT(false);
}

bool Rig::getJointPositionInWorldFrame(int jointIndex, glm::vec3& position, glm::vec3 translation, glm::quat rotation) const {
    if (isIndexValid(jointIndex)) {
        position = (rotation * _internalPoseSet._absolutePoses[jointIndex].trans()) + translation;
        return true;
    } else {
        return false;
    }
}

bool Rig::getJointPosition(int jointIndex, glm::vec3& position) const {
    if (isIndexValid(jointIndex)) {
        position = _internalPoseSet._absolutePoses[jointIndex].trans();
        return true;
    } else {
        return false;
    }
}

bool Rig::getJointRotationInWorldFrame(int jointIndex, glm::quat& result, const glm::quat& rotation) const {
    if (isIndexValid(jointIndex)) {
        result = rotation * _internalPoseSet._absolutePoses[jointIndex].rot();
        return true;
    } else {
        return false;
    }
}

bool Rig::getJointRotation(int jointIndex, glm::quat& rotation) const {
    QReadLocker readLock(&_externalPoseSetLock);
    if (jointIndex >= 0 && jointIndex < (int)_externalPoseSet._relativePoses.size()) {
        rotation = _externalPoseSet._relativePoses[jointIndex].rot();
        return true;
    } else {
        return false;
    }
}

bool Rig::getAbsoluteJointRotationInRigFrame(int jointIndex, glm::quat& rotation) const {
    QReadLocker readLock(&_externalPoseSetLock);
    if (jointIndex >= 0 && jointIndex < (int)_externalPoseSet._absolutePoses.size()) {
        rotation = _externalPoseSet._absolutePoses[jointIndex].rot();
        return true;
    } else {
        return false;
    }
}

bool Rig::getJointTranslation(int jointIndex, glm::vec3& translation) const {
    QReadLocker readLock(&_externalPoseSetLock);
    if (jointIndex >= 0 && jointIndex < (int)_externalPoseSet._relativePoses.size()) {
        translation = _externalPoseSet._relativePoses[jointIndex].trans();
        return true;
    } else {
        return false;
    }
}

bool Rig::getAbsoluteJointTranslationInRigFrame(int jointIndex, glm::vec3& translation) const {
    QReadLocker readLock(&_externalPoseSetLock);
    if (jointIndex >= 0 && jointIndex < (int)_externalPoseSet._absolutePoses.size()) {
        translation = _externalPoseSet._absolutePoses[jointIndex].trans();
        return true;
    } else {
        return false;
    }
}

bool Rig::getAbsoluteJointPoseInRigFrame(int jointIndex, AnimPose& returnPose) const {
    QReadLocker readLock(&_externalPoseSetLock);
    if (jointIndex >= 0 && jointIndex < (int)_externalPoseSet._absolutePoses.size()) {
        returnPose = _externalPoseSet._absolutePoses[jointIndex];
        return true;
    } else {
        return false;
    }
}

bool Rig::getJointCombinedRotation(int jointIndex, glm::quat& result, const glm::quat& rotation) const {
    // AJT: TODO: used by attachments
    ASSERT(false);
    return false;
}

void Rig::calcAnimAlpha(float speed, const std::vector<float>& referenceSpeeds, float* alphaOut) const {

    ASSERT(referenceSpeeds.size() > 0);

    // calculate alpha from linear combination of referenceSpeeds.
    float alpha = 0.0f;
    if (speed <= referenceSpeeds.front()) {
        alpha = 0.0f;
    } else if (speed > referenceSpeeds.back()) {
        alpha = (float)(referenceSpeeds.size() - 1);
    } else {
        for (size_t i = 0; i < referenceSpeeds.size() - 1; i++) {
            if (referenceSpeeds[i] < speed && speed < referenceSpeeds[i + 1]) {
                alpha = (float)i + ((speed - referenceSpeeds[i]) / (referenceSpeeds[i + 1] - referenceSpeeds[i]));
                break;
            }
        }
    }

    *alphaOut = alpha;
}

void Rig::setEnableInverseKinematics(bool enable) {
    _enableInverseKinematics = enable;
}

void Rig::setEnableAnimations(bool enable) {
    _enabledAnimations = enable;
}

AnimPose Rig::getAbsoluteDefaultPose(int index) const {
    if (_animSkeleton && index >= 0 && index < _animSkeleton->getNumJoints()) {
        return _absoluteDefaultPoses[index];
    } else {
        return AnimPose::identity;
    }
}

const AnimPoseVec& Rig::getAbsoluteDefaultPoses() const {
    return _absoluteDefaultPoses;
}


bool Rig::getRelativeDefaultJointRotation(int index, glm::quat& rotationOut) const {
    if (_animSkeleton && index >= 0 && index < _animSkeleton->getNumJoints()) {
        rotationOut = _animSkeleton->getRelativeDefaultPose(index).rot();
        return true;
    } else {
        return false;
    }
}

bool Rig::getRelativeDefaultJointTranslation(int index, glm::vec3& translationOut) const {
    if (_animSkeleton && index >= 0 && index < _animSkeleton->getNumJoints()) {
        translationOut = _animSkeleton->getRelativeDefaultPose(index).trans();
        return true;
    } else {
        return false;
    }
}

// animation reference speeds.
static const std::vector<float> FORWARD_SPEEDS = { 0.4f, 1.4f, 4.5f }; // m/s
static const std::vector<float> BACKWARD_SPEEDS = { 0.6f, 1.45f }; // m/s
static const std::vector<float> LATERAL_SPEEDS = { 0.2f, 0.65f }; // m/s

void Rig::computeMotionAnimationState(float deltaTime, const glm::vec3& worldPosition, const glm::vec3& worldVelocity, const glm::quat& worldRotation, CharacterControllerState ccState) {

    glm::vec3 forward = worldRotation * IDENTITY_FORWARD;
    glm::vec3 workingVelocity = worldVelocity;

    {
        glm::vec3 localVel = glm::inverse(worldRotation) * workingVelocity;

        float forwardSpeed = glm::dot(localVel, IDENTITY_FORWARD);
        float lateralSpeed = glm::dot(localVel, IDENTITY_RIGHT);
        float turningSpeed = glm::orientedAngle(forward, _lastForward, IDENTITY_UP) / deltaTime;

        // filter speeds using a simple moving average.
        _averageForwardSpeed.updateAverage(forwardSpeed);
        _averageLateralSpeed.updateAverage(lateralSpeed);

        // sine wave LFO var for testing.
        static float t = 0.0f;
        _animVars.set("sine", 2.0f * 0.5f * sinf(t) + 0.5f);

        float moveForwardAlpha = 0.0f;
        float moveBackwardAlpha = 0.0f;
        float moveLateralAlpha = 0.0f;

        // calcuate the animation alpha and timeScale values based on current speeds and animation reference speeds.
        calcAnimAlpha(_averageForwardSpeed.getAverage(), FORWARD_SPEEDS, &moveForwardAlpha);
        calcAnimAlpha(-_averageForwardSpeed.getAverage(), BACKWARD_SPEEDS, &moveBackwardAlpha);
        calcAnimAlpha(fabsf(_averageLateralSpeed.getAverage()), LATERAL_SPEEDS, &moveLateralAlpha);

        _animVars.set("moveForwardSpeed", _averageForwardSpeed.getAverage());
        _animVars.set("moveForwardAlpha", moveForwardAlpha);

        _animVars.set("moveBackwardSpeed", -_averageForwardSpeed.getAverage());
        _animVars.set("moveBackwardAlpha", moveBackwardAlpha);

        _animVars.set("moveLateralSpeed", fabsf(_averageLateralSpeed.getAverage()));
        _animVars.set("moveLateralAlpha", moveLateralAlpha);

        const float MOVE_ENTER_SPEED_THRESHOLD = 0.2f; // m/sec
        const float MOVE_EXIT_SPEED_THRESHOLD = 0.07f;  // m/sec
        const float TURN_ENTER_SPEED_THRESHOLD = 0.5f; // rad/sec
        const float TURN_EXIT_SPEED_THRESHOLD = 0.2f; // rad/sec

        if (ccState == CharacterControllerState::Hover) {
            if (_desiredState != RigRole::Hover) {
                _desiredStateAge = 0.0f;
            }
            _desiredState = RigRole::Hover;
        } else if (ccState == CharacterControllerState::InAir) {
            if (_desiredState != RigRole::InAir) {
                _desiredStateAge = 0.0f;
            }
            _desiredState = RigRole::InAir;
        } else if (ccState == CharacterControllerState::Takeoff) {
            if (_desiredState != RigRole::Takeoff) {
                _desiredStateAge = 0.0f;
            }
            _desiredState = RigRole::Takeoff;
        } else {
            float moveThresh;
            if (_state != RigRole::Move) {
                moveThresh = MOVE_ENTER_SPEED_THRESHOLD;
            } else {
                moveThresh = MOVE_EXIT_SPEED_THRESHOLD;
            }

            float turnThresh;
            if (_state != RigRole::Turn) {
                turnThresh = TURN_ENTER_SPEED_THRESHOLD;
            } else {
                turnThresh = TURN_EXIT_SPEED_THRESHOLD;
            }

            if (glm::length(localVel) > moveThresh) {
                if (_desiredState != RigRole::Move) {
                    _desiredStateAge = 0.0f;
                }
                _desiredState = RigRole::Move;
            } else {
                if (fabsf(turningSpeed) > turnThresh) {
                    if (_desiredState != RigRole::Turn) {
                        _desiredStateAge = 0.0f;
                    }
                    _desiredState = RigRole::Turn;
                } else { // idle
                    if (_desiredState != RigRole::Idle) {
                        _desiredStateAge = 0.0f;
                    }
                    _desiredState = RigRole::Idle;
                }
            }
        }

        const float STATE_CHANGE_HYSTERESIS_TIMER = 0.1f;

        // Skip hystersis timer for jump transitions.
        if (_desiredState == RigRole::Takeoff) {
            _desiredStateAge = STATE_CHANGE_HYSTERESIS_TIMER;
        } else if (_state == RigRole::Takeoff && _desiredState == RigRole::InAir) {
            _desiredStateAge = STATE_CHANGE_HYSTERESIS_TIMER;
        } else if (_state == RigRole::InAir && _desiredState != RigRole::InAir) {
            _desiredStateAge = STATE_CHANGE_HYSTERESIS_TIMER;
        }

        if ((_desiredStateAge >= STATE_CHANGE_HYSTERESIS_TIMER) && _desiredState != _state) {
            _state = _desiredState;
            _desiredStateAge = 0.0f;
        }

        _desiredStateAge += deltaTime;

        if (_state == RigRole::Move) {
            glm::vec3 horizontalVel = localVel - glm::vec3(0.0f, localVel.y, 0.0f);
            if (glm::length(horizontalVel) > MOVE_ENTER_SPEED_THRESHOLD) {
                if (fabsf(forwardSpeed) > 0.5f * fabsf(lateralSpeed)) {
                    if (forwardSpeed > 0.0f) {
                        // forward
                        _animVars.set("isMovingForward", true);
                        _animVars.set("isMovingBackward", false);
                        _animVars.set("isMovingRight", false);
                        _animVars.set("isMovingLeft", false);
                        _animVars.set("isNotMoving", false);

                    } else {
                        // backward
                        _animVars.set("isMovingBackward", true);
                        _animVars.set("isMovingForward", false);
                        _animVars.set("isMovingRight", false);
                        _animVars.set("isMovingLeft", false);
                        _animVars.set("isNotMoving", false);
                    }
                } else {
                    if (lateralSpeed > 0.0f) {
                        // right
                        _animVars.set("isMovingRight", true);
                        _animVars.set("isMovingLeft", false);
                        _animVars.set("isMovingForward", false);
                        _animVars.set("isMovingBackward", false);
                        _animVars.set("isNotMoving", false);
                    } else {
                        // left
                        _animVars.set("isMovingLeft", true);
                        _animVars.set("isMovingRight", false);
                        _animVars.set("isMovingForward", false);
                        _animVars.set("isMovingBackward", false);
                        _animVars.set("isNotMoving", false);
                    }
                }
            }
            _animVars.set("isTurningLeft", false);
            _animVars.set("isTurningRight", false);
            _animVars.set("isNotTurning", true);
            _animVars.set("isFlying", false);
            _animVars.set("isNotFlying", true);
            _animVars.set("isTakeoffStand", false);
            _animVars.set("isTakeoffRun", false);
            _animVars.set("isNotTakeoff", true);
            _animVars.set("isInAirStand", false);
            _animVars.set("isInAirRun", false);
            _animVars.set("isNotInAir", true);

        } else if (_state == RigRole::Turn) {
            if (turningSpeed > 0.0f) {
                // turning right
                _animVars.set("isTurningRight", true);
                _animVars.set("isTurningLeft", false);
                _animVars.set("isNotTurning", false);
            } else {
                // turning left
                _animVars.set("isTurningLeft", true);
                _animVars.set("isTurningRight", false);
                _animVars.set("isNotTurning", false);
            }
            _animVars.set("isMovingForward", false);
            _animVars.set("isMovingBackward", false);
            _animVars.set("isMovingRight", false);
            _animVars.set("isMovingLeft", false);
            _animVars.set("isNotMoving", true);
            _animVars.set("isFlying", false);
            _animVars.set("isNotFlying", true);
            _animVars.set("isTakeoffStand", false);
            _animVars.set("isTakeoffRun", false);
            _animVars.set("isNotTakeoff", true);
            _animVars.set("isInAirStand", false);
            _animVars.set("isInAirRun", false);
            _animVars.set("isNotInAir", true);

        } else if (_state == RigRole::Idle ) {
            // default anim vars to notMoving and notTurning
            _animVars.set("isMovingForward", false);
            _animVars.set("isMovingBackward", false);
            _animVars.set("isMovingLeft", false);
            _animVars.set("isMovingRight", false);
            _animVars.set("isNotMoving", true);
            _animVars.set("isTurningLeft", false);
            _animVars.set("isTurningRight", false);
            _animVars.set("isNotTurning", true);
            _animVars.set("isFlying", false);
            _animVars.set("isNotFlying", true);
            _animVars.set("isTakeoffStand", false);
            _animVars.set("isTakeoffRun", false);
            _animVars.set("isNotTakeoff", true);
            _animVars.set("isInAirStand", false);
            _animVars.set("isInAirRun", false);
            _animVars.set("isNotInAir", true);

        } else if (_state == RigRole::Hover) {
            // flying.
            _animVars.set("isMovingForward", false);
            _animVars.set("isMovingBackward", false);
            _animVars.set("isMovingLeft", false);
            _animVars.set("isMovingRight", false);
            _animVars.set("isNotMoving", true);
            _animVars.set("isTurningLeft", false);
            _animVars.set("isTurningRight", false);
            _animVars.set("isNotTurning", true);
            _animVars.set("isFlying", true);
            _animVars.set("isNotFlying", false);
            _animVars.set("isTakeoffStand", false);
            _animVars.set("isTakeoffRun", false);
            _animVars.set("isNotTakeoff", true);
            _animVars.set("isInAirStand", false);
            _animVars.set("isInAirRun", false);
            _animVars.set("isNotInAir", true);

        } else if (_state == RigRole::Takeoff) {
            // jumping in-air
            _animVars.set("isMovingForward", false);
            _animVars.set("isMovingBackward", false);
            _animVars.set("isMovingLeft", false);
            _animVars.set("isMovingRight", false);
            _animVars.set("isNotMoving", true);
            _animVars.set("isTurningLeft", false);
            _animVars.set("isTurningRight", false);
            _animVars.set("isNotTurning", true);
            _animVars.set("isFlying", false);
            _animVars.set("isNotFlying", true);

            bool takeOffRun = forwardSpeed > 0.1f;
            if (takeOffRun) {
                _animVars.set("isTakeoffStand", false);
                _animVars.set("isTakeoffRun", true);
            } else {
                _animVars.set("isTakeoffStand", true);
                _animVars.set("isTakeoffRun", false);
            }

            _animVars.set("isNotTakeoff", false);
            _animVars.set("isInAirStand", false);
            _animVars.set("isInAirRun", false);
            _animVars.set("isNotInAir", false);

        } else if (_state == RigRole::InAir) {
            // jumping in-air
            _animVars.set("isMovingForward", false);
            _animVars.set("isMovingBackward", false);
            _animVars.set("isMovingLeft", false);
            _animVars.set("isMovingRight", false);
            _animVars.set("isNotMoving", true);
            _animVars.set("isTurningLeft", false);
            _animVars.set("isTurningRight", false);
            _animVars.set("isNotTurning", true);
            _animVars.set("isFlying", false);
            _animVars.set("isNotFlying", true);
            _animVars.set("isTakeoffStand", false);
            _animVars.set("isTakeoffRun", false);
            _animVars.set("isNotTakeoff", true);

            bool inAirRun = forwardSpeed > 0.1f;
            if (inAirRun) {
                _animVars.set("isInAirStand", false);
                _animVars.set("isInAirRun", true);
            } else {
                _animVars.set("isInAirStand", true);
                _animVars.set("isInAirRun", false);
            }
            _animVars.set("isNotInAir", false);

            // compute blend based on velocity
            const float JUMP_SPEED = 3.5f;
            float alpha = glm::clamp(-_lastVelocity.y / JUMP_SPEED, -1.0f, 1.0f) + 1.0f;
            _animVars.set("inAirAlpha", alpha);
        }

        t += deltaTime;

        if (_enableInverseKinematics != _lastEnableInverseKinematics) {
            if (_enableInverseKinematics) {
                _animVars.set("ikOverlayAlpha", 1.0f);
            } else {
                _animVars.set("ikOverlayAlpha", 0.0f);
            }
        }
        _lastEnableInverseKinematics = _enableInverseKinematics;
    }

    _lastForward = forward;
    _lastPosition = worldPosition;
    _lastVelocity = workingVelocity;
}

// Allow script to add/remove handlers and report results, from within their thread.
QScriptValue Rig::addAnimationStateHandler(QScriptValue handler, QScriptValue propertiesList) { // called in script thread

    // validate argument types
    if (handler.isFunction() && (isListOfStrings(propertiesList) || propertiesList.isUndefined() || propertiesList.isNull())) {
        QMutexLocker locker(&_stateMutex);
        // Find a safe id, even if there are lots of many scripts add and remove handlers repeatedly.
        while (!_nextStateHandlerId || _stateHandlers.contains(_nextStateHandlerId)) { // 0 is unused, and don't reuse existing after wrap.
            _nextStateHandlerId++;
        }
        StateHandler& data = _stateHandlers[_nextStateHandlerId];
        data.function = handler;
        data.useNames = propertiesList.isArray();
        if (data.useNames) {
            data.propertyNames = propertiesList.toVariant().toStringList();
        }
        return QScriptValue(_nextStateHandlerId); // suitable for giving to removeAnimationStateHandler
    } else {
        qCWarning(animation) << "Rig::addAnimationStateHandler invalid arguments, expected (function, string[])";
        return QScriptValue(QScriptValue::UndefinedValue);
    }
}

void Rig::removeAnimationStateHandler(QScriptValue identifier) { // called in script thread
    // validate arguments
    if (identifier.isNumber()) {
        QMutexLocker locker(&_stateMutex);
        _stateHandlers.remove(identifier.toInt32()); // silently continues if handler not present. 0 is unused
    } else {
        qCWarning(animation) << "Rig::removeAnimationStateHandler invalid argument, expected a number";
    }
}

void Rig::animationStateHandlerResult(int identifier, QScriptValue result) { // called synchronously from script
    QMutexLocker locker(&_stateMutex);
    auto found = _stateHandlers.find(identifier);
    if (found == _stateHandlers.end()) {
        return; // Don't use late-breaking results that got reported after the handler was removed.
    }
    found.value().results.animVariantMapFromScriptValue(result); // Into our own copy.
}

void Rig::updateAnimationStateHandlers() { // called on avatar update thread (which may be main thread)
    QMutexLocker locker(&_stateMutex);
    // It might pay to produce just one AnimVariantMap copy here, with a union of all the requested propertyNames,
    // rather than having each callAnimationStateHandler invocation make its own copy.
    // However, that copying is done on the script's own time rather than ours, so even if it's less cpu, it would be more
    // work on the avatar update thread (which is possibly the main thread).
    for (auto data = _stateHandlers.begin(); data != _stateHandlers.end(); data++) {
        // call out:
        int identifier = data.key();
        StateHandler& value = data.value();
        QScriptValue& function = value.function;
        auto handleResult = [this, identifier](QScriptValue result) { // called in script thread to get the result back to us.
            animationStateHandlerResult(identifier, result);
        };
        // invokeMethod makes a copy of the args, and copies of AnimVariantMap do copy the underlying map, so this will correctly capture
        // the state of _animVars and allow continued changes to _animVars in this thread without conflict.
        QMetaObject::invokeMethod(function.engine(), "callAnimationStateHandler",  Qt::QueuedConnection,
                                  Q_ARG(QScriptValue, function),
                                  Q_ARG(AnimVariantMap, _animVars),
                                  Q_ARG(QStringList, value.propertyNames),
                                  Q_ARG(bool, value.useNames),
                                  Q_ARG(AnimVariantResultHandler, handleResult));
        // It turns out that, for thread-safety reasons, ScriptEngine::callAnimationStateHandler will invoke itself if called from other
        // than the script thread. Thus the above _could_ be replaced with an ordinary call, which will then trigger the same
        // invokeMethod as is done explicitly above. However, the script-engine library depends on this animation library, not vice versa.
        // We could create an AnimVariantCallingMixin class in shared, with an abstract virtual slot
        // AnimVariantCallingMixin::callAnimationStateHandler (and move AnimVariantMap/AnimVaraintResultHandler to shared), but the
        // call site here would look like this instead of the above:
        //   dynamic_cast<AnimVariantCallingMixin*>(function.engine())->callAnimationStateHandler(function, ..., handleResult);
        // This works (I tried it), but the result would be that we would still have same runtime type checks as the invokeMethod above
        // (occuring within the ScriptEngine::callAnimationStateHandler invokeMethod trampoline), _plus_ another runtime check for the dynamic_cast.

        // Gather results in (likely from an earlier update).
        // Note: the behavior is undefined if a handler (re-)sets a trigger. Scripts should not be doing that.
        _animVars.copyVariantsFrom(value.results); // If multiple handlers write the same anim var, the last registgered wins. (_map preserves order).
    }
}

void Rig::updateAnimations(float deltaTime, const glm::mat4& rootTransform, const glm::mat4& rigToWorldTransform) {

    PROFILE_RANGE_EX(simulation_animation_detail, __FUNCTION__, 0xffff00ff, 0);
    PerformanceTimer perfTimer("updateAnimations");

    setModelOffset(rootTransform);

    if (_animNode && _enabledAnimations) {
        PerformanceTimer perfTimer("handleTriggers");

        updateAnimationStateHandlers();
        _animVars.setRigToGeometryTransform(_rigToGeometryTransform);

        AnimContext context(_enableDebugDrawIKTargets, _enableDebugDrawIKConstraints, _enableDebugDrawIKChains,
                            getGeometryToRigTransform(), rigToWorldTransform);

        // evaluate the animation
        AnimNode::Triggers triggersOut;
        _internalPoseSet._relativePoses = _animNode->evaluate(_animVars, context, deltaTime, triggersOut);
        if ((int)_internalPoseSet._relativePoses.size() != _animSkeleton->getNumJoints()) {
            // animations haven't fully loaded yet.
            _internalPoseSet._relativePoses = _animSkeleton->getRelativeDefaultPoses();
        }
        _animVars.clearTriggers();
        for (auto& trigger : triggersOut) {
            _animVars.setTrigger(trigger);
        }
    }
    applyOverridePoses();
    buildAbsoluteRigPoses(_internalPoseSet._relativePoses, _internalPoseSet._absolutePoses);

    // copy internal poses to external poses
    {
        QWriteLocker writeLock(&_externalPoseSetLock);
        _externalPoseSet = _internalPoseSet;
    }
}

void Rig::inverseKinematics(int endIndex, glm::vec3 targetPosition, const glm::quat& targetRotation, float priority,
                            const QVector<int>& freeLineage, glm::mat4 rootTransform) {
    ASSERT(false);
}

bool Rig::restoreJointPosition(int jointIndex, float fraction, float priority, const QVector<int>& freeLineage) {
    ASSERT(false);
    return false;
}

float Rig::getLimbLength(int jointIndex, const QVector<int>& freeLineage,
                         const glm::vec3 scale, const QVector<FBXJoint>& fbxJoints) const {
    ASSERT(false);
    return 1.0f;
}

glm::quat Rig::setJointRotationInBindFrame(int jointIndex, const glm::quat& rotation, float priority) {
    ASSERT(false);
    return glm::quat();
}

glm::vec3 Rig::getJointDefaultTranslationInConstrainedFrame(int jointIndex) {
    ASSERT(false);
    return glm::vec3();
}

glm::quat Rig::setJointRotationInConstrainedFrame(int jointIndex, glm::quat targetRotation, float priority, float mix) {
    ASSERT(false);
    return glm::quat();
}

bool Rig::getJointRotationInConstrainedFrame(int jointIndex, glm::quat& quatOut) const {
    ASSERT(false);
    return false;
}

void Rig::clearJointStatePriorities() {
    ASSERT(false);
}

glm::quat Rig::getJointDefaultRotationInParentFrame(int jointIndex) {
    ASSERT(false);
    return glm::quat();
}

void Rig::updateFromHeadParameters(const HeadParameters& params, float dt) {
    updateHeadAnimVars(params);

    _animVars.set("isTalking", params.isTalking);
    _animVars.set("notIsTalking", !params.isTalking);

    if (params.hipsEnabled) {
        _animVars.set("solutionSource", (int)AnimInverseKinematics::SolutionSource::RelaxToLimitCenterPoses);
        _animVars.set("hipsType", (int)IKTarget::Type::RotationAndPosition);
        _animVars.set("hipsPosition", extractTranslation(params.hipsMatrix));
        _animVars.set("hipsRotation", glmExtractRotation(params.hipsMatrix));
    } else {
        _animVars.set("solutionSource", (int)AnimInverseKinematics::SolutionSource::RelaxToUnderPoses);
        _animVars.set("hipsType", (int)IKTarget::Type::Unknown);
    }

    if (params.spine2Enabled) {
        _animVars.set("spine2Type", (int)IKTarget::Type::RotationAndPosition);
        _animVars.set("spine2Position", extractTranslation(params.spine2Matrix));
        _animVars.set("spine2Rotation", glmExtractRotation(params.spine2Matrix));
    } else {
        _animVars.set("spine2Type", (int)IKTarget::Type::Unknown);
    }

    if (params.leftArmEnabled) {
        _animVars.set("leftArmType", (int)IKTarget::Type::RotationAndPosition);
        _animVars.set("leftArmPosition", params.leftArmPosition);
<<<<<<< HEAD
        _animVars.set("leftArmRotation", params.leftArmRotation);
        
=======
        _animVars.set("leftArmRotation", params.leftArmRotation);        
>>>>>>> 1b8bd016
    } else {
        _animVars.set("leftArmType", (int)IKTarget::Type::Unknown);
    }

    if (params.rightArmEnabled) {
        _animVars.set("rightArmType", (int)IKTarget::Type::RotationAndPosition);
        _animVars.set("rightArmPosition", params.rightArmPosition);
        _animVars.set("rightArmRotation", params.rightArmRotation);
    } else {
        _animVars.set("rightArmType", (int)IKTarget::Type::Unknown);
    }
}

void Rig::updateFromEyeParameters(const EyeParameters& params) {
    updateEyeJoint(params.leftEyeJointIndex, params.modelTranslation, params.modelRotation, params.eyeLookAt, params.eyeSaccade);
    updateEyeJoint(params.rightEyeJointIndex, params.modelTranslation, params.modelRotation, params.eyeLookAt, params.eyeSaccade);
}

void Rig::computeHeadFromHMD(const AnimPose& hmdPose, glm::vec3& headPositionOut, glm::quat& headOrientationOut) const {

    // the input hmd values are in avatar/rig space
    const glm::vec3& hmdPosition = hmdPose.trans();

    // the HMD looks down the negative z axis, but the head bone looks down the z axis, so apply a 180 degree rotation.
    const glm::quat& hmdOrientation = hmdPose.rot() * Quaternions::Y_180;

    // TODO: cache jointIndices
    int rightEyeIndex = indexOfJoint("RightEye");
    int leftEyeIndex = indexOfJoint("LeftEye");
    int headIndex = indexOfJoint("Head");

    glm::vec3 absRightEyePos = rightEyeIndex != -1 ? getAbsoluteDefaultPose(rightEyeIndex).trans() : DEFAULT_RIGHT_EYE_POS;
    glm::vec3 absLeftEyePos = leftEyeIndex != -1 ? getAbsoluteDefaultPose(leftEyeIndex).trans() : DEFAULT_LEFT_EYE_POS;
    glm::vec3 absHeadPos = headIndex != -1 ? getAbsoluteDefaultPose(headIndex).trans() : DEFAULT_HEAD_POS;

    glm::vec3 absCenterEyePos = (absRightEyePos + absLeftEyePos) / 2.0f;
    glm::vec3 eyeOffset = absCenterEyePos - absHeadPos;

    headPositionOut = hmdPosition - hmdOrientation * eyeOffset;

    headOrientationOut = hmdOrientation;
}

void Rig::updateHeadAnimVars(const HeadParameters& params) {
    if (_animSkeleton) {
        if (params.headEnabled) {
            _animVars.set("headPosition", params.rigHeadPosition);
            _animVars.set("headRotation", params.rigHeadOrientation);
            if (params.hipsEnabled) {
                // Since there is an explicit hips ik target, switch the head to use the more generic RotationAndPosition IK chain type.
                // this will allow the spine to bend more, ensuring that it can reach the head target position.
                _animVars.set("headType", (int)IKTarget::Type::RotationAndPosition);
                _animVars.unset("headWeight");  // use the default weight for this target.
            } else {
                // When there is no hips IK target, use the HmdHead IK chain type.  This will make the spine very stiff,
                // but because the IK _hipsOffset is enabled, the hips will naturally follow underneath the head.
                _animVars.set("headType", (int)IKTarget::Type::HmdHead);
                _animVars.set("headWeight", 8.0f);
            }
        } else {
            _animVars.unset("headPosition");
            _animVars.set("headRotation", params.rigHeadOrientation);
            _animVars.set("headType", (int)IKTarget::Type::RotationOnly);
        }
    }
}

void Rig::updateEyeJoint(int index, const glm::vec3& modelTranslation, const glm::quat& modelRotation, const glm::vec3& lookAtSpot, const glm::vec3& saccade) {

    // TODO: does not properly handle avatar scale.

    if (isIndexValid(index)) {
        const glm::mat4 rigToWorld = createMatFromQuatAndPos(modelRotation, modelTranslation);
        const glm::mat4 worldToRig = glm::inverse(rigToWorld);
        const glm::vec3 lookAtVector = glm::normalize(transformPoint(worldToRig, lookAtSpot) - _internalPoseSet._absolutePoses[index].trans());

        int headIndex = indexOfJoint("Head");
        glm::quat headQuat;
        if (headIndex >= 0) {
            headQuat = _internalPoseSet._absolutePoses[headIndex].rot();
        }

        glm::vec3 headUp = headQuat * Vectors::UNIT_Y;
        glm::vec3 z, y, x;
        generateBasisVectors(lookAtVector, headUp, z, y, x);
        glm::mat3 m(glm::cross(y, z), y, z);
        glm::quat desiredQuat = glm::normalize(glm::quat_cast(m));

        glm::quat deltaQuat = desiredQuat * glm::inverse(headQuat);

        // limit swing rotation of the deltaQuat by a 30 degree cone.
        // TODO: use swing twist decomposition constraint instead, for off axis rotation clamping.
        const float MAX_ANGLE = 30.0f * RADIANS_PER_DEGREE;
        if (fabsf(glm::angle(deltaQuat)) > MAX_ANGLE) {
            deltaQuat = glm::angleAxis(glm::clamp(glm::angle(deltaQuat), -MAX_ANGLE, MAX_ANGLE), glm::axis(deltaQuat));
        }

        // directly set absolutePose rotation
        _internalPoseSet._absolutePoses[index].rot() = deltaQuat * headQuat;
    }
}

void Rig::updateFromHandAndFeetParameters(const HandAndFeetParameters& params, float dt) {
    if (_animSkeleton && _animNode) {
        const float HAND_RADIUS = 0.05f;
        int hipsIndex = indexOfJoint("Hips");
        glm::vec3 hipsTrans;
        if (hipsIndex >= 0) {
            hipsTrans = _internalPoseSet._absolutePoses[hipsIndex].trans();
        }

        // Use this capsule to represent the avatar body.
        const float bodyCapsuleRadius = params.bodyCapsuleRadius;
        const glm::vec3 bodyCapsuleCenter = hipsTrans - params.bodyCapsuleLocalOffset;
        const glm::vec3 bodyCapsuleStart = bodyCapsuleCenter - glm::vec3(0, params.bodyCapsuleHalfHeight, 0);
        const glm::vec3 bodyCapsuleEnd = bodyCapsuleCenter + glm::vec3(0, params.bodyCapsuleHalfHeight, 0);

        // TODO: add isHipsEnabled
        bool bodySensorTrackingEnabled = params.isLeftFootEnabled || params.isRightFootEnabled;

        if (params.isLeftEnabled) {

            glm::vec3 handPosition = params.leftPosition;

            if (!bodySensorTrackingEnabled) {
                // prevent the hand IK targets from intersecting the body capsule
                glm::vec3 displacement;
                if (findSphereCapsulePenetration(handPosition, HAND_RADIUS, bodyCapsuleStart, bodyCapsuleEnd, bodyCapsuleRadius, displacement)) {
                    handPosition -= displacement;
                }
            }

            _animVars.set("leftHandPosition", handPosition);
            _animVars.set("leftHandRotation", params.leftOrientation);
            _animVars.set("leftHandType", (int)IKTarget::Type::RotationAndPosition);
        } else {
            _animVars.unset("leftHandPosition");
            _animVars.unset("leftHandRotation");
            _animVars.set("leftHandType", (int)IKTarget::Type::HipsRelativeRotationAndPosition);
        }

        if (params.isRightEnabled) {

            glm::vec3 handPosition = params.rightPosition;

            if (!bodySensorTrackingEnabled) {
                // prevent the hand IK targets from intersecting the body capsule
                glm::vec3 displacement;
                if (findSphereCapsulePenetration(handPosition, HAND_RADIUS, bodyCapsuleStart, bodyCapsuleEnd, bodyCapsuleRadius, displacement)) {
                    handPosition -= displacement;
                }
            }

            _animVars.set("rightHandPosition", handPosition);
            _animVars.set("rightHandRotation", params.rightOrientation);
            _animVars.set("rightHandType", (int)IKTarget::Type::RotationAndPosition);
        } else {
            _animVars.unset("rightHandPosition");
            _animVars.unset("rightHandRotation");
            _animVars.set("rightHandType", (int)IKTarget::Type::HipsRelativeRotationAndPosition);
        }

        if (params.isLeftFootEnabled) {
            _animVars.set("leftFootPosition", params.leftFootPosition);
            _animVars.set("leftFootRotation", params.leftFootOrientation);
            _animVars.set("leftFootType", (int)IKTarget::Type::RotationAndPosition);
        } else {
            _animVars.unset("leftFootPosition");
            _animVars.unset("leftFootRotation");
            _animVars.set("leftFootType", (int)IKTarget::Type::RotationAndPosition);
        }

        if (params.isRightFootEnabled) {
            _animVars.set("rightFootPosition", params.rightFootPosition);
            _animVars.set("rightFootRotation", params.rightFootOrientation);
            _animVars.set("rightFootType", (int)IKTarget::Type::RotationAndPosition);
        } else {
            _animVars.unset("rightFootPosition");
            _animVars.unset("rightFootRotation");
            _animVars.set("rightFootType", (int)IKTarget::Type::RotationAndPosition);
        }

    }
}

void Rig::initAnimGraph(const QUrl& url) {
    _animGraphURL = url;

    _animNode.reset();

    // load the anim graph
    _animLoader.reset(new AnimNodeLoader(url));
    connect(_animLoader.get(), &AnimNodeLoader::success, [this](AnimNode::Pointer nodeIn) {
        _animNode = nodeIn;
        _animNode->setSkeleton(_animSkeleton);

        if (_userAnimState.clipNodeEnum != UserAnimState::None) {
            // restore the user animation we had before reset.
            UserAnimState origState = _userAnimState;
            _userAnimState = { UserAnimState::None, "", 30.0f, false, 0.0f, 0.0f };
            overrideAnimation(origState.url, origState.fps, origState.loop, origState.firstFrame, origState.lastFrame);
        }

        emit onLoadComplete();
    });
    connect(_animLoader.get(), &AnimNodeLoader::error, [url](int error, QString str) {
        qCCritical(animation) << "Error loading" << url.toDisplayString() << "code = " << error << "str =" << str;
    });
}

bool Rig::getModelRegistrationPoint(glm::vec3& modelRegistrationPointOut) const {
    if (_animSkeleton && _rootJointIndex >= 0) {
        modelRegistrationPointOut = _geometryOffset * -_animSkeleton->getAbsoluteDefaultPose(_rootJointIndex).trans();
        return true;
    } else {
        return false;
    }
}

void Rig::applyOverridePoses() {
    PerformanceTimer perfTimer("override");
    if (_numOverrides == 0 || !_animSkeleton) {
        return;
    }

    ASSERT(_animSkeleton->getNumJoints() == (int)_internalPoseSet._relativePoses.size());
    ASSERT(_animSkeleton->getNumJoints() == (int)_internalPoseSet._overrideFlags.size());
    ASSERT(_animSkeleton->getNumJoints() == (int)_internalPoseSet._overridePoses.size());

    for (size_t i = 0; i < _internalPoseSet._overrideFlags.size(); i++) {
        if (_internalPoseSet._overrideFlags[i]) {
            _internalPoseSet._relativePoses[i] = _internalPoseSet._overridePoses[i];
        }
    }
}

void Rig::buildAbsoluteRigPoses(const AnimPoseVec& relativePoses, AnimPoseVec& absolutePosesOut) {
    PerformanceTimer perfTimer("buildAbsolute");
    if (!_animSkeleton) {
        return;
    }

    ASSERT(_animSkeleton->getNumJoints() == (int)relativePoses.size());

    absolutePosesOut.resize(relativePoses.size());
    AnimPose geometryToRigTransform(_geometryToRigTransform);
    for (int i = 0; i < (int)relativePoses.size(); i++) {
        int parentIndex = _animSkeleton->getParentIndex(i);
        if (parentIndex == -1) {
            // transform all root absolute poses into rig space
            absolutePosesOut[i] = geometryToRigTransform * relativePoses[i];
        } else {
            absolutePosesOut[i] = absolutePosesOut[parentIndex] * relativePoses[i];
        }
    }
}

glm::mat4 Rig::getJointTransform(int jointIndex) const {
    static const glm::mat4 IDENTITY;
    if (isIndexValid(jointIndex)) {
        return _internalPoseSet._absolutePoses[jointIndex];
    } else {
        return IDENTITY;
    }
}

void Rig::copyJointsIntoJointData(QVector<JointData>& jointDataVec) const {

    const AnimPose geometryToRigPose(_geometryToRigTransform);

    jointDataVec.resize((int)getJointStateCount());
    for (auto i = 0; i < jointDataVec.size(); i++) {
        JointData& data = jointDataVec[i];
        if (isIndexValid(i)) {
            // rotations are in absolute rig frame.
            glm::quat defaultAbsRot = geometryToRigPose.rot() * _animSkeleton->getAbsoluteDefaultPose(i).rot();
            data.rotation = _internalPoseSet._absolutePoses[i].rot();
            data.rotationSet = !isEqual(data.rotation, defaultAbsRot);

            // translations are in relative frame but scaled so that they are in meters,
            // instead of geometry units.
            glm::vec3 defaultRelTrans = _geometryOffset.scale() * _animSkeleton->getRelativeDefaultPose(i).trans();
            data.translation = _geometryOffset.scale() * _internalPoseSet._relativePoses[i].trans();
            data.translationSet = !isEqual(data.translation, defaultRelTrans);
        } else {
            data.translationSet = false;
            data.rotationSet = false;
        }
    }
}

void Rig::copyJointsFromJointData(const QVector<JointData>& jointDataVec) {
    PerformanceTimer perfTimer("copyJoints");
    PROFILE_RANGE(simulation_animation_detail, "copyJoints");
    if (!_animSkeleton) {
        return;
    }
    int numJoints = jointDataVec.size();
    const AnimPoseVec& absoluteDefaultPoses = _animSkeleton->getAbsoluteDefaultPoses();
    if (numJoints != (int)absoluteDefaultPoses.size()) {
        // jointData is incompatible
        return;
    }

    // make a vector of rotations in absolute-geometry-frame
    std::vector<glm::quat> rotations;
    rotations.reserve(numJoints);
    const glm::quat rigToGeometryRot(glmExtractRotation(_rigToGeometryTransform));
    for (int i = 0; i < numJoints; i++) {
        const JointData& data = jointDataVec.at(i);
        if (data.rotationSet) {
            // JointData rotations are in absolute rig-frame so we rotate them to absolute geometry-frame
            rotations.push_back(rigToGeometryRot * data.rotation);
        } else {
            rotations.push_back(absoluteDefaultPoses[i].rot());
        }
    }

    // convert rotations from absolute to parent relative.
    _animSkeleton->convertAbsoluteRotationsToRelative(rotations);

    // store new relative poses
    if (numJoints != (int)_internalPoseSet._relativePoses.size()) {
        _internalPoseSet._relativePoses = _animSkeleton->getRelativeDefaultPoses();
    }
    const AnimPoseVec& relativeDefaultPoses = _animSkeleton->getRelativeDefaultPoses();
    for (int i = 0; i < numJoints; i++) {
        const JointData& data = jointDataVec.at(i);
        _internalPoseSet._relativePoses[i].scale() = Vectors::ONE;
        _internalPoseSet._relativePoses[i].rot() = rotations[i];
        if (data.translationSet) {
            // JointData translations are in scaled relative-frame so we scale back to regular relative-frame
            _internalPoseSet._relativePoses[i].trans() = _invGeometryOffset.scale() * data.translation;
        } else {
            _internalPoseSet._relativePoses[i].trans() = relativeDefaultPoses[i].trans();
        }
    }
}

void Rig::computeExternalPoses(const glm::mat4& modelOffsetMat) {
    _modelOffset = AnimPose(modelOffsetMat);
    _geometryToRigTransform = _modelOffset * _geometryOffset;
    _rigToGeometryTransform = glm::inverse(_geometryToRigTransform);

    buildAbsoluteRigPoses(_internalPoseSet._relativePoses, _internalPoseSet._absolutePoses);
    QWriteLocker writeLock(&_externalPoseSetLock);
    _externalPoseSet = _internalPoseSet;
}

void Rig::computeAvatarBoundingCapsule(
        const FBXGeometry& geometry,
        float& radiusOut,
        float& heightOut,
        glm::vec3& localOffsetOut) const {
    if (! _animSkeleton) {
        const float DEFAULT_AVATAR_CAPSULE_RADIUS = 0.3f;
        const float DEFAULT_AVATAR_CAPSULE_HEIGHT = 1.3f;
        const glm::vec3 DEFAULT_AVATAR_CAPSULE_LOCAL_OFFSET = glm::vec3(0.0f, -0.25f, 0.0f);
        radiusOut = DEFAULT_AVATAR_CAPSULE_RADIUS;
        heightOut = DEFAULT_AVATAR_CAPSULE_HEIGHT;
        localOffsetOut = DEFAULT_AVATAR_CAPSULE_LOCAL_OFFSET;
        return;
    }

    AnimInverseKinematics ikNode("boundingShape");
    ikNode.setSkeleton(_animSkeleton);

    ikNode.setTargetVars("LeftHand",
                         "leftHandPosition",
                         "leftHandRotation",
                         "leftHandType", "leftHandWeight", 1.0f, {});
    ikNode.setTargetVars("RightHand",
                         "rightHandPosition",
                         "rightHandRotation",
                         "rightHandType", "rightHandWeight", 1.0f, {});
    ikNode.setTargetVars("LeftFoot",
                         "leftFootPosition",
                         "leftFootRotation",
                         "leftFootType", "leftFootWeight", 1.0f, {});
    ikNode.setTargetVars("RightFoot",
                         "rightFootPosition",
                         "rightFootRotation",
                         "rightFootType", "rightFootWeight", 1.0f, {});

    AnimPose geometryToRig = _modelOffset * _geometryOffset;

    AnimPose hips(glm::vec3(1), glm::quat(), glm::vec3());
    int hipsIndex = indexOfJoint("Hips");
    if (hipsIndex >= 0) {
        hips = geometryToRig * _animSkeleton->getAbsoluteBindPose(hipsIndex);
    }
    AnimVariantMap animVars;
    glm::quat handRotation = glm::angleAxis(PI, Vectors::UNIT_X);
    animVars.set("leftHandPosition", hips.trans());
    animVars.set("leftHandRotation", handRotation);
    animVars.set("leftHandType", (int)IKTarget::Type::RotationAndPosition);
    animVars.set("rightHandPosition", hips.trans());
    animVars.set("rightHandRotation", handRotation);
    animVars.set("rightHandType", (int)IKTarget::Type::RotationAndPosition);

    int rightFootIndex = indexOfJoint("RightFoot");
    int leftFootIndex = indexOfJoint("LeftFoot");
    if (rightFootIndex != -1 && leftFootIndex != -1) {
        glm::vec3 foot = Vectors::ZERO;
        glm::quat footRotation = glm::angleAxis(0.5f * PI, Vectors::UNIT_X);
        animVars.set("leftFootPosition", foot);
        animVars.set("leftFootRotation", footRotation);
        animVars.set("leftFootType", (int)IKTarget::Type::RotationAndPosition);
        animVars.set("rightFootPosition", foot);
        animVars.set("rightFootRotation", footRotation);
        animVars.set("rightFootType", (int)IKTarget::Type::RotationAndPosition);
    }

    // call overlay twice: once to verify AnimPoseVec joints and again to do the IK
    AnimNode::Triggers triggersOut;
    AnimContext context(false, false, false, glm::mat4(), glm::mat4());
    float dt = 1.0f; // the value of this does not matter
    ikNode.overlay(animVars, context, dt, triggersOut, _animSkeleton->getRelativeBindPoses());
    AnimPoseVec finalPoses =  ikNode.overlay(animVars, context, dt, triggersOut, _animSkeleton->getRelativeBindPoses());

    // convert relative poses to absolute
    _animSkeleton->convertRelativePosesToAbsolute(finalPoses);

    // compute bounding box that encloses all points
    Extents totalExtents;
    totalExtents.reset();

    // HACK by convention our Avatars are always modeled such that y=0 is the ground plane.
    // add the zero point so that our avatars will always have bounding volumes that are flush with the ground
    // even if they do not have legs (default robot)
    totalExtents.addPoint(glm::vec3(0.0f));

    // HACK to reduce the radius of the bounding capsule to be tight with the torso, we only consider joints
    // from the head to the hips when computing the rest of the bounding capsule.
    int index = indexOfJoint("Head");
    while (index != -1) {
        const FBXJointShapeInfo& shapeInfo = geometry.joints.at(index).shapeInfo;
        AnimPose pose = finalPoses[index];
        if (shapeInfo.points.size() > 0) {
            for (int j = 0; j < shapeInfo.points.size(); ++j) {
                totalExtents.addPoint((pose * shapeInfo.points[j]));
            }
        }
        index = _animSkeleton->getParentIndex(index);
    }

    // compute bounding shape parameters
    // NOTE: we assume that the longest side of totalExtents is the yAxis...
    glm::vec3 diagonal = (geometryToRig * totalExtents.maximum) - (geometryToRig * totalExtents.minimum);
    // ... and assume the radiusOut is half the RMS of the X and Z sides:
    radiusOut = 0.5f * sqrtf(0.5f * (diagonal.x * diagonal.x + diagonal.z * diagonal.z));
    heightOut = diagonal.y - 2.0f * radiusOut;

    glm::vec3 rootPosition = finalPoses[geometry.rootJointIndex].trans();
    glm::vec3 rigCenter = (geometryToRig * (0.5f * (totalExtents.maximum + totalExtents.minimum)));
    localOffsetOut = rigCenter - (geometryToRig * rootPosition);
}

<|MERGE_RESOLUTION|>--- conflicted
+++ resolved
@@ -1051,12 +1051,7 @@
     if (params.leftArmEnabled) {
         _animVars.set("leftArmType", (int)IKTarget::Type::RotationAndPosition);
         _animVars.set("leftArmPosition", params.leftArmPosition);
-<<<<<<< HEAD
-        _animVars.set("leftArmRotation", params.leftArmRotation);
-        
-=======
         _animVars.set("leftArmRotation", params.leftArmRotation);        
->>>>>>> 1b8bd016
     } else {
         _animVars.set("leftArmType", (int)IKTarget::Type::Unknown);
     }
