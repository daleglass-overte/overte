//
//  Rig.cpp
//  libraries/animation/src/
//
//  Created by Howard Stearns, Seth Alves, Anthony Thibault, Andrew Meadows on 7/15/15.
//  Copyright (c) 2015 High Fidelity, Inc. All rights reserved.
//
//  Distributed under the Apache License, Version 2.0.
//  See the accompanying file LICENSE or http://www.apache.org/licenses/LICENSE-2.0.html
//

#include "Rig.h"

#include <glm/gtx/vector_angle.hpp>
#include <queue>
#include <QScriptValueIterator>

#include <NumericalConstants.h>
#include <DebugDraw.h>

#include "AnimationHandle.h"
#include "AnimationLogging.h"
#include "AnimSkeleton.h"
#include "IKTarget.h"


void Rig::HeadParameters::dump() const {
    qCDebug(animation, "HeadParameters =");
    qCDebug(animation, "    leanSideways = %0.5f", (double)leanSideways);
    qCDebug(animation, "    leanForward = %0.5f", (double)leanForward);
    qCDebug(animation, "    torsoTwist = %0.5f", (double)torsoTwist);
    glm::vec3 axis = glm::axis(localHeadOrientation);
    float theta = glm::angle(localHeadOrientation);
    qCDebug(animation, "    localHeadOrientation axis = (%.5f, %.5f, %.5f), theta = %0.5f", (double)axis.x, (double)axis.y, (double)axis.z, (double)theta);
    axis = glm::axis(worldHeadOrientation);
    theta = glm::angle(worldHeadOrientation);
    qCDebug(animation, "    localHead pitch = %.5f, yaw = %.5f, roll = %.5f", (double)localHeadPitch, (double)localHeadYaw, (double)localHeadRoll);
    qCDebug(animation, "    localHeadPosition = (%.5f, %.5f, %.5f)", (double)localHeadPosition.x, (double)localHeadPosition.y, (double)localHeadPosition.z);
    qCDebug(animation, "    isInHMD = %s", isInHMD ? "true" : "false");
    qCDebug(animation, "    worldHeadOrientation axis = (%.5f, %.5f, %.5f), theta = %0.5f", (double)axis.x, (double)axis.y, (double)axis.z, (double)theta);
    axis = glm::axis(modelRotation);
    theta = glm::angle(modelRotation);
    qCDebug(animation, "    modelRotation axis = (%.5f, %.5f, %.5f), theta = %0.5f", (double)axis.x, (double)axis.y, (double)axis.z, (double)theta);
    qCDebug(animation, "    modelTranslation = (%.5f, %.5f, %.5f)", (double)modelTranslation.x, (double)modelTranslation.y, (double)modelTranslation.z);
    qCDebug(animation, "    eyeLookAt = (%.5f, %.5f, %.5f)", (double)eyeLookAt.x, (double)eyeLookAt.y, (double)eyeLookAt.z);
    qCDebug(animation, "    eyeSaccade = (%.5f, %.5f, %.5f)", (double)eyeSaccade.x, (double)eyeSaccade.y, (double)eyeSaccade.z);
    qCDebug(animation, "    leanJointIndex = %.d", leanJointIndex);
    qCDebug(animation, "    neckJointIndex = %.d", neckJointIndex);
    qCDebug(animation, "    leftEyeJointIndex = %.d", leftEyeJointIndex);
    qCDebug(animation, "    rightEyeJointIndex = %.d", rightEyeJointIndex);
    qCDebug(animation, "    isTalking = %s", isTalking ? "true" : "false");
}

void insertSorted(QList<AnimationHandlePointer>& handles, const AnimationHandlePointer& handle) {
    for (QList<AnimationHandlePointer>::iterator it = handles.begin(); it != handles.end(); it++) {
        if (handle->getPriority() > (*it)->getPriority()) {
            handles.insert(it, handle);
            return;
        }
    }
    handles.append(handle);
}

AnimationHandlePointer Rig::createAnimationHandle() {
    AnimationHandlePointer handle(new AnimationHandle(getRigPointer()));
    _animationHandles.append(handle);
    return handle;
}
void Rig::removeAnimationHandle(const AnimationHandlePointer& handle) {
    handle->stop();
    // FIXME? Do we need to also animationHandle->clearJoints()? deleteAnimations(), below, was first written to do so, but did not first stop it.
    _animationHandles.removeOne(handle);
}

void Rig::startAnimation(const QString& url, float fps, float priority,
                              bool loop, bool hold, float firstFrame, float lastFrame, const QStringList& maskedJoints) {
    // This is different than startAnimationByRole, in which we use the existing values if the animation already exists.
    // Here we reuse the animation handle if possible, but in any case, we set the values to those given (or defaulted).
    AnimationHandlePointer handle = nullptr;
    foreach (const AnimationHandlePointer& candidate, _animationHandles) {
        if (candidate->getURL() == url) {
            handle = candidate;
        }
    }
    if (!handle) {
        handle = createAnimationHandle();
        handle->setURL(url);
    }
    handle->setFade(1.0f);     // If you want to fade, use the startAnimationByRole system.
    handle->setFPS(fps);
    handle->setPriority(priority);
    handle->setLoop(loop);
    handle->setHold(hold);
    handle->setFirstFrame(firstFrame);
    handle->setLastFrame(lastFrame);
    handle->setMaskedJoints(maskedJoints);
    handle->start();
}

AnimationHandlePointer Rig::addAnimationByRole(const QString& role, const QString& url, float fps, float priority,
                                               bool loop, bool hold, float firstFrame, float lastFrame, const QStringList& maskedJoints, bool startAutomatically) {
    // check for a configured animation for the role
    //qCDebug(animation) << "addAnimationByRole" << role << url << fps << priority << loop << hold << firstFrame << lastFrame << maskedJoints << startAutomatically;
    foreach (const AnimationHandlePointer& candidate, _animationHandles) {
        if (candidate->getRole() == role) {
            if (startAutomatically) {
                candidate->start();
            }
            return candidate;
        }
    }
    AnimationHandlePointer handle = createAnimationHandle();
    QString standard = "";
    if (url.isEmpty()) {  // Default animations for fight club
        const QString& base = "https://hifi-public.s3.amazonaws.com/ozan/anim/standard_anims/";
        if (role == "walk") {
            standard = base + "walk_fwd.fbx";
        } else if (role == "backup") {
            standard = base + "walk_bwd.fbx";
        } else if (role == "leftTurn") {
            standard = base + "turn_left.fbx";
        } else if (role == "rightTurn") {
            standard = base + "turn_right.fbx";
        } else if (role == "leftStrafe") {
            standard = base + "strafe_left.fbx";
        } else if (role == "rightStrafe") {
            standard = base + "strafe_right.fbx";
        } else if (role == "idle") {
            standard = base + "idle.fbx";
            fps = 25.0f;
        }
        if (!standard.isEmpty()) {
            loop = true;
        }
    }
    handle->setRole(role);
    handle->setURL(url.isEmpty() ? standard : url);
    handle->setFPS(fps);
    handle->setPriority(priority);
    handle->setLoop(loop);
    handle->setHold(hold);
    handle->setFirstFrame(firstFrame);
    handle->setLastFrame(lastFrame);
    handle->setMaskedJoints(maskedJoints);
    if (startAutomatically) {
        handle->start();
    }
    return handle;
}

const float FADE_FRAMES = 30.0f;
const float FRAMES_PER_SECOND = 30.0f;

void Rig::startAnimationByRole(const QString& role, const QString& url, float fps, float priority,
                               bool loop, bool hold, float firstFrame, float lastFrame, const QStringList& maskedJoints) {
    AnimationHandlePointer handle = addAnimationByRole(role, url, fps, priority, loop, hold, firstFrame, lastFrame, maskedJoints, true);
    handle->setFadePerSecond(FRAMES_PER_SECOND / FADE_FRAMES); // For now. Could be individualized later.
}

void Rig::stopAnimationByRole(const QString& role) {
    foreach (const AnimationHandlePointer& handle, getRunningAnimations()) {
        if (handle->getRole() == role) {
            handle->setFadePerSecond(-(FRAMES_PER_SECOND / FADE_FRAMES)); // For now. Could be individualized later.
        }
    }
}

void Rig::stopAnimation(const QString& url) {
     foreach (const AnimationHandlePointer& handle, getRunningAnimations()) {
        if (handle->getURL() == url) {
            handle->setFade(0.0f); // right away. Will be remove during updateAnimations, without locking
            handle->setFadePerSecond(-(FRAMES_PER_SECOND / FADE_FRAMES)); // so that the updateAnimation code notices
        }
    }
}

bool Rig::removeRunningAnimation(AnimationHandlePointer animationHandle) {
    return _runningAnimations.removeOne(animationHandle);
}

void Rig::addRunningAnimation(AnimationHandlePointer animationHandle) {
    insertSorted(_runningAnimations, animationHandle);
}

bool Rig::isRunningAnimation(AnimationHandlePointer animationHandle) {
    return _runningAnimations.contains(animationHandle);
}
bool Rig::isRunningRole(const QString& role) {  //obviously, there are more efficient ways to do this
    for (auto animation : _runningAnimations) {
        if ((animation->getRole() == role) && (animation->getFadePerSecond() >= 0.0f)) { // Don't count those being faded out
            return true;
        }
    }
    return false;
}

void Rig::deleteAnimations() {
    for (auto animation : _animationHandles) {
        removeAnimationHandle(animation);
    }
    _animationHandles.clear();
}

void Rig::destroyAnimGraph() {
    _animSkeleton = nullptr;
    _animLoader = nullptr;
    _animNode = nullptr;
}

void Rig::initJointStates(QVector<JointState> states, glm::mat4 rootTransform,
                          int rootJointIndex,
                          int leftHandJointIndex,
                          int leftElbowJointIndex,
                          int leftShoulderJointIndex,
                          int rightHandJointIndex,
                          int rightElbowJointIndex,
                          int rightShoulderJointIndex) {
    _jointStates = states;

    _rootJointIndex = rootJointIndex;
    _leftHandJointIndex = leftHandJointIndex;
    _leftElbowJointIndex = leftElbowJointIndex;
    _leftShoulderJointIndex = leftShoulderJointIndex;
    _rightHandJointIndex = rightHandJointIndex;
    _rightElbowJointIndex = rightElbowJointIndex;
    _rightShoulderJointIndex = rightShoulderJointIndex;

    initJointTransforms(rootTransform);
}

// We could build and cache a dictionary, too....
// Should we be using .fst mapping instead/also?
int Rig::indexOfJoint(const QString& jointName) {
    for (int i = 0; i < _jointStates.count(); i++) {
        if (_jointStates[i].getName() == jointName) {
            return i;
        }
    }
    return -1;
}


void Rig::initJointTransforms(glm::mat4 rootTransform) {
    // compute model transforms
    int numStates = _jointStates.size();
    for (int i = 0; i < numStates; ++i) {
        JointState& state = _jointStates[i];
        int parentIndex = state.getParentIndex();
        if (parentIndex == -1) {
            state.initTransform(rootTransform);
        } else {
            const JointState& parentState = _jointStates.at(parentIndex);
            state.initTransform(parentState.getTransform());
        }
    }
}

void Rig::clearJointTransformTranslation(int jointIndex) {
    if (jointIndex == -1 || jointIndex >= _jointStates.size()) {
        return;
    }
    _jointStates[jointIndex].clearTransformTranslation();
}

void Rig::reset(const QVector<FBXJoint>& fbxJoints) {
    if (_jointStates.isEmpty()) {
        return;
    }
    for (int i = 0; i < _jointStates.size(); i++) {
        _jointStates[i].setRotationInConstrainedFrame(fbxJoints.at(i).rotation, 0.0f);
        _jointStates[i].setTranslation(fbxJoints.at(i).translation, 0.0f);
    }
}

JointState Rig::getJointState(int jointIndex) const {
    if (jointIndex == -1 || jointIndex >= _jointStates.size()) {
        return JointState();
    }
    return _jointStates[jointIndex];
}

bool Rig::getJointStateRotation(int index, glm::quat& rotation) const {
    if (index == -1 || index >= _jointStates.size()) {
        return false;
    }
    const JointState& state = _jointStates.at(index);
    rotation = state.getRotationInConstrainedFrame();
    return !state.rotationIsDefault(rotation);
}

bool Rig::getJointStateTranslation(int index, glm::vec3& translation) const {
    if (index == -1 || index >= _jointStates.size()) {
        return false;
    }
    const JointState& state = _jointStates.at(index);
    translation = state.getTranslation();
    return !state.translationIsDefault(translation);
}

void Rig::clearJointState(int index) {
    if (index != -1 && index < _jointStates.size()) {
        JointState& state = _jointStates[index];
        state.setRotationInConstrainedFrame(glm::quat(), 0.0f);
        state.setTranslation(state.getDefaultTranslationInConstrainedFrame(), 0.0f);
    }
}

void Rig::clearJointStates() {
    _jointStates.clear();
}

void Rig::clearJointAnimationPriority(int index) {
    if (index != -1 && index < _jointStates.size()) {
        _jointStates[index].setAnimationPriority(0.0f);
    }
}

float Rig::getJointAnimatinoPriority(int index) {
    if (index != -1 && index < _jointStates.size()) {
        return _jointStates[index].getAnimationPriority();
    }
    return 0.0f;
}

void Rig::setJointAnimatinoPriority(int index, float newPriority) {
    if (index != -1 && index < _jointStates.size()) {
        _jointStates[index].setAnimationPriority(newPriority);
    }
}

void Rig::setJointRotation(int index, bool valid, const glm::quat& rotation, float priority) {
    if (index != -1 && index < _jointStates.size()) {
        JointState& state = _jointStates[index];
        if (valid) {
            state.setRotationInConstrainedFrame(rotation, priority);
        } else {
            state.restoreRotation(1.0f, priority);
        }
    }
}

void Rig::restoreJointRotation(int index, float fraction, float priority) {
    if (index != -1 && index < _jointStates.size()) {
        _jointStates[index].restoreRotation(fraction, priority);
    }
}

void Rig::restoreJointTranslation(int index, float fraction, float priority) {
    if (index != -1 && index < _jointStates.size()) {
        _jointStates[index].restoreTranslation(fraction, priority);
    }
}

bool Rig::getJointPositionInWorldFrame(int jointIndex, glm::vec3& position,
                                       glm::vec3 translation, glm::quat rotation) const {
    if (jointIndex == -1 || jointIndex >= _jointStates.size()) {
        return false;
    }
    // position is in world-frame
    position = translation + rotation * _jointStates[jointIndex].getPosition();
    return true;
}

bool Rig::getJointPosition(int jointIndex, glm::vec3& position) const {
    if (jointIndex == -1 || jointIndex >= _jointStates.size()) {
        return false;
    }
    // position is in model-frame
    position = extractTranslation(_jointStates[jointIndex].getTransform());
    return true;
}

bool Rig::getJointRotationInWorldFrame(int jointIndex, glm::quat& result, const glm::quat& rotation) const {
    if (jointIndex == -1 || jointIndex >= _jointStates.size()) {
        return false;
    }
    result = rotation * _jointStates[jointIndex].getRotation();
    return true;
}

bool Rig::getJointRotation(int jointIndex, glm::quat& rotation) const {
    if (jointIndex == -1 || jointIndex >= _jointStates.size()) {
        return false;
    }
    rotation = _jointStates[jointIndex].getRotation();
    return true;
}

bool Rig::getJointTranslation(int jointIndex, glm::vec3& translation) const {
    if (jointIndex == -1 || jointIndex >= _jointStates.size()) {
        return false;
    }
    translation = _jointStates[jointIndex].getTranslation();
    return true;
}

bool Rig::getJointCombinedRotation(int jointIndex, glm::quat& result, const glm::quat& rotation) const {
    if (jointIndex == -1 || jointIndex >= _jointStates.size()) {
        return false;
    }
    result = rotation * _jointStates[jointIndex].getRotation();
    return true;
}

glm::mat4 Rig::getJointTransform(int jointIndex) const {
    if (jointIndex == -1 || jointIndex >= _jointStates.size()) {
        return glm::mat4();
    }
    return _jointStates[jointIndex].getTransform();
}

void Rig::computeMotionAnimationState(float deltaTime, const glm::vec3& worldPosition, const glm::vec3& worldVelocity, const glm::quat& worldRotation) {

    glm::vec3 front = worldRotation * IDENTITY_FRONT;

    // It can be more accurate/smooth to use velocity rather than position,
    // but some modes (e.g., hmd standing) update position without updating velocity.
    // It's very hard to debug hmd standing. (Look down at yourself, or have a second person observe. HMD third person is a bit undefined...)
    // So, let's create our own workingVelocity from the worldPosition...
    glm::vec3 positionDelta = worldPosition - _lastPosition;
    glm::vec3 workingVelocity = positionDelta / deltaTime;

#if !WANT_DEBUG
    // But for smoothest (non-hmd standing) results, go ahead and use velocity:
    if (!positionDelta.x && !positionDelta.y && !positionDelta.z) {
        workingVelocity = worldVelocity;
    }
#endif

    if (_enableAnimGraph) {

        glm::vec3 localVel = glm::inverse(worldRotation) * workingVelocity;
        float forwardSpeed = glm::dot(localVel, IDENTITY_FRONT);
        float lateralSpeed = glm::dot(localVel, IDENTITY_RIGHT);
        float turningSpeed = glm::orientedAngle(front, _lastFront, IDENTITY_UP) / deltaTime;

        // sine wave LFO var for testing.
        static float t = 0.0f;
        _animVars.set("sine", static_cast<float>(0.5 * sin(t) + 0.5));

        const float ANIM_WALK_SPEED = 1.4f; // m/s
        _animVars.set("walkTimeScale", glm::clamp(0.5f, 2.0f, glm::length(localVel) / ANIM_WALK_SPEED));

        const float MOVE_ENTER_SPEED_THRESHOLD = 0.2f; // m/sec
        const float MOVE_EXIT_SPEED_THRESHOLD = 0.07f;  // m/sec
        const float TURN_ENTER_SPEED_THRESHOLD = 0.5f; // rad/sec
        const float TURN_EXIT_SPEED_THRESHOLD = 0.2f; // rad/sec

        float moveThresh;
        if (_state != RigRole::Move) {
            moveThresh = MOVE_ENTER_SPEED_THRESHOLD;
        } else {
            moveThresh = MOVE_EXIT_SPEED_THRESHOLD;
        }

        float turnThresh;
        if (_state != RigRole::Turn) {
            turnThresh = TURN_ENTER_SPEED_THRESHOLD;
        } else {
            turnThresh = TURN_EXIT_SPEED_THRESHOLD;
        }

        if (glm::length(localVel) > moveThresh) {
            if (_desiredState != RigRole::Move) {
                _desiredStateAge = 0.0f;
            }
            _desiredState = RigRole::Move;
        } else {
            if (fabsf(turningSpeed) > turnThresh) {
                if (_desiredState != RigRole::Turn) {
                    _desiredStateAge = 0.0f;
                }
                _desiredState = RigRole::Turn;
            } else { // idle
                if (_desiredState != RigRole::Idle) {
                    _desiredStateAge = 0.0f;
                }
                _desiredState = RigRole::Idle;
            }
        }

        const float STATE_CHANGE_HYSTERESIS_TIMER = 0.1f;

        if ((_desiredStateAge >= STATE_CHANGE_HYSTERESIS_TIMER) && _desiredState != _state) {
            _state = _desiredState;
            _desiredStateAge = 0.0f;
        }

        _desiredStateAge += deltaTime;

        if (_state == RigRole::Move) {
            if (glm::length(localVel) > MOVE_ENTER_SPEED_THRESHOLD) {
                if (fabsf(forwardSpeed) > 0.5f * fabsf(lateralSpeed)) {
                    if (forwardSpeed > 0.0f) {
                        // forward
                        _animVars.set("isMovingForward", true);
                        _animVars.set("isMovingBackward", false);
                        _animVars.set("isMovingRight", false);
                        _animVars.set("isMovingLeft", false);
                        _animVars.set("isNotMoving", false);

                    } else {
                        // backward
                        _animVars.set("isMovingBackward", true);
                        _animVars.set("isMovingForward", false);
                        _animVars.set("isMovingRight", false);
                        _animVars.set("isMovingLeft", false);
                        _animVars.set("isNotMoving", false);
                    }
                } else {
                    if (lateralSpeed > 0.0f) {
                        // right
                        _animVars.set("isMovingRight", true);
                        _animVars.set("isMovingLeft", false);
                        _animVars.set("isMovingForward", false);
                        _animVars.set("isMovingBackward", false);
                        _animVars.set("isNotMoving", false);
                    } else {
                        // left
                        _animVars.set("isMovingLeft", true);
                        _animVars.set("isMovingRight", false);
                        _animVars.set("isMovingForward", false);
                        _animVars.set("isMovingBackward", false);
                        _animVars.set("isNotMoving", false);
                    }
                }
                _animVars.set("isTurningLeft", false);
                _animVars.set("isTurningRight", false);
                _animVars.set("isNotTurning", true);
            }
        } else if (_state == RigRole::Turn) {
            if (turningSpeed > 0.0f) {
                // turning right
                _animVars.set("isTurningRight", true);
                _animVars.set("isTurningLeft", false);
                _animVars.set("isNotTurning", false);
            } else {
                // turning left
                _animVars.set("isTurningLeft", true);
                _animVars.set("isTurningRight", false);
                _animVars.set("isNotTurning", false);
            }
            _animVars.set("isMovingForward", false);
            _animVars.set("isMovingBackward", false);
            _animVars.set("isMovingRight", false);
            _animVars.set("isMovingLeft", false);
            _animVars.set("isNotMoving", true);
        } else {
            // default anim vars to notMoving and notTurning
            _animVars.set("isMovingForward", false);
            _animVars.set("isMovingBackward", false);
            _animVars.set("isMovingLeft", false);
            _animVars.set("isMovingRight", false);
            _animVars.set("isNotMoving", true);
            _animVars.set("isTurningLeft", false);
            _animVars.set("isTurningRight", false);
            _animVars.set("isNotTurning", true);
        }

        t += deltaTime;
    }

    if (_enableRig) {
        bool isMoving = false;

        glm::vec3 right = worldRotation * IDENTITY_RIGHT;
        const float PERCEPTIBLE_DELTA = 0.001f;
        const float PERCEPTIBLE_SPEED = 0.1f;

        // Note: Separately, we've arranged for starting/stopping animations by role (as we've done here) to pick up where they've left off when fading,
        // so that you wouldn't notice the start/stop if it happens fast enough (e.g., one frame). But the print below would still be noisy.

        float forwardSpeed = glm::dot(workingVelocity, front);
        float rightLateralSpeed = glm::dot(workingVelocity, right);
        float rightTurningDelta = glm::orientedAngle(front, _lastFront, IDENTITY_UP);
        float rightTurningSpeed = rightTurningDelta / deltaTime;
        bool isTurning = (std::abs(rightTurningDelta) > PERCEPTIBLE_DELTA) && (std::abs(rightTurningSpeed) > PERCEPTIBLE_SPEED);
        bool isStrafing = std::abs(rightLateralSpeed) > PERCEPTIBLE_SPEED;
        auto updateRole = [&](const QString& role, bool isOn) {
            isMoving = isMoving || isOn;
            if (isOn) {
                if (!isRunningRole(role)) {
                    qCDebug(animation) << "Rig STARTING" << role;
                    startAnimationByRole(role);

                }
            } else {
                if (isRunningRole(role)) {
                    qCDebug(animation) << "Rig stopping" << role;
                    stopAnimationByRole(role);
                }
            }
        };
        updateRole("walk",   forwardSpeed > PERCEPTIBLE_SPEED);
        updateRole("backup", forwardSpeed < -PERCEPTIBLE_SPEED);
        updateRole("rightTurn", isTurning && (rightTurningSpeed > 0.0f));
        updateRole("leftTurn",  isTurning && (rightTurningSpeed < 0.0f));
        isStrafing = isStrafing && !isMoving;
        updateRole("rightStrafe", isStrafing && (rightLateralSpeed > 0.0f));
        updateRole("leftStrafe",  isStrafing && (rightLateralSpeed < 0.0f));
        updateRole("idle", !isMoving); // Must be last, as it makes isMoving bogus.
    }

    _lastFront = front;
    _lastPosition = worldPosition;
}

// Allow script to add/remove handlers and report results, from within their thread.
// TODO: iterate multiple handlers, but with one shared arg.
// TODO: fill the properties based on the union of requested properties. (Keep all properties objs and compute new union when add/remove handler.)
void Rig::addAnimationStateHandler(QScriptValue handler, QScriptValue propertiesList) { // called in script thread
    _stateHandlers = handler;
}
void Rig::removeAnimationStateHandler(QScriptValue handler) { // called in script thread
    _stateHandlers = QScriptValue();
    QMutexLocker locker(&_stateMutex); // guarding access to results
    _stateHandlersResults.clearMap(); // TODO: When we have multiple handlers, we'll need to clear only his handler's results.
}
void Rig::animationStateHandlerResult(QScriptValue handler, QScriptValue result) { // called synchronously from script
    // handler is currently ignored but might be used in storing individual results
    QMutexLocker locker(&_stateMutex);
    _stateHandlersResults.animVariantMapFromScriptValue(result); // Into our own copy.
}
void Rig::updateAnimationStateHandlers() { // called on avatar update thread (which may be main thread)
    if (_stateHandlers.isValid()) {
        // invokeMethod makes a copy of the args, and copies of AnimVariantMap do copy the underlying map, so this will correctly capture
        // the state of _animVars and allow continued changes to _animVars in this thread without conflict.
        QMetaObject::invokeMethod(_stateHandlers.engine(), "invokeAnimationCallback",  Qt::QueuedConnection,
                                  Q_ARG(QScriptValue, _stateHandlers),
                                  Q_ARG(AnimVariantMap, _animVars));
    }
    QMutexLocker locker(&_stateMutex); // as we examine/copy most recently computed state, if any. (Typically an earlier invocation.)
    _animVars.copyVariantsFrom(_stateHandlersResults);
}

void Rig::updateAnimations(float deltaTime, glm::mat4 rootTransform) {

    if (_enableAnimGraph) {
        if (!_animNode) {
            return;
        }

<<<<<<< HEAD
        if (_stateHandlers.isValid()) {
            // TODO: iterate multiple handlers, but with one shared arg.
            // TODO: fill the properties based on the union of requested properties. (Keep all properties objs and compute new union when add/remove handler.)
            // TODO: check QScriptEngine::hasUncaughtException()
            // TODO: call asynchronously (through a signal on script), so that each script is single threaded, and so we never block here.
            //       This will require inboundMaps to be kept in the list of per-handler data.
            QScriptEngine* engine = _stateHandlers.engine();
            QScriptValue outboundMap = _animVars.animVariantMapToScriptValue(engine);
            QScriptValueList args;
            args << outboundMap;
            _stateHandlersResults = _stateHandlers.call(QScriptValue(), args);
            _animVars.animVariantMapFromScriptValue(_stateHandlersResults);
            //qCDebug(animation) << _animVars.lookup("foo", QString("not set"));
        }
=======
        updateAnimationStateHandlers();
>>>>>>> a58539be
        // evaluate the animation
        AnimNode::Triggers triggersOut;
        AnimPoseVec poses = _animNode->evaluate(_animVars, deltaTime, triggersOut);
        _animVars.clearTriggers();
        for (auto& trigger : triggersOut) {
            _animVars.setTrigger(trigger);
        }

        clearJointStatePriorities();

        // copy poses into jointStates
        const float PRIORITY = 1.0f;
        for (size_t i = 0; i < poses.size(); i++) {
            setJointRotationInConstrainedFrame((int)i, glm::inverse(_animSkeleton->getRelativeBindPose(i).rot) * poses[i].rot, PRIORITY, 1.0f);
            setJointTranslation((int)i, true, poses[i].trans, PRIORITY);
        }

    } else {

        // First normalize the fades so that they sum to 1.0.
        // update the fade data in each animation (not normalized as they are an independent propert of animation)
        foreach (const AnimationHandlePointer& handle, _runningAnimations) {
            float fadePerSecond = handle->getFadePerSecond();
            float fade = handle->getFade();
            if (fadePerSecond != 0.0f) {
                fade += fadePerSecond * deltaTime;
                if ((0.0f >= fade) || (fade >= 1.0f)) {
                    fade = glm::clamp(fade, 0.0f, 1.0f);
                    handle->setFadePerSecond(0.0f);
                }
                handle->setFade(fade);
                if (fade <= 0.0f) { // stop any finished animations now
                    handle->setRunning(false, false); // but do not restore joints as it causes a flicker
                }
            }
        }
        // sum the remaining fade data
        float fadeTotal = 0.0f;
        foreach (const AnimationHandlePointer& handle, _runningAnimations) {
            fadeTotal += handle->getFade();
        }
        float fadeSumSoFar = 0.0f;
        foreach (const AnimationHandlePointer& handle, _runningAnimations) {
            handle->setPriority(1.0f);
            // if no fadeTotal, everyone's (typically just one running) is starting at zero. In that case, blend equally.
            float normalizedFade = (fadeTotal != 0.0f) ? (handle->getFade() / fadeTotal) : (1.0f / _runningAnimations.count());
            assert(normalizedFade != 0.0f);
            // simulate() will blend each animation result into the result so far, based on the pairwise mix at at each step.
            // i.e., slerp the 'mix' distance from the result so far towards this iteration's animation result.
            // The formula here for mix is based on the idea that, at each step:
            // fadeSum is to normalizedFade, as (1 - mix) is to mix
            // i.e., fadeSumSoFar/normalizedFade = (1 - mix)/mix
            // Then we solve for mix.
            // Sanity check: For the first animation, fadeSum = 0, and the mix will always be 1.
            // Sanity check: For equal blending, the formula is equivalent to mix = 1 / nAnimationsSoFar++
            float mix = 1.0f / ((fadeSumSoFar / normalizedFade) + 1.0f);
            assert((0.0f <= mix) && (mix <= 1.0f));
            fadeSumSoFar += normalizedFade;
            handle->setMix(mix);
            handle->simulate(deltaTime);
        }
    }

    for (int i = 0; i < _jointStates.size(); i++) {
        updateJointState(i, rootTransform);
    }
    for (int i = 0; i < _jointStates.size(); i++) {
        _jointStates[i].resetTransformChanged();
    }
}

bool Rig::setJointPosition(int jointIndex, const glm::vec3& position, const glm::quat& rotation, bool useRotation,
                           int lastFreeIndex, bool allIntermediatesFree, const glm::vec3& alignment, float priority,
                           const QVector<int>& freeLineage, glm::mat4 rootTransform) {
    if (jointIndex == -1 || _jointStates.isEmpty()) {
        return false;
    }
    if (freeLineage.isEmpty()) {
        return false;
    }
    if (lastFreeIndex == -1) {
        lastFreeIndex = freeLineage.last();
    }

    // this is a cyclic coordinate descent algorithm: see
    // http://www.ryanjuckett.com/programming/animation/21-cyclic-coordinate-descent-in-2d
    const int ITERATION_COUNT = 1;
    glm::vec3 worldAlignment = alignment;
    for (int i = 0; i < ITERATION_COUNT; i++) {
        // first, try to rotate the end effector as close as possible to the target rotation, if any
        glm::quat endRotation;
        if (useRotation) {
            JointState& state = _jointStates[jointIndex];

            state.setRotationInBindFrame(rotation, priority);
            endRotation = state.getRotationInBindFrame();
        }

        // then, we go from the joint upwards, rotating the end as close as possible to the target
        glm::vec3 endPosition = extractTranslation(_jointStates[jointIndex].getTransform());
        for (int j = 1; freeLineage.at(j - 1) != lastFreeIndex; j++) {
            int index = freeLineage.at(j);
            JointState& state = _jointStates[index];
            if (!(state.getIsFree() || allIntermediatesFree)) {
                continue;
            }
            glm::vec3 jointPosition = extractTranslation(state.getTransform());
            glm::vec3 jointVector = endPosition - jointPosition;
            glm::quat oldCombinedRotation = state.getRotation();
            glm::quat combinedDelta;
            float combinedWeight;
            if (useRotation) {
                combinedDelta = safeMix(rotation * glm::inverse(endRotation),
                    rotationBetween(jointVector, position - jointPosition), 0.5f);
                combinedWeight = 2.0f;

            } else {
                combinedDelta = rotationBetween(jointVector, position - jointPosition);
                combinedWeight = 1.0f;
            }
            if (alignment != glm::vec3() && j > 1) {
                jointVector = endPosition - jointPosition;
                glm::vec3 positionSum;
                for (int k = j - 1; k > 0; k--) {
                    int index = freeLineage.at(k);
                    updateJointState(index, rootTransform);
                    positionSum += extractTranslation(_jointStates.at(index).getTransform());
                }
                glm::vec3 projectedCenterOfMass = glm::cross(jointVector,
                    glm::cross(positionSum / (j - 1.0f) - jointPosition, jointVector));
                glm::vec3 projectedAlignment = glm::cross(jointVector, glm::cross(worldAlignment, jointVector));
                const float LENGTH_EPSILON = 0.001f;
                if (glm::length(projectedCenterOfMass) > LENGTH_EPSILON && glm::length(projectedAlignment) > LENGTH_EPSILON) {
                    combinedDelta = safeMix(combinedDelta, rotationBetween(projectedCenterOfMass, projectedAlignment),
                        1.0f / (combinedWeight + 1.0f));
                }
            }
            state.applyRotationDelta(combinedDelta, priority);
            glm::quat actualDelta = state.getRotation() * glm::inverse(oldCombinedRotation);
            endPosition = actualDelta * jointVector + jointPosition;
            if (useRotation) {
                endRotation = actualDelta * endRotation;
            }
        }
    }

    // now update the joint states from the top
    for (int j = freeLineage.size() - 1; j >= 0; j--) {
        updateJointState(freeLineage.at(j), rootTransform);
    }

    return true;
}

void Rig::inverseKinematics(int endIndex, glm::vec3 targetPosition, const glm::quat& targetRotation, float priority,
                            const QVector<int>& freeLineage, glm::mat4 rootTransform) {
    // NOTE: targetRotation is from in model-frame

    if (endIndex == -1 || _jointStates.isEmpty()) {
        return;
    }

    if (disableHands || (_enableAnimGraph && _animSkeleton)) {
        // the hand data goes through a different path: Rig::updateFromHandParameters() --> early-exit
        return;
    }

    if (freeLineage.isEmpty()) {
        return;
    }

    // store and remember topmost parent transform
    glm::mat4 topParentTransform;
    {
        int index = freeLineage.last();
        const JointState& state = _jointStates.at(index);
        int parentIndex = state.getParentIndex();
        if (parentIndex == -1) {
            topParentTransform = rootTransform;
        } else {
            topParentTransform = _jointStates[parentIndex].getTransform();
        }
    }

    // relax toward default rotation
    // NOTE: ideally this should use dt and a relaxation timescale to compute how much to relax
    int numFree = freeLineage.size();
    for (int j = 0; j < numFree; j++) {
        int nextIndex = freeLineage.at(j);
        JointState& nextState = _jointStates[nextIndex];
        if (! nextState.getIsFree()) {
            continue;
        }

        // Apply the zero rotationDelta, but use mixRotationDelta() which blends a bit of the default pose
        // in the process.  This provides stability to the IK solution for most models.
        float mixFactor = 0.08f;
        nextState.mixRotationDelta(glm::quat(), mixFactor, priority);
    }

    // this is a cyclic coordinate descent algorithm: see
    // http://www.ryanjuckett.com/programming/animation/21-cyclic-coordinate-descent-in-2d

    // keep track of the position of the end-effector
    JointState& endState = _jointStates[endIndex];
    glm::vec3 endPosition = endState.getPosition();
    float distanceToGo = glm::distance(targetPosition, endPosition);

    const int MAX_ITERATION_COUNT = 3;
    const float ACCEPTABLE_IK_ERROR = 0.005f; // 5mm
    int numIterations = 0;
    do {
        ++numIterations;
        // moving up, rotate each free joint to get endPosition closer to target
        for (int j = 1; j < numFree; j++) {
            int nextIndex = freeLineage.at(j);
            JointState& nextState = _jointStates[nextIndex];
            if (! nextState.getIsFree()) {
                continue;
            }

            glm::vec3 pivot = nextState.getPosition();
            glm::vec3 leverArm = endPosition - pivot;
            float leverLength = glm::length(leverArm);
            if (leverLength < EPSILON) {
                continue;
            }
            glm::quat deltaRotation = rotationBetween(leverArm, targetPosition - pivot);

            // We want to mix the shortest rotation with one that will pull the system down with gravity
            // so that limbs don't float unrealistically.  To do this we compute a simplified center of mass
            // where each joint has unit mass and we don't bother averaging it because we only need direction.
            if (j > 1) {

                glm::vec3 centerOfMass(0.0f);
                for (int k = 0; k < j; ++k) {
                    int massIndex = freeLineage.at(k);
                    centerOfMass += _jointStates[massIndex].getPosition() - pivot;
                }
                // the gravitational effect is a rotation that tends to align the two cross products
                const glm::vec3 worldAlignment = glm::vec3(0.0f, -1.0f, 0.0f);
                glm::quat gravityDelta = rotationBetween(glm::cross(centerOfMass, leverArm),
                    glm::cross(worldAlignment, leverArm));

                float gravityAngle = glm::angle(gravityDelta);
                const float MIN_GRAVITY_ANGLE = 0.1f;
                float mixFactor = 0.1f;
                if (gravityAngle < MIN_GRAVITY_ANGLE) {
                    // the final rotation is a mix of the two
                    mixFactor = 0.5f * gravityAngle / MIN_GRAVITY_ANGLE;
                }
                deltaRotation = safeMix(deltaRotation, gravityDelta, mixFactor);
            }

            // Apply the rotation delta.
            glm::quat oldNextRotation = nextState.getRotation();
            nextState.applyRotationDelta(deltaRotation, priority);

            // measure the result of the rotation which may have been modified by blending
            glm::quat actualDelta = nextState.getRotation() * glm::inverse(oldNextRotation);
            endPosition = pivot + actualDelta * leverArm;
        }

        // recompute transforms from the top down
        glm::mat4 currentParentTransform = topParentTransform;
        for (int j = numFree - 1; j >= 0; --j) {
            JointState& freeState = _jointStates[freeLineage.at(j)];
            freeState.computeTransform(currentParentTransform);
            currentParentTransform = freeState.getTransform();
        }

        // measure our success
        endPosition = endState.getPosition();
        distanceToGo = glm::distance(targetPosition, endPosition);
    } while (numIterations < MAX_ITERATION_COUNT && distanceToGo > ACCEPTABLE_IK_ERROR);

    // set final rotation of the end joint
    endState.setRotationInModelFrame(targetRotation, priority);
}

bool Rig::restoreJointPosition(int jointIndex, float fraction, float priority, const QVector<int>& freeLineage) {
    if (jointIndex == -1 || _jointStates.isEmpty()) {
        return false;
    }

    foreach (int index, freeLineage) {
        JointState& state = _jointStates[index];
        state.restoreRotation(fraction, priority);
        state.restoreTranslation(fraction, priority);
    }
    return true;
}

float Rig::getLimbLength(int jointIndex, const QVector<int>& freeLineage,
                         const glm::vec3 scale, const QVector<FBXJoint>& fbxJoints) const {
    if (jointIndex == -1 || _jointStates.isEmpty()) {
        return 0.0f;
    }
    float length = 0.0f;
    float lengthScale = (scale.x + scale.y + scale.z) / 3.0f;
    for (int i = freeLineage.size() - 2; i >= 0; i--) {
        length += fbxJoints.at(freeLineage.at(i)).distanceToParent * lengthScale;
    }
    return length;
}

glm::quat Rig::setJointRotationInBindFrame(int jointIndex, const glm::quat& rotation, float priority) {
    glm::quat endRotation;
    if (jointIndex == -1 || _jointStates.isEmpty()) {
        return endRotation;
    }
    JointState& state = _jointStates[jointIndex];
    state.setRotationInBindFrame(rotation, priority);
    endRotation = state.getRotationInBindFrame();
    return endRotation;
}

glm::vec3 Rig::getJointDefaultTranslationInConstrainedFrame(int jointIndex) {
    if (jointIndex == -1 || _jointStates.isEmpty()) {
        return glm::vec3();
    }
    return _jointStates[jointIndex].getDefaultTranslationInConstrainedFrame();
}

glm::quat Rig::setJointRotationInConstrainedFrame(int jointIndex, glm::quat targetRotation, float priority, float mix) {
    glm::quat endRotation;
    if (jointIndex == -1 || _jointStates.isEmpty()) {
        return endRotation;
    }
    JointState& state = _jointStates[jointIndex];
    state.setRotationInConstrainedFrame(targetRotation, priority, mix);
    endRotation = state.getRotationInConstrainedFrame();
    return endRotation;
}

bool Rig::getJointRotationInConstrainedFrame(int jointIndex, glm::quat& quatOut) const {
    if (jointIndex == -1 || _jointStates.isEmpty()) {
        return false;
    }
    quatOut = _jointStates[jointIndex].getRotationInConstrainedFrame();
    return true;
}

void Rig::clearJointStatePriorities() {
    for (int i = 0; i < _jointStates.size(); i++) {
        _jointStates[i].setAnimationPriority(0.0f);
    }
}

void Rig::applyJointRotationDelta(int jointIndex, const glm::quat& delta, float priority) {
    if (jointIndex == -1 || _jointStates.isEmpty()) {
        return;
    }
    _jointStates[jointIndex].applyRotationDelta(delta, priority);
}

glm::quat Rig::getJointDefaultRotationInParentFrame(int jointIndex) {
    if (jointIndex == -1 || _jointStates.isEmpty()) {
        return glm::quat();
    }
    return _jointStates[jointIndex].getDefaultRotationInParentFrame();
}

void Rig::updateFromHeadParameters(const HeadParameters& params, float dt) {
    if (params.enableLean) {
        updateLeanJoint(params.leanJointIndex, params.leanSideways, params.leanForward, params.torsoTwist);
    } else {
        _animVars.unset("lean");
    }
    updateNeckJoint(params.neckJointIndex, params);
    updateEyeJoints(params.leftEyeJointIndex, params.rightEyeJointIndex, params.modelTranslation, params.modelRotation,
                    params.worldHeadOrientation, params.eyeLookAt, params.eyeSaccade);

    if (_enableAnimGraph) {
        _animVars.set("isTalking", params.isTalking);
        _animVars.set("notIsTalking", !params.isTalking);
    }
}

static const glm::vec3 X_AXIS(1.0f, 0.0f, 0.0f);
static const glm::vec3 Y_AXIS(0.0f, 1.0f, 0.0f);
static const glm::vec3 Z_AXIS(0.0f, 0.0f, 1.0f);

void Rig::updateLeanJoint(int index, float leanSideways, float leanForward, float torsoTwist) {
    if (index >= 0 && _jointStates[index].getParentIndex() >= 0) {
        if (_enableAnimGraph && _animSkeleton) {
            glm::quat absRot = (glm::angleAxis(-RADIANS_PER_DEGREE * leanSideways, Z_AXIS) *
                                glm::angleAxis(-RADIANS_PER_DEGREE * leanForward, X_AXIS) *
                                glm::angleAxis(RADIANS_PER_DEGREE * torsoTwist, Y_AXIS));
            _animVars.set("lean", absRot);
        } else if (!_enableAnimGraph) {
            auto& parentState = _jointStates[_jointStates[index].getParentIndex()];

            // get the rotation axes in joint space and use them to adjust the rotation
            glm::quat inverse = glm::inverse(parentState.getRotation() * getJointDefaultRotationInParentFrame(index));
            setJointRotationInConstrainedFrame(index,
                                               glm::angleAxis(- RADIANS_PER_DEGREE * leanSideways, inverse * Z_AXIS) *
                                               glm::angleAxis(- RADIANS_PER_DEGREE * leanForward, inverse * X_AXIS) *
                                               glm::angleAxis(RADIANS_PER_DEGREE * torsoTwist, inverse * Y_AXIS) *
                                               getJointState(index).getDefaultRotation(), DEFAULT_PRIORITY);
        }
    }
}

static AnimPose avatarToBonePose(AnimPose pose, AnimSkeleton::ConstPointer skeleton) {
    AnimPose rootPose = skeleton->getAbsoluteBindPose(skeleton->nameToJointIndex("Hips"));
    AnimPose rotY180(glm::vec3(1), glm::angleAxis((float)PI, glm::vec3(0.0f, 1.0f, 0.0f)), glm::vec3(0));
    return rootPose * rotY180 * pose;
}

#ifdef DEBUG_RENDERING
static AnimPose boneToAvatarPose(AnimPose pose, AnimSkeleton::ConstPointer skeleton) {
    AnimPose rootPose = skeleton->getAbsoluteBindPose(skeleton->nameToJointIndex("Hips"));
    AnimPose rotY180(glm::vec3(1), glm::angleAxis((float)PI, glm::vec3(0.0f, 1.0f, 0.0f)), glm::vec3(0));
    return (rootPose * rotY180).inverse() * pose;
}
#endif

static void computeHeadNeckAnimVars(AnimSkeleton::ConstPointer skeleton, const AnimPose& avatarHMDPose,
                                    glm::vec3& headPositionOut, glm::quat& headOrientationOut,
                                    glm::vec3& neckPositionOut, glm::quat& neckOrientationOut) {

    // the input hmd values are in avatar space
    // we need to transform them into bone space.
    AnimPose hmdPose = avatarToBonePose(avatarHMDPose, skeleton);
    const glm::vec3 hmdPosition = hmdPose.trans;
    const glm::quat rotY180 = glm::angleAxis((float)PI, glm::vec3(0.0f, 1.0f, 0.0f));
    const glm::quat hmdOrientation = hmdPose.rot * rotY180;  // rotY180 will make z forward not -z

    // TODO: cache jointIndices
    int rightEyeIndex = skeleton->nameToJointIndex("RightEye");
    int leftEyeIndex = skeleton->nameToJointIndex("LeftEye");
    int headIndex = skeleton->nameToJointIndex("Head");
    int neckIndex = skeleton->nameToJointIndex("Neck");

    const glm::vec3 DEFAULT_RIGHT_EYE_POS(-0.3f, 1.6f, 0.0f);
    const glm::vec3 DEFAULT_LEFT_EYE_POS(0.3f, 1.6f, 0.0f);
    const glm::vec3 DEFAULT_HEAD_POS(0.0f, 1.55f, 0.0f);
    const glm::vec3 DEFAULT_NECK_POS(0.0f, 1.5f, 0.0f);

    // Use absolute bindPose positions just in case the relBindPose have rotations we don't expect.
    glm::vec3 absRightEyePos = rightEyeIndex != -1 ? skeleton->getAbsoluteBindPose(rightEyeIndex).trans : DEFAULT_RIGHT_EYE_POS;
    glm::vec3 absLeftEyePos = leftEyeIndex != -1 ? skeleton->getAbsoluteBindPose(leftEyeIndex).trans : DEFAULT_LEFT_EYE_POS;
    glm::vec3 absHeadPos = headIndex != -1 ? skeleton->getAbsoluteBindPose(headIndex).trans : DEFAULT_HEAD_POS;
    glm::vec3 absNeckPos = neckIndex != -1 ? skeleton->getAbsoluteBindPose(neckIndex).trans : DEFAULT_NECK_POS;

    glm::vec3 absCenterEyePos = (absRightEyePos + absLeftEyePos) / 2.0f;
    glm::vec3 eyeOffset = absCenterEyePos - absHeadPos;
    glm::vec3 headOffset = absHeadPos - absNeckPos;

    // apply simplistic head/neck model

    // head
    headPositionOut = hmdPosition - hmdOrientation * eyeOffset;
    headOrientationOut = hmdOrientation;

    // neck
    neckPositionOut = hmdPosition - hmdOrientation * (headOffset + eyeOffset);

    // slerp between bind orientation and hmdOrientation
    neckOrientationOut = safeMix(hmdOrientation, skeleton->getRelativeBindPose(skeleton->nameToJointIndex("Neck")).rot, 0.5f);
}

void Rig::updateNeckJoint(int index, const HeadParameters& params) {
    if (index >= 0 && _jointStates[index].getParentIndex() >= 0) {
        if (_enableAnimGraph && _animSkeleton) {

            if (params.isInHMD) {
                glm::vec3 headPos, neckPos;
                glm::quat headRot, neckRot;

                AnimPose avatarHMDPose(glm::vec3(1.0f), params.localHeadOrientation, params.localHeadPosition);
                computeHeadNeckAnimVars(_animSkeleton, avatarHMDPose, headPos, headRot, neckPos, neckRot);

                // debug rendering
#ifdef DEBUG_RENDERING
                const glm::vec4 red(1.0f, 0.0f, 0.0f, 1.0f);
                const glm::vec4 green(0.0f, 1.0f, 0.0f, 1.0f);

                // transform from bone into avatar space
                AnimPose headPose(glm::vec3(1), headRot, headPos);
                headPose = boneToAvatarPose(headPose, _animSkeleton);
                DebugDraw::getInstance().addMyAvatarMarker("headTarget", headPose.rot, headPose.trans, red);

                // transform from bone into avatar space
                AnimPose neckPose(glm::vec3(1), neckRot, neckPos);
                neckPose = boneToAvatarPose(neckPose, _animSkeleton);
                DebugDraw::getInstance().addMyAvatarMarker("neckTarget", neckPose.rot, neckPose.trans, green);
#endif

                _animVars.set("headPosition", headPos);
                _animVars.set("headRotation", headRot);
                _animVars.set("headType", (int)IKTarget::Type::HmdHead);
                _animVars.set("neckPosition", neckPos);
                _animVars.set("neckRotation", neckRot);
                //_animVars.set("neckType", (int)IKTarget::Type::RotationOnly);
                _animVars.set("neckType", (int)IKTarget::Type::Unknown); // 'Unknown' disables the target

            } else {

                // the params.localHeadOrientation is composed incorrectly, so re-compose it correctly from pitch, yaw and roll.
                glm::quat realLocalHeadOrientation = (glm::angleAxis(glm::radians(-params.localHeadRoll), Z_AXIS) *
                                                      glm::angleAxis(glm::radians(params.localHeadYaw), Y_AXIS) *
                                                      glm::angleAxis(glm::radians(-params.localHeadPitch), X_AXIS));

                _animVars.unset("headPosition");
                _animVars.set("headRotation", realLocalHeadOrientation);
                _animVars.set("headAndNeckType", (int)IKTarget::Type::RotationOnly);
                _animVars.set("headType", (int)IKTarget::Type::RotationOnly);
                _animVars.unset("neckPosition");
                _animVars.unset("neckRotation");
                _animVars.set("neckType", (int)IKTarget::Type::RotationOnly);
            }
        } else if (!_enableAnimGraph) {

            auto& state = _jointStates[index];
            auto& parentState = _jointStates[state.getParentIndex()];

            // get the rotation axes in joint space and use them to adjust the rotation
            glm::mat3 inverse = glm::mat3(glm::inverse(parentState.getTransform() *
                                                       glm::translate(getJointDefaultTranslationInConstrainedFrame(index)) *
                                                       state.getPreTransform() * glm::mat4_cast(state.getPreRotation())));
            glm::vec3 pitchYawRoll = safeEulerAngles(params.localHeadOrientation);
            glm::vec3 lean = glm::radians(glm::vec3(params.leanForward, params.torsoTwist, params.leanSideways));
            pitchYawRoll -= lean;
            setJointRotationInConstrainedFrame(index,
                                               glm::angleAxis(-pitchYawRoll.z, glm::normalize(inverse * Z_AXIS)) *
                                               glm::angleAxis(pitchYawRoll.y, glm::normalize(inverse * Y_AXIS)) *
                                               glm::angleAxis(-pitchYawRoll.x, glm::normalize(inverse * X_AXIS)) *
                                               state.getDefaultRotation(), DEFAULT_PRIORITY);
        }
    }
}

void Rig::updateEyeJoints(int leftEyeIndex, int rightEyeIndex, const glm::vec3& modelTranslation, const glm::quat& modelRotation,
                          const glm::quat& worldHeadOrientation, const glm::vec3& lookAtSpot, const glm::vec3& saccade) {
    updateEyeJoint(leftEyeIndex, modelTranslation, modelRotation, worldHeadOrientation, lookAtSpot, saccade);
    updateEyeJoint(rightEyeIndex, modelTranslation, modelRotation, worldHeadOrientation, lookAtSpot, saccade);
}

void Rig::updateEyeJoint(int index, const glm::vec3& modelTranslation, const glm::quat& modelRotation, const glm::quat& worldHeadOrientation, const glm::vec3& lookAtSpot, const glm::vec3& saccade) {
    if (index >= 0 && _jointStates[index].getParentIndex() >= 0) {
        auto& state = _jointStates[index];
        auto& parentState = _jointStates[state.getParentIndex()];

        // NOTE: at the moment we do the math in the world-frame, hence the inverse transform is more complex than usual.
        glm::mat4 inverse = glm::inverse(glm::mat4_cast(modelRotation) * parentState.getTransform() *
                                         glm::translate(state.getDefaultTranslationInConstrainedFrame()) *
                                         state.getPreTransform() * glm::mat4_cast(state.getPreRotation() * state.getDefaultRotation()));
        glm::vec3 front = glm::vec3(inverse * glm::vec4(worldHeadOrientation * IDENTITY_FRONT, 0.0f));
        glm::vec3 lookAtDelta = lookAtSpot - modelTranslation;
        glm::vec3 lookAt = glm::vec3(inverse * glm::vec4(lookAtDelta + glm::length(lookAtDelta) * saccade, 1.0f));
        glm::quat between = rotationBetween(front, lookAt);
        const float MAX_ANGLE = 30.0f * RADIANS_PER_DEGREE;
        state.setRotationInConstrainedFrame(glm::angleAxis(glm::clamp(glm::angle(between), -MAX_ANGLE, MAX_ANGLE), glm::axis(between)) *
                                            state.getDefaultRotation(), DEFAULT_PRIORITY);
    }
}

void Rig::updateFromHandParameters(const HandParameters& params, float dt) {

    if (_enableAnimGraph && _animSkeleton && _animNode) {

        // TODO: figure out how to obtain the yFlip from where it is actually stored
        glm::quat yFlipHACK = glm::angleAxis(PI, glm::vec3(0.0f, 1.0f, 0.0f));
        AnimPose rootBindPose = _animSkeleton->getRootAbsoluteBindPoseByChildName("LeftHand");
        if (params.isLeftEnabled) {
            _animVars.set("leftHandPosition", rootBindPose.trans + rootBindPose.rot * yFlipHACK * params.leftPosition);
            _animVars.set("leftHandRotation", rootBindPose.rot * yFlipHACK * params.leftOrientation);
            _animVars.set("leftHandType", (int)IKTarget::Type::RotationAndPosition);
        } else {
            _animVars.unset("leftHandPosition");
            _animVars.unset("leftHandRotation");
            _animVars.set("leftHandType", (int)IKTarget::Type::HipsRelativeRotationAndPosition);
        }
        if (params.isRightEnabled) {
            if (!_stateHandlersResults.property("rightHandPosition", QScriptValue::ResolveLocal).isValid()) {
                _animVars.set("rightHandPosition", rootBindPose.trans + rootBindPose.rot * yFlipHACK * params.rightPosition);
            }
            _animVars.set("rightHandRotation", rootBindPose.rot * yFlipHACK * params.rightOrientation);
            _animVars.set("rightHandType", (int)IKTarget::Type::RotationAndPosition);
        } else {
            _animVars.unset("rightHandPosition");
            _animVars.unset("rightHandRotation");
            _animVars.set("rightHandType", (int)IKTarget::Type::HipsRelativeRotationAndPosition);
        }

        // set leftHand grab vars
        _animVars.set("isLeftHandIdle", false);
        _animVars.set("isLeftHandPoint", false);
        _animVars.set("isLeftHandGrab", false);

        // Split the trigger range into three zones.
        bool rampOut = false;
        if (params.leftTrigger > 0.6666f) {
            _animVars.set("isLeftHandGrab", true);
        } else if (params.leftTrigger > 0.3333f) {
            _animVars.set("isLeftHandPoint", true);
        } else {
            _animVars.set("isLeftHandIdle", true);
            rampOut = true;
        }
        const float OVERLAY_RAMP_OUT_SPEED = 6.0f;  // ramp in and out over 1/6th of a sec
        _leftHandOverlayAlpha = glm::clamp(_leftHandOverlayAlpha + (rampOut ? -1.0f : 1.0f) * OVERLAY_RAMP_OUT_SPEED * dt, 0.0f, 1.0f);
        _animVars.set("leftHandOverlayAlpha", _leftHandOverlayAlpha);
        _animVars.set("leftHandGrabBlend", params.leftTrigger);


        // set leftHand grab vars
        _animVars.set("isRightHandIdle", false);
        _animVars.set("isRightHandPoint", false);
        _animVars.set("isRightHandGrab", false);

        // Split the trigger range into three zones
        rampOut = false;
        if (params.rightTrigger > 0.6666f) {
            _animVars.set("isRightHandGrab", true);
        } else if (params.rightTrigger > 0.3333f) {
            _animVars.set("isRightHandPoint", true);
        } else {
            _animVars.set("isRightHandIdle", true);
            rampOut = true;
        }
        _rightHandOverlayAlpha = glm::clamp(_rightHandOverlayAlpha + (rampOut ? -1.0f : 1.0f) * OVERLAY_RAMP_OUT_SPEED * dt, 0.0f, 1.0f);
        _animVars.set("rightHandOverlayAlpha", _rightHandOverlayAlpha);
        _animVars.set("rightHandGrabBlend", params.rightTrigger);
    }
}

void Rig::makeAnimSkeleton(const FBXGeometry& fbxGeometry) {
    if (!_animSkeleton) {
        _animSkeleton = std::make_shared<AnimSkeleton>(fbxGeometry);
    }
}

void Rig::initAnimGraph(const QUrl& url, const FBXGeometry& fbxGeometry) {
    if (!_enableAnimGraph) {
        return;
    }

    makeAnimSkeleton(fbxGeometry);

    // load the anim graph
    _animLoader.reset(new AnimNodeLoader(url));
    connect(_animLoader.get(), &AnimNodeLoader::success, [this](AnimNode::Pointer nodeIn) {
        _animNode = nodeIn;
        _animNode->setSkeleton(_animSkeleton);
    });
    connect(_animLoader.get(), &AnimNodeLoader::error, [url](int error, QString str) {
        qCCritical(animation) << "Error loading" << url.toDisplayString() << "code = " << error << "str =" << str;
    });
}

bool Rig::getModelOffset(glm::vec3& modelOffsetOut) const {
    if (_animSkeleton && _rootJointIndex >= 0) {
        modelOffsetOut = -_animSkeleton->getAbsoluteBindPose(_rootJointIndex).trans;
        return true;
    } else {
        return false;
    }
}<|MERGE_RESOLUTION|>--- conflicted
+++ resolved
@@ -640,24 +640,7 @@
             return;
         }
 
-<<<<<<< HEAD
-        if (_stateHandlers.isValid()) {
-            // TODO: iterate multiple handlers, but with one shared arg.
-            // TODO: fill the properties based on the union of requested properties. (Keep all properties objs and compute new union when add/remove handler.)
-            // TODO: check QScriptEngine::hasUncaughtException()
-            // TODO: call asynchronously (through a signal on script), so that each script is single threaded, and so we never block here.
-            //       This will require inboundMaps to be kept in the list of per-handler data.
-            QScriptEngine* engine = _stateHandlers.engine();
-            QScriptValue outboundMap = _animVars.animVariantMapToScriptValue(engine);
-            QScriptValueList args;
-            args << outboundMap;
-            _stateHandlersResults = _stateHandlers.call(QScriptValue(), args);
-            _animVars.animVariantMapFromScriptValue(_stateHandlersResults);
-            //qCDebug(animation) << _animVars.lookup("foo", QString("not set"));
-        }
-=======
         updateAnimationStateHandlers();
->>>>>>> a58539be
         // evaluate the animation
         AnimNode::Triggers triggersOut;
         AnimPoseVec poses = _animNode->evaluate(_animVars, deltaTime, triggersOut);
@@ -1234,9 +1217,7 @@
             _animVars.set("leftHandType", (int)IKTarget::Type::HipsRelativeRotationAndPosition);
         }
         if (params.isRightEnabled) {
-            if (!_stateHandlersResults.property("rightHandPosition", QScriptValue::ResolveLocal).isValid()) {
-                _animVars.set("rightHandPosition", rootBindPose.trans + rootBindPose.rot * yFlipHACK * params.rightPosition);
-            }
+            _animVars.set("rightHandPosition", rootBindPose.trans + rootBindPose.rot * yFlipHACK * params.rightPosition);
             _animVars.set("rightHandRotation", rootBindPose.rot * yFlipHACK * params.rightOrientation);
             _animVars.set("rightHandType", (int)IKTarget::Type::RotationAndPosition);
         } else {
