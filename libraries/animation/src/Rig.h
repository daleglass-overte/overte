--- conflicted
+++ resolved
@@ -92,17 +92,7 @@
                                               float priority = 1.0f, bool loop = false, bool hold = false, float firstFrame = 0.0f,
                                               float lastFrame = FLT_MAX, const QStringList& maskedJoints = QStringList(), bool startAutomatically = false);
 
-<<<<<<< HEAD
-    float initJointStates(QVector<JointState> states, glm::mat4 rootTransform,
-                          int rootJointIndex,
-                          int leftHandJointIndex,
-                          int leftElbowJointIndex,
-                          int leftShoulderJointIndex,
-                          int rightHandJointIndex,
-                          int rightElbowJointIndex,
-                          int rightShoulderJointIndex);
-=======
-    void initJointStates(QVector<JointState> states, glm::mat4 parentTransform,
+    void initJointStates(QVector<JointState> states, glm::mat4 rootTransform,
                          int rootJointIndex,
                          int leftHandJointIndex,
                          int leftElbowJointIndex,
@@ -110,7 +100,6 @@
                          int rightHandJointIndex,
                          int rightElbowJointIndex,
                          int rightShoulderJointIndex);
->>>>>>> 7b6d267c
     bool jointStatesEmpty() { return _jointStates.isEmpty(); };
     int getJointStateCount() const { return _jointStates.size(); }
     int indexOfJoint(const QString& jointName) ;
