--- conflicted
+++ resolved
@@ -853,7 +853,6 @@
     emitAudioPacket(encodedBuffer.data(), encodedBuffer.size(), _outgoingAvatarAudioSequenceNumber, audioTransform, PacketType::MicrophoneAudioWithEcho);
 }
 
-<<<<<<< HEAD
 void AudioClient::mixLocalAudioInjectors(int16_t* inputBuffer) {
 
     memset(_hrtfBuffer, 0, sizeof(_hrtfBuffer));
@@ -922,13 +921,6 @@
     }
 }
 
-void AudioClient::processReceivedSamples(const QByteArray& inputBuffer, QByteArray& outputBuffer) {
-    const int numNetworkOutputSamples = inputBuffer.size() / sizeof(int16_t);
-    const int numDeviceOutputSamples = numNetworkOutputSamples * (_outputFormat.sampleRate() * _outputFormat.channelCount())
-        / (_desiredOutputFormat.sampleRate() * _desiredOutputFormat.channelCount());
-
-    outputBuffer.resize(numDeviceOutputSamples * sizeof(int16_t));
-=======
 void AudioClient::processReceivedSamples(const QByteArray& decodedBuffer, QByteArray& outputBuffer) {
     const int numDecodecSamples = decodedBuffer.size() / sizeof(int16_t);
     const int numDeviceOutputSamples = _outputFrameSize;
@@ -938,18 +930,16 @@
 
     outputBuffer.resize(numDeviceOutputSamples * sizeof(int16_t));
 
-    const int16_t* decodedSamples = reinterpret_cast<const int16_t*>(decodedBuffer.data());
->>>>>>> 487aacde
+    const int16_t* decodedSamples;
     int16_t* outputSamples = reinterpret_cast<int16_t*>(outputBuffer.data());
-    const int16_t* receivedSamples;
-    QByteArray inputBufferCopy = inputBuffer;
-    assert(inputBuffer.size() == AudioConstants::NETWORK_FRAME_BYTES_STEREO);
+    QByteArray decodedBufferCopy = decodedBuffer;
+    assert(decodedBuffer.size() == AudioConstants::NETWORK_FRAME_BYTES_STEREO);
     
     if(getActiveLocalAudioInjectors().size() > 0) {
-        mixLocalAudioInjectors((int16_t*)inputBufferCopy.data());
-        receivedSamples = reinterpret_cast<const int16_t*>(inputBufferCopy.data());
+        mixLocalAudioInjectors((int16_t*)decodedBufferCopy.data());
+        decodedSamples = reinterpret_cast<const int16_t*>(decodedBufferCopy.data());
     } else {
-        receivedSamples = reinterpret_cast<const int16_t*>(inputBuffer.data());
+        decodedSamples = reinterpret_cast<const int16_t*>(decodedBuffer.data());
     }
 
     // copy the packet from the RB to the output
