--- conflicted
+++ resolved
@@ -141,11 +141,8 @@
         
     }
 
-<<<<<<< HEAD
     bool isOpeningGate = false;
 
-=======
->>>>>>> 494b602d
     if (samplesOverNoiseGate > NOISE_GATE_WIDTH) {
         isOpeningGate = !_isOpen;
         _isOpen = true;
