--- conflicted
+++ resolved
@@ -76,12 +76,9 @@
     void setListenerUnattenuatedZone(AABox* listenerUnattenuatedZone) { _listenerUnattenuatedZone = listenerUnattenuatedZone; }
     
     int getSamplesPerFrame() const { return _isStereo ? NETWORK_BUFFER_LENGTH_SAMPLES_STEREO : NETWORK_BUFFER_LENGTH_SAMPLES_PER_CHANNEL; }
-<<<<<<< HEAD
-    
-=======
 
     int getCalculatedDesiredJitterBufferFrames() const; /// returns what we would calculate our desired as if asked
->>>>>>> 7d46b806
+
     int getDesiredJitterBufferFrames() const { return _desiredJitterBufferFrames; }
     int getCurrentJitterBufferFrames() const { return _currentJitterBufferFrames; }
 
