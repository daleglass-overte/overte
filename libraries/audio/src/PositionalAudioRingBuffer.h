--- conflicted
+++ resolved
@@ -77,12 +77,9 @@
     
     int getSamplesPerFrame() const { return _isStereo ? NETWORK_BUFFER_LENGTH_SAMPLES_STEREO : NETWORK_BUFFER_LENGTH_SAMPLES_PER_CHANNEL; }
 
-<<<<<<< HEAD
-=======
     int getDesiredJitterBufferFrames() const { return _desiredJitterBufferFrames; }
     int getCurrentJitterBufferFrames() const { return _currentJitterBufferFrames; }
 
->>>>>>> 5a8bbc7a
 protected:
     // disallow copying of PositionalAudioRingBuffer objects
     PositionalAudioRingBuffer(const PositionalAudioRingBuffer&);
