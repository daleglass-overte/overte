//
//  Avatar.h
//  interface/src/avatar
//
//  Copyright 2012 High Fidelity, Inc.
//
//  Distributed under the Apache License, Version 2.0.
//  See the accompanying file LICENSE or http://www.apache.org/licenses/LICENSE-2.0.html
//

#ifndef hifi_Avatar_h
#define hifi_Avatar_h

#include <functional>
#include <glm/glm.hpp>
#include <glm/gtc/quaternion.hpp>

#include <QtCore/QUuid>

#include <AvatarData.h>
#include <ShapeInfo.h>
#include <render/Scene.h>
#include <graphics-scripting/Forward.h>
#include <GLMHelpers.h>

#include "Head.h"
#include "SkeletonModel.h"
#include "Rig.h"
#include <ThreadSafeValueCache.h>

#include "MetaModelPayload.h"
#include "MultiSphereShape.h"

namespace render {
    template <> const ItemKey payloadGetKey(const AvatarSharedPointer& avatar);
    template <> const Item::Bound payloadGetBound(const AvatarSharedPointer& avatar);
    template <> void payloadRender(const AvatarSharedPointer& avatar, RenderArgs* args);
    template <> uint32_t metaFetchMetaSubItems(const AvatarSharedPointer& avatar, ItemIDs& subItems);
}

static const float SCALING_RATIO = .05f;

extern const float CHAT_MESSAGE_SCALE;
extern const float CHAT_MESSAGE_HEIGHT;

enum ScreenTintLayer {
    SCREEN_TINT_BEFORE_LANDSCAPE = 0,
    SCREEN_TINT_BEFORE_AVATARS,
    SCREEN_TINT_BEFORE_MY_AVATAR,
    SCREEN_TINT_AFTER_AVATARS,
    NUM_SCREEN_TINT_LAYERS
};

class Texture;

class AvatarTransit {
public:
    enum Status {
        IDLE = 0,
        STARTED,
        PRE_TRANSIT,
        START_TRANSIT,
        TRANSITING,
        END_TRANSIT,
        POST_TRANSIT,
        ENDED,
        ABORT_TRANSIT
    };

    enum EaseType {
        NONE = 0,
        EASE_IN,
        EASE_OUT,
        EASE_IN_OUT
    };

    struct TransitConfig {
        TransitConfig() {};
        int _totalFrames { 0 };
        float _framesPerMeter { 0.0f };
        bool _isDistanceBased { false };
        float _minTriggerDistance { 0.0f };
        float _maxTriggerDistance { 0.0f };
        float _abortDistance{ 0.0f };
        EaseType _easeType { EaseType::EASE_OUT };
    };

    AvatarTransit() {};
    Status update(float deltaTime, const glm::vec3& avatarPosition, const TransitConfig& config);
    Status getStatus() { return _status; }
    bool isActive() { return _isActive; }
    glm::vec3 getCurrentPosition() { return _currentPosition; }
    glm::vec3 getEndPosition() { return _endPosition; }
    void setScale(float scale) { _scale = scale; }
    void reset();

private:
    Status updatePosition(float deltaTime);
    void start(float deltaTime, const glm::vec3& startPosition, const glm::vec3& endPosition, const TransitConfig& config);
    float getEaseValue(AvatarTransit::EaseType type, float value);
    bool _isActive { false };

    glm::vec3 _startPosition;
    glm::vec3 _endPosition;
    glm::vec3 _currentPosition;

    glm::vec3 _lastPosition;

    glm::vec3 _transitLine;
    float _totalDistance { 0.0f };
    float _preTransitTime { 0.0f };
    float _totalTime { 0.0f };
    float _transitTime { 0.0f };
    float _postTransitTime { 0.0f };
    float _currentTime { 0.0f };
    EaseType _easeType { EaseType::EASE_OUT };
    Status _status { Status::IDLE };
    float _scale { 1.0f };
};

class Avatar : public AvatarData, public scriptable::ModelProvider, public MetaModelPayload {
    Q_OBJECT

    // This property has JSDoc in MyAvatar.h.
    Q_PROPERTY(glm::vec3 skeletonOffset READ getSkeletonOffset WRITE setSkeletonOffset)

public:
    static void setShowAvatars(bool render);
    static void setShowReceiveStats(bool receiveStats);
    static void setShowMyLookAtVectors(bool showMine);
    static void setShowOtherLookAtVectors(bool showOthers);
    static void setShowCollisionShapes(bool render);
    static void setShowNamesAboveHeads(bool show);

    explicit Avatar(QThread* thread);
    virtual ~Avatar();

    virtual void instantiableAvatar() = 0;

    typedef render::Payload<AvatarData> Payload;

    void init();
    void updateAvatarEntities();
    void removeAvatarEntitiesFromTree();
    void simulate(float deltaTime, bool inView);
    virtual void simulateAttachments(float deltaTime);

    virtual void render(RenderArgs* renderArgs);

    void addToScene(AvatarSharedPointer self, const render::ScenePointer& scene,
                            render::Transaction& transaction);

    void removeFromScene(AvatarSharedPointer self, const render::ScenePointer& scene,
                                render::Transaction& transaction);

    void updateRenderItem(render::Transaction& transaction);

    virtual void postUpdate(float deltaTime, const render::ScenePointer& scene);

    //getters
    bool isInitialized() const { return _initialized; }
    SkeletonModelPointer getSkeletonModel() { return _skeletonModel; }
    const SkeletonModelPointer getSkeletonModel() const { return _skeletonModel; }
    glm::vec3 getChestPosition() const;
    const Head* getHead() const { return static_cast<const Head*>(_headData); }
    Head* getHead() { return static_cast<Head*>(_headData); }

    AABox getBounds() const;

    /// Returns the distance to use as a LOD parameter.
    float getLODDistance() const;

    virtual bool isMyAvatar() const override { return false; }
    virtual void createOrb() { }

    enum class LoadingStatus {
        NoModel,
        LoadModel,
        LoadSuccess,
        LoadFailure
    };
    virtual void indicateLoadingStatus(LoadingStatus loadingStatus) { _loadingStatus = loadingStatus; }

    virtual QVector<glm::quat> getJointRotations() const override;
    using AvatarData::getJointRotation;
    virtual glm::quat getJointRotation(int index) const override;
    virtual QVector<glm::vec3> getJointTranslations() const override;
    using AvatarData::getJointTranslation;
    virtual glm::vec3 getJointTranslation(int index) const override;
    virtual int getJointIndex(const QString& name) const override;
    virtual QStringList getJointNames() const override;

    /**jsdoc
     * @function MyAvatar.getDefaultJointRotation
     * @param {number} index
     * @returns {Quat} 
     */
    Q_INVOKABLE virtual glm::quat getDefaultJointRotation(int index) const;

    /**jsdoc
     * @function MyAvatar.getDefaultJointTranslation
     * @param {number} index
     * @returns {Vec3} 
     */
    Q_INVOKABLE virtual glm::vec3 getDefaultJointTranslation(int index) const;

    /**jsdoc
     * Provides read only access to the default joint rotations in avatar coordinates.
     * The default pose of the avatar is defined by the position and orientation of all bones
     * in the avatar's model file. Typically this is a T-pose.
     * @function MyAvatar.getAbsoluteDefaultJointRotationInObjectFrame
     * @param index {number} index number
     * @returns {Quat} The rotation of this joint in avatar coordinates.
     */
    Q_INVOKABLE virtual glm::quat getAbsoluteDefaultJointRotationInObjectFrame(int index) const;

    /**jsdoc
     * Provides read only access to the default joint translations in avatar coordinates.
     * The default pose of the avatar is defined by the position and orientation of all bones
     * in the avatar's model file. Typically this is a T-pose.
     * @function MyAvatar.getAbsoluteDefaultJointTranslationInObjectFrame
     * @param index {number} index number
     * @returns {Vec3} The position of this joint in avatar coordinates.
     */
    Q_INVOKABLE virtual glm::vec3 getAbsoluteDefaultJointTranslationInObjectFrame(int index) const;

    virtual glm::vec3 getAbsoluteJointScaleInObjectFrame(int index) const override;
    virtual glm::quat getAbsoluteJointRotationInObjectFrame(int index) const override;
    virtual glm::vec3 getAbsoluteJointTranslationInObjectFrame(int index) const override;
    virtual bool setAbsoluteJointRotationInObjectFrame(int index, const glm::quat& rotation) override { return false; }
    virtual bool setAbsoluteJointTranslationInObjectFrame(int index, const glm::vec3& translation) override { return false; }

    virtual void setSkeletonModelURL(const QUrl& skeletonModelURL) override;
    virtual void setAttachmentData(const QVector<AttachmentData>& attachmentData) override;

    void updateDisplayNameAlpha(bool showDisplayName);
    virtual void setSessionDisplayName(const QString& sessionDisplayName) override { }; // no-op

    virtual int parseDataFromBuffer(const QByteArray& buffer) override;

    static void renderJointConnectingCone(gpu::Batch& batch, glm::vec3 position1, glm::vec3 position2,
                                               float radius1, float radius2, const glm::vec4& color);

    virtual void applyCollision(const glm::vec3& contactPoint, const glm::vec3& penetration) { }

    /**jsdoc
     * Set the offset applied to the current avatar. The offset adjusts the position that the avatar is rendered. For example, 
     * with an offset of <code>{ x: 0, y: 0.1, z: 0 }</code>, your avatar will appear to be raised off the ground slightly.
     * @function MyAvatar.setSkeletonOffset
     * @param {Vec3} offset - The skeleton offset to set.
     * @example <caption>Raise your avatar off the ground a little.</caption>
     * // Raise your avatar off the ground a little.
     * MyAvatar.setSkeletonOffset({ x: 0, y: 0.1: z: 0 });
     *
     * // Restore its offset after 5s.
     * Script.setTimeout(function () {
     *     MyAvatar.setSkeletonOffset(Vec3.ZERO);
     * }, 5000);
     */
    Q_INVOKABLE void setSkeletonOffset(const glm::vec3& offset);

    /**jsdoc
     * Get the offset applied to the current avatar. The offset adjusts the position that the avatar is rendered. For example, 
     * with an offset of <code>{ x: 0, y: 0.1, z: 0 }</code>, your avatar will appear to be raised off the ground slightly.
     * @function MyAvatar.getSkeletonOffset
     * @returns {Vec3} The current skeleton offset.
     * @example <caption>Report your avatar's current skeleton offset.</caption>
     * print(JSON.stringify(MyAvatar.getSkeletonOffset());
     */
    Q_INVOKABLE glm::vec3 getSkeletonOffset() { return _skeletonOffset; }

    virtual glm::vec3 getSkeletonPosition() const;

    /**jsdoc
     * Get the position of a joint in the current avatar.
     * @function MyAvatar.getJointPosition
     * @param {number} index - The index of the joint.
     * @returns {Vec3} The position of the joint in world coordinates.
     */
    Q_INVOKABLE glm::vec3 getJointPosition(int index) const;

    /**jsdoc
     * Get the position of a joint in the current avatar.
     * @function MyAvatar.getJointPosition
     * @param {string} name - The name of the joint.
     * @returns {Vec3} The position of the joint in world coordinates.
     * @example <caption>Report the position of your avatar's hips.</caption>
     * print(JSON.stringify(MyAvatar.getJointPosition("Hips")));
     */
    Q_INVOKABLE glm::vec3 getJointPosition(const QString& name) const;

    /**jsdoc
     * Get the position of the current avatar's neck in world coordinates.
     * @function MyAvatar.getNeckPosition
     * @returns {Vec3} The position of the neck in world coordinates.
     * @example <caption>Report the position of your avatar's neck.</caption>
     * print(JSON.stringify(MyAvatar.getNeckPosition()));
     */
    Q_INVOKABLE glm::vec3 getNeckPosition() const;

    /**jsdoc
     * @function MyAvatar.getAcceleration
     * @returns {Vec3} 
     */
    Q_INVOKABLE glm::vec3 getAcceleration() const { return _acceleration; }

    /// Scales a world space position vector relative to the avatar position and scale
    /// \param vector position to be scaled. Will store the result
    void scaleVectorRelativeToPosition(glm::vec3& positionToScale) const;

    void slamPosition(const glm::vec3& position);
    virtual void updateAttitude(const glm::quat& orientation) override;

    // Call this when updating Avatar position with a delta.  This will allow us to
    // _accurately_ measure position changes and compute the resulting velocity
    // (otherwise floating point error will cause problems at large positions).
    void applyPositionDelta(const glm::vec3& delta);

    virtual void rebuildCollisionShape() = 0;

    virtual void computeShapeInfo(ShapeInfo& shapeInfo);
    void getCapsule(glm::vec3& start, glm::vec3& end, float& radius);
    float computeMass();
    /**jsdoc
     * Get the position of the current avatar's feet (or rather, bottom of its collision capsule) in world coordinates.
     * @function MyAvatar.getWorldFeetPosition
     * @returns {Vec3} The position of the avatar's feet in world coordinates.
    */
    Q_INVOKABLE glm::vec3 getWorldFeetPosition();

    void setPositionViaScript(const glm::vec3& position) override;
    void setOrientationViaScript(const glm::quat& orientation) override;

    /**jsdoc
     * @function MyAvatar.getParentID
     * @returns {Uuid} 
     */
    // This calls through to the SpatiallyNestable versions, but is here to expose these to JavaScript.
    Q_INVOKABLE virtual const QUuid getParentID() const override { return SpatiallyNestable::getParentID(); }

    /**jsdoc
     * @function MyAvatar.setParentID
     * @param {Uuid} parentID
     */
    // This calls through to the SpatiallyNestable versions, but is here to expose these to JavaScript.
    Q_INVOKABLE virtual void setParentID(const QUuid& parentID) override;

    /**jsdoc
     * @function MyAvatar.getParentJointIndex
     * @returns {number} 
     */
    // This calls through to the SpatiallyNestable versions, but is here to expose these to JavaScript.
    Q_INVOKABLE virtual quint16 getParentJointIndex() const override { return SpatiallyNestable::getParentJointIndex(); }

    /**jsdoc
     * @function MyAvatar.setParentJointIndex
     * @param {number} parentJointIndex
     */
    // This calls through to the SpatiallyNestable versions, but is here to expose these to JavaScript.
    Q_INVOKABLE virtual void setParentJointIndex(quint16 parentJointIndex) override;

    /**jsdoc
     * Returns an array of joints, where each joint is an object containing name, index, and parentIndex fields.
     * @function MyAvatar.getSkeleton
     * @returns {MyAvatar.SkeletonJoint[]} A list of information about each joint in this avatar's skeleton.
     */
    /**jsdoc
     * Information about a single joint in an Avatar's skeleton hierarchy.
     * @typedef {object} MyAvatar.SkeletonJoint
     * @property {string} name - Joint name.
     * @property {number} index - Joint index.
     * @property {number} parentIndex - Index of this joint's parent (-1 if no parent).
     */
    Q_INVOKABLE QList<QVariant> getSkeleton();

    // NOT thread safe, must be called on main thread.
    glm::vec3 getUncachedLeftPalmPosition() const;
    glm::quat getUncachedLeftPalmRotation() const;
    glm::vec3 getUncachedRightPalmPosition() const;
    glm::quat getUncachedRightPalmRotation() const;

    uint64_t getLastRenderUpdateTime() const { return _lastRenderUpdateTime; }
    void setLastRenderUpdateTime(uint64_t time) { _lastRenderUpdateTime = time; }

    void animateScaleChanges(float deltaTime);
    void setTargetScale(float targetScale) override;
    float getTargetScale() const { return _targetScale; }

    /**jsdoc
     * @function MyAvatar.getSimulationRate
     * @param {string} [rateName=""]
     * @returns {number} 
     */
    Q_INVOKABLE float getSimulationRate(const QString& rateName = QString("")) const;

    bool hasNewJointData() const { return _hasNewJointData; }

    float getBoundingRadius() const;
    AABox getRenderBounds() const; // THis call is accessible from rendering thread only to report the bounding box of the avatar during the frame.

    void addToScene(AvatarSharedPointer self, const render::ScenePointer& scene);
    void ensureInScene(AvatarSharedPointer self, const render::ScenePointer& scene);
    bool isInScene() const { return render::Item::isValidID(_renderItemID); }
    render::ItemID getRenderItemID() { return _renderItemID; }
    bool isMoving() const { return _moving; }

    void fadeIn(render::ScenePointer scene);
    void fadeOut(render::ScenePointer scene, KillAvatarReason reason);
    bool isFading() const { return _isFading; }
    void updateFadingStatus();

    // JSDoc is in AvatarData.h.
    Q_INVOKABLE virtual float getEyeHeight() const override;

    // returns eye height of avatar in meters, ignoring avatar scale.
    // if _targetScale is 1 then this will be identical to getEyeHeight.
    virtual float getUnscaledEyeHeight() const override;

    // returns true, if an acurate eye height estimage can be obtained by inspecting the avatar model skeleton and geometry,
    // not all subclasses of AvatarData have access to this data.
    virtual bool canMeasureEyeHeight() const override { return true; }

    virtual float getModelScale() const { return _modelScale; }
    virtual void setModelScale(float scale) { _modelScale = scale; }
    virtual glm::vec3 scaleForChildren() const override { return glm::vec3(getModelScale()); }

    virtual void setAvatarEntityDataChanged(bool value) override;

    // Show hide the model representation of the avatar
    virtual void setEnableMeshVisible(bool isEnabled);
    virtual bool getEnableMeshVisible() const;

    void addMaterial(graphics::MaterialLayer material, const std::string& parentMaterialName) override;
    void removeMaterial(graphics::MaterialPointer material, const std::string& parentMaterialName) override;

    virtual scriptable::ScriptableModelBase getScriptableModel() override;

    std::shared_ptr<AvatarTransit> getTransit() { return std::make_shared<AvatarTransit>(_transit); };
    AvatarTransit::Status updateTransit(float deltaTime, const glm::vec3& avatarPosition, float avatarScale, const AvatarTransit::TransitConfig& config);

    void accumulateGrabPositions(std::map<QUuid, GrabLocationAccumulator>& grabAccumulators);

signals:
    void targetScaleChanged(float targetScale);

public slots:

    // FIXME - these should be migrated to use Pose data instead
    // thread safe, will return last valid palm from cache

    /**jsdoc
     * Get the position of the left palm in world coordinates.
     * @function MyAvatar.getLeftPalmPosition
     * @returns {Vec3} The position of the left palm in world coordinates.
     * @example <caption>Report the position of your avatar's left palm.</caption>
     * print(JSON.stringify(MyAvatar.getLeftPalmPosition()));
     */
    glm::vec3 getLeftPalmPosition() const;

    /**jsdoc
     * Get the rotation of the left palm in world coordinates.
     * @function MyAvatar.getLeftPalmRotation
     * @returns {Quat} The rotation of the left palm in world coordinates.
     * @example <caption>Report the rotation of your avatar's left palm.</caption>
     * print(JSON.stringify(MyAvatar.getLeftPalmRotation()));
     */
    glm::quat getLeftPalmRotation() const;
    /**jsdoc
     * Get the position of the right palm in world coordinates.
     * @function MyAvatar.getRightPalmPosition
     * @returns {Vec3} The position of the right palm in world coordinates.
     * @example <caption>Report the position of your avatar's right palm.</caption>
     * print(JSON.stringify(MyAvatar.getRightPalmPosition()));
     */
    glm::vec3 getRightPalmPosition() const;

    /**jsdoc
     * Get the rotation of the right palm in world coordinates.
     * @function MyAvatar.getRightPalmRotation
     * @returns {Quat} The rotation of the right palm in world coordinates.
     * @example <caption>Report the rotation of your avatar's right palm.</caption>
     * print(JSON.stringify(MyAvatar.getRightPalmRotation()));
     */
    glm::quat getRightPalmRotation() const;

    // hooked up to Model::setURLFinished signal
    void setModelURLFinished(bool success);

    /**jsdoc
     * @function MyAvatar.rigReady
     * @returns {Signal} 
     */
    // Hooked up to Model::rigReady signal
    void rigReady();

    /**jsdoc
     * @function MyAvatar.rigReset
     * @returns {Signal} 
     */
    // Jooked up to Model::rigReset signal
    void rigReset();

protected:
    float getUnscaledEyeHeightFromSkeleton() const;
    void buildUnscaledEyeHeightCache();
    void clearUnscaledEyeHeightCache();
    virtual const QString& getSessionDisplayNameForTransport() const override { return _empty; } // Save a tiny bit of bandwidth. Mixer won't look at what we send.
    QString _empty{};
    virtual void maybeUpdateSessionDisplayNameFromTransport(const QString& sessionDisplayName) override { _sessionDisplayName = sessionDisplayName; } // don't use no-op setter!
    void computeMultiSphereShapes();
    const std::vector<MultiSphereShape>& getMultiSphereShapes() const { return _multiSphereShapes; }

    SkeletonModelPointer _skeletonModel;

    void invalidateJointIndicesCache() const;
    void withValidJointIndicesCache(std::function<void()> const& worker) const;
    mutable QHash<QString, int> _modelJointIndicesCache;
    mutable QReadWriteLock _modelJointIndicesCacheLock;
    mutable bool _modelJointsCached { false };

    glm::vec3 _skeletonOffset;
    std::vector<std::shared_ptr<Model>> _attachmentModels;
    std::vector<bool> _attachmentModelsTexturesLoaded;
    std::vector<std::shared_ptr<Model>> _attachmentsToRemove;
    std::vector<std::shared_ptr<Model>> _attachmentsToDelete;

    float _bodyYawDelta { 0.0f };  // degrees/sec

    // These position histories and derivatives are in the world-frame.
    // The derivatives are the MEASURED results of all external and internal forces
    // and are therefore READ-ONLY --> motion control of the Avatar is NOT obtained
    // by setting these values.
    // Floating point error prevents us from accurately measuring velocity using a naive approach
    // (e.g. vel = (pos - lastPos)/dt) so instead we use _positionDeltaAccumulator.
    glm::vec3 _positionDeltaAccumulator;
    glm::vec3 _lastVelocity;
    glm::vec3 _acceleration;
    glm::vec3 _angularVelocity;
    glm::vec3 _lastAngularVelocity;
    glm::vec3 _angularAcceleration;
    glm::quat _lastOrientation;
    glm::vec3 _worldUpDirection { Vectors::UP };
    bool _moving { false }; ///< set when position is changing

    // protected methods...
    bool isLookingAtMe(AvatarSharedPointer avatar) const;
    void updateGrabs();
    void relayJointDataToChildren();

    void fade(render::Transaction& transaction, render::Transition::Type type);

    glm::vec3 getBodyRightDirection() const { return getWorldOrientation() * IDENTITY_RIGHT; }
    glm::vec3 getBodyUpDirection() const { return getWorldOrientation() * IDENTITY_UP; }
    void measureMotionDerivatives(float deltaTime);
    bool getCollideWithOtherAvatars() const { return _collideWithOtherAvatars; }

    float getSkeletonHeight() const;
    float getHeadHeight() const;
    float getPelvisFloatingHeight() const;
    glm::vec3 getDisplayNamePosition() const;

    Transform calculateDisplayNameTransform(const ViewFrustum& view, const glm::vec3& textPosition) const;
    void renderDisplayName(gpu::Batch& batch, const ViewFrustum& view, const glm::vec3& textPosition) const;
    virtual bool shouldRenderHead(const RenderArgs* renderArgs) const;
    virtual void fixupModelsInScene(const render::ScenePointer& scene);

    virtual void updatePalms();

    render::ItemID _renderItemID{ render::Item::INVALID_ITEM_ID };

    ThreadSafeValueCache<glm::vec3> _leftPalmPositionCache { glm::vec3() };
    ThreadSafeValueCache<glm::quat> _leftPalmRotationCache { glm::quat() };
    ThreadSafeValueCache<glm::vec3> _rightPalmPositionCache { glm::vec3() };
    ThreadSafeValueCache<glm::quat> _rightPalmRotationCache { glm::quat() };

    // Some rate tracking support
    RateCounter<> _simulationRate;
    RateCounter<> _simulationInViewRate;
    RateCounter<> _skeletonModelSimulationRate;
    RateCounter<> _jointDataSimulationRate;


protected:
    class AvatarEntityDataHash {
    public:
        AvatarEntityDataHash(uint32_t h) : hash(h) {};
        uint32_t hash { 0 };
        bool success { false };
    };

    using MapOfAvatarEntityDataHashes = QMap<QUuid, AvatarEntityDataHash>;
    MapOfAvatarEntityDataHashes _avatarEntityDataHashes;

    uint64_t _lastRenderUpdateTime { 0 };
    int _leftPointerGeometryID { 0 };
    int _rightPointerGeometryID { 0 };
    int _nameRectGeometryID { 0 };
    bool _initialized { false };
    bool _isAnimatingScale { false };
    bool _mustFadeIn { false };
    bool _isFading { false };
    bool _reconstructSoftEntitiesJointMap { false };
    float _modelScale { 1.0f };

    AvatarTransit _transit;
    std::mutex _transitLock;

    static int _jointConesID;

    int _voiceSphereID;

    float _displayNameTargetAlpha { 1.0f };
    float _displayNameAlpha { 1.0f };

    ThreadSafeValueCache<float> _unscaledEyeHeightCache { DEFAULT_AVATAR_EYE_HEIGHT };

    std::unordered_map<std::string, graphics::MultiMaterial> _materials;
    std::mutex _materialsLock;

    void processMaterials();

    AABox _renderBound;
    bool _isMeshVisible{ true };
    bool _needMeshVisibleSwitch{ true };

    static const float MYAVATAR_LOADING_PRIORITY;
    static const float OTHERAVATAR_LOADING_PRIORITY;
    static const float ATTACHMENT_LOADING_PRIORITY;

    LoadingStatus _loadingStatus { LoadingStatus::NoModel };

    static void metaBlendshapeOperator(render::ItemID renderItemID, int blendshapeNumber, const QVector<BlendshapeOffset>& blendshapeOffsets,
                                       const QVector<int>& blendedMeshSizes, const render::ItemIDs& subItemIDs);
<<<<<<< HEAD
    std::vector<MultiSphereShape> _multiSphereShapes;
=======

    AvatarGrabMap _avatarGrabs;
>>>>>>> ce05dcd5
};

#endif // hifi_Avatar_h<|MERGE_RESOLUTION|>--- conflicted
+++ resolved
@@ -631,12 +631,10 @@
 
     static void metaBlendshapeOperator(render::ItemID renderItemID, int blendshapeNumber, const QVector<BlendshapeOffset>& blendshapeOffsets,
                                        const QVector<int>& blendedMeshSizes, const render::ItemIDs& subItemIDs);
-<<<<<<< HEAD
+    
     std::vector<MultiSphereShape> _multiSphereShapes;
-=======
 
     AvatarGrabMap _avatarGrabs;
->>>>>>> ce05dcd5
 };
 
 #endif // hifi_Avatar_h