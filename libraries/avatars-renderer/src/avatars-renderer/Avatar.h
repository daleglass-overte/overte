--- conflicted
+++ resolved
@@ -235,11 +235,9 @@
     virtual glm::vec3 getAbsoluteJointTranslationInObjectFrame(int index) const override;
     virtual bool setAbsoluteJointRotationInObjectFrame(int index, const glm::quat& rotation) override { return false; }
     virtual bool setAbsoluteJointTranslationInObjectFrame(int index, const glm::vec3& translation) override { return false; }
-
-<<<<<<< HEAD
     virtual glm::vec3 getSpine2SplineOffset() const { return _spine2SplineOffset; }
     virtual float getSpine2SplineRatio() const { return _spine2SplineRatio; }
-=======
+
     // world-space to avatar-space rigconversion functions
     /**jsdoc
     * @function MyAvatar.worldToJointPoint
@@ -289,7 +287,6 @@
     * @returns {Quat}
     */
     Q_INVOKABLE glm::quat jointToWorldRotation(const glm::quat& rotation, const int jointIndex = -1) const;
->>>>>>> 75c1bdbf
 
     virtual void setSkeletonModelURL(const QUrl& skeletonModelURL) override;
     virtual void setAttachmentData(const QVector<AttachmentData>& attachmentData) override;
