set(TARGET_NAME avatars)

# use setup_hifi_library macro to setup our project and link appropriate Qt modules
setup_hifi_library(Network Script)

include_glm()

<<<<<<< HEAD
link_hifi_libraries(shared octree voxels gpu model fbx networking physics)
include_hifi_library_headers(gpu model fbx)
=======
link_hifi_libraries(audio shared octree voxels networking physics fbx)
>>>>>>> fb15b0f2

# call macro to include our dependency includes and bubble them up via a property on our target
include_dependency_includes()<|MERGE_RESOLUTION|>--- conflicted
+++ resolved
@@ -5,12 +5,7 @@
 
 include_glm()
 
-<<<<<<< HEAD
-link_hifi_libraries(shared octree voxels gpu model fbx networking physics)
-include_hifi_library_headers(gpu model fbx)
-=======
-link_hifi_libraries(audio shared octree voxels networking physics fbx)
->>>>>>> fb15b0f2
+link_hifi_libraries(audio shared octree voxels networking physics gpu model fbx)
 
 # call macro to include our dependency includes and bubble them up via a property on our target
 include_dependency_includes()