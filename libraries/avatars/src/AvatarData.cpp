--- conflicted
+++ resolved
@@ -58,20 +58,12 @@
     destinationBuffer += packFloatAngleToTwoByte(destinationBuffer, _bodyPitch);
     destinationBuffer += packFloatAngleToTwoByte(destinationBuffer, _bodyRoll);
     
-<<<<<<< HEAD
     //printf( "_bodyYaw = %f\n", _bodyYaw );
-=======
-    //printf( "_bodyYaw = %f", _bodyYaw );
->>>>>>> 27adc1f8
     
     memcpy(destinationBuffer, &_handPosition, sizeof(float) * 3);
     destinationBuffer += sizeof(float) * 3;
     
-<<<<<<< HEAD
     std::cout << _handPosition.x << ", " << _handPosition.y << ", " << _handPosition.z << "\n";
-=======
-    //std::cout << _bodyPosition.x << ", " << _bodyPosition.y << ", " << _bodyPosition.z << "\n";
->>>>>>> 27adc1f8
     
     return destinationBuffer - bufferStart;
 }
