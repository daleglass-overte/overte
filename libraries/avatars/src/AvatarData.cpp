--- conflicted
+++ resolved
@@ -206,13 +206,7 @@
 }
 
 glm::vec3 AvatarData::calculateCameraDirection() const {
-<<<<<<< HEAD
-    const glm::vec3 IDENTITY_FRONT = glm::vec3( 0.0f, 0.0f, 1.0f);
-    glm::mat4 rotationMatrix = glm::mat4_cast(_cameraOrientation);
-    glm::vec3 direction   = glm::vec3(glm::vec4(IDENTITY_FRONT, 0.0f) * rotationMatrix);
-=======
     glm::vec3 direction = glm::vec3(_cameraOrientation * glm::vec4(IDENTITY_FRONT, 0.0f));
->>>>>>> c0915a91
     return direction;
 }
 
@@ -331,8 +325,4 @@
     memcpy(&holder, buffer, sizeof(holder));
     value = ((float)holder / (float) 255) * scaleBy;
     return sizeof(holder);
-<<<<<<< HEAD
-}
-=======
-}
->>>>>>> c0915a91
+}