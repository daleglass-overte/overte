//
//  AvatarData.cpp
//  libraries/avatars/src
//
//  Created by Stephen Birarda on 4/9/13.
//  Copyright 2013 High Fidelity, Inc.
//
//  Distributed under the Apache License, Version 2.0.
//  See the accompanying file LICENSE or http://www.apache.org/licenses/LICENSE-2.0.html
//


#include "AvatarData.h"

#include <cstdio>
#include <cstring>
#include <stdint.h>

#include <QtCore/QDataStream>
#include <QtCore/QThread>
#include <QtCore/QUuid>
#include <QtCore/QJsonDocument>
#include <QtCore/QJsonArray>
#include <QtCore/QJsonObject>
#include <QtNetwork/QNetworkReply>
#include <QtNetwork/QNetworkRequest>

#include <shared/QtHelpers.h>
#include <QVariantGLM.h>
#include <Transform.h>
#include <NetworkAccessManager.h>
#include <NodeList.h>
#include <udt/PacketHeaders.h>
#include <GLMHelpers.h>
#include <StreamUtils.h>
#include <UUID.h>
#include <shared/JSONHelpers.h>
#include <ShapeInfo.h>
#include <AudioHelpers.h>
#include <Profile.h>
#include <VariantMapToScriptValue.h>
#include <BitVectorHelpers.h>

#include "AvatarLogging.h"
#include "AvatarTraits.h"
#include "ClientTraitsHandler.h"

//#define WANT_DEBUG

quint64 DEFAULT_FILTERED_LOG_EXPIRY = 2 * USECS_PER_SECOND;

using namespace std;

const QString AvatarData::FRAME_NAME = "com.highfidelity.recording.AvatarData";

static const int TRANSLATION_COMPRESSION_RADIX = 12;
static const int SENSOR_TO_WORLD_SCALE_RADIX = 10;
static const float AUDIO_LOUDNESS_SCALE = 1024.0f;
static const float DEFAULT_AVATAR_DENSITY = 1000.0f; // density of water

#define ASSERT(COND)  do { if (!(COND)) { abort(); } } while(0)

size_t AvatarDataPacket::maxFaceTrackerInfoSize(size_t numBlendshapeCoefficients) {
    return FACE_TRACKER_INFO_SIZE + numBlendshapeCoefficients * sizeof(float);
}

size_t AvatarDataPacket::maxJointDataSize(size_t numJoints, bool hasGrabJoints) {
    const size_t validityBitsSize = calcBitVectorSize((int)numJoints);

    size_t totalSize = sizeof(uint8_t); // numJoints

    totalSize += validityBitsSize; // Orientations mask
    totalSize += numJoints * sizeof(SixByteQuat); // Orientations
    totalSize += validityBitsSize; // Translations mask
    totalSize += numJoints * sizeof(SixByteTrans); // Translations

    static const size_t NUM_FAUX_JOINT = 2;
    totalSize += NUM_FAUX_JOINT * (sizeof(SixByteQuat) + sizeof(SixByteTrans)); // faux joints
    totalSize += hasGrabJoints ? sizeof(FarGrabJoints) : 0;

    return totalSize;
}

size_t AvatarDataPacket::maxJointDefaultPoseFlagsSize(size_t numJoints) {
    const size_t bitVectorSize = calcBitVectorSize((int)numJoints);
    size_t totalSize = sizeof(uint8_t); // numJoints

    // one set of bits for rotation and one for translation
    const size_t NUM_BIT_VECTORS_IN_DEFAULT_POSE_FLAGS_SECTION = 2;
    totalSize += NUM_BIT_VECTORS_IN_DEFAULT_POSE_FLAGS_SECTION * bitVectorSize;

    return totalSize;
}

AvatarData::AvatarData() :
    SpatiallyNestable(NestableType::Avatar, QUuid()),
    _handPosition(0.0f),
    _targetScale(1.0f),
    _handState(0),
    _keyState(NO_KEY_DOWN),
    _forceFaceTrackerConnected(false),
    _headData(NULL),
    _errorLogExpiry(0),
    _owningAvatarMixer(),
    _targetVelocity(0.0f),
    _density(DEFAULT_AVATAR_DENSITY)
{
    connect(this, &AvatarData::lookAtSnappingChanged, this, &AvatarData::markIdentityDataChanged);
}

AvatarData::~AvatarData() {
    delete _headData;
}

// We cannot have a file-level variable (const or otherwise) in the AvatarInfo if it uses PathUtils, because that references Application, which will not yet initialized.
// Thus we have a static class getter, referencing a static class var.
QUrl AvatarData::_defaultFullAvatarModelUrl = {}; // In C++, if this initialization were in the AvatarInfo, every file would have it's own copy, even for class vars.
const QUrl& AvatarData::defaultFullAvatarModelUrl() {
    if (_defaultFullAvatarModelUrl.isEmpty()) {
        _defaultFullAvatarModelUrl = PathUtils::resourcesUrl("/meshes/defaultAvatar_full.fst");
    }
    return _defaultFullAvatarModelUrl;
}

void AvatarData::setTargetScale(float targetScale) {
    auto newValue = glm::clamp(targetScale, MIN_AVATAR_SCALE, MAX_AVATAR_SCALE);
    if (_targetScale != newValue) {
        _targetScale = newValue;
        _scaleChanged = usecTimestampNow();
        _avatarScaleChanged = _scaleChanged;
    }
}

float AvatarData::getDomainLimitedScale() const {
    if (canMeasureEyeHeight()) {
        const float minScale = getDomainMinScale();
        const float maxScale = getDomainMaxScale();
        return glm::clamp(_targetScale, minScale, maxScale);
    } else {
        // We can't make a good estimate.
        return _targetScale;
    }
}

void AvatarData::setDomainMinimumHeight(float domainMinimumHeight) {
    _domainMinimumHeight = glm::clamp(domainMinimumHeight, MIN_AVATAR_HEIGHT, MAX_AVATAR_HEIGHT);
}

void AvatarData::setDomainMaximumHeight(float domainMaximumHeight) {
    _domainMaximumHeight = glm::clamp(domainMaximumHeight, MIN_AVATAR_HEIGHT, MAX_AVATAR_HEIGHT);
}

float AvatarData::getDomainMinScale() const {
    float unscaledHeight = getUnscaledHeight();
    const float EPSILON = 1.0e-4f;
    if (unscaledHeight <= EPSILON) {
        unscaledHeight = DEFAULT_AVATAR_HEIGHT;
    }
    return _domainMinimumHeight / unscaledHeight;
}

float AvatarData::getDomainMaxScale() const {
    float unscaledHeight = getUnscaledHeight();
    const float EPSILON = 1.0e-4f;
    if (unscaledHeight <= EPSILON) {
        unscaledHeight = DEFAULT_AVATAR_HEIGHT;
    }
    return _domainMaximumHeight / unscaledHeight;
}

float AvatarData::getUnscaledHeight() const {
    const float eyeHeight = getUnscaledEyeHeight();
    const float ratio = eyeHeight / DEFAULT_AVATAR_HEIGHT;
    return eyeHeight + ratio * DEFAULT_AVATAR_EYE_TO_TOP_OF_HEAD;
}

float AvatarData::getHeight() const {
    const float eyeHeight = getEyeHeight();
    const float ratio = eyeHeight / DEFAULT_AVATAR_HEIGHT;
    return eyeHeight + ratio * DEFAULT_AVATAR_EYE_TO_TOP_OF_HEAD;
}

glm::vec3 AvatarData::getHandPosition() const {
    return getWorldOrientation() * _handPosition + getWorldPosition();
}

void AvatarData::setHandPosition(const glm::vec3& handPosition) {
    // store relative to position/orientation
    _handPosition = glm::inverse(getWorldOrientation()) * (handPosition - getWorldPosition());
}

void AvatarData::lazyInitHeadData() const {
    // lazily allocate memory for HeadData in case we're not an Avatar instance
    if (!_headData) {
        _headData = new HeadData(const_cast<AvatarData*>(this));
    }
    if (_forceFaceTrackerConnected) {
        _headData->_isFaceTrackerConnected = true;
    }
}


float AvatarData::getDistanceBasedMinRotationDOT(glm::vec3 viewerPosition) const {
    auto distance = glm::distance(_globalPosition, viewerPosition);
    float result = ROTATION_CHANGE_179D; // assume worst
    if (distance < AVATAR_DISTANCE_LEVEL_1) {
        result = AVATAR_MIN_ROTATION_DOT;
    } else if (distance < AVATAR_DISTANCE_LEVEL_2) {
        result = ROTATION_CHANGE_15D;
    } else if (distance < AVATAR_DISTANCE_LEVEL_3) {
        result = ROTATION_CHANGE_45D;
    } else if (distance < AVATAR_DISTANCE_LEVEL_4) {
        result = ROTATION_CHANGE_90D;
    }
    return result;
}

float AvatarData::getDistanceBasedMinTranslationDistance(glm::vec3 viewerPosition) const {
    return AVATAR_MIN_TRANSLATION; // Eventually make this distance sensitive as well
}


// we want to track outbound data in this case...
QByteArray AvatarData::toByteArrayStateful(AvatarDataDetail dataDetail, bool dropFaceTracking) {
    AvatarDataPacket::HasFlags hasFlagsOut = 0;
    auto lastSentTime = _lastToByteArray;
    _lastToByteArray = usecTimestampNow();
    auto avatarByteArray = AvatarData::toByteArray(dataDetail, lastSentTime, getLastSentJointData(),
                        hasFlagsOut, dropFaceTracking, false, glm::vec3(0), nullptr,
                        0, &_outboundDataRate);
    // Strip UUID
    return avatarByteArray.right(avatarByteArray.size() - NUM_BYTES_RFC4122_UUID);
}

QByteArray AvatarData::toByteArray(AvatarDataDetail dataDetail, quint64 lastSentTime,
                                   const QVector<JointData>& lastSentJointData,
    AvatarDataPacket::HasFlags& itemFlags, bool dropFaceTracking, bool distanceAdjust,
    glm::vec3 viewerPosition, QVector<JointData>* sentJointDataOut, int maxDataSize, AvatarDataRate* outboundDataRateOut) const {

    bool cullSmallChanges = (dataDetail == CullSmallData);
    bool sendAll = (dataDetail == SendAllData);
    bool sendMinimum = (dataDetail == MinimumData);
    bool sendPALMinimum = (dataDetail == PALMinimum);

    lazyInitHeadData();
    ASSERT(maxDataSize == 0 || (size_t)maxDataSize >= AvatarDataPacket::MIN_BULK_PACKET_SIZE);

    // special case, if we were asked for no data, then just include the flags all set to nothing
    if (dataDetail == NoData) {
        AvatarDataPacket::HasFlags packetStateFlags = 0;
        itemFlags = packetStateFlags;

        QByteArray avatarDataByteArray(getSessionUUID().toRfc4122().data(), NUM_BYTES_RFC4122_UUID + sizeof(packetStateFlags));
        avatarDataByteArray.append((char*) &packetStateFlags, sizeof packetStateFlags);
        return avatarDataByteArray;
    }

    // FIXME -
    //
    //    BUG -- if you enter a space bubble, and then back away, the avatar has wrong orientation until "send all" happens...
    //      this is an iFrame issue... what to do about that?
    //
    //    BUG -- Resizing avatar seems to "take too long"... the avatar doesn't redraw at smaller size right away
    //
    // TODO consider these additional optimizations in the future
    // 1) SensorToWorld - should we only send this for avatars with attachments?? - 20 bytes - 7.20 kbps
    // 2) GUIID for the session change to 2byte index                   (savings) - 14 bytes - 5.04 kbps
    // 3) Improve Joints -- currently we use rotational tolerances, but if we had skeleton/bone length data
    //    we could do a better job of determining if the change in joints actually translates to visible
    //    changes at distance.
    //
    //    Potential savings:
    //              63 rotations   * 6 bytes = 136kbps
    //              3 translations * 6 bytes = 6.48kbps
    //

    auto parentID = getParentID();

    glm::mat4 leftFarGrabMatrix;
    glm::mat4 rightFarGrabMatrix;
    glm::mat4 mouseFarGrabMatrix;

    // Leading flags, to indicate how much data is actually included in the packet...
    AvatarDataPacket::HasFlags packetStateFlags = 0;

    if (itemFlags == 0) {
        bool hasAvatarGlobalPosition = true; // always include global position
        bool hasAvatarOrientation = false;
        bool hasAvatarBoundingBox = false;
        bool hasAvatarScale = false;
        bool hasLookAtPosition = false;
        bool hasAudioLoudness = false;
        bool hasSensorToWorldMatrix = false;
        bool hasJointData = false;
        bool hasJointDefaultPoseFlags = false;
        bool hasAdditionalFlags = false;

        // local position, and parent info only apply to avatars that are parented. The local position
        // and the parent info can change independently though, so we track their "changed since"
        // separately
        bool hasParentInfo = false;
        bool hasAvatarLocalPosition = false;

        bool hasFaceTrackerInfo = false;

        if (sendPALMinimum) {
            hasAudioLoudness = true;
        } else {
            hasAvatarOrientation = sendAll || rotationChangedSince(lastSentTime);
            hasAvatarBoundingBox = sendAll || avatarBoundingBoxChangedSince(lastSentTime);
            hasAvatarScale = sendAll || avatarScaleChangedSince(lastSentTime);
            hasLookAtPosition = sendAll || lookAtPositionChangedSince(lastSentTime);
            hasAudioLoudness = sendAll || audioLoudnessChangedSince(lastSentTime);
            hasSensorToWorldMatrix = sendAll || sensorToWorldMatrixChangedSince(lastSentTime);
            hasAdditionalFlags = sendAll || additionalFlagsChangedSince(lastSentTime);
            hasParentInfo = sendAll || parentInfoChangedSince(lastSentTime);
            hasAvatarLocalPosition = hasParent() && (sendAll ||
                tranlationChangedSince(lastSentTime) ||
                parentInfoChangedSince(lastSentTime));

            hasFaceTrackerInfo = !dropFaceTracking && (hasFaceTracker() || getHasScriptedBlendshapes()) &&
                (sendAll || faceTrackerInfoChangedSince(lastSentTime));
            hasJointData = !sendMinimum;
            hasJointDefaultPoseFlags = hasJointData;
        }

        packetStateFlags =
            (hasAvatarGlobalPosition ? AvatarDataPacket::PACKET_HAS_AVATAR_GLOBAL_POSITION : 0)
            | (hasAvatarBoundingBox ? AvatarDataPacket::PACKET_HAS_AVATAR_BOUNDING_BOX : 0)
            | (hasAvatarOrientation ? AvatarDataPacket::PACKET_HAS_AVATAR_ORIENTATION : 0)
            | (hasAvatarScale ? AvatarDataPacket::PACKET_HAS_AVATAR_SCALE : 0)
            | (hasLookAtPosition ? AvatarDataPacket::PACKET_HAS_LOOK_AT_POSITION : 0)
            | (hasAudioLoudness ? AvatarDataPacket::PACKET_HAS_AUDIO_LOUDNESS : 0)
            | (hasSensorToWorldMatrix ? AvatarDataPacket::PACKET_HAS_SENSOR_TO_WORLD_MATRIX : 0)
            | (hasAdditionalFlags ? AvatarDataPacket::PACKET_HAS_ADDITIONAL_FLAGS : 0)
            | (hasParentInfo ? AvatarDataPacket::PACKET_HAS_PARENT_INFO : 0)
            | (hasAvatarLocalPosition ? AvatarDataPacket::PACKET_HAS_AVATAR_LOCAL_POSITION : 0)
            | (hasFaceTrackerInfo ? AvatarDataPacket::PACKET_HAS_FACE_TRACKER_INFO : 0)
            | (hasJointData ? AvatarDataPacket::PACKET_HAS_JOINT_DATA : 0)
            | (hasJointDefaultPoseFlags ? AvatarDataPacket::PACKET_HAS_JOINT_DEFAULT_POSE_FLAGS : 0)
            | (hasJointData ? AvatarDataPacket::PACKET_HAS_GRAB_JOINTS : 0);

            itemFlags = packetStateFlags;
    } else {
        packetStateFlags = itemFlags;
        if (packetStateFlags & AvatarDataPacket::PACKET_HAS_JOINT_DATA) {
            // Force all joints upon continuation, as deltas aren't valid.
            sendAll = true;
        }
        if (packetStateFlags & AvatarDataPacket::PACKET_HAS_GRAB_JOINTS) {
            packetStateFlags |= AvatarDataPacket::PACKET_HAS_JOINT_DATA;
        }
    }

    if (packetStateFlags & AvatarDataPacket::PACKET_HAS_GRAB_JOINTS) {
        bool leftValid;
        leftFarGrabMatrix = _farGrabLeftMatrixCache.get(leftValid);
        if (!leftValid) {
            leftFarGrabMatrix = glm::mat4();
        }
        bool rightValid;
        rightFarGrabMatrix = _farGrabRightMatrixCache.get(rightValid);
        if (!rightValid) {
            rightFarGrabMatrix = glm::mat4();
        }
        bool mouseValid;
        mouseFarGrabMatrix = _farGrabMouseMatrixCache.get(mouseValid);
        if (!mouseValid) {
            mouseFarGrabMatrix = glm::mat4();
        }
        if (!(leftValid || rightValid || mouseValid)) {
            packetStateFlags &= ~AvatarDataPacket::PACKET_HAS_GRAB_JOINTS;
        }
    }

    const size_t byteArraySize = AvatarDataPacket::MAX_CONSTANT_HEADER_SIZE + NUM_BYTES_RFC4122_UUID +
         AvatarDataPacket::maxFaceTrackerInfoSize(_headData->getBlendshapeCoefficients().size()) +
         AvatarDataPacket::maxJointDataSize(_jointData.size(), true) +
         AvatarDataPacket::maxJointDefaultPoseFlagsSize(_jointData.size());

    if (maxDataSize == 0) {
        maxDataSize = (int)byteArraySize;
    }

    QByteArray avatarDataByteArray((int)byteArraySize, 0);
    unsigned char* destinationBuffer = reinterpret_cast<unsigned char*>(avatarDataByteArray.data());
    const unsigned char* const startPosition = destinationBuffer;
    const unsigned char* const packetEnd = destinationBuffer + maxDataSize;

    AvatarDataPacket::HasFlags includedFlags = 0;

    // Packets always have UUID.
    memcpy(destinationBuffer, getSessionUUID().toRfc4122(), NUM_BYTES_RFC4122_UUID);
    destinationBuffer += NUM_BYTES_RFC4122_UUID;

    unsigned char * packetFlagsLocation = destinationBuffer;
    destinationBuffer += sizeof(packetStateFlags);

#define AVATAR_MEMCPY(src)                          \
    memcpy(destinationBuffer, &(src), sizeof(src)); \
    destinationBuffer += sizeof(src);

// If we want an item and there's sufficient space:
#define IF_AVATAR_SPACE(flag, space)                                                             \
    if ((packetStateFlags & AvatarDataPacket::flag) && (size_t)(packetEnd - destinationBuffer) >= (size_t)(space)  \
    && (includedFlags |= AvatarDataPacket::flag))

    IF_AVATAR_SPACE(PACKET_HAS_AVATAR_GLOBAL_POSITION, sizeof _globalPosition) {
        auto startSection = destinationBuffer;
        AVATAR_MEMCPY(_globalPosition);

        int numBytes = destinationBuffer - startSection;

        if (outboundDataRateOut) {
            outboundDataRateOut->globalPositionRate.increment(numBytes);
        }
    }

    IF_AVATAR_SPACE(PACKET_HAS_AVATAR_BOUNDING_BOX, sizeof _globalBoundingBoxDimensions + sizeof _globalBoundingBoxOffset) {
        auto startSection = destinationBuffer;
        AVATAR_MEMCPY(_globalBoundingBoxDimensions);
        AVATAR_MEMCPY(_globalBoundingBoxOffset);

        int numBytes = destinationBuffer - startSection;
        if (outboundDataRateOut) {
            outboundDataRateOut->avatarBoundingBoxRate.increment(numBytes);
        }
    }

    IF_AVATAR_SPACE(PACKET_HAS_AVATAR_ORIENTATION, sizeof(AvatarDataPacket::SixByteQuat)) {
        auto startSection = destinationBuffer;
        auto localOrientation = getOrientationOutbound();
        destinationBuffer += packOrientationQuatToSixBytes(destinationBuffer, localOrientation);

        int numBytes = destinationBuffer - startSection;
        if (outboundDataRateOut) {
            outboundDataRateOut->avatarOrientationRate.increment(numBytes);
        }
    }

    IF_AVATAR_SPACE(PACKET_HAS_AVATAR_SCALE, sizeof(AvatarDataPacket::AvatarScale)) {
        auto startSection = destinationBuffer;
        auto data = reinterpret_cast<AvatarDataPacket::AvatarScale*>(destinationBuffer);
        auto scale = getDomainLimitedScale();
        packFloatRatioToTwoByte((uint8_t*)(&data->scale), scale);
        destinationBuffer += sizeof(AvatarDataPacket::AvatarScale);

        int numBytes = destinationBuffer - startSection;
        if (outboundDataRateOut) {
            outboundDataRateOut->avatarScaleRate.increment(numBytes);
        }
    }

    IF_AVATAR_SPACE(PACKET_HAS_LOOK_AT_POSITION, sizeof(_headData->getLookAtPosition()) ) {
        auto startSection = destinationBuffer;
        AVATAR_MEMCPY(_headData->getLookAtPosition());
        int numBytes = destinationBuffer - startSection;
        if (outboundDataRateOut) {
            outboundDataRateOut->lookAtPositionRate.increment(numBytes);
        }
    }

    IF_AVATAR_SPACE(PACKET_HAS_AUDIO_LOUDNESS, sizeof(AvatarDataPacket::AudioLoudness)) {
        auto startSection = destinationBuffer;
        auto data = reinterpret_cast<AvatarDataPacket::AudioLoudness*>(destinationBuffer);
        data->audioLoudness = packFloatGainToByte(getAudioLoudness() / AUDIO_LOUDNESS_SCALE);
        destinationBuffer += sizeof(AvatarDataPacket::AudioLoudness);

        int numBytes = destinationBuffer - startSection;
        if (outboundDataRateOut) {
            outboundDataRateOut->audioLoudnessRate.increment(numBytes);
        }
    }

    IF_AVATAR_SPACE(PACKET_HAS_SENSOR_TO_WORLD_MATRIX, sizeof(AvatarDataPacket::SensorToWorldMatrix)) {
        auto startSection = destinationBuffer;
        auto data = reinterpret_cast<AvatarDataPacket::SensorToWorldMatrix*>(destinationBuffer);
        glm::mat4 sensorToWorldMatrix = getSensorToWorldMatrix();
        packOrientationQuatToSixBytes(data->sensorToWorldQuat, glmExtractRotation(sensorToWorldMatrix));
        glm::vec3 scale = extractScale(sensorToWorldMatrix);
        packFloatScalarToSignedTwoByteFixed((uint8_t*)&data->sensorToWorldScale, scale.x, SENSOR_TO_WORLD_SCALE_RADIX);
        data->sensorToWorldTrans[0] = sensorToWorldMatrix[3][0];
        data->sensorToWorldTrans[1] = sensorToWorldMatrix[3][1];
        data->sensorToWorldTrans[2] = sensorToWorldMatrix[3][2];
        destinationBuffer += sizeof(AvatarDataPacket::SensorToWorldMatrix);

        int numBytes = destinationBuffer - startSection;
        if (outboundDataRateOut) {
            outboundDataRateOut->sensorToWorldRate.increment(numBytes);
        }
    }

    IF_AVATAR_SPACE(PACKET_HAS_ADDITIONAL_FLAGS, sizeof (uint16_t)) {
        auto startSection = destinationBuffer;
        auto data = reinterpret_cast<AvatarDataPacket::AdditionalFlags*>(destinationBuffer);

        uint16_t flags { 0 };

        setSemiNibbleAt(flags, KEY_STATE_START_BIT, _keyState);

        // hand state
        bool isFingerPointing = _handState & IS_FINGER_POINTING_FLAG;
        setSemiNibbleAt(flags, HAND_STATE_START_BIT, _handState & ~IS_FINGER_POINTING_FLAG);
        if (isFingerPointing) {
            setAtBit16(flags, HAND_STATE_FINGER_POINTING_BIT);
        }
        // face tracker state
        if (_headData->_isFaceTrackerConnected) {
            setAtBit16(flags, IS_FACE_TRACKER_CONNECTED);
        }
        // eye tracker state
        if (_headData->_isEyeTrackerConnected) {
            setAtBit16(flags, IS_EYE_TRACKER_CONNECTED);
        }
        // referential state
        if (!parentID.isNull()) {
            setAtBit16(flags, HAS_REFERENTIAL);
        }
        // audio face movement
        if (_headData->getHasAudioEnabledFaceMovement()) {
            setAtBit16(flags, AUDIO_ENABLED_FACE_MOVEMENT);
        }
        // procedural eye face movement
        if (_headData->getHasProceduralEyeFaceMovement()) {
            setAtBit16(flags, PROCEDURAL_EYE_FACE_MOVEMENT);
        }
        // procedural blink face movement
        if (_headData->getHasProceduralBlinkFaceMovement()) {
            setAtBit16(flags, PROCEDURAL_BLINK_FACE_MOVEMENT);
        }

        data->flags = flags;
        destinationBuffer += sizeof(AvatarDataPacket::AdditionalFlags);

        int numBytes = destinationBuffer - startSection;
        if (outboundDataRateOut) {
            outboundDataRateOut->additionalFlagsRate.increment(numBytes);
        }
    }

    IF_AVATAR_SPACE(PACKET_HAS_PARENT_INFO, sizeof(AvatarDataPacket::ParentInfo)) {
        auto startSection = destinationBuffer;
        auto parentInfo = reinterpret_cast<AvatarDataPacket::ParentInfo*>(destinationBuffer);
        QByteArray referentialAsBytes = parentID.toRfc4122();
        memcpy(parentInfo->parentUUID, referentialAsBytes.data(), referentialAsBytes.size());
        parentInfo->parentJointIndex = getParentJointIndex();
        destinationBuffer += sizeof(AvatarDataPacket::ParentInfo);

        int numBytes = destinationBuffer - startSection;
        if (outboundDataRateOut) {
            outboundDataRateOut->parentInfoRate.increment(numBytes);
        }
    }

    IF_AVATAR_SPACE(PACKET_HAS_AVATAR_LOCAL_POSITION, sizeof(getLocalPosition()) ) {
        auto startSection = destinationBuffer;
        const auto localPosition = getLocalPosition();
        AVATAR_MEMCPY(localPosition);

        int numBytes = destinationBuffer - startSection;
        if (outboundDataRateOut) {
            outboundDataRateOut->localPositionRate.increment(numBytes);
        }
    }

    const auto& blendshapeCoefficients = _headData->getBlendshapeCoefficients();
    // If it is connected, pack up the data
    IF_AVATAR_SPACE(PACKET_HAS_FACE_TRACKER_INFO, sizeof(AvatarDataPacket::FaceTrackerInfo) + (size_t)blendshapeCoefficients.size() * sizeof(float)) {
        auto startSection = destinationBuffer;
        auto faceTrackerInfo = reinterpret_cast<AvatarDataPacket::FaceTrackerInfo*>(destinationBuffer);
        // note: we don't use the blink and average loudness, we just use the numBlendShapes and
        // compute the procedural info on the client side.
        faceTrackerInfo->leftEyeBlink = _headData->_leftEyeBlink;
        faceTrackerInfo->rightEyeBlink = _headData->_rightEyeBlink;
        faceTrackerInfo->averageLoudness = _headData->_averageLoudness;
        faceTrackerInfo->browAudioLift = _headData->_browAudioLift;
        faceTrackerInfo->numBlendshapeCoefficients = blendshapeCoefficients.size();
        destinationBuffer += sizeof(AvatarDataPacket::FaceTrackerInfo);

        memcpy(destinationBuffer, blendshapeCoefficients.data(), blendshapeCoefficients.size() * sizeof(float));
        destinationBuffer += blendshapeCoefficients.size() * sizeof(float);

        int numBytes = destinationBuffer - startSection;
        if (outboundDataRateOut) {
            outboundDataRateOut->faceTrackerRate.increment(numBytes);
        }
    }

    QVector<JointData> jointData;
    if (packetStateFlags & (AvatarDataPacket::PACKET_HAS_JOINT_DATA | AvatarDataPacket::PACKET_HAS_JOINT_DEFAULT_POSE_FLAGS)) {
        QReadLocker readLock(&_jointDataLock);
        jointData = _jointData;
    }
    const int numJoints = jointData.size();
    assert(numJoints <= 255);
    const int jointBitVectorSize = calcBitVectorSize(numJoints);
    const int cappedNumJoints = std::min(numJoints, AvatarDataPacket::MAX_NUM_JOINTS);

    // Check against full size or minimum size: count + two bit-vectors + two controllers
    const size_t approxJointSpace = sendAll ? AvatarDataPacket::maxJointDataSize(cappedNumJoints, false) :
        1 + 2 * jointBitVectorSize + 2 * (sizeof(AvatarDataPacket::SixByteQuat) + sizeof(AvatarDataPacket::SixByteTrans));

    IF_AVATAR_SPACE(PACKET_HAS_JOINT_DATA, approxJointSpace) {
        auto startSection = destinationBuffer;

        // joint rotation data
        *destinationBuffer++ = (uint8_t)numJoints;

        unsigned char* validityPosition = destinationBuffer;
        memset(validityPosition, 0, jointBitVectorSize);
        unsigned char validity = 0;
        int validityBit = 0;

#ifdef WANT_DEBUG
        int rotationSentCount = 0;
        unsigned char* beforeRotations = destinationBuffer;
#endif

        destinationBuffer += jointBitVectorSize; // Move pointer past the validity bytes

        // sentJointDataOut and lastSentJointData might be the same vector
        if (sentJointDataOut) {
            sentJointDataOut->resize(numJoints); // Make sure the destination is resized before using it
        }

        float minRotationDOT = (distanceAdjust && cullSmallChanges) ? getDistanceBasedMinRotationDOT(viewerPosition) : AVATAR_MIN_ROTATION_DOT;

        for (int i = 0; i < cappedNumJoints; i++) {
            const JointData& data = jointData[i];
            const JointData& last = lastSentJointData[i];

            if (!data.rotationIsDefaultPose) {
                // The dot product for larger rotations is a lower number,
                // so if the dot() is less than the value, then the rotation is a larger angle of rotation
                if (sendAll || last.rotationIsDefaultPose || (!cullSmallChanges && last.rotation != data.rotation)
                    || (cullSmallChanges && glm::dot(last.rotation, data.rotation) < minRotationDOT) ) {
                    validity |= (1 << validityBit);
#ifdef WANT_DEBUG
                    rotationSentCount++;
#endif
                    destinationBuffer += packOrientationQuatToSixBytes(destinationBuffer, data.rotation);

                    if (sentJointDataOut) {
                        (*sentJointDataOut)[i].rotation = data.rotation;
                    }
                }
            }

            if (sentJointDataOut) {
                (*sentJointDataOut)[i].rotationIsDefaultPose = data.rotationIsDefaultPose;
            }

            if (++validityBit == BITS_IN_BYTE) {
                *validityPosition++ = validity;
                validityBit = validity = 0;
            }
        }
        if (validityBit != 0) {
            *validityPosition++ = validity;
        }

        // joint translation data
        validityPosition = destinationBuffer;
        validity = 0;
        validityBit = 0;

#ifdef WANT_DEBUG
        int translationSentCount = 0;
        unsigned char* beforeTranslations = destinationBuffer;
#endif

        memset(destinationBuffer, 0, jointBitVectorSize);
        destinationBuffer += jointBitVectorSize; // Move pointer past the validity bytes

        float minTranslation = (distanceAdjust && cullSmallChanges) ? getDistanceBasedMinTranslationDistance(viewerPosition) : AVATAR_MIN_TRANSLATION;

        float maxTranslationDimension = 0.0;
        for (int i = 0; i < cappedNumJoints; i++) {
            const JointData& data = jointData[i];
            const JointData& last = lastSentJointData[i];

            if (!data.translationIsDefaultPose) {
                if (sendAll || last.translationIsDefaultPose || (!cullSmallChanges && last.translation != data.translation)
                    || (cullSmallChanges && glm::distance(data.translation, lastSentJointData[i].translation) > minTranslation)) {
                   
                    validity |= (1 << validityBit);
#ifdef WANT_DEBUG
                    translationSentCount++;
#endif
                    maxTranslationDimension = glm::max(fabsf(data.translation.x), maxTranslationDimension);
                    maxTranslationDimension = glm::max(fabsf(data.translation.y), maxTranslationDimension);
                    maxTranslationDimension = glm::max(fabsf(data.translation.z), maxTranslationDimension);

                    destinationBuffer +=
                        packFloatVec3ToSignedTwoByteFixed(destinationBuffer, data.translation, TRANSLATION_COMPRESSION_RADIX);

                    if (sentJointDataOut) {
                        (*sentJointDataOut)[i].translation = data.translation;
                    }
                }
            }

            if (sentJointDataOut) {
                (*sentJointDataOut)[i].translationIsDefaultPose = data.translationIsDefaultPose;
            }

            if (++validityBit == BITS_IN_BYTE) {
                *validityPosition++ = validity;
                validityBit = validity = 0;
            }
        }

        if (validityBit != 0) {
            *validityPosition++ = validity;
        }

        // faux joints
        Transform controllerLeftHandTransform = Transform(getControllerLeftHandMatrix());
        destinationBuffer += packOrientationQuatToSixBytes(destinationBuffer, controllerLeftHandTransform.getRotation());
        destinationBuffer += packFloatVec3ToSignedTwoByteFixed(destinationBuffer, controllerLeftHandTransform.getTranslation(),
            TRANSLATION_COMPRESSION_RADIX);

        Transform controllerRightHandTransform = Transform(getControllerRightHandMatrix());
        destinationBuffer += packOrientationQuatToSixBytes(destinationBuffer, controllerRightHandTransform.getRotation());
        destinationBuffer += packFloatVec3ToSignedTwoByteFixed(destinationBuffer, controllerRightHandTransform.getTranslation(),
            TRANSLATION_COMPRESSION_RADIX);

        int numGrabJointBytes = 0;
        IF_AVATAR_SPACE(PACKET_HAS_GRAB_JOINTS, sizeof (AvatarDataPacket::FarGrabJoints)) {
            // the far-grab joints may range further than 3 meters, so we can't use packFloatVec3ToSignedTwoByteFixed etc
            auto startSection = destinationBuffer;
            auto data = reinterpret_cast<AvatarDataPacket::FarGrabJoints*>(destinationBuffer);
            glm::vec3 leftFarGrabPosition = extractTranslation(leftFarGrabMatrix);
            glm::quat leftFarGrabRotation = extractRotation(leftFarGrabMatrix);
            glm::vec3 rightFarGrabPosition = extractTranslation(rightFarGrabMatrix);
            glm::quat rightFarGrabRotation = extractRotation(rightFarGrabMatrix);
            glm::vec3 mouseFarGrabPosition = extractTranslation(mouseFarGrabMatrix);
            glm::quat mouseFarGrabRotation = extractRotation(mouseFarGrabMatrix);

            AVATAR_MEMCPY(leftFarGrabPosition);
            // Can't do block copy as struct order is x, y, z, w.
            data->leftFarGrabRotation[0] = leftFarGrabRotation.w;
            data->leftFarGrabRotation[1] = leftFarGrabRotation.x;
            data->leftFarGrabRotation[2] = leftFarGrabRotation.y;
            data->leftFarGrabRotation[3] = leftFarGrabRotation.z;
            destinationBuffer += sizeof(data->leftFarGrabPosition);

            AVATAR_MEMCPY(rightFarGrabPosition);
            data->rightFarGrabRotation[0] = rightFarGrabRotation.w;
            data->rightFarGrabRotation[1] = rightFarGrabRotation.x;
            data->rightFarGrabRotation[2] = rightFarGrabRotation.y;
            data->rightFarGrabRotation[3] = rightFarGrabRotation.z;
            destinationBuffer += sizeof(data->rightFarGrabRotation);

            AVATAR_MEMCPY(mouseFarGrabPosition);
            data->mouseFarGrabRotation[0] = mouseFarGrabRotation.w;
            data->mouseFarGrabRotation[1] = mouseFarGrabRotation.x;
            data->mouseFarGrabRotation[2] = mouseFarGrabRotation.y;
            data->mouseFarGrabRotation[3] = mouseFarGrabRotation.z;
            destinationBuffer += sizeof(data->mouseFarGrabRotation);

            numGrabJointBytes = destinationBuffer - startSection;
        }

#ifdef WANT_DEBUG
        if (sendAll) {
            qCDebug(avatars) << "AvatarData::toByteArray" << cullSmallChanges << sendAll
                << "rotations:" << rotationSentCount << "translations:" << translationSentCount
                << "largest:" << maxTranslationDimension
                << "size:"
                << (beforeRotations - startPosition) << "+"
                << (beforeTranslations - beforeRotations) << "+"
                << (destinationBuffer - beforeTranslations) << "="
                << (destinationBuffer - startPosition);
        }
#endif

        if (destinationBuffer >= packetEnd) {
            // Joint data too large - revert
            destinationBuffer = startSection;
            includedFlags &= ~(AvatarDataPacket::PACKET_HAS_GRAB_JOINTS | AvatarDataPacket::PACKET_HAS_JOINT_DATA);
        } else {
            int numBytes = destinationBuffer - startSection;
            if (outboundDataRateOut) {
                outboundDataRateOut->jointDataRate.increment(numBytes);
                outboundDataRateOut->farGrabJointRate.increment(numGrabJointBytes);
            }
        }
    }
    
    IF_AVATAR_SPACE(PACKET_HAS_JOINT_DEFAULT_POSE_FLAGS, 1 + 2 * jointBitVectorSize) {
        auto startSection = destinationBuffer;

        // write numJoints
        *destinationBuffer++ = (uint8_t)numJoints;

        // write rotationIsDefaultPose bits
        destinationBuffer += writeBitVector(destinationBuffer, numJoints, [&](int i) {
            return jointData[i].rotationIsDefaultPose;
        });

        // write translationIsDefaultPose bits
        destinationBuffer += writeBitVector(destinationBuffer, numJoints, [&](int i) {
            return jointData[i].translationIsDefaultPose;
        });

        if (outboundDataRateOut) {
            size_t numBytes = destinationBuffer - startSection;
            outboundDataRateOut->jointDefaultPoseFlagsRate.increment(numBytes);
        }
    }

    memcpy(packetFlagsLocation, &includedFlags, sizeof(includedFlags));
    // Return dropped items.
    itemFlags = packetStateFlags & ~includedFlags;

    int avatarDataSize = destinationBuffer - startPosition;

    if (avatarDataSize > (int)byteArraySize) {
        qCCritical(avatars) << "AvatarData::toByteArray buffer overflow"; // We've overflown into the heap
        ASSERT(false);
    }

    return avatarDataByteArray.left(avatarDataSize);

#undef AVATAR_MEMCPY
#undef IF_AVATAR_SPACE
}

// NOTE: This is never used in a "distanceAdjust" mode, so it's ok that it doesn't use a variable minimum rotation/translation
void AvatarData::doneEncoding(bool cullSmallChanges) {
    // The server has finished sending this version of the joint-data to other nodes.  Update _lastSentJointData.
    QReadLocker readLock(&_jointDataLock);
    _lastSentJointData.resize(_jointData.size());
    for (int i = 0; i < _jointData.size(); i ++) {
        const JointData& data = _jointData[ i ];
        if (_lastSentJointData[i].rotation != data.rotation) {
            if (!cullSmallChanges ||
                fabsf(glm::dot(data.rotation, _lastSentJointData[i].rotation)) <= AVATAR_MIN_ROTATION_DOT) {
                if (!data.rotationIsDefaultPose) {
                    _lastSentJointData[i].rotation = data.rotation;
                }
            }
        }
        if (_lastSentJointData[i].translation != data.translation) {
            if (!cullSmallChanges ||
                glm::distance(data.translation, _lastSentJointData[i].translation) > AVATAR_MIN_TRANSLATION) {
                if (!data.translationIsDefaultPose) {
                    _lastSentJointData[i].translation = data.translation;
                }
            }
        }
    }
}

bool AvatarData::shouldLogError(const quint64& now) {
#ifdef WANT_DEBUG
    if (now > 0) {
        return true;
    }
#endif

    if (now > _errorLogExpiry) {
        _errorLogExpiry = now + DEFAULT_FILTERED_LOG_EXPIRY;
        return true;
    }
    return false;
}


const unsigned char* unpackFauxJoint(const unsigned char* sourceBuffer, ThreadSafeValueCache<glm::mat4>& matrixCache) {
    glm::quat orientation;
    glm::vec3 position;
    Transform transform;
    sourceBuffer += unpackOrientationQuatFromSixBytes(sourceBuffer, orientation);
    sourceBuffer += unpackFloatVec3FromSignedTwoByteFixed(sourceBuffer, position, TRANSLATION_COMPRESSION_RADIX);
    transform.setTranslation(position);
    transform.setRotation(orientation);
    matrixCache.set(transform.getMatrix());
    return sourceBuffer;
}


#define PACKET_READ_CHECK(ITEM_NAME, SIZE_TO_READ)                                        \
    if ((endPosition - sourceBuffer) < (int)SIZE_TO_READ) {                               \
        if (shouldLogError(now)) {                                                        \
            qCWarning(avatars) << "AvatarData packet too small, attempting to read " <<   \
                #ITEM_NAME << ", only " << (endPosition - sourceBuffer) <<                \
                " bytes left, " << getSessionUUID();                                      \
        }                                                                                 \
        return buffer.size();                                                             \
    }

// read data in packet starting at byte offset and return number of bytes parsed
int AvatarData::parseDataFromBuffer(const QByteArray& buffer) {
    // lazily allocate memory for HeadData in case we're not an Avatar instance
    lazyInitHeadData();

    AvatarDataPacket::HasFlags packetStateFlags;

    const unsigned char* startPosition = reinterpret_cast<const unsigned char*>(buffer.data());
    const unsigned char* endPosition = startPosition + buffer.size();
    const unsigned char* sourceBuffer = startPosition;

    // read the packet flags
    memcpy(&packetStateFlags, sourceBuffer, sizeof(packetStateFlags));
    sourceBuffer += sizeof(packetStateFlags);

    #define HAS_FLAG(B,F) ((B & F) == F)

    bool hasAvatarGlobalPosition  = HAS_FLAG(packetStateFlags, AvatarDataPacket::PACKET_HAS_AVATAR_GLOBAL_POSITION);
    bool hasAvatarBoundingBox     = HAS_FLAG(packetStateFlags, AvatarDataPacket::PACKET_HAS_AVATAR_BOUNDING_BOX);
    bool hasAvatarOrientation     = HAS_FLAG(packetStateFlags, AvatarDataPacket::PACKET_HAS_AVATAR_ORIENTATION);
    bool hasAvatarScale           = HAS_FLAG(packetStateFlags, AvatarDataPacket::PACKET_HAS_AVATAR_SCALE);
    bool hasLookAtPosition        = HAS_FLAG(packetStateFlags, AvatarDataPacket::PACKET_HAS_LOOK_AT_POSITION);
    bool hasAudioLoudness         = HAS_FLAG(packetStateFlags, AvatarDataPacket::PACKET_HAS_AUDIO_LOUDNESS);
    bool hasSensorToWorldMatrix   = HAS_FLAG(packetStateFlags, AvatarDataPacket::PACKET_HAS_SENSOR_TO_WORLD_MATRIX);
    bool hasAdditionalFlags       = HAS_FLAG(packetStateFlags, AvatarDataPacket::PACKET_HAS_ADDITIONAL_FLAGS);
    bool hasParentInfo            = HAS_FLAG(packetStateFlags, AvatarDataPacket::PACKET_HAS_PARENT_INFO);
    bool hasAvatarLocalPosition   = HAS_FLAG(packetStateFlags, AvatarDataPacket::PACKET_HAS_AVATAR_LOCAL_POSITION);
    bool hasFaceTrackerInfo       = HAS_FLAG(packetStateFlags, AvatarDataPacket::PACKET_HAS_FACE_TRACKER_INFO);
    bool hasJointData             = HAS_FLAG(packetStateFlags, AvatarDataPacket::PACKET_HAS_JOINT_DATA);
    bool hasJointDefaultPoseFlags = HAS_FLAG(packetStateFlags, AvatarDataPacket::PACKET_HAS_JOINT_DEFAULT_POSE_FLAGS);
    bool hasGrabJoints            = HAS_FLAG(packetStateFlags, AvatarDataPacket::PACKET_HAS_GRAB_JOINTS);

    quint64 now = usecTimestampNow();

    if (hasAvatarGlobalPosition) {
        auto startSection = sourceBuffer;

        PACKET_READ_CHECK(AvatarGlobalPosition, sizeof(AvatarDataPacket::AvatarGlobalPosition));
        auto data = reinterpret_cast<const AvatarDataPacket::AvatarGlobalPosition*>(sourceBuffer);

        glm::vec3 offset = glm::vec3(0.0f, 0.0f, 0.0f);

        if (_replicaIndex > 0) {
            const float SPACE_BETWEEN_AVATARS = 2.0f;
            const int AVATARS_PER_ROW = 3;
            int row = _replicaIndex % AVATARS_PER_ROW;
            int col = floor(_replicaIndex / AVATARS_PER_ROW);
            offset = glm::vec3(row * SPACE_BETWEEN_AVATARS, 0.0f, col * SPACE_BETWEEN_AVATARS);
        }

        auto newValue = glm::vec3(data->globalPosition[0], data->globalPosition[1], data->globalPosition[2]) + offset;
        if (_globalPosition != newValue) {
            _globalPosition = newValue;
            _globalPositionChanged = now;
        }
        sourceBuffer += sizeof(AvatarDataPacket::AvatarGlobalPosition);
        int numBytesRead = sourceBuffer - startSection;
        _globalPositionRate.increment(numBytesRead);
        _globalPositionUpdateRate.increment();

        // if we don't have a parent, make sure to also set our local position
        if (!hasParent()) {
            setLocalPosition(newValue);
        }
    }

    if (hasAvatarBoundingBox) {
        auto startSection = sourceBuffer;

        PACKET_READ_CHECK(AvatarBoundingBox, sizeof(AvatarDataPacket::AvatarBoundingBox));
        auto data = reinterpret_cast<const AvatarDataPacket::AvatarBoundingBox*>(sourceBuffer);
        auto newDimensions = glm::vec3(data->avatarDimensions[0], data->avatarDimensions[1], data->avatarDimensions[2]);
        auto newOffset = glm::vec3(data->boundOriginOffset[0], data->boundOriginOffset[1], data->boundOriginOffset[2]);


        if (_globalBoundingBoxDimensions != newDimensions) {
            _globalBoundingBoxDimensions = newDimensions;
            _avatarBoundingBoxChanged = now;
        }
        if (_globalBoundingBoxOffset != newOffset) {
            _globalBoundingBoxOffset = newOffset;
            _avatarBoundingBoxChanged = now;
        }

        _defaultBubbleBox = computeBubbleBox();

        sourceBuffer += sizeof(AvatarDataPacket::AvatarBoundingBox);
        int numBytesRead = sourceBuffer - startSection;
        _avatarBoundingBoxRate.increment(numBytesRead);
        _avatarBoundingBoxUpdateRate.increment();
    }

    if (hasAvatarOrientation) {
        auto startSection = sourceBuffer;
        PACKET_READ_CHECK(AvatarOrientation, sizeof(AvatarDataPacket::AvatarOrientation));
        glm::quat newOrientation;
        sourceBuffer += unpackOrientationQuatFromSixBytes(sourceBuffer, newOrientation);
        glm::quat currentOrientation = getLocalOrientation();

        if (currentOrientation != newOrientation) {
            _hasNewJointData = true;
            setLocalOrientation(newOrientation);
        }
        int numBytesRead = sourceBuffer - startSection;
        _avatarOrientationRate.increment(numBytesRead);
        _avatarOrientationUpdateRate.increment();
    }

    if (hasAvatarScale) {
        auto startSection = sourceBuffer;

        PACKET_READ_CHECK(AvatarScale, sizeof(AvatarDataPacket::AvatarScale));
        auto data = reinterpret_cast<const AvatarDataPacket::AvatarScale*>(sourceBuffer);
        float scale;
        unpackFloatRatioFromTwoByte((uint8_t*)&data->scale, scale);
        if (isNaN(scale)) {
            if (shouldLogError(now)) {
                qCWarning(avatars) << "Discard AvatarData packet: scale NaN, uuid " << getSessionUUID();
            }
            return buffer.size();
        }
        setTargetScale(scale);
        sourceBuffer += sizeof(AvatarDataPacket::AvatarScale);
        int numBytesRead = sourceBuffer - startSection;
        _avatarScaleRate.increment(numBytesRead);
        _avatarScaleUpdateRate.increment();
    }

    if (hasLookAtPosition) {
        auto startSection = sourceBuffer;

        PACKET_READ_CHECK(LookAtPosition, sizeof(AvatarDataPacket::LookAtPosition));
        auto data = reinterpret_cast<const AvatarDataPacket::LookAtPosition*>(sourceBuffer);
        glm::vec3 lookAt = glm::vec3(data->lookAtPosition[0], data->lookAtPosition[1], data->lookAtPosition[2]);
        if (isNaN(lookAt)) {
            if (shouldLogError(now)) {
                qCWarning(avatars) << "Discard AvatarData packet: lookAtPosition is NaN, uuid " << getSessionUUID();
            }
            return buffer.size();
        }
        _headData->setLookAtPosition(lookAt);
        sourceBuffer += sizeof(AvatarDataPacket::LookAtPosition);
        int numBytesRead = sourceBuffer - startSection;
        _lookAtPositionRate.increment(numBytesRead);
        _lookAtPositionUpdateRate.increment();
    }

    if (hasAudioLoudness) {
        auto startSection = sourceBuffer;

        PACKET_READ_CHECK(AudioLoudness, sizeof(AvatarDataPacket::AudioLoudness));
        auto data = reinterpret_cast<const AvatarDataPacket::AudioLoudness*>(sourceBuffer);
        float audioLoudness;
        audioLoudness = unpackFloatGainFromByte(data->audioLoudness) * AUDIO_LOUDNESS_SCALE;
        sourceBuffer += sizeof(AvatarDataPacket::AudioLoudness);

        if (isNaN(audioLoudness)) {
            if (shouldLogError(now)) {
                qCWarning(avatars) << "Discard AvatarData packet: audioLoudness is NaN, uuid " << getSessionUUID();
            }
            return buffer.size();
        }
        setAudioLoudness(audioLoudness);
        int numBytesRead = sourceBuffer - startSection;
        _audioLoudnessRate.increment(numBytesRead);
        _audioLoudnessUpdateRate.increment();
    }

    if (hasSensorToWorldMatrix) {
        auto startSection = sourceBuffer;

        PACKET_READ_CHECK(SensorToWorldMatrix, sizeof(AvatarDataPacket::SensorToWorldMatrix));
        auto data = reinterpret_cast<const AvatarDataPacket::SensorToWorldMatrix*>(sourceBuffer);
        glm::quat sensorToWorldQuat;
        unpackOrientationQuatFromSixBytes(data->sensorToWorldQuat, sensorToWorldQuat);
        float sensorToWorldScale;
        // Grab a local copy of sensorToWorldScale to be able to use the unpack function with a pointer on it,
        // a direct pointer on the struct attribute triggers warnings because of potential misalignement.
        auto srcSensorToWorldScale = data->sensorToWorldScale;
        unpackFloatScalarFromSignedTwoByteFixed((int16_t*)&srcSensorToWorldScale, &sensorToWorldScale, SENSOR_TO_WORLD_SCALE_RADIX);
        glm::vec3 sensorToWorldTrans(data->sensorToWorldTrans[0], data->sensorToWorldTrans[1], data->sensorToWorldTrans[2]);
        glm::mat4 sensorToWorldMatrix = createMatFromScaleQuatAndPos(glm::vec3(sensorToWorldScale), sensorToWorldQuat, sensorToWorldTrans);
        if (_sensorToWorldMatrixCache.get() != sensorToWorldMatrix) {
            _sensorToWorldMatrixCache.set(sensorToWorldMatrix);
            _sensorToWorldMatrixChanged = now;
        }
        sourceBuffer += sizeof(AvatarDataPacket::SensorToWorldMatrix);
        int numBytesRead = sourceBuffer - startSection;
        _sensorToWorldRate.increment(numBytesRead);
        _sensorToWorldUpdateRate.increment();
    }

    if (hasAdditionalFlags) {
        auto startSection = sourceBuffer;

        PACKET_READ_CHECK(AdditionalFlags, sizeof(AvatarDataPacket::AdditionalFlags));
        auto data = reinterpret_cast<const AvatarDataPacket::AdditionalFlags*>(sourceBuffer);
        uint16_t bitItems = data->flags;

        // key state, stored as a semi-nibble in the bitItems
        auto newKeyState = (KeyState)getSemiNibbleAt(bitItems, KEY_STATE_START_BIT);

        // hand state, stored as a semi-nibble plus a bit in the bitItems
        // we store the hand state as well as other items in a shared bitset. The hand state is an octal, but is split
        // into two sections to maintain backward compatibility. The bits are ordered as such (0-7 left to right).
        // AA 6/1/18 added three more flags bits 8,9, and 10 for procedural audio, blink, and eye saccade enabled
        //     +---+-----+-----+--+--+--+--+-----+
        //     |x,x|H0,H1|x,x,x|H2|Au|Bl|Ey|xxxxx|
        //     +---+-----+-----+--+--+--+--+-----+
        // Hand state - H0,H1,H2 is found in the 3rd, 4th, and 8th bits
        auto newHandState = getSemiNibbleAt(bitItems, HAND_STATE_START_BIT)
            + (oneAtBit16(bitItems, HAND_STATE_FINGER_POINTING_BIT) ? IS_FINGER_POINTING_FLAG : 0);

        auto newFaceTrackerConnected = oneAtBit16(bitItems, IS_FACE_TRACKER_CONNECTED);
        auto newEyeTrackerConnected = oneAtBit16(bitItems, IS_EYE_TRACKER_CONNECTED);

        auto newHasAudioEnabledFaceMovement = oneAtBit16(bitItems, AUDIO_ENABLED_FACE_MOVEMENT);
        auto newHasProceduralEyeFaceMovement = oneAtBit16(bitItems, PROCEDURAL_EYE_FACE_MOVEMENT);
        auto newHasProceduralBlinkFaceMovement = oneAtBit16(bitItems, PROCEDURAL_BLINK_FACE_MOVEMENT);

        
        bool keyStateChanged = (_keyState != newKeyState);
        bool handStateChanged = (_handState != newHandState);
        bool faceStateChanged = (_headData->_isFaceTrackerConnected != newFaceTrackerConnected);
        bool eyeStateChanged = (_headData->_isEyeTrackerConnected != newEyeTrackerConnected);
        bool audioEnableFaceMovementChanged = (_headData->getHasAudioEnabledFaceMovement() != newHasAudioEnabledFaceMovement);
        bool proceduralEyeFaceMovementChanged = (_headData->getHasProceduralEyeFaceMovement() != newHasProceduralEyeFaceMovement);
        bool proceduralBlinkFaceMovementChanged = (_headData->getHasProceduralBlinkFaceMovement() != newHasProceduralBlinkFaceMovement);
        bool somethingChanged = keyStateChanged || handStateChanged || faceStateChanged || eyeStateChanged || audioEnableFaceMovementChanged || proceduralEyeFaceMovementChanged || proceduralBlinkFaceMovementChanged;

        _keyState = newKeyState;
        _handState = newHandState;
        _headData->_isFaceTrackerConnected = newFaceTrackerConnected;
        _headData->_isEyeTrackerConnected = newEyeTrackerConnected;
        _headData->setHasAudioEnabledFaceMovement(newHasAudioEnabledFaceMovement);
        _headData->setHasProceduralEyeFaceMovement(newHasProceduralEyeFaceMovement);
        _headData->setHasProceduralBlinkFaceMovement(newHasProceduralBlinkFaceMovement);

        sourceBuffer += sizeof(AvatarDataPacket::AdditionalFlags);

        if (somethingChanged) {
            _additionalFlagsChanged = now;
        }
        int numBytesRead = sourceBuffer - startSection;
        _additionalFlagsRate.increment(numBytesRead);
        _additionalFlagsUpdateRate.increment();
    }

    if (hasParentInfo) {
        auto startSection = sourceBuffer;
        PACKET_READ_CHECK(ParentInfo, sizeof(AvatarDataPacket::ParentInfo));
        auto parentInfo = reinterpret_cast<const AvatarDataPacket::ParentInfo*>(sourceBuffer);
        sourceBuffer += sizeof(AvatarDataPacket::ParentInfo);

        QByteArray byteArray((const char*)parentInfo->parentUUID, NUM_BYTES_RFC4122_UUID);

        auto newParentID = QUuid::fromRfc4122(byteArray);

        if ((getParentID() != newParentID) || (getParentJointIndex() != parentInfo->parentJointIndex)) {
            SpatiallyNestable::setParentID(newParentID);
            SpatiallyNestable::setParentJointIndex(parentInfo->parentJointIndex);
            _parentChanged = now;
        }

        int numBytesRead = sourceBuffer - startSection;
        _parentInfoRate.increment(numBytesRead);
        _parentInfoUpdateRate.increment();
    }

    if (hasAvatarLocalPosition) {
        auto startSection = sourceBuffer;

        PACKET_READ_CHECK(AvatarLocalPosition, sizeof(AvatarDataPacket::AvatarLocalPosition));
        auto data = reinterpret_cast<const AvatarDataPacket::AvatarLocalPosition*>(sourceBuffer);
        glm::vec3 position = glm::vec3(data->localPosition[0], data->localPosition[1], data->localPosition[2]);
        if (isNaN(position)) {
            if (shouldLogError(now)) {
                qCWarning(avatars) << "Discard AvatarData packet: position NaN, uuid " << getSessionUUID();
            }
            return buffer.size();
        }
        if (hasParent()) {
            setLocalPosition(position);
        } else {
            qCWarning(avatars) << "received localPosition for avatar with no parent";
        }
        sourceBuffer += sizeof(AvatarDataPacket::AvatarLocalPosition);
        int numBytesRead = sourceBuffer - startSection;
        _localPositionRate.increment(numBytesRead);
        _localPositionUpdateRate.increment();
    }

    if (hasFaceTrackerInfo) {
        auto startSection = sourceBuffer;

        PACKET_READ_CHECK(FaceTrackerInfo, sizeof(AvatarDataPacket::FaceTrackerInfo));
        auto faceTrackerInfo = reinterpret_cast<const AvatarDataPacket::FaceTrackerInfo*>(sourceBuffer);
        int numCoefficients = faceTrackerInfo->numBlendshapeCoefficients;
        const int coefficientsSize = sizeof(float) * numCoefficients;
        sourceBuffer += sizeof(AvatarDataPacket::FaceTrackerInfo);

        PACKET_READ_CHECK(FaceTrackerCoefficients, coefficientsSize);
        _headData->_blendshapeCoefficients.resize(numCoefficients);  // make sure there's room for the copy!
        //only copy the blendshapes to headData, not the procedural face info
        memcpy(_headData->_blendshapeCoefficients.data(), sourceBuffer, coefficientsSize);
        sourceBuffer += coefficientsSize;

        int numBytesRead = sourceBuffer - startSection;
        _faceTrackerRate.increment(numBytesRead);
        _faceTrackerUpdateRate.increment();
    }

    if (hasJointData) {
        auto startSection = sourceBuffer;

        PACKET_READ_CHECK(NumJoints, sizeof(uint8_t));
        int numJoints = *sourceBuffer++;
        const int bytesOfValidity = (int)ceil((float)numJoints / (float)BITS_IN_BYTE);
        PACKET_READ_CHECK(JointRotationValidityBits, bytesOfValidity);

        int numValidJointRotations = 0;
        QVector<bool> validRotations;
        validRotations.resize(numJoints);
        { // rotation validity bits
            unsigned char validity = 0;
            int validityBit = 0;
            for (int i = 0; i < numJoints; i++) {
                if (validityBit == 0) {
                    validity = *sourceBuffer++;
                }
                bool valid = (bool)(validity & (1 << validityBit));
                if (valid) {
                    ++numValidJointRotations;
                }
                validRotations[i] = valid;
                validityBit = (validityBit + 1) % BITS_IN_BYTE;
            }
        }

        // each joint rotation is stored in 6 bytes.
        QWriteLocker writeLock(&_jointDataLock);
        _jointData.resize(numJoints);

        const int COMPRESSED_QUATERNION_SIZE = 6;
        PACKET_READ_CHECK(JointRotations, numValidJointRotations * COMPRESSED_QUATERNION_SIZE);
        for (int i = 0; i < numJoints; i++) {
            JointData& data = _jointData[i];
            if (validRotations[i]) {
                sourceBuffer += unpackOrientationQuatFromSixBytes(sourceBuffer, data.rotation);
                _hasNewJointData = true;
                data.rotationIsDefaultPose = false;
            }
        }

        PACKET_READ_CHECK(JointTranslationValidityBits, bytesOfValidity);

        // get translation validity bits -- these indicate which translations were packed
        int numValidJointTranslations = 0;
        QVector<bool> validTranslations;
        validTranslations.resize(numJoints);
        { // translation validity bits
            unsigned char validity = 0;
            int validityBit = 0;
            for (int i = 0; i < numJoints; i++) {
                if (validityBit == 0) {
                    validity = *sourceBuffer++;
                }
                bool valid = (bool)(validity & (1 << validityBit));
                if (valid) {
                    ++numValidJointTranslations;
                }
                validTranslations[i] = valid;
                validityBit = (validityBit + 1) % BITS_IN_BYTE;
            }
        } // 1 + bytesOfValidity bytes

        // each joint translation component is stored in 6 bytes.
        const int COMPRESSED_TRANSLATION_SIZE = 6;
        PACKET_READ_CHECK(JointTranslation, numValidJointTranslations * COMPRESSED_TRANSLATION_SIZE);

        for (int i = 0; i < numJoints; i++) {
            JointData& data = _jointData[i];
            if (validTranslations[i]) {
                sourceBuffer += unpackFloatVec3FromSignedTwoByteFixed(sourceBuffer, data.translation, TRANSLATION_COMPRESSION_RADIX);
                _hasNewJointData = true;
                data.translationIsDefaultPose = false;
            }
        }

#ifdef WANT_DEBUG
        if (numValidJointRotations > 15) {
            qCDebug(avatars) << "RECEIVING -- rotations:" << numValidJointRotations
                << "translations:" << numValidJointTranslations
                << "size:" << (int)(sourceBuffer - startPosition);
        }
#endif
        // faux joints
        sourceBuffer = unpackFauxJoint(sourceBuffer, _controllerLeftHandMatrixCache);
        sourceBuffer = unpackFauxJoint(sourceBuffer, _controllerRightHandMatrixCache);

        int numBytesRead = sourceBuffer - startSection;
        _jointDataRate.increment(numBytesRead);
        _jointDataUpdateRate.increment();

        if (hasGrabJoints) {
            auto startSection = sourceBuffer;

            PACKET_READ_CHECK(FarGrabJoints, sizeof(AvatarDataPacket::FarGrabJoints));
            auto data = reinterpret_cast<const AvatarDataPacket::FarGrabJoints*>(sourceBuffer);
            glm::vec3 leftFarGrabPosition = glm::vec3(data->leftFarGrabPosition[0], data->leftFarGrabPosition[1],
                                                      data->leftFarGrabPosition[2]);
            glm::quat leftFarGrabRotation = glm::quat(data->leftFarGrabRotation[0], data->leftFarGrabRotation[1],
                                                      data->leftFarGrabRotation[2], data->leftFarGrabRotation[3]);
            glm::vec3 rightFarGrabPosition = glm::vec3(data->rightFarGrabPosition[0], data->rightFarGrabPosition[1],
                                                       data->rightFarGrabPosition[2]);
            glm::quat rightFarGrabRotation = glm::quat(data->rightFarGrabRotation[0], data->rightFarGrabRotation[1],
                                                       data->rightFarGrabRotation[2], data->rightFarGrabRotation[3]);
            glm::vec3 mouseFarGrabPosition = glm::vec3(data->mouseFarGrabPosition[0], data->mouseFarGrabPosition[1],
                                                       data->mouseFarGrabPosition[2]);
            glm::quat mouseFarGrabRotation = glm::quat(data->mouseFarGrabRotation[0], data->mouseFarGrabRotation[1],
                                                       data->mouseFarGrabRotation[2], data->mouseFarGrabRotation[3]);

            _farGrabLeftMatrixCache.set(createMatFromQuatAndPos(leftFarGrabRotation, leftFarGrabPosition));
            _farGrabRightMatrixCache.set(createMatFromQuatAndPos(rightFarGrabRotation, rightFarGrabPosition));
            _farGrabMouseMatrixCache.set(createMatFromQuatAndPos(mouseFarGrabRotation, mouseFarGrabPosition));

            sourceBuffer += sizeof(AvatarDataPacket::AvatarGlobalPosition);
            int numBytesRead = sourceBuffer - startSection;
            _farGrabJointRate.increment(numBytesRead);
            _farGrabJointUpdateRate.increment();
        }
    }

    if (hasJointDefaultPoseFlags) {
        auto startSection = sourceBuffer;

        QWriteLocker writeLock(&_jointDataLock);

        PACKET_READ_CHECK(JointDefaultPoseFlagsNumJoints, sizeof(uint8_t));
        int numJoints = (int)*sourceBuffer++;

        _jointData.resize(numJoints);

        size_t bitVectorSize = calcBitVectorSize(numJoints);
        PACKET_READ_CHECK(JointDefaultPoseFlagsRotationFlags, bitVectorSize);
        sourceBuffer += readBitVector(sourceBuffer, numJoints, [&](int i, bool value) {
            _jointData[i].rotationIsDefaultPose = value;
        });

        PACKET_READ_CHECK(JointDefaultPoseFlagsTranslationFlags, bitVectorSize);
        sourceBuffer += readBitVector(sourceBuffer, numJoints, [&](int i, bool value) {
            _jointData[i].translationIsDefaultPose = value;
        });

        int numBytesRead = sourceBuffer - startSection;
        _jointDefaultPoseFlagsRate.increment(numBytesRead);
        _jointDefaultPoseFlagsUpdateRate.increment();
    }

    int numBytesRead = sourceBuffer - startPosition;
    _averageBytesReceived.updateAverage(numBytesRead);

    _parseBufferRate.increment(numBytesRead);
    _parseBufferUpdateRate.increment();

    return numBytesRead;
}

float AvatarData::getDataRate(const QString& rateName) const {
    if (rateName == "") {
        return _parseBufferRate.rate() / BYTES_PER_KILOBIT;
    } else if (rateName == "globalPosition") {
        return _globalPositionRate.rate() / BYTES_PER_KILOBIT;
    } else if (rateName == "localPosition") {
        return _localPositionRate.rate() / BYTES_PER_KILOBIT;
    } else if (rateName == "avatarBoundingBox") {
        return _avatarBoundingBoxRate.rate() / BYTES_PER_KILOBIT;
    } else if (rateName == "avatarOrientation") {
        return _avatarOrientationRate.rate() / BYTES_PER_KILOBIT;
    } else if (rateName == "avatarScale") {
        return _avatarScaleRate.rate() / BYTES_PER_KILOBIT;
    } else if (rateName == "lookAtPosition") {
        return _lookAtPositionRate.rate() / BYTES_PER_KILOBIT;
    } else if (rateName == "audioLoudness") {
        return _audioLoudnessRate.rate() / BYTES_PER_KILOBIT;
    } else if (rateName == "sensorToWorkMatrix") {
        return _sensorToWorldRate.rate() / BYTES_PER_KILOBIT;
    } else if (rateName == "additionalFlags") {
        return _additionalFlagsRate.rate() / BYTES_PER_KILOBIT;
    } else if (rateName == "parentInfo") {
        return _parentInfoRate.rate() / BYTES_PER_KILOBIT;
    } else if (rateName == "faceTracker") {
        return _faceTrackerRate.rate() / BYTES_PER_KILOBIT;
    } else if (rateName == "jointData") {
        return _jointDataRate.rate() / BYTES_PER_KILOBIT;
    } else if (rateName == "jointDefaultPoseFlagsRate") {
        return _jointDefaultPoseFlagsRate.rate() / BYTES_PER_KILOBIT;
    } else if (rateName == "farGrabJointRate") {
        return _farGrabJointRate.rate() / BYTES_PER_KILOBIT;
    } else if (rateName == "globalPositionOutbound") {
        return _outboundDataRate.globalPositionRate.rate() / BYTES_PER_KILOBIT;
    } else if (rateName == "localPositionOutbound") {
        return _outboundDataRate.localPositionRate.rate() / BYTES_PER_KILOBIT;
    } else if (rateName == "avatarBoundingBoxOutbound") {
        return _outboundDataRate.avatarBoundingBoxRate.rate() / BYTES_PER_KILOBIT;
    } else if (rateName == "avatarOrientationOutbound") {
        return _outboundDataRate.avatarOrientationRate.rate() / BYTES_PER_KILOBIT;
    } else if (rateName == "avatarScaleOutbound") {
        return _outboundDataRate.avatarScaleRate.rate() / BYTES_PER_KILOBIT;
    } else if (rateName == "lookAtPositionOutbound") {
        return _outboundDataRate.lookAtPositionRate.rate() / BYTES_PER_KILOBIT;
    } else if (rateName == "audioLoudnessOutbound") {
        return _outboundDataRate.audioLoudnessRate.rate() / BYTES_PER_KILOBIT;
    } else if (rateName == "sensorToWorkMatrixOutbound") {
        return _outboundDataRate.sensorToWorldRate.rate() / BYTES_PER_KILOBIT;
    } else if (rateName == "additionalFlagsOutbound") {
        return _outboundDataRate.additionalFlagsRate.rate() / BYTES_PER_KILOBIT;
    } else if (rateName == "parentInfoOutbound") {
        return _outboundDataRate.parentInfoRate.rate() / BYTES_PER_KILOBIT;
    } else if (rateName == "faceTrackerOutbound") {
        return _outboundDataRate.faceTrackerRate.rate() / BYTES_PER_KILOBIT;
    } else if (rateName == "jointDataOutbound") {
        return _outboundDataRate.jointDataRate.rate() / BYTES_PER_KILOBIT;
    } else if (rateName == "jointDefaultPoseFlagsOutbound") {
        return _outboundDataRate.jointDefaultPoseFlagsRate.rate() / BYTES_PER_KILOBIT;
    }
    return 0.0f;
}

float AvatarData::getUpdateRate(const QString& rateName) const {
    if (rateName == "") {
        return _parseBufferUpdateRate.rate();
    } else if (rateName == "globalPosition") {
        return _globalPositionUpdateRate.rate();
    } else if (rateName == "localPosition") {
        return _localPositionUpdateRate.rate();
    } else if (rateName == "avatarBoundingBox") {
        return _avatarBoundingBoxUpdateRate.rate();
    } else if (rateName == "avatarOrientation") {
        return _avatarOrientationUpdateRate.rate();
    } else if (rateName == "avatarScale") {
        return _avatarScaleUpdateRate.rate();
    } else if (rateName == "lookAtPosition") {
        return _lookAtPositionUpdateRate.rate();
    } else if (rateName == "audioLoudness") {
        return _audioLoudnessUpdateRate.rate();
    } else if (rateName == "sensorToWorkMatrix") {
        return _sensorToWorldUpdateRate.rate();
    } else if (rateName == "additionalFlags") {
        return _additionalFlagsUpdateRate.rate();
    } else if (rateName == "parentInfo") {
        return _parentInfoUpdateRate.rate();
    } else if (rateName == "faceTracker") {
        return _faceTrackerUpdateRate.rate();
    } else if (rateName == "jointData") {
        return _jointDataUpdateRate.rate();
    } else if (rateName == "farGrabJointData") {
        return _farGrabJointUpdateRate.rate();
    }
    return 0.0f;
}

int AvatarData::getAverageBytesReceivedPerSecond() const {
    return lrint(_averageBytesReceived.getAverageSampleValuePerSecond());
}

int AvatarData::getReceiveRate() const {
    return lrint(1.0f / _averageBytesReceived.getEventDeltaAverage());
}

std::shared_ptr<Transform> AvatarData::getRecordingBasis() const {
    return _recordingBasis;
}

void AvatarData::setRawJointData(QVector<JointData> data) {
    if (QThread::currentThread() != thread()) {
        QMetaObject::invokeMethod(this, "setRawJointData", Q_ARG(QVector<JointData>, data));
        return;
    }
    QWriteLocker writeLock(&_jointDataLock);
    _jointData = data;
}

void AvatarData::setJointData(int index, const glm::quat& rotation, const glm::vec3& translation) {
    if (index < 0 || index >= LOWEST_PSEUDO_JOINT_INDEX) {
        return;
    }
    QWriteLocker writeLock(&_jointDataLock);
    if (_jointData.size() <= index) {
        _jointData.resize(index + 1);
    }
    JointData& data = _jointData[index];
    data.rotation = rotation;
    data.rotationIsDefaultPose = false;
    data.translation = translation;
    data.translationIsDefaultPose = false;
}

void AvatarData::clearJointData(int index) {
    if (index < 0 || index >= LOWEST_PSEUDO_JOINT_INDEX) {
        return;
    }
    QWriteLocker writeLock(&_jointDataLock);
    // FIXME: I don't understand how this "clears" the joint data at index
    if (_jointData.size() <= index) {
        _jointData.resize(index + 1);
    }
    _jointData[index] = {};
}

bool AvatarData::isJointDataValid(int index) const {
    switch (index) {
        case FARGRAB_RIGHTHAND_INDEX: {
            bool valid;
            _farGrabRightMatrixCache.get(valid);
            return valid;
        }
        case FARGRAB_LEFTHAND_INDEX: {
            bool valid;
            _farGrabLeftMatrixCache.get(valid);
            return valid;
        }
        case FARGRAB_MOUSE_INDEX: {
            bool valid;
            _farGrabMouseMatrixCache.get(valid);
            return valid;
        }
        default: {
            if (index < 0 || index >= LOWEST_PSEUDO_JOINT_INDEX) {
                return false;
            }
            QReadLocker readLock(&_jointDataLock);
            return index < _jointData.size();
        }
    }
}

glm::quat AvatarData::getJointRotation(int index) const {
    switch (index) {
        case FARGRAB_RIGHTHAND_INDEX: {
            return extractRotation(_farGrabRightMatrixCache.get());
        }
        case FARGRAB_LEFTHAND_INDEX: {
            return extractRotation(_farGrabLeftMatrixCache.get());
        }
        case FARGRAB_MOUSE_INDEX: {
            return extractRotation(_farGrabMouseMatrixCache.get());
        }
        default: {
            if (index < 0 || index >= LOWEST_PSEUDO_JOINT_INDEX) {
                return glm::quat();
            }
            QReadLocker readLock(&_jointDataLock);
            return index < _jointData.size() ? _jointData.at(index).rotation : glm::quat();
        }
    }
}

glm::vec3 AvatarData::getJointTranslation(int index) const {
    switch (index) {
        case FARGRAB_RIGHTHAND_INDEX: {
            return extractTranslation(_farGrabRightMatrixCache.get());
        }
        case FARGRAB_LEFTHAND_INDEX: {
            return extractTranslation(_farGrabLeftMatrixCache.get());
        }
        case FARGRAB_MOUSE_INDEX: {
            return extractTranslation(_farGrabMouseMatrixCache.get());
        }
        default: {
            if (index < 0 || index >= LOWEST_PSEUDO_JOINT_INDEX) {
                return glm::vec3();
            }
            QReadLocker readLock(&_jointDataLock);
            return index < _jointData.size() ? _jointData.at(index).translation : glm::vec3();
        }
    }
}

glm::vec3 AvatarData::getJointTranslation(const QString& name) const {
    // Can't do this, because the lock needs to cover the entire set of logic.  In theory, the joints could change 
    // on another thread in between the call to getJointIndex and getJointTranslation
    // return getJointTranslation(getJointIndex(name));
    return readLockWithNamedJointIndex<glm::vec3>(name, [this](int index) {
        return _jointData.at(index).translation;
        return getJointTranslation(index);
    });
}

void AvatarData::setJointData(const QString& name, const glm::quat& rotation, const glm::vec3& translation) {
    // Can't do this, not thread safe
    // setJointData(getJointIndex(name), rotation, translation);

    writeLockWithNamedJointIndex(name, [&](int index) {
        auto& jointData = _jointData[index];
        jointData.rotation = rotation;
        jointData.translation = translation;
        jointData.rotationIsDefaultPose = false;
        jointData.translationIsDefaultPose = false;
    });
}

void AvatarData::setJointRotation(const QString& name, const glm::quat& rotation) {
    // Can't do this, not thread safe
    // setJointRotation(getJointIndex(name), rotation);
    writeLockWithNamedJointIndex(name, [&](int index) {
        auto& data = _jointData[index];
        data.rotation = rotation;
        data.rotationIsDefaultPose = false;
    });
}

void AvatarData::setJointTranslation(const QString& name, const glm::vec3& translation) {
    // Can't do this, not thread safe
    // setJointTranslation(getJointIndex(name), translation);
    writeLockWithNamedJointIndex(name, [&](int index) {
        auto& data = _jointData[index];
        data.translation = translation;
        data.translationIsDefaultPose = false;
    });
}

void AvatarData::setJointRotation(int index, const glm::quat& rotation) {
    if (index < 0 || index >= LOWEST_PSEUDO_JOINT_INDEX) {
        return;
    }
    QWriteLocker writeLock(&_jointDataLock);
    if (_jointData.size() <= index) {
        _jointData.resize(index + 1);
    }
    JointData& data = _jointData[index];
    data.rotation = rotation;
    data.rotationIsDefaultPose = false;
}

void AvatarData::setJointTranslation(int index, const glm::vec3& translation) {
    if (index < 0 || index >= LOWEST_PSEUDO_JOINT_INDEX) {
        return;
    }
    QWriteLocker writeLock(&_jointDataLock);
    if (_jointData.size() <= index) {
        _jointData.resize(index + 1);
    }
    JointData& data = _jointData[index];
    data.translation = translation;
    data.translationIsDefaultPose = false;
}

void AvatarData::clearJointData(const QString& name) {
    // Can't do this, not thread safe
    // clearJointData(getJointIndex(name));
    writeLockWithNamedJointIndex(name, [&](int index) {
        _jointData[index] = {};
    });
}

bool AvatarData::isJointDataValid(const QString& name) const {
    // Can't do this, not thread safe
    // return isJointDataValid(getJointIndex(name));

    return readLockWithNamedJointIndex<bool>(name, false, [&](int index) {
        // This is technically superfluous....  the lambda is only called if index is a valid 
        // offset for _jointData.  Nevertheless, it would be confusing to leave the lamdba as
        // `return true`
        return index < _jointData.size();
    });
}

glm::quat AvatarData::getJointRotation(const QString& name) const {
    // Can't do this, not thread safe
    // return getJointRotation(getJointIndex(name));

    return readLockWithNamedJointIndex<glm::quat>(name, [&](int index) {
        return _jointData.at(index).rotation;
    });
}

QVector<glm::quat> AvatarData::getJointRotations() const {
    if (QThread::currentThread() != thread()) {
        QVector<glm::quat> result;
        BLOCKING_INVOKE_METHOD(const_cast<AvatarData*>(this), "getJointRotations",
                                  Q_RETURN_ARG(QVector<glm::quat>, result));
        return result;
    }
    QReadLocker readLock(&_jointDataLock);
    QVector<glm::quat> jointRotations(_jointData.size());
    for (int i = 0; i < _jointData.size(); ++i) {
        jointRotations[i] = _jointData[i].rotation;
    }
    return jointRotations;
}

void AvatarData::setJointRotations(const QVector<glm::quat>& jointRotations) {
    QWriteLocker writeLock(&_jointDataLock);
    auto size = jointRotations.size();
    if (_jointData.size() < size) {
        _jointData.resize(size);
    }
    for (int i = 0; i < size; ++i) {
        auto& data = _jointData[i];
        data.rotation = jointRotations[i];
        data.rotationIsDefaultPose = false;
    }
}

QVector<glm::vec3> AvatarData::getJointTranslations() const {
    QReadLocker readLock(&_jointDataLock);
    QVector<glm::vec3> jointTranslations(_jointData.size());
    for (int i = 0; i < _jointData.size(); ++i) {
        jointTranslations[i] = _jointData[i].translation;
    }
    return jointTranslations;
}

void AvatarData::setJointTranslations(const QVector<glm::vec3>& jointTranslations) {
    QWriteLocker writeLock(&_jointDataLock);
    auto size = jointTranslations.size();
    if (_jointData.size() < size) {
        _jointData.resize(size);
    }
    for (int i = 0; i < size; ++i) {
        auto& data = _jointData[i];
        data.translation = jointTranslations[i];
        data.translationIsDefaultPose = false;
    }
}

void AvatarData::clearJointsData() {
    QWriteLocker writeLock(&_jointDataLock);
    QVector<JointData> newJointData;
    newJointData.resize(_jointData.size());
    _jointData.swap(newJointData);
}

int AvatarData::getFauxJointIndex(const QString& name) const {
    if (name == "_SENSOR_TO_WORLD_MATRIX") {
        return SENSOR_TO_WORLD_MATRIX_INDEX;
    }
    if (name == "_CONTROLLER_LEFTHAND") {
        return CONTROLLER_LEFTHAND_INDEX;
    }
    if (name == "_CONTROLLER_RIGHTHAND") {
        return CONTROLLER_RIGHTHAND_INDEX;
    }
    if (name == "_CAMERA_RELATIVE_CONTROLLER_LEFTHAND") {
        return CAMERA_RELATIVE_CONTROLLER_LEFTHAND_INDEX;
    }
    if (name == "_CAMERA_RELATIVE_CONTROLLER_RIGHTHAND") {
        return CAMERA_RELATIVE_CONTROLLER_RIGHTHAND_INDEX;
    }
    if (name == "_CAMERA_MATRIX") {
        return CAMERA_MATRIX_INDEX;
    }
    if (name == "_FARGRAB_RIGHTHAND") {
        return FARGRAB_RIGHTHAND_INDEX;
    }
    if (name == "_FARGRAB_LEFTHAND") {
        return FARGRAB_LEFTHAND_INDEX;
    }
    if (name == "_FARGRAB_MOUSE") {
        return FARGRAB_MOUSE_INDEX;
    }
    return -1;
}

int AvatarData::getJointIndex(const QString& name) const {
    int result = getFauxJointIndex(name);
    if (result != -1) {
        return result;
    }
    QReadLocker readLock(&_jointDataLock);
    return _fstJointIndices.value(name) - 1;
}

QStringList AvatarData::getJointNames() const {
    QReadLocker readLock(&_jointDataLock);
    return _fstJointNames;
}

glm::quat AvatarData::getOrientationOutbound() const {
    return (getLocalOrientation());
}

void AvatarData::processAvatarIdentity(const QByteArray& identityData, bool& identityChanged,
                                       bool& displayNameChanged) {

    QDataStream packetStream(identityData);

    QUuid avatarSessionID;

    // peek the sequence number, this will tell us if we should be processing this identity packet at all
    udt::SequenceNumber::Type incomingSequenceNumberType;
    packetStream >> avatarSessionID >> incomingSequenceNumberType;
    udt::SequenceNumber incomingSequenceNumber(incomingSequenceNumberType);

    if (!_hasProcessedFirstIdentity) {
        _identitySequenceNumber = incomingSequenceNumber - 1;
        _hasProcessedFirstIdentity = true;
        qCDebug(avatars) << "Processing first identity packet for" << avatarSessionID << "-"
            << (udt::SequenceNumber::Type) incomingSequenceNumber;
    }

    if (incomingSequenceNumber > _identitySequenceNumber) {
        Identity identity;

        packetStream
            >> identity.attachmentData
            >> identity.displayName
            >> identity.sessionDisplayName
            >> identity.isReplicated
            >> identity.lookAtSnappingEnabled
        ;

        // set the store identity sequence number to match the incoming identity
        _identitySequenceNumber = incomingSequenceNumber;

        if (identity.displayName != _displayName) {
            _displayName = identity.displayName;
            identityChanged = true;
            displayNameChanged = true;
        }
        maybeUpdateSessionDisplayNameFromTransport(identity.sessionDisplayName);

        if (identity.isReplicated != _isReplicated) {
            _isReplicated = identity.isReplicated;
            identityChanged = true;
        }

        if (identity.attachmentData != _attachmentData) {
            setAttachmentData(identity.attachmentData);
            identityChanged = true;
        }

    if (identity.lookAtSnappingEnabled != _lookAtSnappingEnabled) {
        setProperty("lookAtSnappingEnabled", identity.lookAtSnappingEnabled);
        identityChanged = true;
    }

#ifdef WANT_DEBUG
        qCDebug(avatars) << __FUNCTION__
            << "identity.uuid:" << identity.uuid
            << "identity.displayName:" << identity.displayName
            << "identity.sessionDisplayName:" << identity.sessionDisplayName;
    } else {

        qCDebug(avatars) << "Refusing to process identity for" << uuidStringWithoutCurlyBraces(avatarSessionID) << "since"
            << (udt::SequenceNumber::Type) _identitySequenceNumber
            << "is >=" << (udt::SequenceNumber::Type) incomingSequenceNumber;
#endif
    }
}

QUrl AvatarData::getWireSafeSkeletonModelURL() const {
    if (_skeletonModelURL.scheme() != "file" && _skeletonModelURL.scheme() != "qrc") {
        return _skeletonModelURL;
    } else {
        return QUrl();
    }
}

qint64 AvatarData::packTrait(AvatarTraits::TraitType traitType, ExtendedIODevice& destination,
                           AvatarTraits::TraitVersion traitVersion) {
    qint64 bytesWritten = 0;
    bytesWritten += destination.writePrimitive(traitType);

    if (traitVersion > AvatarTraits::DEFAULT_TRAIT_VERSION) {
        bytesWritten += destination.writePrimitive(traitVersion);
    }

    if (traitType == AvatarTraits::SkeletonModelURL) {
        QByteArray encodedSkeletonURL = getWireSafeSkeletonModelURL().toEncoded();
        
        AvatarTraits::TraitWireSize encodedURLSize = encodedSkeletonURL.size();
        bytesWritten += destination.writePrimitive(encodedURLSize);

        bytesWritten += destination.write(encodedSkeletonURL);
    }

    return bytesWritten;
}

qint64 AvatarData::packTraitInstance(AvatarTraits::TraitType traitType, AvatarTraits::TraitInstanceID traitInstanceID,
                                   ExtendedIODevice& destination, AvatarTraits::TraitVersion traitVersion) {
    qint64 bytesWritten = 0;

    bytesWritten += destination.writePrimitive(traitType);

    if (traitVersion > AvatarTraits::DEFAULT_TRAIT_VERSION) {
        bytesWritten += destination.writePrimitive(traitVersion);
    }

    bytesWritten += destination.write(traitInstanceID.toRfc4122());

    if (traitType == AvatarTraits::AvatarEntity) {
        // grab a read lock on the avatar entities and check for entity data for the given ID
        QByteArray entityBinaryData;

        _avatarEntitiesLock.withReadLock([this, &entityBinaryData, &traitInstanceID] {
            if (_avatarEntityData.contains(traitInstanceID)) {
                entityBinaryData = _avatarEntityData[traitInstanceID];
            }
        });

        if (!entityBinaryData.isNull()) {
            AvatarTraits::TraitWireSize entityBinarySize = entityBinaryData.size();

            bytesWritten += destination.writePrimitive(entityBinarySize);
            bytesWritten += destination.write(entityBinaryData);
        } else {
            bytesWritten += destination.writePrimitive(AvatarTraits::DELETED_TRAIT_SIZE);
        }
    }

    return bytesWritten;
}

void AvatarData::prepareResetTraitInstances() {
    if (_clientTraitsHandler) {
        _avatarEntitiesLock.withReadLock([this]{
            foreach (auto entityID, _avatarEntityData.keys()) {
                _clientTraitsHandler->markInstancedTraitUpdated(AvatarTraits::AvatarEntity, entityID);
            }
        });
    }
}

void AvatarData::processTrait(AvatarTraits::TraitType traitType, QByteArray traitBinaryData) {
    if (traitType == AvatarTraits::SkeletonModelURL) {
        // get the URL from the binary data
        auto skeletonModelURL = QUrl::fromEncoded(traitBinaryData);
        setSkeletonModelURL(skeletonModelURL);
    }
}

void AvatarData::processTraitInstance(AvatarTraits::TraitType traitType,
                                      AvatarTraits::TraitInstanceID instanceID, QByteArray traitBinaryData) {
    if (traitType == AvatarTraits::AvatarEntity) {
        updateAvatarEntity(instanceID, traitBinaryData);
    }
}

void AvatarData::processDeletedTraitInstance(AvatarTraits::TraitType traitType, AvatarTraits::TraitInstanceID instanceID) {
    if (traitType == AvatarTraits::AvatarEntity) {
        clearAvatarEntity(instanceID);
    }
}

QByteArray AvatarData::identityByteArray(bool setIsReplicated) const {
    QByteArray identityData;
    QDataStream identityStream(&identityData, QIODevice::Append);

    // when mixers send identity packets to agents, they simply forward along the last incoming sequence number they received
    // whereas agents send a fresh outgoing sequence number when identity data has changed

    identityStream << getSessionUUID()
        << (udt::SequenceNumber::Type) _identitySequenceNumber
        << _attachmentData
        << _displayName
        << getSessionDisplayNameForTransport() // depends on _sessionDisplayName
        << (_isReplicated || setIsReplicated)
        << _lookAtSnappingEnabled;

    return identityData;
}

void AvatarData::setSkeletonModelURL(const QUrl& skeletonModelURL) {
    if (skeletonModelURL.isEmpty()) {
        qCDebug(avatars) << __FUNCTION__ << "caller called with empty URL.";
    }

    const QUrl& expanded = skeletonModelURL.isEmpty() ? AvatarData::defaultFullAvatarModelUrl() : skeletonModelURL;
    if (expanded == _skeletonModelURL) {
        return;
    }
    
    _skeletonModelURL = expanded;
    qCDebug(avatars) << "Changing skeleton model for avatar" << getSessionUUID() << "to" << _skeletonModelURL.toString();

    updateJointMappings();

    if (_clientTraitsHandler) {
        _clientTraitsHandler->markTraitUpdated(AvatarTraits::SkeletonModelURL);
    }

    emit skeletonModelURLChanged();
}

void AvatarData::setDisplayName(const QString& displayName) {
    _displayName = displayName;
    _sessionDisplayName = "";

    qCDebug(avatars) << "Changing display name for avatar to" << displayName;
    markIdentityDataChanged();
}

QVector<AttachmentData> AvatarData::getAttachmentData() const {
    if (QThread::currentThread() != thread()) {
        QVector<AttachmentData> result;
        BLOCKING_INVOKE_METHOD(const_cast<AvatarData*>(this), "getAttachmentData",
            Q_RETURN_ARG(QVector<AttachmentData>, result));
        return result;
    }
    return _attachmentData;
}

void AvatarData::setAttachmentData(const QVector<AttachmentData>& attachmentData) {
    if (QThread::currentThread() != thread()) {
        QMetaObject::invokeMethod(this, "setAttachmentData", Q_ARG(const QVector<AttachmentData>&, attachmentData));
        return;
    }
    _attachmentData = attachmentData;
    markIdentityDataChanged();
}

void AvatarData::attach(const QString& modelURL, const QString& jointName,
                        const glm::vec3& translation, const glm::quat& rotation,
                        float scale, bool isSoft,
                        bool allowDuplicates, bool useSaved) {
    if (QThread::currentThread() != thread()) {
        QMetaObject::invokeMethod(this, "attach", Q_ARG(const QString&, modelURL), Q_ARG(const QString&, jointName),
                                  Q_ARG(const glm::vec3&, translation), Q_ARG(const glm::quat&, rotation),
                                  Q_ARG(float, scale), Q_ARG(bool, isSoft),
                                  Q_ARG(bool, allowDuplicates), Q_ARG(bool, useSaved));
        return;
    }
    QVector<AttachmentData> attachmentData = getAttachmentData();
    if (!allowDuplicates) {
        foreach (const AttachmentData& data, attachmentData) {
            if (data.modelURL == modelURL && (jointName.isEmpty() || data.jointName == jointName)) {
                return;
            }
        }
    }
    AttachmentData data;
    data.modelURL = modelURL;
    data.jointName = jointName;
    data.translation = translation;
    data.rotation = rotation;
    data.scale = scale;
    data.isSoft = isSoft;
    attachmentData.append(data);
    setAttachmentData(attachmentData);
}

void AvatarData::detachOne(const QString& modelURL, const QString& jointName) {
    if (QThread::currentThread() != thread()) {
        QMetaObject::invokeMethod(this, "detachOne", Q_ARG(const QString&, modelURL), Q_ARG(const QString&, jointName));
        return;
    }
    QVector<AttachmentData> attachmentData = getAttachmentData();
    for (QVector<AttachmentData>::iterator it = attachmentData.begin(); it != attachmentData.end(); ++it) {
        if (it->modelURL == modelURL && (jointName.isEmpty() || it->jointName == jointName)) {
            attachmentData.erase(it);
            setAttachmentData(attachmentData);
            return;
        }
    }
}

void AvatarData::detachAll(const QString& modelURL, const QString& jointName) {
    if (QThread::currentThread() != thread()) {
        QMetaObject::invokeMethod(this, "detachAll", Q_ARG(const QString&, modelURL), Q_ARG(const QString&, jointName));
        return;
    }
    QVector<AttachmentData> attachmentData = getAttachmentData();
    for (QVector<AttachmentData>::iterator it = attachmentData.begin(); it != attachmentData.end(); ) {
        if (it->modelURL == modelURL && (jointName.isEmpty() || it->jointName == jointName)) {
            it = attachmentData.erase(it);
        } else {
            ++it;
        }
    }
    setAttachmentData(attachmentData);
}

void AvatarData::setJointMappingsFromNetworkReply() {

    QNetworkReply* networkReply = static_cast<QNetworkReply*>(sender());

    // before we process this update, make sure that the skeleton model URL hasn't changed
    // since we made the FST request
    if (networkReply->url() != _skeletonModelURL) {
        qCDebug(avatars) << "Refusing to set joint mappings for FST URL that does not match the current URL";
        return;
    }

    {
        QWriteLocker writeLock(&_jointDataLock);
        QByteArray line;
        while (!(line = networkReply->readLine()).isEmpty()) {
            line = line.trimmed();
            if (line.startsWith("filename")) {
                int filenameIndex = line.indexOf('=') + 1;
                    if (filenameIndex > 0) {
                        _skeletonFBXURL = _skeletonModelURL.resolved(QString(line.mid(filenameIndex).trimmed()));
                    }
                }
            if (!line.startsWith("jointIndex")) {
                continue;
            }
            int jointNameIndex = line.indexOf('=') + 1;
            if (jointNameIndex == 0) {
                continue;
            }
            int secondSeparatorIndex = line.indexOf('=', jointNameIndex);
            if (secondSeparatorIndex == -1) {
                continue;
            }
            QString jointName = line.mid(jointNameIndex, secondSeparatorIndex - jointNameIndex).trimmed();
            bool ok;
            int jointIndex = line.mid(secondSeparatorIndex + 1).trimmed().toInt(&ok);
            if (ok) {
                while (_fstJointNames.size() < jointIndex + 1) {
                    _fstJointNames.append(QString());
                }
                _fstJointNames[jointIndex] = jointName;
            }
        }
        for (int i = 0; i < _fstJointNames.size(); i++) {
            _fstJointIndices.insert(_fstJointNames.at(i), i + 1);
        }
    }

    networkReply->deleteLater();
}

void AvatarData::sendAvatarDataPacket(bool sendAll) {
    auto nodeList = DependencyManager::get<NodeList>();

    // about 2% of the time, we send a full update (meaning, we transmit all the joint data), even if nothing has changed.
    // this is to guard against a joint moving once, the packet getting lost, and the joint never moving again.

    bool cullSmallData = !sendAll && (randFloat() < AVATAR_SEND_FULL_UPDATE_RATIO);
    auto dataDetail = cullSmallData ? SendAllData : CullSmallData;
    QByteArray avatarByteArray = toByteArrayStateful(dataDetail);

    int maximumByteArraySize = NLPacket::maxPayloadSize(PacketType::AvatarData) - sizeof(AvatarDataSequenceNumber);

    if (avatarByteArray.size() > maximumByteArraySize) {
        qCWarning(avatars) << "toByteArrayStateful() resulted in very large buffer:" << avatarByteArray.size() << "... attempt to drop facial data";
        avatarByteArray = toByteArrayStateful(dataDetail, true);

        if (avatarByteArray.size() > maximumByteArraySize) {
            qCWarning(avatars) << "toByteArrayStateful() without facial data resulted in very large buffer:" << avatarByteArray.size() << "... reduce to MinimumData";
            avatarByteArray = toByteArrayStateful(MinimumData, true);

            if (avatarByteArray.size() > maximumByteArraySize) {
                qCWarning(avatars) << "toByteArrayStateful() MinimumData resulted in very large buffer:" << avatarByteArray.size() << "... FAIL!!";
                return;
            }
        }
    }

    doneEncoding(cullSmallData);

    static AvatarDataSequenceNumber sequenceNumber = 0;

    auto avatarPacket = NLPacket::create(PacketType::AvatarData, avatarByteArray.size() + sizeof(sequenceNumber));
    avatarPacket->writePrimitive(sequenceNumber++);
    avatarPacket->write(avatarByteArray);

    nodeList->broadcastToNodes(std::move(avatarPacket), NodeSet() << NodeType::AvatarMixer);
}

void AvatarData::sendIdentityPacket() {
    auto nodeList = DependencyManager::get<NodeList>();

    if (_identityDataChanged) {
        // if the identity data has changed, push the sequence number forwards
        ++_identitySequenceNumber;
    }

    QByteArray identityData = identityByteArray();

    auto packetList = NLPacketList::create(PacketType::AvatarIdentity, QByteArray(), true, true);
    packetList->write(identityData);
    nodeList->eachMatchingNode(
        [](const SharedNodePointer& node)->bool {
            return node->getType() == NodeType::AvatarMixer && node->getActiveSocket();
        },
        [&](const SharedNodePointer& node) {
            nodeList->sendPacketList(std::move(packetList), *node);
    });

    _identityDataChanged = false;
}

void AvatarData::updateJointMappings() {
    {
        QWriteLocker writeLock(&_jointDataLock);
        _fstJointIndices.clear();
        _fstJointNames.clear();
        _jointData.clear();
    }

    if (_skeletonModelURL.fileName().toLower().endsWith(".fst")) {
        QNetworkAccessManager& networkAccessManager = NetworkAccessManager::getInstance();
        QNetworkRequest networkRequest = QNetworkRequest(_skeletonModelURL);
        networkRequest.setAttribute(QNetworkRequest::FollowRedirectsAttribute, true);
        networkRequest.setHeader(QNetworkRequest::UserAgentHeader, HIGH_FIDELITY_USER_AGENT);
        QNetworkReply* networkReply = networkAccessManager.get(networkRequest);
        connect(networkReply, &QNetworkReply::finished, this, &AvatarData::setJointMappingsFromNetworkReply);
    }
}

static const QString JSON_ATTACHMENT_URL = QStringLiteral("modelUrl");
static const QString JSON_ATTACHMENT_JOINT_NAME = QStringLiteral("jointName");
static const QString JSON_ATTACHMENT_TRANSFORM = QStringLiteral("transform");
static const QString JSON_ATTACHMENT_IS_SOFT = QStringLiteral("isSoft");

QJsonObject AttachmentData::toJson() const {
    QJsonObject result;
    if (modelURL.isValid() && !modelURL.isEmpty()) {
        result[JSON_ATTACHMENT_URL] = modelURL.toString();
    }
    if (!jointName.isEmpty()) {
        result[JSON_ATTACHMENT_JOINT_NAME] = jointName;
    }
    // FIXME the transform constructor that takes rot/scale/translation
    // doesn't return the correct value for isIdentity()
    Transform transform;
    transform.setRotation(rotation);
    transform.setScale(scale);
    transform.setTranslation(translation);
    if (!transform.isIdentity()) {
        result[JSON_ATTACHMENT_TRANSFORM] = Transform::toJson(transform);
    }
    result[JSON_ATTACHMENT_IS_SOFT] = isSoft;
    return result;
}

void AttachmentData::fromJson(const QJsonObject& json) {
    if (json.contains(JSON_ATTACHMENT_URL)) {
        const QString modelURLTemp = json[JSON_ATTACHMENT_URL].toString();
        if (modelURLTemp != modelURL.toString()) {
            modelURL = modelURLTemp;
        }
    }

    if (json.contains(JSON_ATTACHMENT_JOINT_NAME)) {
        const QString jointNameTemp = json[JSON_ATTACHMENT_JOINT_NAME].toString();
        if (jointNameTemp != jointName) {
            jointName = jointNameTemp;
        }
    }

    if (json.contains(JSON_ATTACHMENT_TRANSFORM)) {
        Transform transform = Transform::fromJson(json[JSON_ATTACHMENT_TRANSFORM]);
        translation = transform.getTranslation();
        rotation = transform.getRotation();
        scale = transform.getScale().x;
    }

    if (json.contains(JSON_ATTACHMENT_IS_SOFT)) {
        isSoft = json[JSON_ATTACHMENT_IS_SOFT].toBool();
    }
}

bool AttachmentData::operator==(const AttachmentData& other) const {
    return modelURL == other.modelURL && jointName == other.jointName && translation == other.translation &&
        rotation == other.rotation && scale == other.scale && isSoft == other.isSoft;
}

QDataStream& operator<<(QDataStream& out, const AttachmentData& attachment) {
    return out << attachment.modelURL << attachment.jointName <<
        attachment.translation << attachment.rotation << attachment.scale << attachment.isSoft;
}

QDataStream& operator>>(QDataStream& in, AttachmentData& attachment) {
    return in >> attachment.modelURL >> attachment.jointName >>
        attachment.translation >> attachment.rotation >> attachment.scale >> attachment.isSoft;
}

void AttachmentDataObject::setModelURL(const QString& modelURL) {
    AttachmentData data = qscriptvalue_cast<AttachmentData>(thisObject());
    data.modelURL = modelURL;
    thisObject() = engine()->toScriptValue(data);
}

QString AttachmentDataObject::getModelURL() const {
    return qscriptvalue_cast<AttachmentData>(thisObject()).modelURL.toString();
}

void AttachmentDataObject::setJointName(const QString& jointName) {
    AttachmentData data = qscriptvalue_cast<AttachmentData>(thisObject());
    data.jointName = jointName;
    thisObject() = engine()->toScriptValue(data);
}

QString AttachmentDataObject::getJointName() const {
    return qscriptvalue_cast<AttachmentData>(thisObject()).jointName;
}

void AttachmentDataObject::setTranslation(const glm::vec3& translation) {
    AttachmentData data = qscriptvalue_cast<AttachmentData>(thisObject());
    data.translation = translation;
    thisObject() = engine()->toScriptValue(data);
}

glm::vec3 AttachmentDataObject::getTranslation() const {
    return qscriptvalue_cast<AttachmentData>(thisObject()).translation;
}

void AttachmentDataObject::setRotation(const glm::quat& rotation) {
    AttachmentData data = qscriptvalue_cast<AttachmentData>(thisObject());
    data.rotation = rotation;
    thisObject() = engine()->toScriptValue(data);
}

glm::quat AttachmentDataObject::getRotation() const {
    return qscriptvalue_cast<AttachmentData>(thisObject()).rotation;
}

void AttachmentDataObject::setScale(float scale) {
    AttachmentData data = qscriptvalue_cast<AttachmentData>(thisObject());
    data.scale = scale;
    thisObject() = engine()->toScriptValue(data);
}

float AttachmentDataObject::getScale() const {
    return qscriptvalue_cast<AttachmentData>(thisObject()).scale;
}

void AttachmentDataObject::setIsSoft(bool isSoft) {
    AttachmentData data = qscriptvalue_cast<AttachmentData>(thisObject());
    data.isSoft = isSoft;
    thisObject() = engine()->toScriptValue(data);
}

bool AttachmentDataObject::getIsSoft() const {
    return qscriptvalue_cast<AttachmentData>(thisObject()).isSoft;
}

void registerAvatarTypes(QScriptEngine* engine) {
    qScriptRegisterSequenceMetaType<QVector<AttachmentData> >(engine);
    engine->setDefaultPrototype(qMetaTypeId<AttachmentData>(), engine->newQObject(
        new AttachmentDataObject(), QScriptEngine::ScriptOwnership));
}

void AvatarData::setRecordingBasis(std::shared_ptr<Transform> recordingBasis) {
    if (!recordingBasis) {
        recordingBasis = std::make_shared<Transform>();
        recordingBasis->setRotation(getWorldOrientation());
        recordingBasis->setTranslation(getWorldPosition());
        // TODO: find a  different way to record/playback the Scale of the avatar
        //recordingBasis->setScale(getTargetScale());
    }
    _recordingBasis = recordingBasis;
}

void AvatarData::createRecordingIDs() {
    _avatarEntitiesLock.withReadLock([&] {
        _avatarEntityForRecording.clear();
        for (int i = 0; i < _avatarEntityData.size(); i++) {
            _avatarEntityForRecording.insert(QUuid::createUuid());
        }
    });
}

void AvatarData::clearRecordingBasis() {
    _recordingBasis.reset();
}

static const QString JSON_AVATAR_BASIS = QStringLiteral("basisTransform");
static const QString JSON_AVATAR_RELATIVE = QStringLiteral("relativeTransform");
static const QString JSON_AVATAR_JOINT_ARRAY = QStringLiteral("jointArray");
static const QString JSON_AVATAR_HEAD = QStringLiteral("head");
static const QString JSON_AVATAR_HEAD_MODEL = QStringLiteral("headModel");
static const QString JSON_AVATAR_BODY_MODEL = QStringLiteral("bodyModel");
static const QString JSON_AVATAR_DISPLAY_NAME = QStringLiteral("displayName");
// It isn't meaningful to persist sessionDisplayName.
static const QString JSON_AVATAR_ATTACHMENTS = QStringLiteral("attachments");
static const QString JSON_AVATAR_ENTITIES = QStringLiteral("attachedEntities");
static const QString JSON_AVATAR_SCALE = QStringLiteral("scale");
static const QString JSON_AVATAR_VERSION = QStringLiteral("version");

enum class JsonAvatarFrameVersion : int {
    JointRotationsInRelativeFrame = 0,
    JointRotationsInAbsoluteFrame,
    JointDefaultPoseBits
};

QJsonValue toJsonValue(const JointData& joint) {
    QJsonArray result;
    result.push_back(toJsonValue(joint.rotation));
    result.push_back(toJsonValue(joint.translation));
    result.push_back(QJsonValue(joint.rotationIsDefaultPose));
    result.push_back(QJsonValue(joint.translationIsDefaultPose));
    return result;
}

JointData jointDataFromJsonValue(int version, const QJsonValue& json) {
    JointData result;
    if (json.isArray()) {
        QJsonArray array = json.toArray();
        result.rotation = quatFromJsonValue(array[0]);
        result.translation = vec3FromJsonValue(array[1]);
        if (version >= (int)JsonAvatarFrameVersion::JointDefaultPoseBits) {
            result.rotationIsDefaultPose = array[2].toBool();
            result.translationIsDefaultPose = array[3].toBool();
        } else {
            result.rotationIsDefaultPose = false;
            result.translationIsDefaultPose = false;
        }
    }
    return result;
}

QJsonObject AvatarData::toJson() const {
    QJsonObject root;

    root[JSON_AVATAR_VERSION] = (int)JsonAvatarFrameVersion::JointDefaultPoseBits;

    if (!getSkeletonModelURL().isEmpty()) {
        root[JSON_AVATAR_BODY_MODEL] = getSkeletonModelURL().toString();
    }
    if (!getDisplayName().isEmpty()) {
        root[JSON_AVATAR_DISPLAY_NAME] = getDisplayName();
    }
    _avatarEntitiesLock.withReadLock([&] {
        if (!_avatarEntityData.empty()) {
            QJsonArray avatarEntityJson;
            int entityCount = 0;
            for (auto entityID : _avatarEntityData.keys()) {
                QVariantMap entityData;
                QUuid newId = _avatarEntityForRecording.size() == _avatarEntityData.size() ? _avatarEntityForRecording.values()[entityCount++] : entityID;
                entityData.insert("id", newId);                
                entityData.insert("properties", _avatarEntityData.value(entityID).toBase64());
                avatarEntityJson.push_back(QVariant(entityData).toJsonObject());
            }
            root[JSON_AVATAR_ENTITIES] = avatarEntityJson;
        }
    });

    auto recordingBasis = getRecordingBasis();
    bool success;
    Transform avatarTransform = getTransform(success);
    if (!success) {
        qCWarning(avatars) << "Warning -- AvatarData::toJson couldn't get avatar transform";
    }
    avatarTransform.setScale(getDomainLimitedScale());
    if (recordingBasis) {
        root[JSON_AVATAR_BASIS] = Transform::toJson(*recordingBasis);
        // Find the relative transform
        auto relativeTransform = recordingBasis->relativeTransform(avatarTransform);
        if (!relativeTransform.isIdentity()) {
            root[JSON_AVATAR_RELATIVE] = Transform::toJson(relativeTransform);
        }
    } else {
        root[JSON_AVATAR_RELATIVE] = Transform::toJson(avatarTransform);
    }

    auto scale = getDomainLimitedScale();
    if (scale != 1.0f) {
        root[JSON_AVATAR_SCALE] = scale;
    }

    // Skeleton pose
    QJsonArray jointArray;
    for (const auto& joint : getRawJointData()) {
        jointArray.push_back(toJsonValue(joint));
    }
    root[JSON_AVATAR_JOINT_ARRAY] = jointArray;

    const HeadData* head = getHeadData();
    if (head) {
        auto headJson = head->toJson();
        if (!headJson.isEmpty()) {
            root[JSON_AVATAR_HEAD] = headJson;
        }
    }
    return root;
}

void AvatarData::fromJson(const QJsonObject& json, bool useFrameSkeleton) {
    int version;
    if (json.contains(JSON_AVATAR_VERSION)) {
        version = json[JSON_AVATAR_VERSION].toInt();
    } else {
        // initial data did not have a version field.
        version = (int)JsonAvatarFrameVersion::JointRotationsInRelativeFrame;
    }

    if (json.contains(JSON_AVATAR_BODY_MODEL)) {
        auto bodyModelURL = json[JSON_AVATAR_BODY_MODEL].toString();
        if (useFrameSkeleton && bodyModelURL != getSkeletonModelURL().toString()) {
            setSkeletonModelURL(bodyModelURL);
        }
    }

    QString newDisplayName = "";
    if (json.contains(JSON_AVATAR_DISPLAY_NAME)) {
        newDisplayName = json[JSON_AVATAR_DISPLAY_NAME].toString();
    }
    if (newDisplayName != getDisplayName()) {
        setDisplayName(newDisplayName);
    }

    auto currentBasis = getRecordingBasis();
    if (!currentBasis) {
        currentBasis = std::make_shared<Transform>(Transform::fromJson(json[JSON_AVATAR_BASIS]));
    }

    glm::quat orientation;
    if (json.contains(JSON_AVATAR_RELATIVE)) {
        // During playback you can either have the recording basis set to the avatar current state
        // meaning that all playback is relative to this avatars starting position, or
        // the basis can be loaded from the recording, meaning the playback is relative to the
        // original avatar location
        // The first is more useful for playing back recordings on your own avatar, while
        // the latter is more useful for playing back other avatars within your scene.

        auto relativeTransform = Transform::fromJson(json[JSON_AVATAR_RELATIVE]);
        auto worldTransform = currentBasis->worldTransform(relativeTransform);
        setWorldPosition(worldTransform.getTranslation());
        orientation = worldTransform.getRotation();
    } else {
        // We still set the position in the case that there is no movement.
        setWorldPosition(currentBasis->getTranslation());
        orientation = currentBasis->getRotation();
    }
    setWorldOrientation(orientation);
    updateAttitude(orientation);

    // Do after avatar orientation because head look-at needs avatar orientation.
    if (json.contains(JSON_AVATAR_HEAD)) {
        if (!_headData) {
            _headData = new HeadData(this);
        }
        _headData->fromJson(json[JSON_AVATAR_HEAD].toObject());
    }

    if (json.contains(JSON_AVATAR_SCALE)) {
        setTargetScale((float)json[JSON_AVATAR_SCALE].toDouble());
    }

    QVector<AttachmentData> attachments;
    if (json.contains(JSON_AVATAR_ATTACHMENTS) && json[JSON_AVATAR_ATTACHMENTS].isArray()) {
        QJsonArray attachmentsJson = json[JSON_AVATAR_ATTACHMENTS].toArray();
        for (auto attachmentJson : attachmentsJson) {
            AttachmentData attachment;
            attachment.fromJson(attachmentJson.toObject());
            attachments.push_back(attachment);
        }
    }
    if (attachments != getAttachmentData()) {
        setAttachmentData(attachments);
    }

    if (json.contains(JSON_AVATAR_ENTITIES) && json[JSON_AVATAR_ENTITIES].isArray()) {
        QJsonArray attachmentsJson = json[JSON_AVATAR_ENTITIES].toArray();
        for (auto attachmentJson : attachmentsJson) {
            if (attachmentJson.isObject()) {
                QVariantMap entityData = attachmentJson.toObject().toVariantMap();
                QUuid entityID = entityData.value("id").toUuid();
                QByteArray properties = QByteArray::fromBase64(entityData.value("properties").toByteArray());
                updateAvatarEntity(entityID, properties);
            }
        }
    }

    if (json.contains(JSON_AVATAR_JOINT_ARRAY)) {
        if (version == (int)JsonAvatarFrameVersion::JointRotationsInRelativeFrame) {
            // because we don't have the full joint hierarchy skeleton of the model,
            // we can't properly convert from relative rotations into absolute rotations.
            quint64 now = usecTimestampNow();
            if (shouldLogError(now)) {
                qCWarning(avatars) << "Version 0 avatar recordings not supported. using default rotations";
            }
        } else {
            QVector<JointData> jointArray;
            QJsonArray jointArrayJson = json[JSON_AVATAR_JOINT_ARRAY].toArray();
            jointArray.reserve(jointArrayJson.size());
            for (const auto& jointJson : jointArrayJson) {
                auto joint = jointDataFromJsonValue(version, jointJson);
                jointArray.push_back(joint);
            }
            setRawJointData(jointArray);
        }
    }
}

// Every frame will store both a basis for the recording and a relative transform
// This allows the application to decide whether playback should be relative to an avatar's
// transform at the start of playback, or relative to the transform of the recorded
// avatar
QByteArray AvatarData::toFrame(const AvatarData& avatar) {
    QJsonObject root = avatar.toJson();
#ifdef WANT_JSON_DEBUG
    {
        QJsonObject obj = root;
        obj.remove(JSON_AVATAR_JOINT_ARRAY);
        qCDebug(avatars).noquote() << QJsonDocument(obj).toJson(QJsonDocument::JsonFormat::Indented);
    }
#endif
    return QJsonDocument(root).toBinaryData();
}


void AvatarData::fromFrame(const QByteArray& frameData, AvatarData& result, bool useFrameSkeleton) {
    QJsonDocument doc = QJsonDocument::fromBinaryData(frameData);

#ifdef WANT_JSON_DEBUG
    {
        QJsonObject obj = doc.object();
        obj.remove(JSON_AVATAR_JOINT_ARRAY);
        qCDebug(avatars).noquote() << QJsonDocument(obj).toJson(QJsonDocument::JsonFormat::Indented);
    }
#endif
    result.fromJson(doc.object(), useFrameSkeleton);
}

float AvatarData::getBodyYaw() const {
    glm::vec3 eulerAngles = glm::degrees(safeEulerAngles(getWorldOrientation()));
    return eulerAngles.y;
}

void AvatarData::setBodyYaw(float bodyYaw) {
    glm::vec3 eulerAngles = glm::degrees(safeEulerAngles(getWorldOrientation()));
    eulerAngles.y = bodyYaw;
    setWorldOrientation(glm::quat(glm::radians(eulerAngles)));
}

float AvatarData::getBodyPitch() const {
    glm::vec3 eulerAngles = glm::degrees(safeEulerAngles(getWorldOrientation()));
    return eulerAngles.x;
}

void AvatarData::setBodyPitch(float bodyPitch) {
    glm::vec3 eulerAngles = glm::degrees(safeEulerAngles(getWorldOrientation()));
    eulerAngles.x = bodyPitch;
    setWorldOrientation(glm::quat(glm::radians(eulerAngles)));
}

float AvatarData::getBodyRoll() const {
    glm::vec3 eulerAngles = glm::degrees(safeEulerAngles(getWorldOrientation()));
    return eulerAngles.z;
}

void AvatarData::setBodyRoll(float bodyRoll) {
    glm::vec3 eulerAngles = glm::degrees(safeEulerAngles(getWorldOrientation()));
    eulerAngles.z = bodyRoll;
    setWorldOrientation(glm::quat(glm::radians(eulerAngles)));
}

void AvatarData::setPositionViaScript(const glm::vec3& position) {
    SpatiallyNestable::setWorldPosition(position);
}

void AvatarData::setOrientationViaScript(const glm::quat& orientation) {
    SpatiallyNestable::setWorldOrientation(orientation);
}

glm::quat AvatarData::getAbsoluteJointRotationInObjectFrame(int index) const {
    assert(false);
    return glm::quat();
}

glm::vec3 AvatarData::getAbsoluteJointTranslationInObjectFrame(int index) const {
    assert(false);
    return glm::vec3();
}

/**jsdoc
 * @typedef {object} AttachmentData
 * @property {string} modelUrl
 * @property {string} jointName
 * @property {Vec3} translation
 * @property {Vec3} rotation
 * @property {number} scale
 * @property {boolean} soft
 */
QVariant AttachmentData::toVariant() const {
    QVariantMap result;
    result["modelUrl"] = modelURL;
    result["jointName"] = jointName;
    result["translation"] = vec3ToQMap(translation);
    result["rotation"] = vec3ToQMap(glm::degrees(safeEulerAngles(rotation)));
    result["scale"] = scale;
    result["soft"] = isSoft;
    return result;
}

glm::vec3 variantToVec3(const QVariant& var) {
    auto map = var.toMap();
    glm::vec3 result;
    result.x = map["x"].toFloat();
    result.y = map["y"].toFloat();
    result.z = map["z"].toFloat();
    return result;
}

bool AttachmentData::fromVariant(const QVariant& variant) {
    bool isValid = false;
    auto map = variant.toMap();
    if (map.contains("modelUrl")) {
        auto urlString = map["modelUrl"].toString();
        modelURL = urlString;
        isValid = true;
    }
    if (map.contains("jointName")) {
        jointName = map["jointName"].toString();
    }
    if (map.contains("translation")) {
        translation = variantToVec3(map["translation"]);
    }
    if (map.contains("rotation")) {
        rotation = glm::quat(glm::radians(variantToVec3(map["rotation"])));
    }
    if (map.contains("scale")) {
        scale = map["scale"].toFloat();
    }
    if (map.contains("soft")) {
        isSoft = map["soft"].toBool();
    }
    return isValid;
}

QVariantList AvatarData::getAttachmentsVariant() const {
    QVariantList result;
    for (const auto& attachment : getAttachmentData()) {
        result.append(attachment.toVariant());
    }
    return result;
}

void AvatarData::setAttachmentsVariant(const QVariantList& variant) {
    QVector<AttachmentData> newAttachments;
    newAttachments.reserve(variant.size());
    for (const auto& attachmentVar : variant) {
        AttachmentData attachment;
        if (attachment.fromVariant(attachmentVar)) {
            newAttachments.append(attachment);
        }
    }
    setAttachmentData(newAttachments);
}

const int MAX_NUM_AVATAR_ENTITIES = 42;

void AvatarData::updateAvatarEntity(const QUuid& entityID, const QByteArray& entityData) {
    _avatarEntitiesLock.withWriteLock([&] {
        AvatarEntityMap::iterator itr = _avatarEntityData.find(entityID);
        if (itr == _avatarEntityData.end()) {
            if (_avatarEntityData.size() < MAX_NUM_AVATAR_ENTITIES) {
                _avatarEntityData.insert(entityID, entityData);
            }
        } else {
            itr.value() = entityData;
        }
    });

    _avatarEntityDataChanged = true;

    if (_clientTraitsHandler) {
        // we have a client traits handler, so we need to mark this instanced trait as changed
        // so that changes will be sent next frame
        _clientTraitsHandler->markInstancedTraitUpdated(AvatarTraits::AvatarEntity, entityID);
    }
}

void AvatarData::clearAvatarEntity(const QUuid& entityID, bool requiresRemovalFromTree) {

    bool removedEntity = false;

    _avatarEntitiesLock.withWriteLock([this, &removedEntity, &entityID] {
        removedEntity = _avatarEntityData.remove(entityID);
    });

    insertDetachedEntityID(entityID);

    if (removedEntity && _clientTraitsHandler) {
        // we have a client traits handler, so we need to mark this removed instance trait as deleted
        // so that changes are sent next frame
        _clientTraitsHandler->markInstancedTraitDeleted(AvatarTraits::AvatarEntity, entityID);
    }
}

AvatarEntityMap AvatarData::getAvatarEntityData() const {
    AvatarEntityMap result;
    _avatarEntitiesLock.withReadLock([&] {
        result = _avatarEntityData;
    });
    return result;
}

void AvatarData::insertDetachedEntityID(const QUuid entityID) {
    _avatarEntitiesLock.withWriteLock([&] {
        _avatarEntityDetached.insert(entityID);
    });

    _avatarEntityDataChanged = true;
}

void AvatarData::setAvatarEntityData(const AvatarEntityMap& avatarEntityData) {
    if (avatarEntityData.size() > MAX_NUM_AVATAR_ENTITIES) {
        // the data is suspect
        qCDebug(avatars) << "discard suspect AvatarEntityData with size =" << avatarEntityData.size();
        return;
    }
    _avatarEntitiesLock.withWriteLock([&] {
        if (_avatarEntityData != avatarEntityData) {
            // keep track of entities that were attached to this avatar but no longer are
            AvatarEntityIDs previousAvatarEntityIDs = QSet<QUuid>::fromList(_avatarEntityData.keys());

            _avatarEntityData = avatarEntityData;
            setAvatarEntityDataChanged(true);

            foreach (auto entityID, previousAvatarEntityIDs) {
                if (!_avatarEntityData.contains(entityID)) {
                    _avatarEntityDetached.insert(entityID);

                    if (_clientTraitsHandler) {
                        // we have a client traits handler, so we flag this removed entity as deleted
                        // so that changes are sent next frame
                        _clientTraitsHandler->markInstancedTraitDeleted(AvatarTraits::AvatarEntity, entityID);
                    }
                }
            }

            if (_clientTraitsHandler) {
                // if we have a client traits handler, flag any updated or created entities
                // so that we send changes for them next frame
                foreach (auto entityID, _avatarEntityData.keys()) {
                    _clientTraitsHandler->markInstancedTraitUpdated(AvatarTraits::AvatarEntity, entityID);
                }
            }
        }
    });
}

AvatarEntityIDs AvatarData::getAndClearRecentlyDetachedIDs() {
    AvatarEntityIDs result;
    _avatarEntitiesLock.withWriteLock([&] {
        result = _avatarEntityDetached;
        _avatarEntityDetached.clear();
    });
    return result;
}

// thread-safe
glm::mat4 AvatarData::getSensorToWorldMatrix() const {
    return _sensorToWorldMatrixCache.get();
}

// thread-safe
float AvatarData::getSensorToWorldScale() const {
    return extractUniformScale(_sensorToWorldMatrixCache.get());
}

// thread-safe
glm::mat4 AvatarData::getControllerLeftHandMatrix() const {
    return _controllerLeftHandMatrixCache.get();
}

// thread-safe
glm::mat4 AvatarData::getControllerRightHandMatrix() const {
    return _controllerRightHandMatrixCache.get();
}

QScriptValue RayToAvatarIntersectionResultToScriptValue(QScriptEngine* engine, const RayToAvatarIntersectionResult& value) {
    QScriptValue obj = engine->newObject();
    obj.setProperty("intersects", value.intersects);
    QScriptValue avatarIDValue = quuidToScriptValue(engine, value.avatarID);
    obj.setProperty("avatarID", avatarIDValue);
    obj.setProperty("distance", value.distance);
    obj.setProperty("face", boxFaceToString(value.face));

    QScriptValue intersection = vec3toScriptValue(engine, value.intersection);
    obj.setProperty("intersection", intersection);
    QScriptValue surfaceNormal = vec3toScriptValue(engine, value.surfaceNormal);
    obj.setProperty("surfaceNormal", surfaceNormal);
    obj.setProperty("extraInfo", engine->toScriptValue(value.extraInfo));
    return obj;
}

void RayToAvatarIntersectionResultFromScriptValue(const QScriptValue& object, RayToAvatarIntersectionResult& value) {
    value.intersects = object.property("intersects").toVariant().toBool();
    QScriptValue avatarIDValue = object.property("avatarID");
    quuidFromScriptValue(avatarIDValue, value.avatarID);
    value.distance = object.property("distance").toVariant().toFloat();
    value.face = boxFaceFromString(object.property("face").toVariant().toString());

    QScriptValue intersection = object.property("intersection");
    if (intersection.isValid()) {
        vec3FromScriptValue(intersection, value.intersection);
    }
    QScriptValue surfaceNormal = object.property("surfaceNormal");
    if (surfaceNormal.isValid()) {
        vec3FromScriptValue(surfaceNormal, value.surfaceNormal);
    }
    value.extraInfo = object.property("extraInfo").toVariant().toMap();
}

<<<<<<< HEAD
float AvatarData::_avatarSortCoefficientSize { 20.0f };
float AvatarData::_avatarSortCoefficientCenter { 4.0f };
=======
// these coefficients can be changed via JS for experimental tuning
// use AvatatManager.setAvatarSortCoefficient("name", value) by a user with domain kick-rights
float AvatarData::_avatarSortCoefficientSize { 8.0f };
float AvatarData::_avatarSortCoefficientCenter { 0.25f };
>>>>>>> 1f6f5199
float AvatarData::_avatarSortCoefficientAge { 1.0f };

QScriptValue AvatarEntityMapToScriptValue(QScriptEngine* engine, const AvatarEntityMap& value) {
    QScriptValue obj = engine->newObject();
    for (auto entityID : value.keys()) {
        QByteArray entityProperties = value.value(entityID);
        QJsonDocument jsonEntityProperties = QJsonDocument::fromBinaryData(entityProperties);
        if (!jsonEntityProperties.isObject()) {
            qCDebug(avatars) << "bad AvatarEntityData in AvatarEntityMap" << QString(entityProperties.toHex());
        }

        QVariant variantEntityProperties = jsonEntityProperties.toVariant();
        QVariantMap entityPropertiesMap = variantEntityProperties.toMap();
        QScriptValue scriptEntityProperties = variantMapToScriptValue(entityPropertiesMap, *engine);

        QString key = entityID.toString();
        obj.setProperty(key, scriptEntityProperties);
    }
    return obj;
}

void AvatarEntityMapFromScriptValue(const QScriptValue& object, AvatarEntityMap& value) {
    QScriptValueIterator itr(object);
    while (itr.hasNext()) {
        itr.next();
        QUuid EntityID = QUuid(itr.name());

        QScriptValue scriptEntityProperties = itr.value();
        QVariant variantEntityProperties = scriptEntityProperties.toVariant();
        QJsonDocument jsonEntityProperties = QJsonDocument::fromVariant(variantEntityProperties);
        QByteArray binaryEntityProperties = jsonEntityProperties.toBinaryData();

        value[EntityID] = binaryEntityProperties;
    }
}

const float AvatarData::DEFAULT_BUBBLE_SCALE = 2.4f; // magic number determined empirically

AABox AvatarData::computeBubbleBox(float bubbleScale) const {
    AABox box = AABox(_globalBoundingBoxOffset - _globalBoundingBoxDimensions, _globalBoundingBoxDimensions);
    glm::vec3 size = box.getScale();
    size *= bubbleScale;
    const glm::vec3 MIN_BUBBLE_SCALE(0.3f, 1.3f, 0.3);
    size= glm::max(size, MIN_BUBBLE_SCALE);
    box.setScaleStayCentered(size);
    return box;
}

AABox AvatarData::getDefaultBubbleBox() const {
    AABox bubbleBox(_defaultBubbleBox);
    bubbleBox.translate(_globalPosition);
    return bubbleBox;
}<|MERGE_RESOLUTION|>--- conflicted
+++ resolved
@@ -2885,15 +2885,10 @@
     value.extraInfo = object.property("extraInfo").toVariant().toMap();
 }
 
-<<<<<<< HEAD
-float AvatarData::_avatarSortCoefficientSize { 20.0f };
-float AvatarData::_avatarSortCoefficientCenter { 4.0f };
-=======
 // these coefficients can be changed via JS for experimental tuning
 // use AvatatManager.setAvatarSortCoefficient("name", value) by a user with domain kick-rights
 float AvatarData::_avatarSortCoefficientSize { 8.0f };
 float AvatarData::_avatarSortCoefficientCenter { 0.25f };
->>>>>>> 1f6f5199
 float AvatarData::_avatarSortCoefficientAge { 1.0f };
 
 QScriptValue AvatarEntityMapToScriptValue(QScriptEngine* engine, const AvatarEntityMap& value) {
