//
//  AvatarHashMap.cpp
//  libraries/avatars/src
//
//  Created by Andrew Meadows on 1/28/2014.
//  Copyright 2014 High Fidelity, Inc.
//
//  Distributed under the Apache License, Version 2.0.
//  See the accompanying file LICENSE or http://www.apache.org/licenses/LICENSE-2.0.html
//

#include <QtCore/QDataStream>

#include <NodeList.h>
#include <udt/PacketHeaders.h>
#include <SharedUtil.h>

#include "AvatarLogging.h"
#include "AvatarHashMap.h"

AvatarHashMap::AvatarHashMap() {
    connect(DependencyManager::get<NodeList>().data(), &NodeList::uuidChanged, this, &AvatarHashMap::sessionUUIDChanged);

    auto& packetReceiver = DependencyManager::get<NodeList>()->getPacketReceiver();
    packetReceiver.registerListener(PacketType::BulkAvatarData, this, "processAvatarDataPacket");
    packetReceiver.registerListener(PacketType::KillAvatar, this, "processKillAvatar");
    packetReceiver.registerListener(PacketType::AvatarIdentity, this, "processAvatarIdentityPacket");
    packetReceiver.registerListener(PacketType::AvatarBillboard, this, "processAvatarBillboardPacket");
}

bool AvatarHashMap::isAvatarInRange(const glm::vec3& position, const float range) {
    foreach(const AvatarSharedPointer& sharedAvatar, _avatarHash) {
        glm::vec3 avatarPosition = sharedAvatar->getPosition();
        float distance = glm::distance(avatarPosition, position);
        if (distance < range) {
            return true;
        }
    }
    return false;
}

AvatarSharedPointer AvatarHashMap::newSharedAvatar() {
    return AvatarSharedPointer(new AvatarData());
}

AvatarSharedPointer AvatarHashMap::addAvatar(const QUuid& sessionUUID, const QWeakPointer<Node>& mixerWeakPointer) {
    qCDebug(avatars) << "Adding avatar with sessionUUID " << sessionUUID << "to AvatarHashMap.";

    AvatarSharedPointer avatar = newSharedAvatar();
    avatar->setSessionUUID(sessionUUID);
    avatar->setOwningAvatarMixer(mixerWeakPointer);
    _avatarHash.insert(sessionUUID, avatar);

    return avatar;
}

void AvatarHashMap::processAvatarDataPacket(QSharedPointer<NLPacket> packet, SharedNodePointer sendingNode) {

    // enumerate over all of the avatars in this packet
    // only add them if mixerWeakPointer points to something (meaning that mixer is still around)
    while (packet->bytesLeftToRead()) {
        QUuid sessionUUID = QUuid::fromRfc4122(packet->read(NUM_BYTES_RFC4122_UUID));

        QByteArray byteArray = QByteArray::fromRawData(packet->getPayload() + packet->pos(),
                                                       packet->bytesLeftToRead());
        if (sessionUUID != _lastOwnerSessionUUID) {
            AvatarSharedPointer avatar = _avatarHash.value(sessionUUID);
            if (!avatar) {
                avatar = addAvatar(sessionUUID, sendingNode);
            }

            // have the matching (or new) avatar parse the data from the packet
<<<<<<< HEAD
            int bytesRead = avatar->parseDataFromBuffer(QByteArray::fromRawData(packet->getPayload(), packet->getPayloadSize()));
=======
            int bytesRead = avatar->parseDataFromBuffer(byteArray);
>>>>>>> bf637f8f
            packet->seek(packet->pos() + bytesRead);
        } else {
            // create a dummy AvatarData class to throw this data on the ground
            AvatarData dummyData;
<<<<<<< HEAD
            int bytesRead = dummyData.parseDataFromBuffer(QByteArray::fromRawData(packet->getPayload(), packet->getPayloadSize()));
=======
            int bytesRead = dummyData.parseDataFromBuffer(byteArray);
>>>>>>> bf637f8f
            packet->seek(packet->pos() + bytesRead);
        }
    }
}

void AvatarHashMap::processAvatarIdentityPacket(QSharedPointer<NLPacket> packet, SharedNodePointer sendingNode) {
    // setup a data stream to parse the packet
    QDataStream identityStream(packet.data());

    QUuid sessionUUID;
    
    while (!identityStream.atEnd()) {

        QUrl faceMeshURL, skeletonURL;
        QVector<AttachmentData> attachmentData;
        QString displayName;
        identityStream >> sessionUUID >> faceMeshURL >> skeletonURL >> attachmentData >> displayName;

        // mesh URL for a UUID, find avatar in our list
        AvatarSharedPointer avatar = _avatarHash.value(sessionUUID);
        if (!avatar) {
            avatar = addAvatar(sessionUUID, sendingNode);
        }
        if (avatar->getFaceModelURL() != faceMeshURL) {
            avatar->setFaceModelURL(faceMeshURL);
        }

        if (avatar->getSkeletonModelURL() != skeletonURL) {
            avatar->setSkeletonModelURL(skeletonURL);
        }

        if (avatar->getAttachmentData() != attachmentData) {
            avatar->setAttachmentData(attachmentData);
        }

        if (avatar->getDisplayName() != displayName) {
            avatar->setDisplayName(displayName);
        }
    }
}

void AvatarHashMap::processAvatarBillboardPacket(QSharedPointer<NLPacket> packet, SharedNodePointer sendingNode) {
    QUuid sessionUUID = QUuid::fromRfc4122(packet->read(NUM_BYTES_RFC4122_UUID));

    AvatarSharedPointer avatar = _avatarHash.value(sessionUUID);
    if (!avatar) {
        avatar = addAvatar(sessionUUID, sendingNode);
    }

    QByteArray billboard = packet->read(packet->bytesLeftToRead());
    if (avatar->getBillboard() != billboard) {
        avatar->setBillboard(billboard);
    }
}

void AvatarHashMap::processKillAvatar(QSharedPointer<NLPacket> packet, SharedNodePointer sendingNode) {
    // read the node id
    QUuid sessionUUID = QUuid::fromRfc4122(packet->read(NUM_BYTES_RFC4122_UUID));
    removeAvatar(sessionUUID);
}

void AvatarHashMap::removeAvatar(const QUuid& sessionUUID) {
    _avatarHash.remove(sessionUUID);
}

void AvatarHashMap::sessionUUIDChanged(const QUuid& sessionUUID, const QUuid& oldUUID) {
    _lastOwnerSessionUUID = oldUUID;
}<|MERGE_RESOLUTION|>--- conflicted
+++ resolved
@@ -70,20 +70,12 @@
             }
 
             // have the matching (or new) avatar parse the data from the packet
-<<<<<<< HEAD
-            int bytesRead = avatar->parseDataFromBuffer(QByteArray::fromRawData(packet->getPayload(), packet->getPayloadSize()));
-=======
             int bytesRead = avatar->parseDataFromBuffer(byteArray);
->>>>>>> bf637f8f
             packet->seek(packet->pos() + bytesRead);
         } else {
             // create a dummy AvatarData class to throw this data on the ground
             AvatarData dummyData;
-<<<<<<< HEAD
-            int bytesRead = dummyData.parseDataFromBuffer(QByteArray::fromRawData(packet->getPayload(), packet->getPayloadSize()));
-=======
             int bytesRead = dummyData.parseDataFromBuffer(byteArray);
->>>>>>> bf637f8f
             packet->seek(packet->pos() + bytesRead);
         }
     }
