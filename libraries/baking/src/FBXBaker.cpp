//
//  FBXBaker.cpp
//  tools/baking/src
//
//  Created by Stephen Birarda on 3/30/17.
//  Copyright 2017 High Fidelity, Inc.
//
//  Distributed under the Apache License, Version 2.0.
//  See the accompanying file LICENSE or http://www.apache.org/licenses/LICENSE-2.0.html
//

#include <cmath> // need this include so we don't get an error looking for std::isnan

#include <QtConcurrent>
#include <QtCore/QCoreApplication>
#include <QtCore/QDir>
#include <QtCore/QEventLoop>
#include <QtCore/QFileInfo>
#include <QtCore/QThread>

#include <mutex>

#include <NetworkAccessManager.h>
#include <SharedUtil.h>

#include <PathUtils.h>

#include <FBXReader.h>
#include <FBXWriter.h>

#include "ModelBakingLoggingCategory.h"
#include "TextureBaker.h"

#include "FBXBaker.h"

void FBXBaker::bake() {    
    qDebug() << "FBXBaker" << _modelURL << "bake starting";

    // setup the output folder for the results of this bake
    setupOutputFolder();

    if (shouldStop()) {
        return;
    }

    connect(this, &FBXBaker::sourceCopyReadyToLoad, this, &FBXBaker::bakeSourceCopy);

    // make a local copy of the FBX file
    loadSourceFBX();
}

void FBXBaker::bakeSourceCopy() {
    // load the scene from the FBX file
    importScene();

    if (shouldStop()) {
        return;
    }

    // enumerate the models and textures found in the scene and start a bake for them
    rewriteAndBakeSceneTextures();

    if (shouldStop()) {
        return;
    }

    rewriteAndBakeSceneModels();

    if (shouldStop()) {
        return;
    }

    // export the FBX with re-written texture references
    exportScene();

    if (shouldStop()) {
        return;
    }

    // check if we're already done with textures (in case we had none to re-write)
    checkIfTexturesFinished();
}

void FBXBaker::setupOutputFolder() {
    // make sure there isn't already an output directory using the same name
    if (QDir(_bakedOutputDir).exists()) {
        qWarning() << "Output path" << _bakedOutputDir << "already exists. Continuing.";
    } else {
        qCDebug(model_baking) << "Creating FBX output folder" << _bakedOutputDir;

        // attempt to make the output folder
        if (!QDir().mkpath(_bakedOutputDir)) {
            handleError("Failed to create FBX output folder " + _bakedOutputDir);
            return;
        }
        // attempt to make the output folder
        if (!QDir().mkpath(_originalOutputDir)) {
            handleError("Failed to create FBX output folder " + _bakedOutputDir);
            return;
        }
    }
}

void FBXBaker::loadSourceFBX() {
    // check if the FBX is local or first needs to be downloaded
    if (_modelURL.isLocalFile()) {
        // load up the local file
        QFile localFBX { _modelURL.toLocalFile() };

        qDebug() << "Local file url: " << _modelURL << _modelURL.toString() << _modelURL.toLocalFile() << ", copying to: " << _originalModelFilePath;

        if (!localFBX.exists()) {
            //QMessageBox::warning(this, "Could not find " + _fbxURL.toString(), "");
            handleError("Could not find " + _modelURL.toString());
            return;
        }

        // make a copy in the output folder
        if (!_originalOutputDir.isEmpty()) {
            qDebug() << "Copying to: " << _originalOutputDir << "/" << _modelURL.fileName();
            localFBX.copy(_originalOutputDir + "/" + _modelURL.fileName());
        }

        localFBX.copy(_originalModelFilePath);

        // emit our signal to start the import of the FBX source copy
        emit sourceCopyReadyToLoad();
    } else {
        // remote file, kick off a download
        auto& networkAccessManager = NetworkAccessManager::getInstance();

        QNetworkRequest networkRequest;

        // setup the request to follow re-directs and always hit the network
        networkRequest.setAttribute(QNetworkRequest::FollowRedirectsAttribute, true);
        networkRequest.setAttribute(QNetworkRequest::CacheLoadControlAttribute, QNetworkRequest::AlwaysNetwork);
        networkRequest.setHeader(QNetworkRequest::UserAgentHeader, HIGH_FIDELITY_USER_AGENT);

        networkRequest.setUrl(_modelURL);

        qCDebug(model_baking) << "Downloading" << _modelURL;
        auto networkReply = networkAccessManager.get(networkRequest);

        connect(networkReply, &QNetworkReply::finished, this, &FBXBaker::handleFBXNetworkReply);
    }
}

void FBXBaker::handleFBXNetworkReply() {
    auto requestReply = qobject_cast<QNetworkReply*>(sender());

    if (requestReply->error() == QNetworkReply::NoError) {
        qCDebug(model_baking) << "Downloaded" << _modelURL;

        // grab the contents of the reply and make a copy in the output folder
        QFile copyOfOriginal(_originalModelFilePath);

        qDebug(model_baking) << "Writing copy of original FBX to" << _originalModelFilePath << copyOfOriginal.fileName();

        if (!copyOfOriginal.open(QIODevice::WriteOnly)) {
            // add an error to the error list for this FBX stating that a duplicate of the original FBX could not be made
            handleError("Could not create copy of " + _modelURL.toString() + " (Failed to open " + _originalModelFilePath + ")");
            return;
        }
        if (copyOfOriginal.write(requestReply->readAll()) == -1) {
            handleError("Could not create copy of " + _modelURL.toString() + " (Failed to write)");
            return;
        }

        // close that file now that we are done writing to it
        copyOfOriginal.close();

        if (!_originalOutputDir.isEmpty()) {
            copyOfOriginal.copy(_originalOutputDir + "/" + _modelURL.fileName());
        }

        // emit our signal to start the import of the FBX source copy
        emit sourceCopyReadyToLoad();
    } else {
        // add an error to our list stating that the FBX could not be downloaded
        handleError("Failed to download " + _modelURL.toString());
    }
}

void FBXBaker::importScene() {
    qDebug() << "file path: " << _originalModelFilePath.toLocal8Bit().data() << QDir(_originalModelFilePath).exists();

    QFile fbxFile(_originalModelFilePath);
    if (!fbxFile.open(QIODevice::ReadOnly)) {
        handleError("Error opening " + _originalModelFilePath + " for reading");
        return;
    }

    FBXReader reader;

    qCDebug(model_baking) << "Parsing" << _modelURL;
    _rootNode = reader._rootNode = reader.parseFBX(&fbxFile);
    _geometry = reader.extractFBXGeometry({}, _modelURL.toString());
    _textureContentMap = reader._textureContent;
}

void FBXBaker::rewriteAndBakeSceneModels() {
    unsigned int meshIndex = 0;
    bool hasDeformers { false };
    for (FBXNode& rootChild : _rootNode.children) {
        if (rootChild.name == "Objects") {
            for (FBXNode& objectChild : rootChild.children) {
                if (objectChild.name == "Deformer") {
                    hasDeformers = true;
                    break;
                }
            }
        }
        if (hasDeformers) {
            break;
        }
    }
    for (FBXNode& rootChild : _rootNode.children) {
        if (rootChild.name == "Objects") {
            for (FBXNode& objectChild : rootChild.children) {
                if (objectChild.name == "Geometry") {

                    // TODO Pull this out of _geometry instead so we don't have to reprocess it
                    auto extractedMesh = FBXReader::extractMesh(objectChild, meshIndex, false);
                    
                    // Callback to get MaterialID
                    GetMaterialIDCallback materialIDcallback = [&extractedMesh](int partIndex) {
                        return extractedMesh.partMaterialTextures[partIndex].first;
                    };
                    
                    // Compress mesh information and store in dracoMeshNode
                    FBXNode dracoMeshNode;
                    bool success = compressMesh(extractedMesh.mesh, hasDeformers, dracoMeshNode, materialIDcallback);
                    
                    // if bake fails - return, if there were errors and continue, if there were warnings.
                    if (!success) {
                        if (hasErrors()) {
                            return;
                        } else if (hasWarnings()) {
                            continue;
                        }
                    }
                    
                    objectChild.children.push_back(dracoMeshNode);

                    static const std::vector<QString> nodeNamesToDelete {
                        // Node data that is packed into the draco mesh
                        "Vertices",
                        "PolygonVertexIndex",
                        "LayerElementNormal",
                        "LayerElementColor",
                        "LayerElementUV",
                        "LayerElementMaterial",
                        "LayerElementTexture",

                        // Node data that we don't support
                        "Edges",
                        "LayerElementTangent",
                        "LayerElementBinormal",
                        "LayerElementSmoothing"
                    };
                    auto& children = objectChild.children;
                    auto it = children.begin();
                    while (it != children.end()) {
                        auto begin = nodeNamesToDelete.begin();
                        auto end = nodeNamesToDelete.end();
                        if (find(begin, end, it->name) != end) {
                            it = children.erase(it);
                        } else {
                            ++it;
                        }
                    }
                }
            }
        }
    }
}

void FBXBaker::rewriteAndBakeSceneTextures() {
    using namespace image::TextureUsage;
    QHash<QString, image::TextureUsage::Type> textureTypes;

    // enumerate the materials in the extracted geometry so we can determine the texture type for each texture ID
    for (const auto& material : _geometry->materials) {
        if (material.normalTexture.isBumpmap) {
            textureTypes[material.normalTexture.id] = BUMP_TEXTURE;
        } else {
            textureTypes[material.normalTexture.id] = NORMAL_TEXTURE;
        }

        textureTypes[material.albedoTexture.id] = ALBEDO_TEXTURE;
        textureTypes[material.glossTexture.id] = GLOSS_TEXTURE;
        textureTypes[material.roughnessTexture.id] = ROUGHNESS_TEXTURE;
        textureTypes[material.specularTexture.id] = SPECULAR_TEXTURE;
        textureTypes[material.metallicTexture.id] = METALLIC_TEXTURE;
        textureTypes[material.emissiveTexture.id] = EMISSIVE_TEXTURE;
        textureTypes[material.occlusionTexture.id] = OCCLUSION_TEXTURE;
        textureTypes[material.lightmapTexture.id] = LIGHTMAP_TEXTURE;
    }

    // enumerate the children of the root node
    for (FBXNode& rootChild : _rootNode.children) {

        if (rootChild.name == "Objects") {

            // enumerate the objects
            auto object = rootChild.children.begin();
            while (object != rootChild.children.end()) {
                if (object->name == "Texture") {

                    // double check that we didn't get an abort while baking the last texture
                    if (shouldStop()) {
                        return;
                    }

                    // enumerate the texture children
                    for (FBXNode& textureChild : object->children) {

                        if (textureChild.name == "RelativeFilename") {
<<<<<<< HEAD
                            QString fbxTextureFileName { textureChild.properties.at(0).toString() };
                            
                            // Callback to get texture type
                            // grab the ID for this texture so we can figure out the
                            // texture type from the loaded materials
                            auto textureID { object->properties[0].toString() };
                            auto textureType = textureTypes[textureID];

                            // Compress the texture information and return the new filename to be added into the FBX scene
                            auto bakedTextureFile = compressTexture(fbxTextureFileName, textureType);

                            // If no errors or warnings have occurred during texture compression add the filename to the FBX scene
                            if (!bakedTextureFile.isNull()) {
                                textureChild.properties[0] = bakedTextureFile;
                            } else {
                                // if bake fails - return, if there were errors and continue, if there were warnings.
                                if (hasErrors()) {
                                    return;
                                } else if (hasWarnings()) {
                                    continue;
=======

                            // use QFileInfo to easily split up the existing texture filename into its components
                            QString fbxTextureFileName { textureChild.properties.at(0).toByteArray() };
                            QFileInfo textureFileInfo { fbxTextureFileName.replace("\\", "/") };

                            if (hasErrors()) {
                                return;
                            }

                            if (textureFileInfo.suffix() == BAKED_TEXTURE_EXT.mid(1)) {
                                // re-baking an FBX that already references baked textures is a fail
                                // so we add an error and return from here
                                handleError("Cannot re-bake a file that references compressed textures");

                                return;
                            }

                            if (!image::getSupportedFormats().contains(textureFileInfo.suffix())) {
                                // this is a texture format we don't bake, skip it
                                handleWarning(fbxTextureFileName + " is not a bakeable texture format");
                                continue;
                            }

                            // make sure this texture points to something and isn't one we've already re-mapped
                            if (!textureFileInfo.filePath().isEmpty()) {
                                // check if this was an embedded texture we have already have in-memory content for
                                auto textureContent = _textureContent.value(fbxTextureFileName.toLocal8Bit());

                                // figure out the URL to this texture, embedded or external
                                auto urlToTexture = getTextureURL(textureFileInfo, fbxTextureFileName,
                                                                  !textureContent.isNull());

                                QString bakedTextureFileName;
                                if (_remappedTexturePaths.contains(urlToTexture)) {
                                    bakedTextureFileName = _remappedTexturePaths[urlToTexture];
                                } else {
                                    // construct the new baked texture file name and file path
                                    // ensuring that the baked texture will have a unique name
                                    // even if there was another texture with the same name at a different path
                                    bakedTextureFileName = createBakedTextureFileName(textureFileInfo);
                                    _remappedTexturePaths[urlToTexture] = bakedTextureFileName;
                                }

                                qCDebug(model_baking).noquote() << "Re-mapping" << fbxTextureFileName
                                    << "to" << bakedTextureFileName;

                                QString bakedTextureFilePath {
                                    _bakedOutputDir + "/" + bakedTextureFileName
                                };

                                // write the new filename into the FBX scene
                                textureChild.properties[0] = bakedTextureFileName.toLocal8Bit();

                                if (!_bakingTextures.contains(urlToTexture)) {
                                    _outputFiles.push_back(bakedTextureFilePath);

                                    // grab the ID for this texture so we can figure out the
                                    // texture type from the loaded materials
                                    QString textureID { object->properties[0].toByteArray() };
                                    auto textureType = textureTypes[textureID];

                                    // bake this texture asynchronously
                                    bakeTexture(urlToTexture, textureType, _bakedOutputDir, bakedTextureFileName, textureContent);
>>>>>>> 8e36228c
                                }
                            }
                        }
                    }

                    ++object;

                } else if (object->name == "Video") {
                    // this is an embedded texture, we need to remove it from the FBX
                    object = rootChild.children.erase(object);
                } else {
                    ++object;
                }
            }
        }
    }
}

void FBXBaker::exportScene() {
    // save the relative path to this FBX inside our passed output folder
    auto fileName = _modelURL.fileName();
    auto baseName = fileName.left(fileName.lastIndexOf('.'));
    auto bakedFilename = baseName + BAKED_FBX_EXTENSION;

    _bakedModelFilePath = _bakedOutputDir + "/" + bakedFilename;

    auto fbxData = FBXWriter::encodeFBX(_rootNode);

    QFile bakedFile(_bakedModelFilePath);

    if (!bakedFile.open(QIODevice::WriteOnly)) {
        handleError("Error opening " + _bakedModelFilePath + " for writing");
        return;
    }

    bakedFile.write(fbxData);

    _outputFiles.push_back(_bakedModelFilePath);

    qCDebug(model_baking) << "Exported" << _modelURL << "with re-written paths to" << _bakedModelFilePath;
}<|MERGE_RESOLUTION|>--- conflicted
+++ resolved
@@ -316,10 +316,8 @@
                     for (FBXNode& textureChild : object->children) {
 
                         if (textureChild.name == "RelativeFilename") {
-<<<<<<< HEAD
                             QString fbxTextureFileName { textureChild.properties.at(0).toString() };
                             
-                            // Callback to get texture type
                             // grab the ID for this texture so we can figure out the
                             // texture type from the loaded materials
                             auto textureID { object->properties[0].toString() };
@@ -337,71 +335,6 @@
                                     return;
                                 } else if (hasWarnings()) {
                                     continue;
-=======
-
-                            // use QFileInfo to easily split up the existing texture filename into its components
-                            QString fbxTextureFileName { textureChild.properties.at(0).toByteArray() };
-                            QFileInfo textureFileInfo { fbxTextureFileName.replace("\\", "/") };
-
-                            if (hasErrors()) {
-                                return;
-                            }
-
-                            if (textureFileInfo.suffix() == BAKED_TEXTURE_EXT.mid(1)) {
-                                // re-baking an FBX that already references baked textures is a fail
-                                // so we add an error and return from here
-                                handleError("Cannot re-bake a file that references compressed textures");
-
-                                return;
-                            }
-
-                            if (!image::getSupportedFormats().contains(textureFileInfo.suffix())) {
-                                // this is a texture format we don't bake, skip it
-                                handleWarning(fbxTextureFileName + " is not a bakeable texture format");
-                                continue;
-                            }
-
-                            // make sure this texture points to something and isn't one we've already re-mapped
-                            if (!textureFileInfo.filePath().isEmpty()) {
-                                // check if this was an embedded texture we have already have in-memory content for
-                                auto textureContent = _textureContent.value(fbxTextureFileName.toLocal8Bit());
-
-                                // figure out the URL to this texture, embedded or external
-                                auto urlToTexture = getTextureURL(textureFileInfo, fbxTextureFileName,
-                                                                  !textureContent.isNull());
-
-                                QString bakedTextureFileName;
-                                if (_remappedTexturePaths.contains(urlToTexture)) {
-                                    bakedTextureFileName = _remappedTexturePaths[urlToTexture];
-                                } else {
-                                    // construct the new baked texture file name and file path
-                                    // ensuring that the baked texture will have a unique name
-                                    // even if there was another texture with the same name at a different path
-                                    bakedTextureFileName = createBakedTextureFileName(textureFileInfo);
-                                    _remappedTexturePaths[urlToTexture] = bakedTextureFileName;
-                                }
-
-                                qCDebug(model_baking).noquote() << "Re-mapping" << fbxTextureFileName
-                                    << "to" << bakedTextureFileName;
-
-                                QString bakedTextureFilePath {
-                                    _bakedOutputDir + "/" + bakedTextureFileName
-                                };
-
-                                // write the new filename into the FBX scene
-                                textureChild.properties[0] = bakedTextureFileName.toLocal8Bit();
-
-                                if (!_bakingTextures.contains(urlToTexture)) {
-                                    _outputFiles.push_back(bakedTextureFilePath);
-
-                                    // grab the ID for this texture so we can figure out the
-                                    // texture type from the loaded materials
-                                    QString textureID { object->properties[0].toByteArray() };
-                                    auto textureType = textureTypes[textureID];
-
-                                    // bake this texture asynchronously
-                                    bakeTexture(urlToTexture, textureType, _bakedOutputDir, bakedTextureFileName, textureContent);
->>>>>>> 8e36228c
                                 }
                             }
                         }
