//
//  Created by Bradley Austin Davis 2015/10/09
//  Copyright 2015 High Fidelity, Inc.
//
//  Distributed under the Apache License, Version 2.0.
//  See the accompanying file LICENSE or http://www.apache.org/licenses/LICENSE-2.0.html
//

#pragma once
#ifndef hifi_Controllers_Mapping_h
#define hifi_Controllers_Mapping_h

#include <map>
#include <unordered_map>

#include <QtCore/QString>

#include "Endpoint.h"
#include "Filter.h"
#include "Route.h"

namespace controller {

    class Mapping {
    public:
        // Map of source channels to route lists
        using Map = std::map<Endpoint::Pointer, Route::List>;
        using Pointer = std::shared_ptr<Mapping>;

        Mapping(const QString& name);

        Map _channelMappings;
<<<<<<< HEAD
        QString _name;
=======
        const QString _name;
>>>>>>> 0c31fb1b

    protected:
    };

}

#endif<|MERGE_RESOLUTION|>--- conflicted
+++ resolved
@@ -30,11 +30,8 @@
         Mapping(const QString& name);
 
         Map _channelMappings;
-<<<<<<< HEAD
+
         QString _name;
-=======
-        const QString _name;
->>>>>>> 0c31fb1b
 
     protected:
     };
