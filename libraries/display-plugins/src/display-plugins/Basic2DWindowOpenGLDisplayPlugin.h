//
//  Created by Bradley Austin Davis on 2015/05/29
//  Copyright 2015 High Fidelity, Inc.
//
//  Distributed under the Apache License, Version 2.0.
//  See the accompanying file LICENSE or http://www.apache.org/licenses/LICENSE-2.0.html
//
#pragma once

#include "WindowOpenGLDisplayPlugin.h"

#define TARGET_FRAMERATE_Basic2DWindowOpenGL 60.0f

class QScreen;
class QAction;

class Basic2DWindowOpenGLDisplayPlugin : public WindowOpenGLDisplayPlugin {
    Q_OBJECT

public:
    virtual const QString & getName() const override;

    virtual float getTargetFrameRate() override { return  _framerateTarget ? (float) _framerateTarget : TARGET_FRAMERATE_Basic2DWindowOpenGL; }
<<<<<<< HEAD
    virtual float getTargetFramePeriod() override { return _inverseFrameRate; }
=======
>>>>>>> 1d65cbce

    virtual void activate() override;

    virtual void submitSceneTexture(uint32_t frameIndex, uint32_t sceneTexture, const glm::uvec2& sceneSize) override;

    virtual void internalPresent() override;

    virtual bool isThrottled() const override;
    virtual bool isVSynchronized() const override;

protected:
    int getDesiredInterval() const;
    mutable bool _isThrottled = false;

private:
    void updateFramerate();
    static const QString NAME;
    QScreen* getFullscreenTarget();
    std::vector<QAction*> _framerateActions;
    QAction* _vsyncAction { nullptr };
    uint32_t _framerateTarget { 0 };
    int _fullscreenTarget{ -1 };
    float _inverseFrameRate{ 1.0f }; //seconds
    bool _wantVsync { true };
};<|MERGE_RESOLUTION|>--- conflicted
+++ resolved
@@ -21,10 +21,6 @@
     virtual const QString & getName() const override;
 
     virtual float getTargetFrameRate() override { return  _framerateTarget ? (float) _framerateTarget : TARGET_FRAMERATE_Basic2DWindowOpenGL; }
-<<<<<<< HEAD
-    virtual float getTargetFramePeriod() override { return _inverseFrameRate; }
-=======
->>>>>>> 1d65cbce
 
     virtual void activate() override;
 
@@ -33,7 +29,6 @@
     virtual void internalPresent() override;
 
     virtual bool isThrottled() const override;
-    virtual bool isVSynchronized() const override;
 
 protected:
     int getDesiredInterval() const;
@@ -47,6 +42,5 @@
     QAction* _vsyncAction { nullptr };
     uint32_t _framerateTarget { 0 };
     int _fullscreenTarget{ -1 };
-    float _inverseFrameRate{ 1.0f }; //seconds
     bool _wantVsync { true };
 };