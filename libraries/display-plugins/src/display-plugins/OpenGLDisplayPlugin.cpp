--- conflicted
+++ resolved
@@ -276,7 +276,6 @@
     _container->makeRenderingContextCurrent();
 #endif
 
-<<<<<<< HEAD
     auto compositorHelper = DependencyManager::get<CompositorHelper>();
     connect(compositorHelper.data(), &CompositorHelper::alphaChanged, [this] {
         auto compositorHelper = DependencyManager::get<CompositorHelper>();
@@ -286,14 +285,11 @@
         animation->start();
     });
 
-    return DisplayPlugin::activate();
-=======
     if (isHmd() && (getHmdScreen() >= 0)) {
         _container->showDisplayPluginsTools();
     }
 
     return Parent::activate();
->>>>>>> 5878927b
 }
 
 void OpenGLDisplayPlugin::deactivate() {
