--- conflicted
+++ resolved
@@ -265,15 +265,13 @@
     workload::SpacePointer _space{ new workload::Space() };
     workload::Transaction::Updates _spaceUpdates;
 
-<<<<<<< HEAD
     static std::function<glm::vec3()> _getAvatarUpOperator;
 
     static std::function<bool(const QUuid&, graphics::MaterialLayer, const std::string&)> _addMaterialToEntityOperator;
     static std::function<bool(const QUuid&, graphics::MaterialPointer, const std::string&)> _removeMaterialFromEntityOperator;
     static std::function<bool(const QUuid&, graphics::MaterialLayer, const std::string&)> _addMaterialToAvatarOperator;
     static std::function<bool(const QUuid&, graphics::MaterialPointer, const std::string&)> _removeMaterialFromAvatarOperator;
-=======
->>>>>>> 702f1c8e
+
 };
 
 
