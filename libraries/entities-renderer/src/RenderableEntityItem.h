--- conflicted
+++ resolved
@@ -42,13 +42,6 @@
 
     const SharedSoundPointer& getCollisionSound() { return _collisionSound; }
     void setCollisionSound(const SharedSoundPointer& sound) { _collisionSound = sound; }
-<<<<<<< HEAD
-    virtual RenderableEntityInterface* getRenderableInterface() { return nullptr; }
-
-    virtual render::ItemID getMetaRenderItemID() { return render::Item::INVALID_ITEM_ID; }
-
-private:
-=======
 
     // Handlers for rendering events... executed on the main thread, only called by EntityTreeRenderer, 
     // cannot be overridden or accessed by subclasses
@@ -114,7 +107,6 @@
     static void makeStatusGetters(const EntityItemPointer& entity, Item::Status::Getters& statusGetters);
     static std::function<bool()> _entitiesShouldFadeFunction;
 
->>>>>>> d675ee94
     SharedSoundPointer _collisionSound;
     QUuid _changeHandlerId;
     ItemID _renderItemID{ Item::INVALID_ITEM_ID };
@@ -185,27 +177,6 @@
     const TypedEntityPointer _typedEntity;
 };
 
-<<<<<<< HEAD
-
-#define SIMPLE_RENDERABLE() \
-public: \
-    virtual void locationChanged(bool tellPhysics = true) override { EntityItem::locationChanged(tellPhysics); notifyChanged(); } \
-    virtual void dimensionsChanged() override { EntityItem::dimensionsChanged(); notifyChanged(); } \
-    virtual RenderableEntityInterface* getRenderableInterface() override { return this; } \
-    render::ItemID getMetaRenderItemID() override { return render::Item::INVALID_ITEM_ID; } \
-    void checkFading() { \
-        bool transparent = isTransparent(); \
-        if (transparent != _prevIsTransparent) { \
-            notifyChanged(); \
-            _isFading = false; \
-            _prevIsTransparent = transparent; \
-        } \
-    } \
-private: \
-    bool _prevIsTransparent { isTransparent() };
-
-=======
 } } // namespace render::entities
->>>>>>> d675ee94
 
 #endif // hifi_RenderableEntityItem_h