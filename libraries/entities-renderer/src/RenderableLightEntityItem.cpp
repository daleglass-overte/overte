--- conflicted
+++ resolved
@@ -36,21 +36,9 @@
     float colorG = getColor()[GREEN_INDEX] / MAX_COLOR;
     float colorB = getColor()[BLUE_INDEX] / MAX_COLOR;
 
-<<<<<<< HEAD
     glm::vec3 color = glm::vec3(colorR, colorG, colorB);
-    glm::vec3 diffuse = color;
-    glm::vec3 ambient = color;
-    glm::vec3 specular = color;
 
-    glm::vec3 direction = IDENTITY_FRONT * rotation;
-    float constantAttenuation = 0.0f;
-    float linearAttenuation = 0.0f;
-    float quadraticAttenuation = 0.0f;
-=======
-    glm::vec3 color = glm::vec3(diffuseR, diffuseG, diffuseB);
-
-    float intensity = getConstantAttenuation();
->>>>>>> 7f915fbe
+    float intensity = getIntensity();
     float exponent = getExponent();
     float cutoff = glm::radians(getCutoff());
 
