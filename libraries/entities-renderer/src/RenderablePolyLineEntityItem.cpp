--- conflicted
+++ resolved
@@ -128,19 +128,14 @@
     if (entity->texturesChanged()) {
         entity->resetTexturesChanged();
         auto textures = entity->getTextures();
-<<<<<<< HEAD
-        QString path = textures.isEmpty() ? PathUtils::resourcesPath() + "images/paintStroke.png" : textures;
-        if (!_texture || _lastTextures != path) {
-            _lastTextures = path;
-            _texture = DependencyManager::get<TextureCache>()->getTexture(QUrl(path));
-=======
         if (!textures.isEmpty()) {
             entityTextures = QUrl(textures);
->>>>>>> a889ca1b
-        }
-    }
-
-    if (!_texture || _texture->getURL() != entityTextures) {
+        }
+        _texture = DependencyManager::get<TextureCache>()->getTexture(entityTextures);
+    }
+    
+    
+    if (!_texture) {
         _texture = DependencyManager::get<TextureCache>()->getTexture(entityTextures);
     }
 }
@@ -289,15 +284,7 @@
     Q_ASSERT(args->_batch);
 
     gpu::Batch& batch = *args->_batch;
-<<<<<<< HEAD
-    Transform transform = Transform();
-    
-    transform.setTranslation(getEntity().get()->getPosition());
-    transform.setRotation(getEntity().get()->getRotation());
-    batch.setModelTransform(Transform{ transform }.setScale(vec3(1)));
-=======
     batch.setModelTransform(_polylineTransform);
->>>>>>> a889ca1b
     batch.setUniformBuffer(PAINTSTROKE_UNIFORM_SLOT, _uniformBuffer);
 
     if (_texture && _texture->isLoaded()) {
