--- conflicted
+++ resolved
@@ -62,14 +62,6 @@
 #include "RenderablePolyVoxEntityItem.h"
 #include "EntityEditPacketSender.h"
 #include "PhysicalEntitySimulation.h"
-
-<<<<<<< HEAD
-gpu::PipelinePointer RenderablePolyVoxEntityItem::_pipelines[2] = { nullptr, nullptr };
-gpu::PipelinePointer RenderablePolyVoxEntityItem::_wireframePipelines[2] = { nullptr, nullptr };
-=======
-//gpu::PipelinePointer RenderablePolyVoxEntityItem::_pipeline = nullptr;
-//gpu::PipelinePointer RenderablePolyVoxEntityItem::_wireframePipeline = nullptr;
->>>>>>> 49779754
 
 const float MARCHING_CUBE_COLLISION_HULL_OFFSET = 0.5;
 
@@ -746,15 +738,9 @@
         return;
     }
     
-<<<<<<< HEAD
-    if (!_pipelines[0]) {
+/*    if (!_pipelines[0]) {
         gpu::ShaderPointer vertexShaders[2] = { gpu::Shader::createVertex(std::string(polyvox_vert)), gpu::Shader::createVertex(std::string(polyvox_fade_vert)) };
         gpu::ShaderPointer pixelShaders[2] = { gpu::Shader::createPixel(std::string(polyvox_frag)), gpu::Shader::createPixel(std::string(polyvox_fade_frag)) };
-=======
- /*   if (!_pipeline) {
-        gpu::ShaderPointer vertexShader = gpu::Shader::createVertex(std::string(polyvox_vert));
-        gpu::ShaderPointer pixelShader = gpu::Shader::createPixel(std::string(polyvox_frag));
->>>>>>> 49779754
 
         gpu::Shader::BindingSet slotBindings;
         slotBindings.insert(gpu::Shader::Binding(std::string("materialBuffer"), MATERIAL_GPU_SLOT));
@@ -775,7 +761,6 @@
         wireframeState->setFillMode(gpu::State::FILL_LINE);
         PrepareStencil::testMaskDrawShape(*wireframeState);
 
-<<<<<<< HEAD
         // Two sets of pipelines: normal and fading
         for (auto i = 0; i < 2; i++) {
             gpu::ShaderPointer program = gpu::Shader::createProgram(vertexShaders[i], pixelShaders[i]);
@@ -784,11 +769,7 @@
             _pipelines[i] = gpu::Pipeline::create(program, state);
             _wireframePipelines[i] = gpu::Pipeline::create(program, wireframeState);
         }
-    }
-=======
-        _wireframePipeline = gpu::Pipeline::create(program, wireframeState);
     }*/
->>>>>>> 49779754
 
     if (!_vertexFormat) {
         auto vf = std::make_shared<gpu::Stream::Format>();
@@ -800,16 +781,10 @@
     gpu::Batch& batch = *args->_batch;
 
     // Pick correct Pipeline
-<<<<<<< HEAD
-    bool wireframe = (render::ShapeKey(args->_globalShapeKey).isWireframe());
-    auto pipelineVariation = isFading() & 1;
-    auto pipeline = (wireframe ? _wireframePipelines[pipelineVariation]: _pipelines[pipelineVariation]);
-    batch.setPipeline(pipeline);
-=======
- //   bool wireframe = (render::ShapeKey(args->_globalShapeKey).isWireframe());
- //   auto pipeline = (wireframe ? _wireframePipeline : _pipeline);
- //   batch.setPipeline(pipeline);
->>>>>>> 49779754
+//    bool wireframe = (render::ShapeKey(args->_globalShapeKey).isWireframe());
+//    auto pipelineVariation = isFading() & 1;
+//    auto pipeline = (wireframe ? _wireframePipelines[pipelineVariation]: _pipelines[pipelineVariation]);
+//    batch.setPipeline(pipeline);
 
     Transform transform(voxelToWorldMatrix());
     batch.setModelTransform(transform);
@@ -852,17 +827,7 @@
         batch.setResourceTexture(2, DependencyManager::get<TextureCache>()->getWhiteTexture());
     }
 
-<<<<<<< HEAD
-    // Apply fade effect
-/*    if (args->_enableFade) {
-        FadeRenderJob::bindPerBatch(batch, render::ShapePipeline::Slot::MAP::FADE_MASK, render::ShapePipeline::Slot::BUFFER::FADE_PARAMETERS);
-        FadeRenderJob::bindPerItem(batch, pipeline.get(), glm::vec3(0, 0, 0), _fadeStartTime);
-    }*/
-
-    int voxelVolumeSizeLocation = pipeline->getProgram()->getUniforms().findLocation("voxelVolumeSize");
-=======
     int voxelVolumeSizeLocation = args->_shapePipeline->pipeline->getProgram()->getUniforms().findLocation("voxelVolumeSize");
->>>>>>> 49779754
     batch._glUniform3f(voxelVolumeSizeLocation, voxelVolumeSize.x, voxelVolumeSize.y, voxelVolumeSize.z);
 
     batch.drawIndexed(gpu::TRIANGLES, (gpu::uint32)mesh->getNumIndices(), 0);
@@ -895,29 +860,26 @@
 
 uint8_t PolyVoxPayload::CUSTOM_PIPELINE_NUMBER = 0;
 
-std::shared_ptr<gpu::Pipeline> PolyVoxPayload::_pipeline;
-std::shared_ptr<gpu::Pipeline> PolyVoxPayload::_wireframePipeline;
+gpu::PipelinePointer PolyVoxPayload::_pipelines[2] = { nullptr, nullptr };
+gpu::PipelinePointer PolyVoxPayload::_wireframePipelines[2] = { nullptr, nullptr };
 
 render::ShapePipelinePointer PolyVoxPayload::shapePipelineFactory(const render::ShapePlumber& plumber, const render::ShapeKey& key) {
-   if (!_pipeline) {
-        gpu::ShaderPointer vertexShader = gpu::Shader::createVertex(std::string(polyvox_vert));
-        gpu::ShaderPointer pixelShader = gpu::Shader::createPixel(std::string(polyvox_frag));
+    if (!_pipelines[0]) {
+        gpu::ShaderPointer vertexShaders[2] = { gpu::Shader::createVertex(std::string(polyvox_vert)), gpu::Shader::createVertex(std::string(polyvox_fade_vert)) };
+        gpu::ShaderPointer pixelShaders[2] = { gpu::Shader::createPixel(std::string(polyvox_frag)), gpu::Shader::createPixel(std::string(polyvox_fade_frag)) };
 
         gpu::Shader::BindingSet slotBindings;
-        slotBindings.insert(gpu::Shader::Binding(std::string("materialBuffer"), PolyVoxPayload::MATERIAL_GPU_SLOT));
+        slotBindings.insert(gpu::Shader::Binding(std::string("materialBuffer"), MATERIAL_GPU_SLOT));
+        slotBindings.insert(gpu::Shader::Binding(std::string("fadeParametersBuffer"), render::ShapePipeline::Slot::BUFFER::FADE_PARAMETERS));
         slotBindings.insert(gpu::Shader::Binding(std::string("xMap"), 0));
         slotBindings.insert(gpu::Shader::Binding(std::string("yMap"), 1));
         slotBindings.insert(gpu::Shader::Binding(std::string("zMap"), 2));
-
-        gpu::ShaderPointer program = gpu::Shader::createProgram(vertexShader, pixelShader);
-        gpu::Shader::makeProgram(*program, slotBindings);
+        slotBindings.insert(gpu::Shader::Binding(std::string("fadeMaskMap"), render::ShapePipeline::Slot::MAP::FADE_MASK));
 
         auto state = std::make_shared<gpu::State>();
         state->setCullMode(gpu::State::CULL_BACK);
         state->setDepthTest(true, true, gpu::LESS_EQUAL);
         PrepareStencil::testMaskDrawShape(*state);
-
-        _pipeline = gpu::Pipeline::create(program, state);
 
         auto wireframeState = std::make_shared<gpu::State>();
         wireframeState->setCullMode(gpu::State::CULL_BACK);
@@ -925,13 +887,31 @@
         wireframeState->setFillMode(gpu::State::FILL_LINE);
         PrepareStencil::testMaskDrawShape(*wireframeState);
 
-        _wireframePipeline = gpu::Pipeline::create(program, wireframeState);
-    }
-
-    if (key.isWireframe()) {    
-        return std::make_shared<render::ShapePipeline>(_wireframePipeline, nullptr, nullptr, nullptr);
-    } else {
-        return std::make_shared<render::ShapePipeline>(_pipeline, nullptr, nullptr, nullptr);
+        // Two sets of pipelines: normal and fading
+        for (auto i = 0; i < 2; i++) {
+            gpu::ShaderPointer program = gpu::Shader::createProgram(vertexShaders[i], pixelShaders[i]);
+            gpu::Shader::makeProgram(*program, slotBindings);
+
+            _pipelines[i] = gpu::Pipeline::create(program, state);
+            _wireframePipelines[i] = gpu::Pipeline::create(program, wireframeState);
+        }
+    }
+
+    if (key.isFaded()) {
+        if (key.isWireframe()) {
+            return std::make_shared<render::ShapePipeline>(_wireframePipelines[1], nullptr, nullptr, nullptr);
+        }
+        else {
+            return std::make_shared<render::ShapePipeline>(_pipelines[1], nullptr, nullptr, nullptr);
+        }
+    }
+    else {
+        if (key.isWireframe()) {
+            return std::make_shared<render::ShapePipeline>(_wireframePipelines[0], nullptr, nullptr, nullptr);
+        }
+        else {
+            return std::make_shared<render::ShapePipeline>(_pipelines[0], nullptr, nullptr, nullptr);
+        }
     }
 }
 
@@ -1710,11 +1690,8 @@
 
 void RenderablePolyVoxEntityItem::locationChanged(bool tellPhysics) {
     EntityItem::locationChanged(tellPhysics);
-<<<<<<< HEAD
-    if (!_pipelines[0] || !render::Item::isValidID(_myItem)) {
-=======
-    if (/*!_pipeline || */!render::Item::isValidID(_myItem)) {
->>>>>>> 49779754
+
+    if (/*!_pipelines[0] ||*/ !render::Item::isValidID(_myItem)) {
         return;
     }
     render::ScenePointer scene = AbstractViewStateInterface::instance()->getMain3DScene();
