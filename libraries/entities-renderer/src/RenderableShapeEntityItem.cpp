//
//  Created by Bradley Austin Davis on 2016/05/09
//  Copyright 2013 High Fidelity, Inc.
//
//  Distributed under the Apache License, Version 2.0.
//  See the accompanying file LICENSE or http://www.apache.org/licenses/LICENSE-2.0.html
//

#include "RenderableShapeEntityItem.h"

#include <glm/gtx/quaternion.hpp>

#include <gpu/Batch.h>
#include <DependencyManager.h>
#include <StencilMaskPass.h>
#include <GeometryCache.h>
#include <PerfStat.h>
#include <shaders/Shaders.h>

#include "RenderPipelines.h"

//#define SHAPE_ENTITY_USE_FADE_EFFECT
#ifdef SHAPE_ENTITY_USE_FADE_EFFECT
#include <FadeEffect.h>
#endif
using namespace render;
using namespace render::entities;

// Sphere entities should fit inside a cube entity of the same size, so a sphere that has dimensions 1x1x1 
// is a half unit sphere.  However, the geometry cache renders a UNIT sphere, so we need to scale down.
static const float SPHERE_ENTITY_SCALE = 0.5f;

static_assert(shader::render_utils::program::simple != 0, "Validate simple program exists");
static_assert(shader::render_utils::program::simple_transparent != 0, "Validate simple transparent program exists");

ShapeEntityRenderer::ShapeEntityRenderer(const EntityItemPointer& entity) : Parent(entity) {
    _procedural._vertexSource = gpu::Shader::getVertexShaderSource(shader::render_utils::vertex::simple);
    // FIXME: Setup proper uniform slots and use correct pipelines for forward rendering
    _procedural._opaqueFragmentSource = gpu::Shader::Source::get(shader::render_utils::fragment::simple);
    _procedural._transparentFragmentSource = gpu::Shader::Source::get(shader::render_utils::fragment::simple_transparent);

    // TODO: move into Procedural.cpp
    PrepareStencil::testMaskDrawShape(*_procedural._opaqueState);
    PrepareStencil::testMask(*_procedural._transparentState);

    addMaterial(graphics::MaterialLayer(_material, 0), "0");
}

bool ShapeEntityRenderer::needsRenderUpdate() const {
    if (resultWithReadLock<bool>([&] {
        if (_procedural.isEnabled() && _procedural.isFading()) {
            return true;
        }

        auto mat = _materials.find("0");
        if (mat != _materials.end() && mat->second.needsUpdate()) {
            return true;
        }

        return false;
    })) {
        return true;
    }

    return Parent::needsRenderUpdate();
}

bool ShapeEntityRenderer::needsRenderUpdateFromTypedEntity(const TypedEntityPointer& entity) const {
    if (_lastUserData != entity->getUserData()) {
        return true;
    }

    if (_color != entity->getColor()) {
        return true;
    }
    if (_alpha != entity->getAlpha()) {
        return true;
    }

    if (_shape != entity->getShape()) {
        return true;
    }

    if (_dimensions != entity->getScaledDimensions()) {
        return true;
    }

    return false;
}

void ShapeEntityRenderer::doRenderUpdateSynchronousTyped(const ScenePointer& scene, Transaction& transaction, const TypedEntityPointer& entity) {
    withWriteLock([&] {
        auto userData = entity->getUserData();
        if (_lastUserData != userData) {
            _lastUserData = userData;
            _procedural.setProceduralData(ProceduralData::parse(_lastUserData));
        }

        _shape = entity->getShape();
    });

    void* key = (void*)this;
    AbstractViewStateInterface::instance()->pushPostUpdateLambda(key, [this] () {
        withWriteLock([&] {
            auto entity = getEntity();
            _position = entity->getWorldPosition();
            _dimensions = entity->getUnscaledDimensions(); // get unscaled to avoid scaling twice
            _orientation = entity->getWorldOrientation();
            updateModelTransformAndBound();
            _renderTransform = getModelTransform(); // contains parent scale, if this entity scales with its parent
            if (_shape == entity::Sphere) {
                _renderTransform.postScale(SPHERE_ENTITY_SCALE);
            }

            _renderTransform.postScale(_dimensions);
        });;
    });
}

void ShapeEntityRenderer::doRenderUpdateAsynchronousTyped(const TypedEntityPointer& entity) {
    withReadLock([&] {
        if (_procedural.isEnabled() && _procedural.isFading()) {
            float isFading = Interpolate::calculateFadeRatio(_procedural.getFadeStartTime()) < 1.0f;
            _procedural.setIsFading(isFading);
        }
    });

    _color = entity->getColor();
    _alpha = entity->getAlpha();
    _material->setAlbedo(toGlm(_color));
    _material->setOpacity(_alpha);
    auto materials = _materials.find("0");
    if (materials != _materials.end()) {
        materials->second.setNeedsUpdate(true);
    }
}

bool ShapeEntityRenderer::isTransparent() const {
    if (_procedural.isEnabled() && _procedural.isFading()) {
        return Interpolate::calculateFadeRatio(_procedural.getFadeStartTime()) < 1.0f;
    }

    auto mat = _materials.find("0");
    if (mat != _materials.end()) {
        if (mat->second.getMaterialKey().isTranslucent()) {
            return true;
        }
    }

    return Parent::isTransparent();
}

<<<<<<< HEAD
ItemKey ShapeEntityRenderer::getKey() {
    ItemKey::Builder builder;
    builder.withTypeShape().withTypeMeta().withTagBits(getTagMask());

    withReadLock([&] {
        if (isTransparent()) {
            builder.withTransparent();
        } else if (_canCastShadow) {
            builder.withShadowCaster();
        }
    });

    return builder.build();
}

bool ShapeEntityRenderer::useMaterialPipeline(const graphics::MultiMaterial& materials) const {
=======
bool ShapeEntityRenderer::useMaterialPipeline() const {
>>>>>>> 3fa1acbf
    bool proceduralReady = resultWithReadLock<bool>([&] {
        return _procedural.isReady();
    });
    if (proceduralReady) {
        return false;
    }

    graphics::MaterialKey drawMaterialKey = materials.getMaterialKey();
    if (drawMaterialKey.isEmissive() || drawMaterialKey.isUnlit() || drawMaterialKey.isMetallic() || drawMaterialKey.isScattering()) {
        return true;
    }

    // If the material is using any map, we need to use a material ShapeKey
    for (int i = 0; i < graphics::Material::MapChannel::NUM_MAP_CHANNELS; i++) {
        if (drawMaterialKey.isMapChannel(graphics::Material::MapChannel(i))) {
            return true;
        }
    }
    return false;
}

ShapeKey ShapeEntityRenderer::getShapeKey() {
    auto mat = _materials.find("0");
    if (mat != _materials.end() && mat->second.needsUpdate()) {
        RenderPipelines::updateMultiMaterial(mat->second);
    }

    if (mat != _materials.end() && useMaterialPipeline(mat->second)) {
        graphics::MaterialKey drawMaterialKey = mat->second.getMaterialKey();

        bool isTranslucent = drawMaterialKey.isTranslucent();
        bool hasTangents = drawMaterialKey.isNormalMap();
        bool hasLightmap = drawMaterialKey.isLightmapMap();
        bool isUnlit = drawMaterialKey.isUnlit();

        ShapeKey::Builder builder;
        builder.withMaterial();

        if (isTranslucent) {
            builder.withTranslucent();
        }
        if (hasTangents) {
            builder.withTangents();
        }
        if (hasLightmap) {
            builder.withLightmap();
        }
        if (isUnlit) {
            builder.withUnlit();
        }

        return builder.build();
    } else {
        ShapeKey::Builder builder;
        bool proceduralReady = resultWithReadLock<bool>([&] {
            return _procedural.isReady();
        });
        if (proceduralReady) {
            builder.withOwnPipeline();
        }
        if (isTransparent()) {
            builder.withTranslucent();
        }
        return builder.build();
    }
}

void ShapeEntityRenderer::doRender(RenderArgs* args) {
    PerformanceTimer perfTimer("RenderableShapeEntityItem::render");
    Q_ASSERT(args->_batch);

    gpu::Batch& batch = *args->_batch;

    graphics::MultiMaterial materials;
    auto geometryCache = DependencyManager::get<GeometryCache>();
    GeometryCache::Shape geometryShape;
    bool proceduralRender = false;
    glm::vec4 outColor;
    withReadLock([&] {
        geometryShape = geometryCache->getShapeForEntityShape(_shape);
        batch.setModelTransform(_renderTransform); // use a transform with scale, rotation, registration point and translation
        materials = _materials["0"];
        auto& schema = materials.getSchemaBuffer().get<graphics::MultiMaterial::Schema>();
        outColor = glm::vec4(schema._albedo, schema._opacity);
        if (_procedural.isReady()) {
            outColor = _procedural.getColor(outColor);
            outColor.a *= _procedural.isFading() ? Interpolate::calculateFadeRatio(_procedural.getFadeStartTime()) : 1.0f;
            _procedural.prepare(batch, _position, _dimensions, _orientation, ProceduralProgramKey(outColor.a < 1.0f));
            proceduralRender = true;
        }
    });

    if (proceduralRender) {
        if (render::ShapeKey(args->_globalShapeKey).isWireframe()) {
            geometryCache->renderWireShape(batch, geometryShape, outColor);
        } else {
            geometryCache->renderShape(batch, geometryShape, outColor);
        }
    } else if (!useMaterialPipeline(materials)) {
        // FIXME, support instanced multi-shape rendering using multidraw indirect
        outColor.a *= _isFading ? Interpolate::calculateFadeRatio(_fadeStartTime) : 1.0f;
        auto pipeline = outColor.a < 1.0f ? geometryCache->getTransparentShapePipeline() : geometryCache->getOpaqueShapePipeline();
        if (render::ShapeKey(args->_globalShapeKey).isWireframe()) {
            geometryCache->renderWireShapeInstance(args, batch, geometryShape, outColor, pipeline);
        } else {
            geometryCache->renderSolidShapeInstance(args, batch, geometryShape, outColor, pipeline);
        }
    } else {
        if (args->_renderMode != render::Args::RenderMode::SHADOW_RENDER_MODE) {
            RenderPipelines::bindMaterials(materials, batch, args->_enableTexturing);
            args->_details._materialSwitches++;
        }

        geometryCache->renderShape(batch, geometryShape);
    }

    const auto triCount = geometryCache->getShapeTriangleCount(geometryShape);
    args->_details._trianglesRendered += (int)triCount;
}

scriptable::ScriptableModelBase ShapeEntityRenderer::getScriptableModel()  {
    scriptable::ScriptableModelBase result;
    auto geometryCache = DependencyManager::get<GeometryCache>();
    auto geometryShape = geometryCache->getShapeForEntityShape(_shape);
    glm::vec3 vertexColor;
    {
        std::lock_guard<std::mutex> lock(_materialsLock);
        result.appendMaterials(_materials);
        auto& materials = _materials.find("0");
        if (materials != _materials.end()) {
            vertexColor = materials->second.getSchemaBuffer().get<graphics::MultiMaterial::Schema>()._albedo;
        }
    }
    if (auto mesh = geometryCache->meshFromShape(geometryShape, vertexColor)) {
        result.objectID = getEntity()->getID();
        result.append(mesh);
    }
    return result;
}<|MERGE_RESOLUTION|>--- conflicted
+++ resolved
@@ -150,26 +150,7 @@
     return Parent::isTransparent();
 }
 
-<<<<<<< HEAD
-ItemKey ShapeEntityRenderer::getKey() {
-    ItemKey::Builder builder;
-    builder.withTypeShape().withTypeMeta().withTagBits(getTagMask());
-
-    withReadLock([&] {
-        if (isTransparent()) {
-            builder.withTransparent();
-        } else if (_canCastShadow) {
-            builder.withShadowCaster();
-        }
-    });
-
-    return builder.build();
-}
-
 bool ShapeEntityRenderer::useMaterialPipeline(const graphics::MultiMaterial& materials) const {
-=======
-bool ShapeEntityRenderer::useMaterialPipeline() const {
->>>>>>> 3fa1acbf
     bool proceduralReady = resultWithReadLock<bool>([&] {
         return _procedural.isReady();
     });
