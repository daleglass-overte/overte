//
//  Created by Bradley Austin Davis on 2016/05/09
//  Copyright 2013 High Fidelity, Inc.
//
//  Distributed under the Apache License, Version 2.0.
//  See the accompanying file LICENSE or http://www.apache.org/licenses/LICENSE-2.0.html
//

#ifndef hifi_RenderableShapeEntityItem_h
#define hifi_RenderableShapeEntityItem_h

#include "RenderableEntityItem.h"

#include <procedural/Procedural.h>
#include <ShapeEntityItem.h>

namespace render { namespace entities { 

class ShapeEntityRenderer : public TypedEntityRenderer<ShapeEntityItem> {
    using Parent = TypedEntityRenderer<ShapeEntityItem>;
    using Pointer = std::shared_ptr<ShapeEntityRenderer>;
public:
    ShapeEntityRenderer(const EntityItemPointer& entity);

    virtual scriptable::ScriptableModelBase getScriptableModel() override;

protected:
    ShapeKey getShapeKey() override;
    Item::Bound getBound(RenderArgs* args) override;

private:
    virtual bool needsRenderUpdate() const override;
    virtual void doRenderUpdateSynchronousTyped(const ScenePointer& scene, Transaction& transaction, const TypedEntityPointer& entity) override;
    virtual void doRenderUpdateAsynchronousTyped(const TypedEntityPointer& entity) override;
    virtual void doRender(RenderArgs* args) override;
    virtual bool isTransparent() const override;

    QString _proceduralData;
    entity::Shape _shape { entity::Sphere };

    PulsePropertyGroup _pulseProperties;
    std::shared_ptr<graphics::ProceduralMaterial> _material { std::make_shared<graphics::ProceduralMaterial>() };
    glm::vec3 _color { NAN };
    float _alpha { NAN };
<<<<<<< HEAD
    bool _unlit { false };
=======

    gpu::BufferPointer _colorBuffer { std::make_shared<gpu::Buffer>() };
>>>>>>> 2a3d3b3f
};

} } 
#endif // hifi_RenderableShapeEntityItem_h<|MERGE_RESOLUTION|>--- conflicted
+++ resolved
@@ -42,12 +42,9 @@
     std::shared_ptr<graphics::ProceduralMaterial> _material { std::make_shared<graphics::ProceduralMaterial>() };
     glm::vec3 _color { NAN };
     float _alpha { NAN };
-<<<<<<< HEAD
     bool _unlit { false };
-=======
 
     gpu::BufferPointer _colorBuffer { std::make_shared<gpu::Buffer>() };
->>>>>>> 2a3d3b3f
 };
 
 } } 
