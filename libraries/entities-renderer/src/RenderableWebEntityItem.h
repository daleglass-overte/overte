//
//  Created by Bradley Austin Davis on 2015/05/12
//  Copyright 2013 High Fidelity, Inc.
//
//  Distributed under the Apache License, Version 2.0.
//  See the accompanying file LICENSE or http://www.apache.org/licenses/LICENSE-2.0.html
//

#ifndef hifi_RenderableWebEntityItem_h
#define hifi_RenderableWebEntityItem_h

#include <QSharedPointer>
#include <QMouseEvent>
#include <QTouchEvent>
#include <PointerEvent.h>

#include <WebEntityItem.h>

#include "RenderableEntityItem.h"

class OffscreenQmlSurface;
class QWindow;
class QObject;
class EntityTreeRenderer;
class RenderableWebEntityItem;

class WebEntityAPIHelper : public QObject {
    Q_OBJECT
public:
<<<<<<< HEAD
    void setPtr(RenderableWebEntityItem* ptr) {
        _ptr = ptr;
=======
    void setRenderableWebEntityItem(RenderableWebEntityItem* renderableWebEntityItem) {
        _renderableWebEntityItem = renderableWebEntityItem;
>>>>>>> ad8a832c
    }
    Q_INVOKABLE void synthesizeKeyPress(QString key);

    // event bridge
public slots:
    void emitScriptEvent(const QVariant& scriptMessage);
    void emitWebEvent(const QVariant& webMessage);
signals:
    void scriptEventReceived(const QVariant& message);
    void webEventReceived(const QVariant& message);

protected:
<<<<<<< HEAD
    RenderableWebEntityItem* _ptr{ nullptr };
=======
    RenderableWebEntityItem* _renderableWebEntityItem{ nullptr };
>>>>>>> ad8a832c
};

class RenderableWebEntityItem : public WebEntityItem  {
public:
    static EntityItemPointer factory(const EntityItemID& entityID, const EntityItemProperties& properties);
    RenderableWebEntityItem(const EntityItemID& entityItemID);
    ~RenderableWebEntityItem();

    virtual void render(RenderArgs* args) override;
    virtual void setSourceUrl(const QString& value) override;

    virtual bool wantsHandControllerPointerEvents() const override { return true; }
    virtual bool wantsKeyboardFocus() const override { return true; }
    virtual void setProxyWindow(QWindow* proxyWindow) override;
    virtual QObject* getEventHandler() override;

    void handlePointerEvent(const PointerEvent& event);

    void update(const quint64& now) override;
    bool needsToCallUpdate() const override { return _webSurface != nullptr; }

    virtual void emitScriptEvent(const QVariant& message) override;
    void setKeyboardRaised(bool raised);

    SIMPLE_RENDERABLE();

    virtual bool isTransparent() override;

public:
    void synthesizeKeyPress(QString key);

private:
    bool buildWebSurface(EntityTreeRenderer* renderer);
    void destroyWebSurface();
    glm::vec2 getWindowSize() const;

    OffscreenQmlSurface* _webSurface{ nullptr };
    QMetaObject::Connection _connection;
    uint32_t _texture{ 0 };
    ivec2  _lastPress{ INT_MIN };
    bool _pressed{ false };
    QTouchEvent _lastTouchEvent { QEvent::TouchUpdate };
    uint64_t _lastRenderTime{ 0 };
    QTouchDevice _touchDevice;
    WebEntityAPIHelper* _webEntityAPIHelper;

    QMetaObject::Connection _mousePressConnection;
    QMetaObject::Connection _mouseReleaseConnection;
    QMetaObject::Connection _mouseMoveConnection;
    QMetaObject::Connection _hoverLeaveConnection;
};

#endif // hifi_RenderableWebEntityItem_h<|MERGE_RESOLUTION|>--- conflicted
+++ resolved
@@ -27,13 +27,8 @@
 class WebEntityAPIHelper : public QObject {
     Q_OBJECT
 public:
-<<<<<<< HEAD
-    void setPtr(RenderableWebEntityItem* ptr) {
-        _ptr = ptr;
-=======
     void setRenderableWebEntityItem(RenderableWebEntityItem* renderableWebEntityItem) {
         _renderableWebEntityItem = renderableWebEntityItem;
->>>>>>> ad8a832c
     }
     Q_INVOKABLE void synthesizeKeyPress(QString key);
 
@@ -46,11 +41,7 @@
     void webEventReceived(const QVariant& message);
 
 protected:
-<<<<<<< HEAD
-    RenderableWebEntityItem* _ptr{ nullptr };
-=======
     RenderableWebEntityItem* _renderableWebEntityItem{ nullptr };
->>>>>>> ad8a832c
 };
 
 class RenderableWebEntityItem : public WebEntityItem  {
