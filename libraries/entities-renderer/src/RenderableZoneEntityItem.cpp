--- conflicted
+++ resolved
@@ -69,28 +69,6 @@
     if (ZoneEntityItem::getDrawZoneBoundaries()) {
         switch (_entity->getShapeType()) {
             case SHAPE_TYPE_BOX:
-<<<<<<< HEAD
-            case SHAPE_TYPE_SPHERE: {
-                PerformanceTimer perfTimer("zone->renderPrimitive");
-                glm::vec4 DEFAULT_COLOR(1.0f, 1.0f, 1.0f, 1.0f);
-
-                Q_ASSERT(args->_batch);
-                gpu::Batch& batch = *args->_batch;
-
-                bool success;
-                auto shapeTransform = getTransformToCenter(success);
-                if (!success) {
-                    break;
-                }
-                auto geometryCache = DependencyManager::get<GeometryCache>();
-                if (getShapeType() == SHAPE_TYPE_SPHERE) {
-                    shapeTransform.postScale(SPHERE_ENTITY_SCALE);
-                    batch.setModelTransform(shapeTransform);
-                    geometryCache->renderWireSphereInstance(args, batch, DEFAULT_COLOR);
-                } else {
-                    batch.setModelTransform(shapeTransform);
-                    geometryCache->renderWireCubeInstance(args, batch, DEFAULT_COLOR);
-=======
             case SHAPE_TYPE_SPHERE:
                 {
                     PerformanceTimer perfTimer("zone->renderPrimitive");
@@ -106,7 +84,6 @@
                     } else {
                         geometryCache->renderWireCubeInstance(args, batch, DEFAULT_COLOR);
                     }
->>>>>>> 0178c490
                 }
                 break;
 
@@ -515,50 +492,10 @@
     }
 }
 
-<<<<<<< HEAD
-
-
-void RenderableZoneEntityItemMeta::render(RenderArgs* args) {
-    if (!_stage) {
-        _stage = args->_scene->getStage<LightStage>();
-    }
-
-    if (!_backgroundStage) {
-        _backgroundStage = args->_scene->getStage<BackgroundStage>();
-    }
-
-    { // Sun 
-        // Need an update ?
-        if (_needSunUpdate) {
-            // Do we need to allocate the light in the stage ?
-            if (LightStage::isIndexInvalid(_sunIndex)) {
-                _sunIndex = _stage->addLight(_sunLight);
-            } else {
-                _stage->updateLightArrayBuffer(_sunIndex);
-            }
-            _needSunUpdate = false;
-        }
-    }
-
-    { // Ambient
-        updateAmbientMap();
-
-        // Need an update ?
-        if (_needAmbientUpdate) {
-            // Do we need to allocate the light in the stage ?
-            if (LightStage::isIndexInvalid(_ambientIndex)) {
-                _ambientIndex = _stage->addLight(_ambientLight);
-            } else {
-                _stage->updateLightArrayBuffer(_ambientIndex);
-            }
-            _needAmbientUpdate = false;
-        }
-=======
 #if 0
 bool RenderableZoneEntityItem::contains(const glm::vec3& point) const {
     if (getShapeType() != SHAPE_TYPE_COMPOUND) {
         return EntityItem::contains(point);
->>>>>>> 0178c490
     }
     const_cast<RenderableZoneEntityItem*>(this)->updateGeometry();
 
