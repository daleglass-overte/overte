--- conflicted
+++ resolved
@@ -3448,13 +3448,7 @@
 
         EntityDynamicType dynamicType;
         QVariantMap arguments;
-<<<<<<< HEAD
-        int grabParentJointIndex =grab->getParentJointIndex();
-        if (grabParentJointIndex == FARGRAB_RIGHTHAND_INDEX || grabParentJointIndex == FARGRAB_LEFTHAND_INDEX ||
-            grabParentJointIndex == FARGRAB_MOUSE_INDEX) {
-=======
         if (isFarGrab) {
->>>>>>> faeb5b36
             // add a far-grab action
             dynamicType = DYNAMIC_TYPE_FAR_GRAB;
             arguments["otherID"] = grab->getOwnerID();
