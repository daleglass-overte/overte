//
//  EntityItem.cpp
//  libraries/models/src
//
//  Created by Brad Hefta-Gaub on 12/4/13.
//  Copyright 2013 High Fidelity, Inc.
//
//  Distributed under the Apache License, Version 2.0.
//  See the accompanying file LICENSE or http://www.apache.org/licenses/LICENSE-2.0.html
//

#include "EntityItem.h"

#include <QtCore/QObject>
#include <QtEndian>
#include <QJsonDocument>
#include <openssl/err.h>
#include <openssl/rsa.h>
#include <openssl/pem.h>
#include <openssl/x509.h>
#include <NetworkingConstants.h>
#include <NetworkAccessManager.h>
#include <QtNetwork/QNetworkReply>
#include <QtNetwork/QNetworkRequest>

#include <glm/gtx/transform.hpp>

#include <BufferParser.h>
#include <ByteCountCoding.h>
#include <GLMHelpers.h>
#include <Octree.h>
#include <PhysicsHelpers.h>
#include <RegisteredMetaTypes.h>
#include <SharedUtil.h> // usecTimestampNow()
#include <LogHandler.h>
#include <Extents.h>

#include "EntityScriptingInterface.h"
#include "EntitiesLogging.h"
#include "EntityTree.h"
#include "EntitySimulation.h"
#include "EntityDynamicFactoryInterface.h"

Q_DECLARE_METATYPE(EntityItemPointer);
int entityItemPointernMetaTypeId = qRegisterMetaType<EntityItemPointer>();

int EntityItem::_maxActionsDataSize = 800;
quint64 EntityItem::_rememberDeletedActionTime = 20 * USECS_PER_SECOND;
QString EntityItem::_marketplacePublicKey;

EntityItem::EntityItem(const EntityItemID& entityItemID) :
    SpatiallyNestable(NestableType::Entity, entityItemID)
{
    setLocalVelocity(ENTITY_ITEM_DEFAULT_VELOCITY);
    setLocalAngularVelocity(ENTITY_ITEM_DEFAULT_ANGULAR_VELOCITY);
    // explicitly set transform parts to set dirty flags used by batch rendering
    locationChanged();
    dimensionsChanged();
    quint64 now = usecTimestampNow();
    _lastSimulated = now;
    _lastUpdated = now;
}

EntityItem::~EntityItem() {
    // clear out any left-over actions
    EntityTreeElementPointer element = _element; // use local copy of _element for logic below
    EntityTreePointer entityTree = element ? element->getTree() : nullptr;
    EntitySimulationPointer simulation = entityTree ? entityTree->getSimulation() : nullptr;
    if (simulation) {
        clearActions(simulation);
    }

    // these pointers MUST be correct at delete, else we probably have a dangling backpointer
    // to this EntityItem in the corresponding data structure.
    assert(!_simulated);
    assert(!_element);
    assert(!_physicsInfo);
}

EntityPropertyFlags EntityItem::getEntityProperties(EncodeBitstreamParams& params) const {
    EntityPropertyFlags requestedProperties;

    requestedProperties += PROP_SIMULATION_OWNER;
    requestedProperties += PROP_POSITION;
    requestedProperties += PROP_ROTATION;
    requestedProperties += PROP_VELOCITY;
    requestedProperties += PROP_ANGULAR_VELOCITY;
    requestedProperties += PROP_ACCELERATION;

    requestedProperties += PROP_DIMENSIONS; // NOTE: PROP_RADIUS obsolete
    requestedProperties += PROP_DENSITY;
    requestedProperties += PROP_GRAVITY;
    requestedProperties += PROP_DAMPING;
    requestedProperties += PROP_RESTITUTION;
    requestedProperties += PROP_FRICTION;
    requestedProperties += PROP_LIFETIME;
    requestedProperties += PROP_SCRIPT;
    requestedProperties += PROP_SCRIPT_TIMESTAMP;
    requestedProperties += PROP_SERVER_SCRIPTS;
    requestedProperties += PROP_COLLISION_SOUND_URL;
    requestedProperties += PROP_REGISTRATION_POINT;
    requestedProperties += PROP_ANGULAR_DAMPING;
    requestedProperties += PROP_VISIBLE;
    requestedProperties += PROP_COLLISIONLESS;
    requestedProperties += PROP_COLLISION_MASK;
    requestedProperties += PROP_DYNAMIC;
    requestedProperties += PROP_LOCKED;
    requestedProperties += PROP_USER_DATA;

    // Certifiable properties
    requestedProperties += PROP_ITEM_NAME;
    requestedProperties += PROP_ITEM_DESCRIPTION;
    requestedProperties += PROP_ITEM_CATEGORIES;
    requestedProperties += PROP_ITEM_ARTIST;
    requestedProperties += PROP_ITEM_LICENSE;
    requestedProperties += PROP_LIMITED_RUN;
    requestedProperties += PROP_MARKETPLACE_ID;
    requestedProperties += PROP_EDITION_NUMBER;
    requestedProperties += PROP_ENTITY_INSTANCE_NUMBER;
    requestedProperties += PROP_CERTIFICATE_ID;

    requestedProperties += PROP_NAME;
    requestedProperties += PROP_HREF;
    requestedProperties += PROP_DESCRIPTION;
    requestedProperties += PROP_ACTION_DATA;
    requestedProperties += PROP_PARENT_ID;
    requestedProperties += PROP_PARENT_JOINT_INDEX;
    requestedProperties += PROP_QUERY_AA_CUBE;

    requestedProperties += PROP_CLIENT_ONLY;
    requestedProperties += PROP_OWNING_AVATAR_ID;

    requestedProperties += PROP_LAST_EDITED_BY;

    return requestedProperties;
}

OctreeElement::AppendState EntityItem::appendEntityData(OctreePacketData* packetData, EncodeBitstreamParams& params,
                                            EntityTreeElementExtraEncodeDataPointer entityTreeElementExtraEncodeData) const {

    // ALL this fits...
    //    object ID [16 bytes]
    //    ByteCountCoded(type code) [~1 byte]
    //    last edited [8 bytes]
    //    ByteCountCoded(last_edited to last_updated delta) [~1-8 bytes]
    //    PropertyFlags<>( everything ) [1-2 bytes]
    // ~27-35 bytes...

    OctreeElement::AppendState appendState = OctreeElement::COMPLETED; // assume the best

    // encode our ID as a byte count coded byte stream
    QByteArray encodedID = getID().toRfc4122();

    // encode our type as a byte count coded byte stream
    ByteCountCoded<quint32> typeCoder = getType();
    QByteArray encodedType = typeCoder;

    // last updated (animations, non-physics changes)
    quint64 updateDelta = getLastUpdated() <= getLastEdited() ? 0 : getLastUpdated() - getLastEdited();
    ByteCountCoded<quint64> updateDeltaCoder = updateDelta;
    QByteArray encodedUpdateDelta = updateDeltaCoder;

    // last simulated (velocity, angular velocity, physics changes)
    quint64 simulatedDelta = getLastSimulated() <= getLastEdited() ? 0 : getLastSimulated() - getLastEdited();
    ByteCountCoded<quint64> simulatedDeltaCoder = simulatedDelta;
    QByteArray encodedSimulatedDelta = simulatedDeltaCoder;


    EntityPropertyFlags propertyFlags(PROP_LAST_ITEM);
    EntityPropertyFlags requestedProperties = getEntityProperties(params);

    // If we are being called for a subsequent pass at appendEntityData() that failed to completely encode this item,
    // then our entityTreeElementExtraEncodeData should include data about which properties we need to append.
    if (entityTreeElementExtraEncodeData && entityTreeElementExtraEncodeData->entities.contains(getEntityItemID())) {
        requestedProperties = entityTreeElementExtraEncodeData->entities.value(getEntityItemID());
    }

    EntityPropertyFlags propertiesDidntFit = requestedProperties;

    LevelDetails entityLevel = packetData->startLevel();

    quint64 lastEdited = getLastEdited();

    #ifdef WANT_DEBUG
        float editedAgo = getEditedAgo();
        QString agoAsString = formatSecondsElapsed(editedAgo);
        qCDebug(entities) << "Writing entity " << getEntityItemID() << " to buffer, lastEdited =" << lastEdited
                        << " ago=" << editedAgo << "seconds - " << agoAsString;
    #endif

    bool successIDFits = false;
    bool successTypeFits = false;
    bool successCreatedFits = false;
    bool successLastEditedFits = false;
    bool successLastUpdatedFits = false;
    bool successLastSimulatedFits = false;
    bool successPropertyFlagsFits = false;
    int propertyFlagsOffset = 0;
    int oldPropertyFlagsLength = 0;
    QByteArray encodedPropertyFlags;
    int propertyCount = 0;

    successIDFits = packetData->appendRawData(encodedID);
    if (successIDFits) {
        successTypeFits = packetData->appendRawData(encodedType);
    }
    if (successTypeFits) {
        successCreatedFits = packetData->appendValue(_created);
    }
    if (successCreatedFits) {
        successLastEditedFits = packetData->appendValue(lastEdited);
    }
    if (successLastEditedFits) {
        successLastUpdatedFits = packetData->appendRawData(encodedUpdateDelta);
    }
    if (successLastUpdatedFits) {
        successLastSimulatedFits = packetData->appendRawData(encodedSimulatedDelta);
    }

    if (successLastSimulatedFits) {
        propertyFlagsOffset = packetData->getUncompressedByteOffset();
        encodedPropertyFlags = propertyFlags;
        oldPropertyFlagsLength = encodedPropertyFlags.length();
        successPropertyFlagsFits = packetData->appendRawData(encodedPropertyFlags);
    }

    bool headerFits = successIDFits && successTypeFits && successCreatedFits && successLastEditedFits
                              && successLastUpdatedFits && successPropertyFlagsFits;

    int startOfEntityItemData = packetData->getUncompressedByteOffset();

    if (headerFits) {
        bool successPropertyFits;

        propertyFlags -= PROP_LAST_ITEM; // clear the last item for now, we may or may not set it as the actual item

        // These items would go here once supported....
        //      PROP_PAGED_PROPERTY,
        //      PROP_CUSTOM_PROPERTIES_INCLUDED,

        APPEND_ENTITY_PROPERTY(PROP_SIMULATION_OWNER, _simulationOwner.toByteArray());
        APPEND_ENTITY_PROPERTY(PROP_POSITION, getLocalPosition());
        APPEND_ENTITY_PROPERTY(PROP_ROTATION, getLocalOrientation());
        APPEND_ENTITY_PROPERTY(PROP_VELOCITY, getLocalVelocity());
        APPEND_ENTITY_PROPERTY(PROP_ANGULAR_VELOCITY, getLocalAngularVelocity());
        APPEND_ENTITY_PROPERTY(PROP_ACCELERATION, getAcceleration());

        APPEND_ENTITY_PROPERTY(PROP_DIMENSIONS, getDimensions()); // NOTE: PROP_RADIUS obsolete
        APPEND_ENTITY_PROPERTY(PROP_DENSITY, getDensity());
        APPEND_ENTITY_PROPERTY(PROP_GRAVITY, getGravity());
        APPEND_ENTITY_PROPERTY(PROP_DAMPING, getDamping());
        APPEND_ENTITY_PROPERTY(PROP_RESTITUTION, getRestitution());
        APPEND_ENTITY_PROPERTY(PROP_FRICTION, getFriction());
        APPEND_ENTITY_PROPERTY(PROP_LIFETIME, getLifetime());
        APPEND_ENTITY_PROPERTY(PROP_SCRIPT, getScript());
        APPEND_ENTITY_PROPERTY(PROP_SCRIPT_TIMESTAMP, getScriptTimestamp());
        APPEND_ENTITY_PROPERTY(PROP_SERVER_SCRIPTS, getServerScripts());
        APPEND_ENTITY_PROPERTY(PROP_REGISTRATION_POINT, getRegistrationPoint());
        APPEND_ENTITY_PROPERTY(PROP_ANGULAR_DAMPING, getAngularDamping());
        APPEND_ENTITY_PROPERTY(PROP_VISIBLE, getVisible());
        APPEND_ENTITY_PROPERTY(PROP_COLLISIONLESS, getCollisionless());
        APPEND_ENTITY_PROPERTY(PROP_COLLISION_MASK, getCollisionMask());
        APPEND_ENTITY_PROPERTY(PROP_DYNAMIC, getDynamic());
        APPEND_ENTITY_PROPERTY(PROP_LOCKED, getLocked());
        APPEND_ENTITY_PROPERTY(PROP_USER_DATA, getUserData());

        // Certifiable Properties
        APPEND_ENTITY_PROPERTY(PROP_MARKETPLACE_ID, getMarketplaceID());
        APPEND_ENTITY_PROPERTY(PROP_ITEM_NAME, getItemName());
        APPEND_ENTITY_PROPERTY(PROP_ITEM_DESCRIPTION, getItemDescription());
        APPEND_ENTITY_PROPERTY(PROP_ITEM_CATEGORIES, getItemCategories());
        APPEND_ENTITY_PROPERTY(PROP_ITEM_ARTIST, getItemArtist());
        APPEND_ENTITY_PROPERTY(PROP_ITEM_LICENSE, getItemLicense());
        APPEND_ENTITY_PROPERTY(PROP_LIMITED_RUN, getLimitedRun());
        APPEND_ENTITY_PROPERTY(PROP_EDITION_NUMBER, getEditionNumber());
        APPEND_ENTITY_PROPERTY(PROP_ENTITY_INSTANCE_NUMBER, getEntityInstanceNumber());
        APPEND_ENTITY_PROPERTY(PROP_CERTIFICATE_ID, getCertificateID());

        APPEND_ENTITY_PROPERTY(PROP_NAME, getName());
        APPEND_ENTITY_PROPERTY(PROP_COLLISION_SOUND_URL, getCollisionSoundURL());
        APPEND_ENTITY_PROPERTY(PROP_HREF, getHref());
        APPEND_ENTITY_PROPERTY(PROP_DESCRIPTION, getDescription());
        APPEND_ENTITY_PROPERTY(PROP_ACTION_DATA, getDynamicData());

        // convert AVATAR_SELF_ID to actual sessionUUID.
        QUuid actualParentID = getParentID();
        if (actualParentID == AVATAR_SELF_ID) {
            auto nodeList = DependencyManager::get<NodeList>();
            actualParentID = nodeList->getSessionUUID();
        }
        APPEND_ENTITY_PROPERTY(PROP_PARENT_ID, actualParentID);

        APPEND_ENTITY_PROPERTY(PROP_PARENT_JOINT_INDEX, getParentJointIndex());
        APPEND_ENTITY_PROPERTY(PROP_QUERY_AA_CUBE, getQueryAACube());
        APPEND_ENTITY_PROPERTY(PROP_LAST_EDITED_BY, getLastEditedBy());

        appendSubclassData(packetData, params, entityTreeElementExtraEncodeData,
                                requestedProperties,
                                propertyFlags,
                                propertiesDidntFit,
                                propertyCount,
                                appendState);
    }

    if (propertyCount > 0) {
        int endOfEntityItemData = packetData->getUncompressedByteOffset();
        encodedPropertyFlags = propertyFlags;
        int newPropertyFlagsLength = encodedPropertyFlags.length();
        packetData->updatePriorBytes(propertyFlagsOffset,
                (const unsigned char*)encodedPropertyFlags.constData(), encodedPropertyFlags.length());

        // if the size of the PropertyFlags shrunk, we need to shift everything down to front of packet.
        if (newPropertyFlagsLength < oldPropertyFlagsLength) {
            int oldSize = packetData->getUncompressedSize();
            const unsigned char* modelItemData = packetData->getUncompressedData(propertyFlagsOffset + oldPropertyFlagsLength);
            int modelItemDataLength = endOfEntityItemData - startOfEntityItemData;
            int newEntityItemDataStart = propertyFlagsOffset + newPropertyFlagsLength;
            packetData->updatePriorBytes(newEntityItemDataStart, modelItemData, modelItemDataLength);
            int newSize = oldSize - (oldPropertyFlagsLength - newPropertyFlagsLength);
            packetData->setUncompressedSize(newSize);

        } else {
            assert(newPropertyFlagsLength == oldPropertyFlagsLength); // should not have grown
        }

        packetData->endLevel(entityLevel);
    } else {
        packetData->discardLevel(entityLevel);
        appendState = OctreeElement::NONE; // if we got here, then we didn't include the item
    }

    // If any part of the model items didn't fit, then the element is considered partial
    if (appendState != OctreeElement::COMPLETED) {
        // add this item into our list for the next appendElementData() pass
        entityTreeElementExtraEncodeData->entities.insert(getEntityItemID(), propertiesDidntFit);
    }

    // if any part of our entity was sent, call trackSend
    if (appendState != OctreeElement::NONE) {
        params.trackSend(getID(), getLastEdited());
    }

    return appendState;
}

// TODO: My goal is to get rid of this concept completely. The old code (and some of the current code) used this
// result to calculate if a packet being sent to it was potentially bad or corrupt. I've adjusted this to now
// only consider the minimum header bytes as being required. But it would be preferable to completely eliminate
// this logic from the callers.
int EntityItem::expectedBytes() {
    // Header bytes
    //    object ID [16 bytes]
    //    ByteCountCoded(type code) [~1 byte]
    //    last edited [8 bytes]
    //    ByteCountCoded(last_edited to last_updated delta) [~1-8 bytes]
    //    PropertyFlags<>( everything ) [1-2 bytes]
    // ~27-35 bytes...
    const int MINIMUM_HEADER_BYTES = 27;
    return MINIMUM_HEADER_BYTES;
}

// clients use this method to unpack FULL updates from entity-server
int EntityItem::readEntityDataFromBuffer(const unsigned char* data, int bytesLeftToRead, ReadBitstreamToTreeParams& args) {
    setSourceUUID(args.sourceUUID);

    args.entitiesPerPacket++;

    // Header bytes
    //    object ID [16 bytes]
    //    ByteCountCoded(type code) [~1 byte]
    //    last edited [8 bytes]
    //    ByteCountCoded(last_edited to last_updated delta) [~1-8 bytes]
    //    PropertyFlags<>( everything ) [1-2 bytes]
    // ~27-35 bytes...
    const int MINIMUM_HEADER_BYTES = 27;

    if (bytesLeftToRead < MINIMUM_HEADER_BYTES) {
        return 0;
    }

    int64_t clockSkew = 0;
    uint64_t maxPingRoundTrip = 33333; // two frames periods at 60 fps
    if (args.sourceNode) {
        clockSkew = args.sourceNode->getClockSkewUsec();
        const float MSECS_PER_USEC = 1000;
        maxPingRoundTrip += args.sourceNode->getPingMs() * MSECS_PER_USEC;
    }

    BufferParser parser(data, bytesLeftToRead);

#ifdef DEBUG
#define VALIDATE_ENTITY_ITEM_PARSER 1
#endif

#ifdef VALIDATE_ENTITY_ITEM_PARSER
    int bytesRead = 0;
    int originalLength = bytesLeftToRead;
    // TODO: figure out a way to avoid the big deep copy below.
    QByteArray originalDataBuffer((const char*)data, originalLength); // big deep copy!
    const unsigned char* dataAt = data;
#endif

    // id
    parser.readUuid(_id);
#ifdef VALIDATE_ENTITY_ITEM_PARSER
    {
        QByteArray encodedID = originalDataBuffer.mid(bytesRead, NUM_BYTES_RFC4122_UUID); // maximum possible size
        QUuid id = QUuid::fromRfc4122(encodedID);
        dataAt += encodedID.size();
        bytesRead += encodedID.size();
        Q_ASSERT(id == _id);
        Q_ASSERT(parser.offset() == (unsigned int) bytesRead);
    }
#endif

    // type
    parser.readCompressedCount<quint32>((quint32&)_type);
#ifdef VALIDATE_ENTITY_ITEM_PARSER
    QByteArray encodedType = originalDataBuffer.mid(bytesRead); // maximum possible size
    ByteCountCoded<quint32> typeCoder = encodedType;
    encodedType = typeCoder; // determine true length
    dataAt += encodedType.size();
    bytesRead += encodedType.size();
    quint32 type = typeCoder;
    EntityTypes::EntityType oldType = (EntityTypes::EntityType)type;
    Q_ASSERT(oldType == _type);
    Q_ASSERT(parser.offset() == (unsigned int) bytesRead);
#endif

    bool overwriteLocalData = true; // assume the new content overwrites our local data
    quint64 now = usecTimestampNow();
    bool somethingChanged = false;

    // _created
    {
        quint64 createdFromBuffer = 0;
        parser.readValue(createdFromBuffer);
#ifdef VALIDATE_ENTITY_ITEM_PARSER
        {
            quint64 createdFromBuffer2 = 0;
            memcpy(&createdFromBuffer2, dataAt, sizeof(createdFromBuffer2));
            dataAt += sizeof(createdFromBuffer2);
            bytesRead += sizeof(createdFromBuffer2);
            Q_ASSERT(createdFromBuffer2 == createdFromBuffer);
            Q_ASSERT(parser.offset() == (unsigned int) bytesRead);
        }
#endif
        if (_created == UNKNOWN_CREATED_TIME) {
            // we don't yet have a _created timestamp, so we accept this one
            createdFromBuffer -= clockSkew;
            if (createdFromBuffer > now || createdFromBuffer == UNKNOWN_CREATED_TIME) {
                createdFromBuffer = now;
            }
            _created = createdFromBuffer;
        }
    }

    #ifdef WANT_DEBUG
        quint64 lastEdited = getLastEdited();
        float editedAgo = getEditedAgo();
        QString agoAsString = formatSecondsElapsed(editedAgo);
        QString ageAsString = formatSecondsElapsed(getAge());
        qCDebug(entities) << "------------------------------------------";
        qCDebug(entities) << "Loading entity " << getEntityItemID() << " from buffer...";
        qCDebug(entities) << "------------------------------------------";
        debugDump();
        qCDebug(entities) << "------------------------------------------";
        qCDebug(entities) << "    _created =" << _created;
        qCDebug(entities) << "    age=" << getAge() << "seconds - " << ageAsString;
        qCDebug(entities) << "    lastEdited =" << lastEdited;
        qCDebug(entities) << "    ago=" << editedAgo << "seconds - " << agoAsString;
    #endif

    quint64 lastEditedFromBuffer = 0;

    // TODO: we could make this encoded as a delta from _created
    // _lastEdited
    parser.readValue(lastEditedFromBuffer);
#ifdef VALIDATE_ENTITY_ITEM_PARSER
    {
        quint64 lastEditedFromBuffer2 = 0;
        memcpy(&lastEditedFromBuffer2, dataAt, sizeof(lastEditedFromBuffer2));
        dataAt += sizeof(lastEditedFromBuffer2);
        bytesRead += sizeof(lastEditedFromBuffer2);
        Q_ASSERT(lastEditedFromBuffer2 == lastEditedFromBuffer);
        Q_ASSERT(parser.offset() == (unsigned int) bytesRead);
    }
#endif
    quint64 lastEditedFromBufferAdjusted = lastEditedFromBuffer == 0 ? 0 : lastEditedFromBuffer - clockSkew;
    if (lastEditedFromBufferAdjusted > now) {
        lastEditedFromBufferAdjusted = now;
    }

    bool fromSameServerEdit = (lastEditedFromBuffer == _lastEditedFromRemoteInRemoteTime);

    #ifdef WANT_DEBUG
        qCDebug(entities) << "data from server **************** ";
        qCDebug(entities) << "                           entityItemID:" << getEntityItemID();
        qCDebug(entities) << "                                    now:" << now;
        qCDebug(entities) << "                          getLastEdited:" << debugTime(getLastEdited(), now);
        qCDebug(entities) << "                   lastEditedFromBuffer:" << debugTime(lastEditedFromBuffer, now);
        qCDebug(entities) << "                              clockSkew:" << clockSkew;
        qCDebug(entities) << "           lastEditedFromBufferAdjusted:" << debugTime(lastEditedFromBufferAdjusted, now);
        qCDebug(entities) << "                  _lastEditedFromRemote:" << debugTime(_lastEditedFromRemote, now);
        qCDebug(entities) << "      _lastEditedFromRemoteInRemoteTime:" << debugTime(_lastEditedFromRemoteInRemoteTime, now);
        qCDebug(entities) << "                     fromSameServerEdit:" << fromSameServerEdit;
    #endif

    bool ignoreServerPacket = false; // assume we'll use this server packet

    // If this packet is from the same server edit as the last packet we accepted from the server
    // we probably want to use it.
    if (fromSameServerEdit) {
        // If this is from the same sever packet, then check against any local changes since we got
        // the most recent packet from this server time
        if (_lastEdited > _lastEditedFromRemote) {
            ignoreServerPacket = true;
        }
    } else {
        // If this isn't from the same sever packet, then honor our skew adjusted times...
        // If we've changed our local tree more recently than the new data from this packet
        // then we will not be changing our values, instead we just read and skip the data
        if (_lastEdited > lastEditedFromBufferAdjusted) {
            ignoreServerPacket = true;
        }
    }

    // before proceeding, check to see if this is an entity that we know has been deleted, which
    // might happen in the case of out-of-order and/or recorvered packets, if we've deleted the entity
    // we can confidently ignore this packet
    EntityTreePointer tree = getTree();
    if (tree && tree->isDeletedEntity(_id)) {
        #ifdef WANT_DEBUG
            qCDebug(entities) << "Received packet for previously deleted entity [" << _id << "] ignoring. "
                "(inside " << __FUNCTION__ << ")";
        #endif
        ignoreServerPacket = true;
    }

    if (ignoreServerPacket) {
        overwriteLocalData = false;
        #ifdef WANT_DEBUG
            qCDebug(entities) << "IGNORING old data from server!!! ****************";
            debugDump();
        #endif
    } else {
        #ifdef WANT_DEBUG
            qCDebug(entities) << "USING NEW data from server!!! ****************";
            debugDump();
        #endif

        // don't allow _lastEdited to be in the future
        _lastEdited = lastEditedFromBufferAdjusted;
        _lastEditedFromRemote = now;
        _lastEditedFromRemoteInRemoteTime = lastEditedFromBuffer;

        // TODO: only send this notification if something ACTUALLY changed (hint, we haven't yet parsed
        // the properties out of the bitstream (see below))
        somethingChangedNotification(); // notify derived classes that something has changed
    }

    // last updated is stored as ByteCountCoded delta from lastEdited
    quint64 updateDelta;
    parser.readCompressedCount(updateDelta);
#ifdef VALIDATE_ENTITY_ITEM_PARSER
    {
        QByteArray encodedUpdateDelta = originalDataBuffer.mid(bytesRead); // maximum possible size
        ByteCountCoded<quint64> updateDeltaCoder = encodedUpdateDelta;
        quint64 updateDelta2 = updateDeltaCoder;
        Q_ASSERT(updateDelta == updateDelta2);
        encodedUpdateDelta = updateDeltaCoder; // determine true length
        dataAt += encodedUpdateDelta.size();
        bytesRead += encodedUpdateDelta.size();
        Q_ASSERT(parser.offset() == (unsigned int) bytesRead);
    }
#endif

    if (overwriteLocalData) {
        _lastUpdated = lastEditedFromBufferAdjusted + updateDelta; // don't adjust for clock skew since we already did that
        #ifdef WANT_DEBUG
            qCDebug(entities) << "                           _lastUpdated:" << debugTime(_lastUpdated, now);
            qCDebug(entities) << "                            _lastEdited:" << debugTime(_lastEdited, now);
            qCDebug(entities) << "           lastEditedFromBufferAdjusted:" << debugTime(lastEditedFromBufferAdjusted, now);
        #endif
    }

    // Newer bitstreams will have a last simulated and a last updated value
    quint64 lastSimulatedFromBufferAdjusted = now;
    // last simulated is stored as ByteCountCoded delta from lastEdited
    quint64 simulatedDelta;
    parser.readCompressedCount(simulatedDelta);
#ifdef VALIDATE_ENTITY_ITEM_PARSER
    {
        QByteArray encodedSimulatedDelta = originalDataBuffer.mid(bytesRead); // maximum possible size
        ByteCountCoded<quint64> simulatedDeltaCoder = encodedSimulatedDelta;
        quint64 simulatedDelta2 = simulatedDeltaCoder;
        Q_ASSERT(simulatedDelta2 == simulatedDelta);
        encodedSimulatedDelta = simulatedDeltaCoder; // determine true length
        dataAt += encodedSimulatedDelta.size();
        bytesRead += encodedSimulatedDelta.size();
        Q_ASSERT(parser.offset() == (unsigned int) bytesRead);
    }
#endif

    if (overwriteLocalData) {
        lastSimulatedFromBufferAdjusted = lastEditedFromBufferAdjusted + simulatedDelta; // don't adjust for clock skew since we already did that
        if (lastSimulatedFromBufferAdjusted > now) {
            lastSimulatedFromBufferAdjusted = now;
        }
        #ifdef WANT_DEBUG
            qCDebug(entities) << "                            _lastEdited:" << debugTime(_lastEdited, now);
            qCDebug(entities) << "           lastEditedFromBufferAdjusted:" << debugTime(lastEditedFromBufferAdjusted, now);
            qCDebug(entities) << "        lastSimulatedFromBufferAdjusted:" << debugTime(lastSimulatedFromBufferAdjusted, now);
        #endif
    }

    #ifdef WANT_DEBUG
        if (overwriteLocalData) {
            qCDebug(entities) << "EntityItem::readEntityDataFromBuffer()... changed entity:" << getEntityItemID();
            qCDebug(entities) << "                          getLastEdited:" << debugTime(getLastEdited(), now);
            qCDebug(entities) << "                       getLastSimulated:" << debugTime(getLastSimulated(), now);
            qCDebug(entities) << "                         getLastUpdated:" << debugTime(getLastUpdated(), now);
        }
    #endif


    // Property Flags
    EntityPropertyFlags propertyFlags;
    parser.readFlags(propertyFlags);
#ifdef VALIDATE_ENTITY_ITEM_PARSER
    {
        QByteArray encodedPropertyFlags = originalDataBuffer.mid(bytesRead); // maximum possible size
        EntityPropertyFlags propertyFlags2 = encodedPropertyFlags;
        dataAt += propertyFlags.getEncodedLength();
        bytesRead += propertyFlags.getEncodedLength();
        Q_ASSERT(propertyFlags2 == propertyFlags);
        Q_ASSERT(parser.offset() == (unsigned int)bytesRead);
    }
#endif

#ifdef VALIDATE_ENTITY_ITEM_PARSER
    Q_ASSERT(parser.data() + parser.offset() == dataAt);
#else
    const unsigned char* dataAt = parser.data() + parser.offset();
    int bytesRead = (int)parser.offset();
#endif

    auto nodeList = DependencyManager::get<NodeList>();
    const QUuid& myNodeID = nodeList->getSessionUUID();
    bool weOwnSimulation = _simulationOwner.matchesValidID(myNodeID);

    // pack SimulationOwner and terse update properties near each other
    // NOTE: the server is authoritative for changes to simOwnerID so we always unpack ownership data
    // even when we would otherwise ignore the rest of the packet.

    bool filterRejection = false;
    if (propertyFlags.getHasProperty(PROP_SIMULATION_OWNER)) {
        QByteArray simOwnerData;
        int bytes = OctreePacketData::unpackDataFromBytes(dataAt, simOwnerData);
        SimulationOwner newSimOwner;
        newSimOwner.fromByteArray(simOwnerData);
        dataAt += bytes;
        bytesRead += bytes;

        if (wantTerseEditLogging() && _simulationOwner != newSimOwner) {
            qCDebug(entities) << "sim ownership for" << getDebugName() << "is now" << newSimOwner;
        }
        // This is used in the custom physics setters, below. When an entity-server filter alters
        // or rejects a set of properties, it clears this. In such cases, we don't want those custom
        // setters to ignore what the server says.
        filterRejection = newSimOwner.getID().isNull();
        if (weOwnSimulation) {
            if (newSimOwner.getID().isNull() && !_simulationOwner.pendingRelease(lastEditedFromBufferAdjusted)) {
                // entity-server is trying to clear our ownership (probably at our own request)
                // but we actually want to own it, therefore we ignore this clear event
                // and pretend that we own it (e.g. we assume we'll receive ownership soon)

                // However, for now, when the server uses a newer time than what we sent, listen to what we're told.
                if (overwriteLocalData) {
                    weOwnSimulation = false;
                }
            } else if (_simulationOwner.set(newSimOwner)) {
                markDirtyFlags(Simulation::DIRTY_SIMULATOR_ID);
                somethingChanged = true;
                // recompute weOwnSimulation for later
                weOwnSimulation = _simulationOwner.matchesValidID(myNodeID);
            }
        } else if (_simulationOwner.pendingTake(now - maxPingRoundTrip)) {
            // we sent a bid before this packet could have been sent from the server
            // so we ignore it and pretend we own the object's simulation
            weOwnSimulation = true;
            if (newSimOwner.getID().isNull()) {
                // entity-server is trying to clear someone  else's ownership
                // but we want to own it, therefore we ignore this clear event
                if (!_simulationOwner.isNull()) {
                    // someone else really did own it
                    markDirtyFlags(Simulation::DIRTY_SIMULATOR_ID);
                    somethingChanged = true;
                    _simulationOwner.clearCurrentOwner();
                }
            }
        } else if (newSimOwner.matchesValidID(myNodeID) && !_hasBidOnSimulation) {
            // entity-server tells us that we have simulation ownership while we never requested this for this EntityItem,
            // this could happen when the user reloads the cache and entity tree.
            markDirtyFlags(Simulation::DIRTY_SIMULATOR_ID);
            somethingChanged = true;
            _simulationOwner.clearCurrentOwner();
            weOwnSimulation = false;
        } else if (_simulationOwner.set(newSimOwner)) {
            markDirtyFlags(Simulation::DIRTY_SIMULATOR_ID);
            somethingChanged = true;
            // recompute weOwnSimulation for later
            weOwnSimulation = _simulationOwner.matchesValidID(myNodeID);
        }
    }

    auto lastEdited = lastEditedFromBufferAdjusted;
    bool otherOverwrites = overwriteLocalData && !weOwnSimulation;
    auto shouldUpdate = [lastEdited, otherOverwrites, filterRejection](quint64 updatedTimestamp, bool valueChanged) {
        bool simulationChanged = lastEdited > updatedTimestamp;
        return otherOverwrites && simulationChanged && (valueChanged || filterRejection);
    };

    {   // When we own the simulation we don't accept updates to the entity's transform/velocities
        // we also want to ignore any duplicate packets that have the same "recently updated" values
        // as a packet we've already recieved. This is because we want multiple edits of the same
        // information to be idempotent, but if we applied new physics properties we'd resimulation
        // with small differences in results.

        // Because the regular streaming property "setters" only have access to the new value, we've
        // made these lambdas that can access other details about the previous updates to suppress
        // any duplicates.

        // Note: duplicate packets are expected and not wrong. They may be sent for any number of
        // reasons and the contract is that the client handles them in an idempotent manner.
        auto customUpdatePositionFromNetwork = [this, shouldUpdate, lastEdited](glm::vec3 value){
            if (shouldUpdate(_lastUpdatedPositionTimestamp, value != _lastUpdatedPositionValue)) {
                updatePosition(value);
                _lastUpdatedPositionTimestamp = lastEdited;
                _lastUpdatedPositionValue = value;
            }
        };

        auto customUpdateRotationFromNetwork = [this, shouldUpdate, lastEdited](glm::quat value){
            if (shouldUpdate(_lastUpdatedRotationTimestamp, value != _lastUpdatedRotationValue)) {
                updateRotation(value);
                _lastUpdatedRotationTimestamp = lastEdited;
                _lastUpdatedRotationValue = value;
            }
        };

        auto customUpdateVelocityFromNetwork = [this, shouldUpdate, lastEdited](glm::vec3 value){
             if (shouldUpdate(_lastUpdatedVelocityTimestamp, value != _lastUpdatedVelocityValue)) {
                updateVelocity(value);
                _lastUpdatedVelocityTimestamp = lastEdited;
                _lastUpdatedVelocityValue = value;
            }
        };

        auto customUpdateAngularVelocityFromNetwork = [this, shouldUpdate, lastEdited](glm::vec3 value){
            if (shouldUpdate(_lastUpdatedAngularVelocityTimestamp, value != _lastUpdatedAngularVelocityValue)) {
                updateAngularVelocity(value);
                _lastUpdatedAngularVelocityTimestamp = lastEdited;
                _lastUpdatedAngularVelocityValue = value;
            }
        };

        auto customSetAcceleration = [this, shouldUpdate, lastEdited](glm::vec3 value){
            if (shouldUpdate(_lastUpdatedAccelerationTimestamp, value != _lastUpdatedAccelerationValue)) {
                setAcceleration(value);
                _lastUpdatedAccelerationTimestamp = lastEdited;
                _lastUpdatedAccelerationValue = value;
            }
        };

        READ_ENTITY_PROPERTY(PROP_POSITION, glm::vec3, customUpdatePositionFromNetwork);
        READ_ENTITY_PROPERTY(PROP_ROTATION, glm::quat, customUpdateRotationFromNetwork);
        READ_ENTITY_PROPERTY(PROP_VELOCITY, glm::vec3, customUpdateVelocityFromNetwork);
        READ_ENTITY_PROPERTY(PROP_ANGULAR_VELOCITY, glm::vec3, customUpdateAngularVelocityFromNetwork);
        READ_ENTITY_PROPERTY(PROP_ACCELERATION, glm::vec3, customSetAcceleration);
    }

    READ_ENTITY_PROPERTY(PROP_DIMENSIONS, glm::vec3, updateDimensions);
    READ_ENTITY_PROPERTY(PROP_DENSITY, float, updateDensity);
    READ_ENTITY_PROPERTY(PROP_GRAVITY, glm::vec3, updateGravity);

    READ_ENTITY_PROPERTY(PROP_DAMPING, float, updateDamping);
    READ_ENTITY_PROPERTY(PROP_RESTITUTION, float, updateRestitution);
    READ_ENTITY_PROPERTY(PROP_FRICTION, float, updateFriction);
    READ_ENTITY_PROPERTY(PROP_LIFETIME, float, updateLifetime);
    READ_ENTITY_PROPERTY(PROP_SCRIPT, QString, setScript);
    READ_ENTITY_PROPERTY(PROP_SCRIPT_TIMESTAMP, quint64, setScriptTimestamp);

    {
        // We use this scope to work around an issue stopping server script changes
        // from being received by an entity script server running a script that continously updates an entity.

        // Basically, we'll allow recent changes to the server scripts even if there are local changes to other properties
        // that have been made more recently.

        bool overwriteLocalData = !ignoreServerPacket || (lastEditedFromBufferAdjusted > _serverScriptsChangedTimestamp);

        READ_ENTITY_PROPERTY(PROP_SERVER_SCRIPTS, QString, setServerScripts);
    }

    READ_ENTITY_PROPERTY(PROP_REGISTRATION_POINT, glm::vec3, updateRegistrationPoint);

    READ_ENTITY_PROPERTY(PROP_ANGULAR_DAMPING, float, updateAngularDamping);
    READ_ENTITY_PROPERTY(PROP_VISIBLE, bool, setVisible);
    READ_ENTITY_PROPERTY(PROP_COLLISIONLESS, bool, updateCollisionless);
    READ_ENTITY_PROPERTY(PROP_COLLISION_MASK, uint8_t, updateCollisionMask);
    READ_ENTITY_PROPERTY(PROP_DYNAMIC, bool, updateDynamic);
    READ_ENTITY_PROPERTY(PROP_LOCKED, bool, updateLocked);
    READ_ENTITY_PROPERTY(PROP_USER_DATA, QString, setUserData);

    READ_ENTITY_PROPERTY(PROP_MARKETPLACE_ID, QString, setMarketplaceID);
    READ_ENTITY_PROPERTY(PROP_ITEM_NAME, QString, setItemName);
    READ_ENTITY_PROPERTY(PROP_ITEM_DESCRIPTION, QString, setItemDescription);
    READ_ENTITY_PROPERTY(PROP_ITEM_CATEGORIES, QString, setItemCategories);
    READ_ENTITY_PROPERTY(PROP_ITEM_ARTIST, QString, setItemArtist);
    READ_ENTITY_PROPERTY(PROP_ITEM_LICENSE, QString, setItemLicense);
    READ_ENTITY_PROPERTY(PROP_LIMITED_RUN, quint32, setLimitedRun);
    READ_ENTITY_PROPERTY(PROP_EDITION_NUMBER, quint32, setEditionNumber);
    READ_ENTITY_PROPERTY(PROP_ENTITY_INSTANCE_NUMBER, quint32, setEntityInstanceNumber);
    READ_ENTITY_PROPERTY(PROP_CERTIFICATE_ID, QString, setCertificateID);

    READ_ENTITY_PROPERTY(PROP_NAME, QString, setName);
    READ_ENTITY_PROPERTY(PROP_COLLISION_SOUND_URL, QString, setCollisionSoundURL);
    READ_ENTITY_PROPERTY(PROP_HREF, QString, setHref);
    READ_ENTITY_PROPERTY(PROP_DESCRIPTION, QString, setDescription);
    READ_ENTITY_PROPERTY(PROP_ACTION_DATA, QByteArray, setDynamicData);

    {   // parentID and parentJointIndex are also protected by simulation ownership
        bool oldOverwrite = overwriteLocalData;
        overwriteLocalData = overwriteLocalData && !weOwnSimulation;
        READ_ENTITY_PROPERTY(PROP_PARENT_ID, QUuid, updateParentID);
        READ_ENTITY_PROPERTY(PROP_PARENT_JOINT_INDEX, quint16, setParentJointIndex);
        overwriteLocalData = oldOverwrite;
    }


    {
        auto customUpdateQueryAACubeFromNetwork = [this, shouldUpdate, lastEdited](AACube value){
            if (shouldUpdate(_lastUpdatedQueryAACubeTimestamp, value != _lastUpdatedQueryAACubeValue)) {
                setQueryAACube(value);
                _lastUpdatedQueryAACubeTimestamp = lastEdited;
                _lastUpdatedQueryAACubeValue = value;
            }
        };
        READ_ENTITY_PROPERTY(PROP_QUERY_AA_CUBE, AACube, customUpdateQueryAACubeFromNetwork);
    }

    READ_ENTITY_PROPERTY(PROP_LAST_EDITED_BY, QUuid, setLastEditedBy);

    bytesRead += readEntitySubclassDataFromBuffer(dataAt, (bytesLeftToRead - bytesRead), args,
                                                  propertyFlags, overwriteLocalData, somethingChanged);

    ////////////////////////////////////
    // WARNING: Do not add stream content here after the subclass. Always add it before the subclass
    //
    // NOTE: we had a bad version of the stream that we added stream data after the subclass. We can attempt to recover
    // by doing this parsing here... but it's not likely going to fully recover the content.
    //

    if (overwriteLocalData && (getDirtyFlags() & (Simulation::DIRTY_TRANSFORM | Simulation::DIRTY_VELOCITIES))) {
        // NOTE: This code is attempting to "repair" the old data we just got from the server to make it more
        // closely match where the entities should be if they'd stepped forward in time to "now". The server
        // is sending us data with a known "last simulated" time. That time is likely in the past, and therefore
        // this "new" data is actually slightly out of date. We calculate the time we need to skip forward and
        // use our simulation helper routine to get a best estimate of where the entity should be.
        float skipTimeForward = (float)(now - lastSimulatedFromBufferAdjusted) / (float)(USECS_PER_SECOND);

        // we want to extrapolate the motion forward to compensate for packet travel time, but
        // we don't want the side effect of flag setting.
        stepKinematicMotion(skipTimeForward);
    }

    if (overwriteLocalData) {
        if (!_simulationOwner.matchesValidID(myNodeID)) {
            _lastSimulated = now;
        }
    }

    // Tracking for editing roundtrips here. We will tell our EntityTree that we just got incoming data about
    // and entity that was edited at some time in the past. The tree will determine how it wants to track this
    // information.
    EntityTreeElementPointer element = _element; // use local copy of _element for logic below
    if (element && element->getTree()) {
        element->getTree()->trackIncomingEntityLastEdited(lastEditedFromBufferAdjusted, bytesRead);
    }


    return bytesRead;
}

void EntityItem::debugDump() const {
    auto position = getPosition();
    qCDebug(entities) << "EntityItem id:" << getEntityItemID();
    qCDebug(entities, " edited ago:%f", (double)getEditedAgo());
    qCDebug(entities, " position:%f,%f,%f", (double)position.x, (double)position.y, (double)position.z);
    qCDebug(entities) << " dimensions:" << getDimensions();
}

// adjust any internal timestamps to fix clock skew for this server
void EntityItem::adjustEditPacketForClockSkew(QByteArray& buffer, qint64 clockSkew) {
    unsigned char* dataAt = reinterpret_cast<unsigned char*>(buffer.data());
    int octets = numberOfThreeBitSectionsInCode(dataAt);
    int lengthOfOctcode = (int)bytesRequiredForCodeLength(octets);
    dataAt += lengthOfOctcode;

    // lastEdited
    quint64 lastEditedInLocalTime;
    memcpy(&lastEditedInLocalTime, dataAt, sizeof(lastEditedInLocalTime));
    quint64 lastEditedInServerTime = lastEditedInLocalTime > 0 ? lastEditedInLocalTime + clockSkew : 0;
    memcpy(dataAt, &lastEditedInServerTime, sizeof(lastEditedInServerTime));
    #ifdef WANT_DEBUG
        qCDebug(entities, "EntityItem::adjustEditPacketForClockSkew()...");
        qCDebug(entities) << "     lastEditedInLocalTime: " << lastEditedInLocalTime;
        qCDebug(entities) << "                 clockSkew: " << clockSkew;
        qCDebug(entities) << "    lastEditedInServerTime: " << lastEditedInServerTime;
    #endif
    //assert(lastEditedInLocalTime > (quint64)0);
}

float EntityItem::computeMass() const {
    glm::vec3 dimensions = getDimensions();
    return getDensity() * _volumeMultiplier * dimensions.x * dimensions.y * dimensions.z;
}

void EntityItem::setDensity(float density) {
    withWriteLock([&] {
        _density = glm::max(glm::min(density, ENTITY_ITEM_MAX_DENSITY), ENTITY_ITEM_MIN_DENSITY);
    });
}

void EntityItem::updateDensity(float density) {
    float clampedDensity = glm::max(glm::min(density, ENTITY_ITEM_MAX_DENSITY), ENTITY_ITEM_MIN_DENSITY);
    withWriteLock([&] {
        if (_density != clampedDensity) {
            _density = clampedDensity;
            _dirtyFlags |= Simulation::DIRTY_MASS;
        }
    });
}

void EntityItem::setMass(float mass) {
    // Setting the mass actually changes the _density (at fixed volume), however
    // we must protect the density range to help maintain stability of physics simulation
    // therefore this method might not accept the mass that is supplied.

    glm::vec3 dimensions = getDimensions();
    float volume = _volumeMultiplier * dimensions.x * dimensions.y * dimensions.z;

    // compute new density
    const float MIN_VOLUME = 1.0e-6f; // 0.001mm^3
    float newDensity = 1.0f;
    if (volume < 1.0e-6f) {
        // avoid divide by zero
        newDensity = glm::min(mass / MIN_VOLUME, ENTITY_ITEM_MAX_DENSITY);
    } else {
        newDensity = glm::max(glm::min(mass / volume, ENTITY_ITEM_MAX_DENSITY), ENTITY_ITEM_MIN_DENSITY);
    }
    withWriteLock([&] {
        if (_density != newDensity) {
            _density = newDensity;
            _dirtyFlags |= Simulation::DIRTY_MASS;
        }
    });
}

void EntityItem::setHref(QString value) {
    auto href = value.toLower();
    if (! (value.toLower().startsWith("hifi://")) ) {
        return;
    }
    withWriteLock([&] {
        _href = value;
    });
}

void EntityItem::setCollisionSoundURL(const QString& value) {
    bool modified = false;
    withWriteLock([&] {
        if (_collisionSoundURL != value) {
            _collisionSoundURL = value;
            modified = true;
        }
    });
    if (modified) {
        if (auto myTree = getTree()) {
            myTree->notifyNewCollisionSoundURL(value, getEntityItemID());
        }
    }
}

void EntityItem::simulate(const quint64& now) {
    if (getLastSimulated() == 0) {
        setLastSimulated(now);
    }

    float timeElapsed = (float)(now - getLastSimulated()) / (float)(USECS_PER_SECOND);

    #ifdef WANT_DEBUG
        qCDebug(entities) << "********** EntityItem::simulate()";
        qCDebug(entities) << "    entity ID=" << getEntityItemID();
        qCDebug(entities) << "    simulator ID=" << getSimulatorID();
        qCDebug(entities) << "    now=" << now;
        qCDebug(entities) << "    _lastSimulated=" << _lastSimulated;
        qCDebug(entities) << "    timeElapsed=" << timeElapsed;
        qCDebug(entities) << "    hasVelocity=" << hasVelocity();
        qCDebug(entities) << "    hasGravity=" << hasGravity();
        qCDebug(entities) << "    hasAcceleration=" << hasAcceleration();
        qCDebug(entities) << "    hasAngularVelocity=" << hasAngularVelocity();
        qCDebug(entities) << "    getAngularVelocity=" << getAngularVelocity();
        qCDebug(entities) << "    isMortal=" << isMortal();
        qCDebug(entities) << "    getAge()=" << getAge();
        qCDebug(entities) << "    getLifetime()=" << getLifetime();


        if (hasVelocity() || hasGravity()) {
            qCDebug(entities) << "    MOVING...=";
            qCDebug(entities) << "        hasVelocity=" << hasVelocity();
            qCDebug(entities) << "        hasGravity=" << hasGravity();
            qCDebug(entities) << "        hasAcceleration=" << hasAcceleration();
            qCDebug(entities) << "        hasAngularVelocity=" << hasAngularVelocity();
            qCDebug(entities) << "        getAngularVelocity=" << getAngularVelocity();
        }
        if (hasAngularVelocity()) {
            qCDebug(entities) << "    CHANGING...=";
            qCDebug(entities) << "        hasAngularVelocity=" << hasAngularVelocity();
            qCDebug(entities) << "        getAngularVelocity=" << getAngularVelocity();
        }
        if (isMortal()) {
            qCDebug(entities) << "    MORTAL...=";
            qCDebug(entities) << "        isMortal=" << isMortal();
            qCDebug(entities) << "        getAge()=" << getAge();
            qCDebug(entities) << "        getLifetime()=" << getLifetime();
        }
        qCDebug(entities) << "     ********** EntityItem::simulate() .... SETTING _lastSimulated=" << _lastSimulated;
    #endif

    if (!stepKinematicMotion(timeElapsed)) {
        // this entity is no longer moving
        // flag it to transition from KINEMATIC to STATIC
        markDirtyFlags(Simulation::DIRTY_MOTION_TYPE);
        setAcceleration(Vectors::ZERO);
    }
    setLastSimulated(now);
}

bool EntityItem::stepKinematicMotion(float timeElapsed) {
    // get all the data
    Transform transform;
    glm::vec3 linearVelocity;
    glm::vec3 angularVelocity;
    getLocalTransformAndVelocities(transform, linearVelocity, angularVelocity);

    // find out if it is moving
    bool isSpinning = (glm::length2(angularVelocity) > 0.0f);
    float linearSpeedSquared = glm::length2(linearVelocity);
    bool isTranslating = linearSpeedSquared > 0.0f;
    bool moving = isTranslating || isSpinning;
    if (!moving) {
        return false;
    }

    if (timeElapsed <= 0.0f) {
        // someone gave us a useless time value so bail early
        // but return 'true' because it is moving
        return true;
    }

    const float MAX_TIME_ELAPSED = 1.0f; // seconds
    if (timeElapsed > MAX_TIME_ELAPSED) {
        qCWarning(entities) << "kinematic timestep = " << timeElapsed << " truncated to " << MAX_TIME_ELAPSED;
    }
    timeElapsed = glm::min(timeElapsed, MAX_TIME_ELAPSED);

    if (isSpinning) {
        float angularDamping = getAngularDamping();
        // angular damping
        if (angularDamping > 0.0f) {
            angularVelocity *= powf(1.0f - angularDamping, timeElapsed);
        }

        const float MIN_KINEMATIC_ANGULAR_SPEED_SQUARED =
            KINEMATIC_ANGULAR_SPEED_THRESHOLD * KINEMATIC_ANGULAR_SPEED_THRESHOLD;
        if (glm::length2(angularVelocity) < MIN_KINEMATIC_ANGULAR_SPEED_SQUARED) {
            angularVelocity = Vectors::ZERO;
        } else {
            // for improved agreement with the way Bullet integrates rotations we use an approximation
            // and break the integration into bullet-sized substeps
            glm::quat rotation = transform.getRotation();
            float dt = timeElapsed;
            while (dt > 0.0f) {
                glm::quat  dQ = computeBulletRotationStep(angularVelocity, glm::min(dt, PHYSICS_ENGINE_FIXED_SUBSTEP));
                rotation = glm::normalize(dQ * rotation);
                dt -= PHYSICS_ENGINE_FIXED_SUBSTEP;
            }
            transform.setRotation(rotation);
        }
    }

    glm::vec3 position = transform.getTranslation();
    const float MIN_KINEMATIC_LINEAR_SPEED_SQUARED =
        KINEMATIC_LINEAR_SPEED_THRESHOLD * KINEMATIC_LINEAR_SPEED_THRESHOLD;
    if (isTranslating) {
        glm::vec3 deltaVelocity = Vectors::ZERO;

        // linear damping
        float damping = getDamping();
        if (damping > 0.0f) {
            deltaVelocity = (powf(1.0f - damping, timeElapsed) - 1.0f) * linearVelocity;
        }

        const float MIN_KINEMATIC_LINEAR_ACCELERATION_SQUARED = 1.0e-4f; // 0.01 m/sec^2
        vec3 acceleration = getAcceleration();
        if (glm::length2(acceleration) > MIN_KINEMATIC_LINEAR_ACCELERATION_SQUARED) {
            // yes acceleration
            // acceleration is in world-frame but we need it in local-frame
            glm::vec3 linearAcceleration = acceleration;
            bool success;
            Transform parentTransform = getParentTransform(success);
            if (success) {
                linearAcceleration = glm::inverse(parentTransform.getRotation()) * linearAcceleration;
            }
            deltaVelocity += linearAcceleration * timeElapsed;

            if (linearSpeedSquared < MIN_KINEMATIC_LINEAR_SPEED_SQUARED
                    && glm::length2(deltaVelocity) < MIN_KINEMATIC_LINEAR_SPEED_SQUARED
                    && glm::length2(linearVelocity + deltaVelocity) < MIN_KINEMATIC_LINEAR_SPEED_SQUARED) {
                linearVelocity = Vectors::ZERO;
            } else {
                // NOTE: we do NOT include the second-order acceleration term (0.5 * a * dt^2)
                // when computing the displacement because Bullet also ignores that term.  Yes,
                // this is an approximation and it works best when dt is small.
                position += timeElapsed * linearVelocity;
                linearVelocity += deltaVelocity;
            }
        } else {
            // no acceleration
            if (linearSpeedSquared < MIN_KINEMATIC_LINEAR_SPEED_SQUARED) {
                linearVelocity = Vectors::ZERO;
            } else {
                // NOTE: we don't use second-order acceleration term for linear displacement
                // because Bullet doesn't use it.
                position += timeElapsed * linearVelocity;
                linearVelocity += deltaVelocity;
            }
        }
    }

    transform.setTranslation(position);
    setLocalTransformAndVelocities(transform, linearVelocity, angularVelocity);

    return true;
}

bool EntityItem::isMoving() const {
    return hasVelocity() || hasAngularVelocity();
}

bool EntityItem::isMovingRelativeToParent() const {
    return hasLocalVelocity() || hasLocalAngularVelocity();
}

EntityTreePointer EntityItem::getTree() const {
    EntityTreeElementPointer containingElement = getElement();
    EntityTreePointer tree = containingElement ? containingElement->getTree() : nullptr;
    return tree;
}

SpatialParentTree* EntityItem::getParentTree() const {
    return getTree().get();
}

bool EntityItem::wantTerseEditLogging() const {
    EntityTreePointer tree = getTree();
    return tree ? tree->wantTerseEditLogging() : false;
}

glm::mat4 EntityItem::getEntityToWorldMatrix() const {
    glm::mat4 translation = glm::translate(getPosition());
    glm::mat4 rotation = glm::mat4_cast(getRotation());
    glm::mat4 scale = glm::scale(getDimensions());
    glm::mat4 registration = glm::translate(ENTITY_ITEM_DEFAULT_REGISTRATION_POINT - getRegistrationPoint());
    return translation * rotation * scale * registration;
}

glm::mat4 EntityItem::getWorldToEntityMatrix() const {
    return glm::inverse(getEntityToWorldMatrix());
}

glm::vec3 EntityItem::entityToWorld(const glm::vec3& point) const {
    return glm::vec3(getEntityToWorldMatrix() * glm::vec4(point, 1.0f));
}

glm::vec3 EntityItem::worldToEntity(const glm::vec3& point) const {
    return glm::vec3(getWorldToEntityMatrix() * glm::vec4(point, 1.0f));
}

bool EntityItem::lifetimeHasExpired() const {
    return isMortal() && (getAge() > getLifetime());
}

quint64 EntityItem::getExpiry() const {
    return getCreated() + (quint64)(getLifetime() * (float)USECS_PER_SECOND);
}

EntityItemProperties EntityItem::getProperties(EntityPropertyFlags desiredProperties) const {
    EncodeBitstreamParams params; // unknown
    EntityPropertyFlags propertyFlags = desiredProperties.isEmpty() ? getEntityProperties(params) : desiredProperties;
    EntityItemProperties properties(propertyFlags);
    properties._id = getID();
    properties._idSet = true;
    properties._created = getCreated();
    properties._lastEdited = getLastEdited();
    properties.setClientOnly(getClientOnly());
    properties.setOwningAvatarID(getOwningAvatarID());

    properties._type = getType();

    COPY_ENTITY_PROPERTY_TO_PROPERTIES(simulationOwner, getSimulationOwner);
    COPY_ENTITY_PROPERTY_TO_PROPERTIES(position, getLocalPosition);
    COPY_ENTITY_PROPERTY_TO_PROPERTIES(dimensions, getDimensions); // NOTE: radius is obsolete
    COPY_ENTITY_PROPERTY_TO_PROPERTIES(rotation, getLocalOrientation);
    COPY_ENTITY_PROPERTY_TO_PROPERTIES(density, getDensity);
    COPY_ENTITY_PROPERTY_TO_PROPERTIES(velocity, getLocalVelocity);
    COPY_ENTITY_PROPERTY_TO_PROPERTIES(gravity, getGravity);
    COPY_ENTITY_PROPERTY_TO_PROPERTIES(acceleration, getAcceleration);
    COPY_ENTITY_PROPERTY_TO_PROPERTIES(damping, getDamping);
    COPY_ENTITY_PROPERTY_TO_PROPERTIES(restitution, getRestitution);
    COPY_ENTITY_PROPERTY_TO_PROPERTIES(friction, getFriction);
    COPY_ENTITY_PROPERTY_TO_PROPERTIES(created, getCreated);
    COPY_ENTITY_PROPERTY_TO_PROPERTIES(lifetime, getLifetime);
    COPY_ENTITY_PROPERTY_TO_PROPERTIES(script, getScript);
    COPY_ENTITY_PROPERTY_TO_PROPERTIES(scriptTimestamp, getScriptTimestamp);
    COPY_ENTITY_PROPERTY_TO_PROPERTIES(serverScripts, getServerScripts);
    COPY_ENTITY_PROPERTY_TO_PROPERTIES(collisionSoundURL, getCollisionSoundURL);
    COPY_ENTITY_PROPERTY_TO_PROPERTIES(registrationPoint, getRegistrationPoint);
    COPY_ENTITY_PROPERTY_TO_PROPERTIES(angularVelocity, getLocalAngularVelocity);
    COPY_ENTITY_PROPERTY_TO_PROPERTIES(angularDamping, getAngularDamping);
    COPY_ENTITY_PROPERTY_TO_PROPERTIES(localRenderAlpha, getLocalRenderAlpha);
    COPY_ENTITY_PROPERTY_TO_PROPERTIES(visible, getVisible);
    COPY_ENTITY_PROPERTY_TO_PROPERTIES(collisionless, getCollisionless);
    COPY_ENTITY_PROPERTY_TO_PROPERTIES(collisionMask, getCollisionMask);
    COPY_ENTITY_PROPERTY_TO_PROPERTIES(dynamic, getDynamic);
    COPY_ENTITY_PROPERTY_TO_PROPERTIES(locked, getLocked);
    COPY_ENTITY_PROPERTY_TO_PROPERTIES(userData, getUserData);

    // Certifiable Properties
    COPY_ENTITY_PROPERTY_TO_PROPERTIES(itemName, getItemName);
    COPY_ENTITY_PROPERTY_TO_PROPERTIES(itemDescription, getItemDescription);
    COPY_ENTITY_PROPERTY_TO_PROPERTIES(itemCategories, getItemCategories);
    COPY_ENTITY_PROPERTY_TO_PROPERTIES(itemArtist, getItemArtist);
    COPY_ENTITY_PROPERTY_TO_PROPERTIES(itemLicense, getItemLicense);
    COPY_ENTITY_PROPERTY_TO_PROPERTIES(limitedRun, getLimitedRun);
    COPY_ENTITY_PROPERTY_TO_PROPERTIES(marketplaceID, getMarketplaceID);
    COPY_ENTITY_PROPERTY_TO_PROPERTIES(editionNumber, getEditionNumber);
    COPY_ENTITY_PROPERTY_TO_PROPERTIES(entityInstanceNumber, getEntityInstanceNumber);
    COPY_ENTITY_PROPERTY_TO_PROPERTIES(certificateID, getCertificateID);

    COPY_ENTITY_PROPERTY_TO_PROPERTIES(name, getName);
    COPY_ENTITY_PROPERTY_TO_PROPERTIES(href, getHref);
    COPY_ENTITY_PROPERTY_TO_PROPERTIES(description, getDescription);
    COPY_ENTITY_PROPERTY_TO_PROPERTIES(actionData, getDynamicData);
    COPY_ENTITY_PROPERTY_TO_PROPERTIES(parentID, getParentID);
    COPY_ENTITY_PROPERTY_TO_PROPERTIES(parentJointIndex, getParentJointIndex);
    COPY_ENTITY_PROPERTY_TO_PROPERTIES(queryAACube, getQueryAACube);
    COPY_ENTITY_PROPERTY_TO_PROPERTIES(localPosition, getLocalPosition);
    COPY_ENTITY_PROPERTY_TO_PROPERTIES(localRotation, getLocalOrientation);

    COPY_ENTITY_PROPERTY_TO_PROPERTIES(clientOnly, getClientOnly);
    COPY_ENTITY_PROPERTY_TO_PROPERTIES(owningAvatarID, getOwningAvatarID);

    COPY_ENTITY_PROPERTY_TO_PROPERTIES(lastEditedBy, getLastEditedBy);

    properties._defaultSettings = false;

    return properties;
}

void EntityItem::getAllTerseUpdateProperties(EntityItemProperties& properties) const {
    // a TerseUpdate includes the transform and its derivatives
    if (!properties._positionChanged) {
        properties._position = getLocalPosition();
    }
    if (!properties._velocityChanged) {
        properties._velocity = getLocalVelocity();
    }
    if (!properties._rotationChanged) {
        properties._rotation = getLocalOrientation();
    }
    if (!properties._angularVelocityChanged) {
        properties._angularVelocity = getLocalAngularVelocity();
    }
    if (!properties._accelerationChanged) {
        properties._acceleration = getAcceleration();
    }

    properties._positionChanged = true;
    properties._velocityChanged = true;
    properties._rotationChanged = true;
    properties._angularVelocityChanged = true;
    properties._accelerationChanged = true;
}

void EntityItem::flagForOwnershipBid(uint8_t priority) {
    markDirtyFlags(Simulation::DIRTY_SIMULATION_OWNERSHIP_PRIORITY);
    auto nodeList = DependencyManager::get<NodeList>();
    if (_simulationOwner.matchesValidID(nodeList->getSessionUUID())) {
        // we already own it
        _simulationOwner.promotePriority(priority);
    } else {
        // we don't own it yet
        _simulationOwner.setPendingPriority(priority, usecTimestampNow());
    }
}

bool EntityItem::setProperties(const EntityItemProperties& properties) {
    bool somethingChanged = false;

    // these affect TerseUpdate properties
    SET_ENTITY_PROPERTY_FROM_PROPERTIES(simulationOwner, updateSimulationOwner);
    SET_ENTITY_PROPERTY_FROM_PROPERTIES(position, updatePosition);
    SET_ENTITY_PROPERTY_FROM_PROPERTIES(rotation, updateRotation);
    SET_ENTITY_PROPERTY_FROM_PROPERTIES(velocity, updateVelocity);
    SET_ENTITY_PROPERTY_FROM_PROPERTIES(angularVelocity, updateAngularVelocity);
    SET_ENTITY_PROPERTY_FROM_PROPERTIES(acceleration, setAcceleration);

    // these (along with "position" above) affect tree structure
    SET_ENTITY_PROPERTY_FROM_PROPERTIES(dimensions, updateDimensions);
    SET_ENTITY_PROPERTY_FROM_PROPERTIES(registrationPoint, updateRegistrationPoint);

    // these (along with all properties above) affect the simulation
    SET_ENTITY_PROPERTY_FROM_PROPERTIES(density, updateDensity);
    SET_ENTITY_PROPERTY_FROM_PROPERTIES(gravity, updateGravity);
    SET_ENTITY_PROPERTY_FROM_PROPERTIES(damping, updateDamping);
    SET_ENTITY_PROPERTY_FROM_PROPERTIES(angularDamping, updateAngularDamping);
    SET_ENTITY_PROPERTY_FROM_PROPERTIES(restitution, updateRestitution);
    SET_ENTITY_PROPERTY_FROM_PROPERTIES(friction, updateFriction);
    SET_ENTITY_PROPERTY_FROM_PROPERTIES(collisionless, updateCollisionless);
    SET_ENTITY_PROPERTY_FROM_PROPERTIES(collisionMask, updateCollisionMask);
    SET_ENTITY_PROPERTY_FROM_PROPERTIES(dynamic, updateDynamic);
    SET_ENTITY_PROPERTY_FROM_PROPERTIES(created, updateCreated);
    SET_ENTITY_PROPERTY_FROM_PROPERTIES(lifetime, updateLifetime);
    SET_ENTITY_PROPERTY_FROM_PROPERTIES(locked, updateLocked);

    // non-simulation properties below
    SET_ENTITY_PROPERTY_FROM_PROPERTIES(script, setScript);
    SET_ENTITY_PROPERTY_FROM_PROPERTIES(scriptTimestamp, setScriptTimestamp);
    SET_ENTITY_PROPERTY_FROM_PROPERTIES(serverScripts, setServerScripts);
    SET_ENTITY_PROPERTY_FROM_PROPERTIES(collisionSoundURL, setCollisionSoundURL);
    SET_ENTITY_PROPERTY_FROM_PROPERTIES(localRenderAlpha, setLocalRenderAlpha);
    SET_ENTITY_PROPERTY_FROM_PROPERTIES(visible, setVisible);
    SET_ENTITY_PROPERTY_FROM_PROPERTIES(userData, setUserData);

    // Certifiable Properties
    SET_ENTITY_PROPERTY_FROM_PROPERTIES(itemName, setItemName);
    SET_ENTITY_PROPERTY_FROM_PROPERTIES(itemDescription, setItemDescription);
    SET_ENTITY_PROPERTY_FROM_PROPERTIES(itemCategories, setItemCategories);
    SET_ENTITY_PROPERTY_FROM_PROPERTIES(itemArtist, setItemArtist);
    SET_ENTITY_PROPERTY_FROM_PROPERTIES(itemLicense, setItemLicense);
    SET_ENTITY_PROPERTY_FROM_PROPERTIES(limitedRun, setLimitedRun);
    SET_ENTITY_PROPERTY_FROM_PROPERTIES(marketplaceID, setMarketplaceID);
    SET_ENTITY_PROPERTY_FROM_PROPERTIES(editionNumber, setEditionNumber);
    SET_ENTITY_PROPERTY_FROM_PROPERTIES(entityInstanceNumber, setEntityInstanceNumber);
    SET_ENTITY_PROPERTY_FROM_PROPERTIES(certificateID, setCertificateID);

    SET_ENTITY_PROPERTY_FROM_PROPERTIES(name, setName);
    SET_ENTITY_PROPERTY_FROM_PROPERTIES(href, setHref);
    SET_ENTITY_PROPERTY_FROM_PROPERTIES(description, setDescription);
    SET_ENTITY_PROPERTY_FROM_PROPERTIES(actionData, setDynamicData);
    SET_ENTITY_PROPERTY_FROM_PROPERTIES(parentID, updateParentID);
    SET_ENTITY_PROPERTY_FROM_PROPERTIES(parentJointIndex, setParentJointIndex);
    SET_ENTITY_PROPERTY_FROM_PROPERTIES(queryAACube, setQueryAACube);

    SET_ENTITY_PROPERTY_FROM_PROPERTIES(clientOnly, setClientOnly);
    SET_ENTITY_PROPERTY_FROM_PROPERTIES(owningAvatarID, setOwningAvatarID);

    SET_ENTITY_PROPERTY_FROM_PROPERTIES(lastEditedBy, setLastEditedBy);

    if (updateQueryAACube()) {
        somethingChanged = true;
    }

    // Now check the sub classes
    somethingChanged |= setSubClassProperties(properties);

    // Finally notify if change detected
    if (somethingChanged) {
        uint64_t now = usecTimestampNow();
        #ifdef WANT_DEBUG
            int elapsed = now - getLastEdited();
            qCDebug(entities) << "EntityItem::setProperties() AFTER update... edited AGO=" << elapsed <<
                    "now=" << now << " getLastEdited()=" << getLastEdited();
        #endif
        setLastEdited(now);
        somethingChangedNotification(); // notify derived classes that something has changed
        if (getDirtyFlags() & (Simulation::DIRTY_TRANSFORM | Simulation::DIRTY_VELOCITIES)) {
            // anything that sets the transform or velocity must update _lastSimulated which is used
            // for kinematic extrapolation (e.g. we want to extrapolate forward from this moment
            // when position and/or velocity was changed).
            _lastSimulated = now;
        }
    }

    // timestamps
    quint64 timestamp = properties.getCreated();
    if (_created == UNKNOWN_CREATED_TIME && timestamp != UNKNOWN_CREATED_TIME) {
        quint64 now = usecTimestampNow();
        if (timestamp > now) {
            timestamp = now;
        }
        _created = timestamp;
    }

    return somethingChanged;
}

void EntityItem::recordCreationTime() {
    if (_created == UNKNOWN_CREATED_TIME) {
        _created = usecTimestampNow();
    }
    auto now = usecTimestampNow();
    _lastEdited = _created;
    _lastUpdated = now;
    _lastSimulated = now;
}

const Transform EntityItem::getTransformToCenter(bool& success) const {
    Transform result = getTransform(success);
    if (getRegistrationPoint() != ENTITY_ITEM_HALF_VEC3) { // If it is not already centered, translate to center
        result.postTranslate((ENTITY_ITEM_HALF_VEC3 - getRegistrationPoint()) * getDimensions()); // Position to center
    }
    return result;
}

void EntityItem::setDimensions(const glm::vec3& value) {
    if (value.x <= 0.0f || value.y <= 0.0f || value.z <= 0.0f) {
        return;
    }
    if (_dimensions != value) {
        _dimensions = value;
        locationChanged();
        dimensionsChanged();
    }
}

/// The maximum bounding cube for the entity, independent of it's rotation.
/// This accounts for the registration point (upon which rotation occurs around).
///
AACube EntityItem::getMaximumAACube(bool& success) const {
    if (_recalcMaxAACube) {
        glm::vec3 centerOfRotation = getPosition(success); // also where _registration point is
        if (success) {
            _recalcMaxAACube = false;
            // we want to compute the furthestExtent that an entity can extend out from its "position"
            // to do this we compute the max of these two vec3s: registration and 1-registration
            // and then scale by dimensions
            glm::vec3 maxExtents = getDimensions() * glm::max(_registrationPoint, glm::vec3(1.0f) - _registrationPoint);

            // there exists a sphere that contains maxExtents for all rotations
            float radius = glm::length(maxExtents);

            // put a cube around the sphere
            // TODO? replace _maxAACube with _boundingSphereRadius
            glm::vec3 minimumCorner = centerOfRotation - glm::vec3(radius, radius, radius);
            _maxAACube = AACube(minimumCorner, radius * 2.0f);
        }
    } else {
        success = true;
    }
    return _maxAACube;
}

/// The minimum bounding cube for the entity accounting for it's rotation.
/// This accounts for the registration point (upon which rotation occurs around).
///
AACube EntityItem::getMinimumAACube(bool& success) const {
    if (_recalcMinAACube) {
        // position represents the position of the registration point.
        glm::vec3 position = getPosition(success);
        if (success) {
            _recalcMinAACube = false;
            glm::vec3 dimensions = getDimensions();
            glm::vec3 unrotatedMinRelativeToEntity = - (dimensions * _registrationPoint);
            glm::vec3 unrotatedMaxRelativeToEntity = dimensions * (glm::vec3(1.0f, 1.0f, 1.0f) - _registrationPoint);
            Extents extents = { unrotatedMinRelativeToEntity, unrotatedMaxRelativeToEntity };
            extents.rotate(getRotation());

            // shift the extents to be relative to the position/registration point
            extents.shiftBy(position);

            // the cube that best encompasses extents is...
            AABox box(extents);
            glm::vec3 centerOfBox = box.calcCenter();
            float longestSide = box.getLargestDimension();
            float halfLongestSide = longestSide / 2.0f;
            glm::vec3 cornerOfCube = centerOfBox - glm::vec3(halfLongestSide, halfLongestSide, halfLongestSide);

            _minAACube = AACube(cornerOfCube, longestSide);
        }
    } else {
        success = true;
    }
    return _minAACube;
}

AABox EntityItem::getAABox(bool& success) const {
    if (_recalcAABox) {
        // position represents the position of the registration point.
        glm::vec3 position = getPosition(success);
        if (success) {
            _recalcAABox = false;
            glm::vec3 dimensions = getDimensions();
            glm::vec3 unrotatedMinRelativeToEntity = - (dimensions * _registrationPoint);
            glm::vec3 unrotatedMaxRelativeToEntity = dimensions * (glm::vec3(1.0f, 1.0f, 1.0f) - _registrationPoint);
            Extents extents = { unrotatedMinRelativeToEntity, unrotatedMaxRelativeToEntity };
            extents.rotate(getRotation());

            // shift the extents to be relative to the position/registration point
            extents.shiftBy(position);

            _cachedAABox = AABox(extents);
        }
    } else {
        success = true;
    }
    return _cachedAABox;
}

AACube EntityItem::getQueryAACube(bool& success) const {
    AACube result = SpatiallyNestable::getQueryAACube(success);
    if (success) {
        return result;
    }
    // this is for when we've loaded an older json file that didn't have queryAACube properties.
    result = getMaximumAACube(success);
    if (success) {
        _queryAACube = result;
        _queryAACubeSet = true;
    }
    return result;
}

bool EntityItem::shouldPuffQueryAACube() const {
    return hasActions() || isChildOfMyAvatar() || isMovingRelativeToParent();
}

// NOTE: This should only be used in cases of old bitstreams which only contain radius data
//    0,0,0 --> maxDimension,maxDimension,maxDimension
//    ... has a corner to corner distance of glm::length(maxDimension,maxDimension,maxDimension)
//    ... radius = cornerToCornerLength / 2.0f
//    ... radius * 2.0f = cornerToCornerLength
//    ... cornerToCornerLength = sqrt(3 x maxDimension ^ 2)
//    ... cornerToCornerLength = sqrt(3 x maxDimension ^ 2)
//    ... radius * 2.0f = sqrt(3 x maxDimension ^ 2)
//    ... (radius * 2.0f) ^2 = 3 x maxDimension ^ 2
//    ... ((radius * 2.0f) ^2) / 3 = maxDimension ^ 2
//    ... sqrt(((radius * 2.0f) ^2) / 3) = maxDimension
//    ... sqrt((diameter ^2) / 3) = maxDimension
//
void EntityItem::setRadius(float value) {
    float diameter = value * 2.0f;
    float maxDimension = sqrt((diameter * diameter) / 3.0f);
    setDimensions(glm::vec3(maxDimension, maxDimension, maxDimension));
}

// TODO: get rid of all users of this function...
//    ... radius = cornerToCornerLength / 2.0f
//    ... cornerToCornerLength = sqrt(3 x maxDimension ^ 2)
//    ... radius = sqrt(3 x maxDimension ^ 2) / 2.0f;
float EntityItem::getRadius() const {
    return 0.5f * glm::length(getDimensions());
}

// Checking Certifiable Properties
#define ADD_STRING_PROPERTY(n, N) if (!propertySet.get##N().isEmpty()) json[#n] = propertySet.get##N()
#define ADD_ENUM_PROPERTY(n, N) json[#n] = propertySet.get##N##AsString()
#define ADD_INT_PROPERTY(n, N) if (propertySet.get##N() != 0) json[#n] = (propertySet.get##N() == (quint32) -1) ? -1.0 : ((double) propertySet.get##N())
QByteArray EntityItem::getStaticCertificateJSON() const {
    // Produce a compact json of every non-default static certificate property, with the property names in alphabetical order.
    // The static certificate properties include all an only those properties that cannot be changed without altering the identity
    // of the entity as reviewed during the certification submission.

    QJsonObject json;
    EntityItemProperties propertySet = getProperties(); // Note: neither EntityItem nor EntityitemProperties "properties" are QObject "properties"!
    // It is important that this be reproducible in the same order each time. Since we also generate these on the server, we do it alphabetically
    // to help maintainence in two different code bases.
    if (!propertySet.getAnimation().getURL().isEmpty()) {
        json["animationURL"] = propertySet.getAnimation().getURL();
    }
    ADD_STRING_PROPERTY(collisionSoundURL, CollisionSoundURL);
    ADD_STRING_PROPERTY(compoundShapeURL, CompoundShapeURL);
    ADD_INT_PROPERTY(editionNumber, EditionNumber);
    ADD_INT_PROPERTY(instanceNumber, EntityInstanceNumber);
    ADD_STRING_PROPERTY(itemArtist, ItemArtist);
    ADD_STRING_PROPERTY(itemCategories, ItemCategories);
    ADD_STRING_PROPERTY(itemDescription, ItemDescription);
    ADD_STRING_PROPERTY(itemLicenseUrl, ItemLicense);
    ADD_STRING_PROPERTY(itemName, ItemName);
    ADD_INT_PROPERTY(limitedRun, LimitedRun);
    ADD_STRING_PROPERTY(marketplaceID, MarketplaceID);
    ADD_STRING_PROPERTY(modelURL, ModelURL);
    ADD_STRING_PROPERTY(script, Script);
    ADD_ENUM_PROPERTY(shapeType, ShapeType);
    json["type"] = EntityTypes::getEntityTypeName(propertySet.getType());

    return QJsonDocument(json).toJson(QJsonDocument::Compact);
}
QByteArray EntityItem::getStaticCertificateHash() const {
    return QCryptographicHash::hash(getStaticCertificateJSON(), QCryptographicHash::Sha256);
}

bool EntityItem::verifyStaticCertificateProperties() {
    // True IIF a non-empty certificateID matches the static certificate json.
    // I.e., if we can verify that the certificateID was produced by High Fidelity signing the static certificate hash.

    if (getCertificateID().isEmpty()) {
        return false;
    }

<<<<<<< HEAD
    const QByteArray marketplacePublicKeyByteArray = EntityItem::_marketplacePublicKey.toUtf8();
    const unsigned char* marketplacePublicKey = reinterpret_cast<const unsigned char*>(marketplacePublicKeyByteArray.constData());
    int marketplacePublicKeyLength = marketplacePublicKeyByteArray.length();

    BIO *bio = BIO_new_mem_buf((void*)marketplacePublicKey, marketplacePublicKeyLength);
=======
    const auto hash = getStaticCertificateHash();
    const auto text = reinterpret_cast<const unsigned char*>(hash.constData());
    const unsigned int textLength = hash.length();

    // After DEBUG_CERT ends, we will get/cache this once from the marketplace when needed, and it likely won't be RSA.
    const char publicKey[] = "-----BEGIN PUBLIC KEY-----\n\
MFwwDQYJKoZIhvcNAQEBBQADSwAwSAJBALCoBiDAZOClO26tC5pd7JikBL61WIgp\n\
AqbcNnrV/TcG6LPI7ZbiMjdUixmTNvYMRZH3Wlqtl2IKG1W68y3stKECAwEAAQ==\n\
-----END PUBLIC KEY-----";
    BIO *bio = BIO_new_mem_buf((void*)publicKey, sizeof(publicKey));
>>>>>>> 815f6804
    EVP_PKEY* evp_key = PEM_read_bio_PUBKEY(bio, NULL, NULL, NULL);
    if (evp_key) {
        RSA* rsa = EVP_PKEY_get1_RSA(evp_key);
        if (rsa) {
            const QByteArray digestByteArray = getStaticCertificateHash();
            const unsigned char* digest = reinterpret_cast<const unsigned char*>(digestByteArray.constData());
            int digestLength = digestByteArray.length();

            const QByteArray signatureByteArray = QByteArray::fromBase64(getCertificateID().toUtf8());
            const unsigned char* signature = reinterpret_cast<const unsigned char*>(signatureByteArray.constData());
            int signatureLength = signatureByteArray.length();

            ERR_clear_error();
            bool answer = RSA_verify(NID_sha256,
                digest,
                digestLength,
                signature,
                signatureLength,
                rsa);
            long error = ERR_get_error();
            if (error != 0) {
                const char* error_str = ERR_error_string(error, NULL);
                qCWarning(entities) << "ERROR while verifying static certificate properties! RSA error:" << error_str
                    << "\nStatic Cert JSON:" << getStaticCertificateJSON()
                    << "\nKey:" << EntityItem::_marketplacePublicKey << "\nKey Length:" << marketplacePublicKeyLength
                    << "\nDigest:" << digest << "\nDigest Length:" << digestLength
                    << "\nSignature:" << signature << "\nSignature Length:" << signatureLength;
            }
            RSA_free(rsa);
            if (bio) {
                BIO_free(bio);
            }
            if (evp_key) {
                EVP_PKEY_free(evp_key);
            }
            return answer;
        } else {
            if (bio) {
                BIO_free(bio);
            }
            if (evp_key) {
                EVP_PKEY_free(evp_key);
            }
            long error = ERR_get_error();
            const char* error_str = ERR_error_string(error, NULL);
            qCWarning(entities) << "Failed to verify static certificate properties! RSA error:" << error_str;
            return false;
        }
    } else {
        if (bio) {
            BIO_free(bio);
        }
        long error = ERR_get_error();
        const char* error_str = ERR_error_string(error, NULL);
        qCWarning(entities) << "Failed to verify static certificate properties! RSA error:" << error_str;
        return false;
    }
}

void EntityItem::adjustShapeInfoByRegistration(ShapeInfo& info) const {
    if (_registrationPoint != ENTITY_ITEM_DEFAULT_REGISTRATION_POINT) {
        glm::mat4 scale = glm::scale(getDimensions());
        glm::mat4 registration = scale * glm::translate(ENTITY_ITEM_DEFAULT_REGISTRATION_POINT - getRegistrationPoint());
        glm::vec3 regTransVec = glm::vec3(registration[3]); // extract position component from matrix
        info.setOffset(regTransVec);
    }
}

bool EntityItem::contains(const glm::vec3& point) const {
    if (getShapeType() == SHAPE_TYPE_COMPOUND) {
        bool success;
        bool result = getAABox(success).contains(point);
        return result && success;
    } else {
        ShapeInfo info;
        info.setParams(getShapeType(), glm::vec3(0.5f));
        adjustShapeInfoByRegistration(info);
        return info.contains(worldToEntity(point));
    }
}

void EntityItem::computeShapeInfo(ShapeInfo& info) {
    info.setParams(getShapeType(), 0.5f * getDimensions());
    adjustShapeInfoByRegistration(info);
}

float EntityItem::getVolumeEstimate() const {
    glm::vec3 dimensions = getDimensions();
    return dimensions.x * dimensions.y * dimensions.z;
}

void EntityItem::updateRegistrationPoint(const glm::vec3& value) {
    if (value != _registrationPoint) {
        setRegistrationPoint(value);
        markDirtyFlags(Simulation::DIRTY_SHAPE);
    }
}

void EntityItem::updatePosition(const glm::vec3& value) {
    if (getLocalPosition() != value) {
        setLocalPosition(value);

        EntityTreePointer tree = getTree();
        markDirtyFlags(Simulation::DIRTY_POSITION);
        if (tree) {
            tree->entityChanged(getThisPointer());
        }
        forEachDescendant([&](SpatiallyNestablePointer object) {
            if (object->getNestableType() == NestableType::Entity) {
                EntityItemPointer entity = std::static_pointer_cast<EntityItem>(object);
                entity->markDirtyFlags(Simulation::DIRTY_POSITION);
                if (tree) {
                    tree->entityChanged(entity);
                }
            }
        });
    }
}

void EntityItem::updateParentID(const QUuid& value) {
    QUuid oldParentID = getParentID();
    if (oldParentID != value) {
        EntityTreePointer tree = getTree();
        if (!oldParentID.isNull()) {
            tree->removeFromChildrenOfAvatars(getThisPointer());
        }
        setParentID(value);
        // children are forced to be kinematic
        // may need to not collide with own avatar
        markDirtyFlags(Simulation::DIRTY_MOTION_TYPE | Simulation::DIRTY_COLLISION_GROUP);

        if (tree) {
            tree->addToNeedsParentFixupList(getThisPointer());
        }
        updateQueryAACube();
    }
}

void EntityItem::updateDimensions(const glm::vec3& value) {
    if (getDimensions() != value) {
        setDimensions(value);
        markDirtyFlags(Simulation::DIRTY_SHAPE | Simulation::DIRTY_MASS);
        _queryAACubeSet = false;
        dimensionsChanged();
    }
}

void EntityItem::updateRotation(const glm::quat& rotation) {
    if (getLocalOrientation() != rotation) {
        setLocalOrientation(rotation);
        _dirtyFlags |= Simulation::DIRTY_ROTATION;
        forEachDescendant([&](SpatiallyNestablePointer object) {
            if (object->getNestableType() == NestableType::Entity) {
                EntityItemPointer entity = std::static_pointer_cast<EntityItem>(object);
                entity->markDirtyFlags(Simulation::DIRTY_ROTATION | Simulation::DIRTY_POSITION);
            }
        });
    }
}

void EntityItem::updateMass(float mass) {
    // Setting the mass actually changes the _density (at fixed volume), however
    // we must protect the density range to help maintain stability of physics simulation
    // therefore this method might not accept the mass that is supplied.

    glm::vec3 dimensions = getDimensions();
    float volume = _volumeMultiplier * dimensions.x * dimensions.y * dimensions.z;

    // compute new density
    float newDensity = _density;
    const float MIN_VOLUME = 1.0e-6f; // 0.001mm^3
    if (volume < 1.0e-6f) {
        // avoid divide by zero
        newDensity = glm::min(mass / MIN_VOLUME, ENTITY_ITEM_MAX_DENSITY);
    } else {
        newDensity = glm::max(glm::min(mass / volume, ENTITY_ITEM_MAX_DENSITY), ENTITY_ITEM_MIN_DENSITY);
    }

    if (_density != newDensity) {
        _density = newDensity;
        _dirtyFlags |= Simulation::DIRTY_MASS;
    }
}

void EntityItem::updateVelocity(const glm::vec3& value) {
    glm::vec3 velocity = getLocalVelocity();
    if (velocity != value) {
        if (getShapeType() == SHAPE_TYPE_STATIC_MESH) {
            if (velocity != Vectors::ZERO) {
                setLocalVelocity(Vectors::ZERO);
            }
        } else {
            float speed = glm::length(value);
            if (!glm::isnan(speed)) {
                const float MIN_LINEAR_SPEED = 0.001f;
                const float MAX_LINEAR_SPEED = 270.0f; // 3m per step at 90Hz
                if (speed < MIN_LINEAR_SPEED) {
                    velocity = ENTITY_ITEM_ZERO_VEC3;
                } else if (speed > MAX_LINEAR_SPEED) {
                    velocity = (MAX_LINEAR_SPEED / speed) * value;
                } else {
                    velocity = value;
                }
                setLocalVelocity(velocity);
                _dirtyFlags |= Simulation::DIRTY_LINEAR_VELOCITY;
            }
        }
    }
}

void EntityItem::updateDamping(float value) {
    auto clampedDamping = glm::clamp(value, 0.0f, 1.0f);
    if (_damping != clampedDamping) {
        _damping = clampedDamping;
        _dirtyFlags |= Simulation::DIRTY_MATERIAL;
    }
}

void EntityItem::updateGravity(const glm::vec3& value) {
    if (_gravity != value) {
        if (getShapeType() == SHAPE_TYPE_STATIC_MESH) {
            _gravity = Vectors::ZERO;
        } else {
            float magnitude = glm::length(value);
            if (!glm::isnan(magnitude)) {
                const float MAX_ACCELERATION_OF_GRAVITY = 10.0f * 9.8f; // 10g
                if (magnitude > MAX_ACCELERATION_OF_GRAVITY) {
                    _gravity = (MAX_ACCELERATION_OF_GRAVITY / magnitude) * value;
                } else {
                    _gravity = value;
                }
                _dirtyFlags |= Simulation::DIRTY_LINEAR_VELOCITY;
            }
        }
    }
}

void EntityItem::updateAngularVelocity(const glm::vec3& value) {
    glm::vec3 angularVelocity = getLocalAngularVelocity();
    if (angularVelocity != value) {
        if (getShapeType() == SHAPE_TYPE_STATIC_MESH) {
            setLocalAngularVelocity(Vectors::ZERO);
        } else {
            float speed = glm::length(value);
            if (!glm::isnan(speed)) {
                const float MIN_ANGULAR_SPEED = 0.0002f;
                const float MAX_ANGULAR_SPEED = 9.0f * TWO_PI; // 1/10 rotation per step at 90Hz
                if (speed < MIN_ANGULAR_SPEED) {
                    angularVelocity = ENTITY_ITEM_ZERO_VEC3;
                } else if (speed > MAX_ANGULAR_SPEED) {
                    angularVelocity = (MAX_ANGULAR_SPEED / speed) * value;
                } else {
                    angularVelocity = value;
                }
                setLocalAngularVelocity(angularVelocity);
                _dirtyFlags |= Simulation::DIRTY_ANGULAR_VELOCITY;
            }
        }
    }
}

void EntityItem::updateAngularDamping(float value) {
    auto clampedDamping = glm::clamp(value, 0.0f, 1.0f);
    if (_angularDamping != clampedDamping) {
        _angularDamping = clampedDamping;
        _dirtyFlags |= Simulation::DIRTY_MATERIAL;
    }
}

void EntityItem::updateCollisionless(bool value) {
    if (_collisionless != value) {
        _collisionless = value;
        _dirtyFlags |= Simulation::DIRTY_COLLISION_GROUP;
    }
}

void EntityItem::updateCollisionMask(uint8_t value) {
    if ((_collisionMask & ENTITY_COLLISION_MASK_DEFAULT) != (value & ENTITY_COLLISION_MASK_DEFAULT)) {
        _collisionMask = (value & ENTITY_COLLISION_MASK_DEFAULT);
        _dirtyFlags |= Simulation::DIRTY_COLLISION_GROUP;
    }
}

void EntityItem::updateDynamic(bool value) {
    if (getDynamic() != value) {
        // dynamic and STATIC_MESH are incompatible so we check for that case
        if (value && getShapeType() == SHAPE_TYPE_STATIC_MESH) {
            if (_dynamic) {
                _dynamic = false;
                _dirtyFlags |= Simulation::DIRTY_MOTION_TYPE;
            }
        } else {
            _dynamic = value;
            _dirtyFlags |= Simulation::DIRTY_MOTION_TYPE;
        }
    }
}

void EntityItem::updateRestitution(float value) {
    float clampedValue = glm::max(glm::min(ENTITY_ITEM_MAX_RESTITUTION, value), ENTITY_ITEM_MIN_RESTITUTION);
    if (_restitution != clampedValue) {
        _restitution = clampedValue;
        _dirtyFlags |= Simulation::DIRTY_MATERIAL;
    }
}

void EntityItem::updateFriction(float value) {
    float clampedValue = glm::max(glm::min(ENTITY_ITEM_MAX_FRICTION, value), ENTITY_ITEM_MIN_FRICTION);
    withWriteLock([&] {
        if (_friction != clampedValue) {
            _friction = clampedValue;
            _dirtyFlags |= Simulation::DIRTY_MATERIAL;
        }
    });
}

void EntityItem::setRestitution(float value) {
    float clampedValue = glm::max(glm::min(ENTITY_ITEM_MAX_RESTITUTION, value), ENTITY_ITEM_MIN_RESTITUTION);
    withWriteLock([&] {
        _restitution = clampedValue;
    });
}

void EntityItem::setFriction(float value) {
    float clampedValue = glm::max(glm::min(ENTITY_ITEM_MAX_FRICTION, value), ENTITY_ITEM_MIN_FRICTION);
    withWriteLock([&] {
        _friction = clampedValue;
    });
}

void EntityItem::updateLifetime(float value) {
    if (_lifetime != value) {
        _lifetime = value;
        _dirtyFlags |= Simulation::DIRTY_LIFETIME;
    }
}

void EntityItem::updateCreated(uint64_t value) {
    if (_created != value) {
        _created = value;
        _dirtyFlags |= Simulation::DIRTY_LIFETIME;
    }
}

void EntityItem::computeCollisionGroupAndFinalMask(int16_t& group, int16_t& mask) const {
    if (_collisionless) {
        group = BULLET_COLLISION_GROUP_COLLISIONLESS;
        mask = 0;
    } else {
        if (getDynamic()) {
            group = BULLET_COLLISION_GROUP_DYNAMIC;
        } else if (isMovingRelativeToParent() || hasActions()) {
            group = BULLET_COLLISION_GROUP_KINEMATIC;
        } else {
            group = BULLET_COLLISION_GROUP_STATIC;
        }

        uint8_t userMask = getCollisionMask();

        if ((bool)(userMask & USER_COLLISION_GROUP_MY_AVATAR) !=
                (bool)(userMask & USER_COLLISION_GROUP_OTHER_AVATAR)) {
            // asymmetric avatar collision mask bits
            if (!getSimulatorID().isNull() && getSimulatorID() != Physics::getSessionUUID()) {
                // someone else owns the simulation, so we toggle the avatar bits (swap interpretation)
                userMask ^= USER_COLLISION_MASK_AVATARS | ~userMask;
            }
        }

        if (userMask & USER_COLLISION_GROUP_MY_AVATAR) {
            bool iAmHoldingThis = false;
            // if this entity is a descendant of MyAvatar, don't collide with MyAvatar.  This avoids the
            // "bootstrapping" problem where you can shoot yourself across the room by grabbing something
            // and holding it against your own avatar.
            if (isChildOfMyAvatar()) {
                iAmHoldingThis = true;
            }
            // also, don't bootstrap our own avatar with a hold action
            QList<EntityDynamicPointer> holdActions = getActionsOfType(DYNAMIC_TYPE_HOLD);
            QList<EntityDynamicPointer>::const_iterator i = holdActions.begin();
            while (i != holdActions.end()) {
                EntityDynamicPointer action = *i;
                if (action->isMine()) {
                    iAmHoldingThis = true;
                    break;
                }
                i++;
            }
            QList<EntityDynamicPointer> farGrabActions = getActionsOfType(DYNAMIC_TYPE_FAR_GRAB);
            i = farGrabActions.begin();
            while (i != farGrabActions.end()) {
                EntityDynamicPointer action = *i;
                if (action->isMine()) {
                    iAmHoldingThis = true;
                    break;
                }
                i++;
            }

            if (iAmHoldingThis) {
                userMask &= ~USER_COLLISION_GROUP_MY_AVATAR;
            }
        }
        mask = Physics::getDefaultCollisionMask(group) & (int16_t)(userMask);
    }
}

void EntityItem::setSimulationOwner(const QUuid& id, quint8 priority) {
    if (wantTerseEditLogging() && (id != _simulationOwner.getID() || priority != _simulationOwner.getPriority())) {
        qCDebug(entities) << "sim ownership for" << getDebugName() << "is now" << id << priority;
    }
    _simulationOwner.set(id, priority);
}

void EntityItem::setSimulationOwner(const SimulationOwner& owner) {
    if (wantTerseEditLogging() && _simulationOwner != owner) {
        qCDebug(entities) << "sim ownership for" << getDebugName() << "is now" << owner;
    }

    _simulationOwner.set(owner);
}

void EntityItem::updateSimulationOwner(const SimulationOwner& owner) {
    // NOTE: this method only used by EntityServer.  The Interface uses special code in readEntityDataFromBuffer().
    if (wantTerseEditLogging() && _simulationOwner != owner) {
        qCDebug(entities) << "sim ownership for" << getDebugName() << "is now" << owner;
    }

    if (_simulationOwner.set(owner)) {
        markDirtyFlags(Simulation::DIRTY_SIMULATOR_ID);
    }
}

void EntityItem::clearSimulationOwnership() {
    if (wantTerseEditLogging() && !_simulationOwner.isNull()) {
        qCDebug(entities) << "sim ownership for" << getDebugName() << "is now null";
    }

    _simulationOwner.clear();
    // don't bother setting the DIRTY_SIMULATOR_ID flag because:
    // (a) when entity-server calls clearSimulationOwnership() the dirty-flags are meaningless (only used by interface)
    // (b) the interface only calls clearSimulationOwnership() in a context that already knows best about dirty flags
    //markDirtyFlags(Simulation::DIRTY_SIMULATOR_ID);

}

void EntityItem::setPendingOwnershipPriority(quint8 priority, const quint64& timestamp) {
    _simulationOwner.setPendingPriority(priority, timestamp);
}

void EntityItem::rememberHasSimulationOwnershipBid() const {
    _hasBidOnSimulation = true;
}

QString EntityItem::actionsToDebugString() {
    QString result;
    QVector<QByteArray> serializedActions;
    QHash<QUuid, EntityDynamicPointer>::const_iterator i = _objectActions.begin();
    while (i != _objectActions.end()) {
        const QUuid id = i.key();
        EntityDynamicPointer action = _objectActions[id];
        EntityDynamicType actionType = action->getType();
        result += QString("") + actionType + ":" + action->getID().toString() + " ";
        i++;
    }
    return result;
}

bool EntityItem::addAction(EntitySimulationPointer simulation, EntityDynamicPointer action) {
    bool result;
    withWriteLock([&] {
        checkWaitingToRemove(simulation);

        result = addActionInternal(simulation, action);
        if (result) {
            action->setIsMine(true);
            _dynamicDataDirty = true;
        } else {
            removeActionInternal(action->getID());
        }
    });
    updateQueryAACube();

    return result;
}

bool EntityItem::addActionInternal(EntitySimulationPointer simulation, EntityDynamicPointer action) {
    assert(action);
    assert(simulation);
    auto actionOwnerEntity = action->getOwnerEntity().lock();
    assert(actionOwnerEntity);
    assert(actionOwnerEntity.get() == this);

    const QUuid& actionID = action->getID();
    assert(!_objectActions.contains(actionID) || _objectActions[actionID] == action);
    _objectActions[actionID] = action;
    simulation->addDynamic(action);

    bool success;
    QByteArray newDataCache;
    serializeActions(success, newDataCache);
    if (success) {
        _allActionsDataCache = newDataCache;
        _dirtyFlags |= Simulation::DIRTY_PHYSICS_ACTIVATION;
        _dirtyFlags |= Simulation::DIRTY_COLLISION_GROUP; // may need to not collide with own avatar
    } else {
        qCDebug(entities) << "EntityItem::addActionInternal -- serializeActions failed";
    }
    return success;
}

bool EntityItem::updateAction(EntitySimulationPointer simulation, const QUuid& actionID, const QVariantMap& arguments) {
    bool success = false;
    withWriteLock([&] {
        checkWaitingToRemove(simulation);

        if (!_objectActions.contains(actionID)) {
            return;
        }

        EntityDynamicPointer action = _objectActions[actionID];

        success = action->updateArguments(arguments);
        if (success) {
            action->setIsMine(true);
            serializeActions(success, _allActionsDataCache);
            _dirtyFlags |= Simulation::DIRTY_PHYSICS_ACTIVATION;
        } else {
            qCDebug(entities) << "EntityItem::updateAction failed";
        }
    });
    return success;
}

bool EntityItem::removeAction(EntitySimulationPointer simulation, const QUuid& actionID) {
    bool success = false;
    withWriteLock([&] {
        checkWaitingToRemove(simulation);
        success = removeActionInternal(actionID);
    });
    updateQueryAACube();

    return success;
}

bool EntityItem::removeActionInternal(const QUuid& actionID, EntitySimulationPointer simulation) {
    _previouslyDeletedActions.insert(actionID, usecTimestampNow());
    if (_objectActions.contains(actionID)) {
        if (!simulation) {
            EntityTreeElementPointer element = _element; // use local copy of _element for logic below
            EntityTreePointer entityTree = element ? element->getTree() : nullptr;
            simulation = entityTree ? entityTree->getSimulation() : nullptr;
        }

        EntityDynamicPointer action = _objectActions[actionID];

        action->setOwnerEntity(nullptr);
        action->setIsMine(false);
        _objectActions.remove(actionID);

        if (simulation) {
            action->removeFromSimulation(simulation);
        }

        bool success = true;
        serializeActions(success, _allActionsDataCache);
        _dirtyFlags |= Simulation::DIRTY_PHYSICS_ACTIVATION;
        _dirtyFlags |= Simulation::DIRTY_COLLISION_GROUP; // may need to not collide with own avatar
        setDynamicDataNeedsTransmit(true);
        return success;
    }
    return false;
}

bool EntityItem::clearActions(EntitySimulationPointer simulation) {
    withWriteLock([&] {
        QHash<QUuid, EntityDynamicPointer>::iterator i = _objectActions.begin();
        while (i != _objectActions.end()) {
            const QUuid id = i.key();
            EntityDynamicPointer action = _objectActions[id];
            i = _objectActions.erase(i);
            action->setOwnerEntity(nullptr);
            action->removeFromSimulation(simulation);
        }
        // empty _serializedActions means no actions for the EntityItem
        _actionsToRemove.clear();
        _allActionsDataCache.clear();
        _dirtyFlags |= Simulation::DIRTY_PHYSICS_ACTIVATION;
        _dirtyFlags |= Simulation::DIRTY_COLLISION_GROUP; // may need to not collide with own avatar
    });
    return true;
}


void EntityItem::deserializeActions() {
    withWriteLock([&] {
        deserializeActionsInternal();
    });
}


void EntityItem::deserializeActionsInternal() {
    quint64 now = usecTimestampNow();

    if (!_element) {
        qCDebug(entities) << "EntityItem::deserializeActionsInternal -- no _element";
        return;
    }

    EntityTreePointer entityTree = getTree();
    assert(entityTree);
    EntitySimulationPointer simulation = entityTree ? entityTree->getSimulation() : nullptr;
    assert(simulation);

    QVector<QByteArray> serializedActions;
    if (_allActionsDataCache.size() > 0) {
        QDataStream serializedActionsStream(_allActionsDataCache);
        serializedActionsStream >> serializedActions;
    }

    // Keep track of which actions got added or updated by the new dynamicData
    QSet<QUuid> updated;

    foreach(QByteArray serializedAction, serializedActions) {
        QDataStream serializedActionStream(serializedAction);
        EntityDynamicType actionType;
        QUuid actionID;
        serializedActionStream >> actionType;
        serializedActionStream >> actionID;
        if (_previouslyDeletedActions.contains(actionID)) {
            continue;
        }

        if (_objectActions.contains(actionID)) {
            EntityDynamicPointer action = _objectActions[actionID];
            // TODO: make sure types match?  there isn't currently a way to
            // change the type of an existing action.
            if (!action->isMine()) {
                action->deserialize(serializedAction);
            }
            updated << actionID;
        } else {
            auto actionFactory = DependencyManager::get<EntityDynamicFactoryInterface>();
            EntityItemPointer entity = getThisPointer();
            EntityDynamicPointer action = actionFactory->factoryBA(entity, serializedAction);
            if (action) {
                entity->addActionInternal(simulation, action);
                updated << actionID;
            } else {
                static QString repeatedMessage =
                    LogHandler::getInstance().addRepeatedMessageRegex(".*action creation failed for.*");
                qCDebug(entities) << "EntityItem::deserializeActionsInternal -- action creation failed for"
                        << getID() << _name; // getName();
                removeActionInternal(actionID, nullptr);
            }
        }
    }

    // remove any actions that weren't included in the new data.
    QHash<QUuid, EntityDynamicPointer>::const_iterator i = _objectActions.begin();
    while (i != _objectActions.end()) {
        QUuid id = i.key();
        if (!updated.contains(id)) {
            EntityDynamicPointer action = i.value();

            if (action->isMine()) {
                // we just received an update that didn't include one of our actions.  tell the server about it (again).
                setDynamicDataNeedsTransmit(true);
            } else {
                // don't let someone else delete my action.
                _actionsToRemove << id;
                _previouslyDeletedActions.insert(id, now);
            }
        }
        i++;
    }

    // trim down _previouslyDeletedActions
    QMutableHashIterator<QUuid, quint64> _previouslyDeletedIter(_previouslyDeletedActions);
    while (_previouslyDeletedIter.hasNext()) {
        _previouslyDeletedIter.next();
        if (now - _previouslyDeletedIter.value() > _rememberDeletedActionTime) {
            _previouslyDeletedActions.remove(_previouslyDeletedIter.key());
        }
    }

    _dynamicDataDirty = true;

    return;
}

void EntityItem::checkWaitingToRemove(EntitySimulationPointer simulation) {
    foreach(QUuid actionID, _actionsToRemove) {
        removeActionInternal(actionID, simulation);
    }
    _actionsToRemove.clear();
}

void EntityItem::setDynamicData(QByteArray dynamicData) {
    withWriteLock([&] {
        setDynamicDataInternal(dynamicData);
    });
}

void EntityItem::setDynamicDataInternal(QByteArray dynamicData) {
    if (_allActionsDataCache != dynamicData) {
        _allActionsDataCache = dynamicData;
        deserializeActionsInternal();
    }
    checkWaitingToRemove();
}

void EntityItem::serializeActions(bool& success, QByteArray& result) const {
    if (_objectActions.size() == 0) {
        success = true;
        result.clear();
        return;
    }

    QVector<QByteArray> serializedActions;
    QHash<QUuid, EntityDynamicPointer>::const_iterator i = _objectActions.begin();
    while (i != _objectActions.end()) {
        const QUuid id = i.key();
        EntityDynamicPointer action = _objectActions[id];
        QByteArray bytesForAction = action->serialize();
        serializedActions << bytesForAction;
        i++;
    }

    QDataStream serializedActionsStream(&result, QIODevice::WriteOnly);
    serializedActionsStream << serializedActions;

    if (result.size() >= _maxActionsDataSize) {
        qCDebug(entities) << "EntityItem::serializeActions size is too large -- "
                          << result.size() << ">=" << _maxActionsDataSize;
        success = false;
        return;
    }

    success = true;
    return;
}

const QByteArray EntityItem::getDynamicDataInternal() const {
    if (_dynamicDataDirty) {
        bool success;
        serializeActions(success, _allActionsDataCache);
        if (success) {
            _dynamicDataDirty = false;
        }
    }
    return _allActionsDataCache;
}

const QByteArray EntityItem::getDynamicData() const {
    QByteArray result;

    if (_dynamicDataDirty) {
        withWriteLock([&] {
            getDynamicDataInternal();
            result = _allActionsDataCache;
        });
    } else {
        withReadLock([&] {
            result = _allActionsDataCache;
        });
    }
    return result;
}

QVariantMap EntityItem::getActionArguments(const QUuid& actionID) const {
    QVariantMap result;
    withReadLock([&] {
        if (_objectActions.contains(actionID)) {
            EntityDynamicPointer action = _objectActions[actionID];
            result = action->getArguments();
            result["type"] = EntityDynamicInterface::dynamicTypeToString(action->getType());
        }
    });

    return result;
}

bool EntityItem::shouldSuppressLocationEdits() const {
    // if any of the actions indicate they'd like suppression, suppress
    QHash<QUuid, EntityDynamicPointer>::const_iterator i = _objectActions.begin();
    while (i != _objectActions.end()) {
        if (i.value()->shouldSuppressLocationEdits()) {
            return true;
        }
        i++;
    }

    // if any of the ancestors are MyAvatar, suppress
    if (isChildOfMyAvatar()) {
        return true;
    }

    return false;
}

QList<EntityDynamicPointer> EntityItem::getActionsOfType(EntityDynamicType typeToGet) const {
    QList<EntityDynamicPointer> result;

    QHash<QUuid, EntityDynamicPointer>::const_iterator i = _objectActions.begin();
    while (i != _objectActions.end()) {
        EntityDynamicPointer action = i.value();
        if (action->getType() == typeToGet && action->isActive()) {
            result += action;
        }
        i++;
    }

    return result;
}

void EntityItem::locationChanged(bool tellPhysics) {
    requiresRecalcBoxes();
    if (tellPhysics) {
        _dirtyFlags |= Simulation::DIRTY_TRANSFORM;
        EntityTreePointer tree = getTree();
        if (tree) {
            tree->entityChanged(getThisPointer());
        }
    }
    SpatiallyNestable::locationChanged(tellPhysics); // tell all the children, also
    somethingChangedNotification();
}

void EntityItem::dimensionsChanged() {
    requiresRecalcBoxes();
    SpatiallyNestable::dimensionsChanged(); // Do what you have to do
    somethingChangedNotification();
}

void EntityItem::globalizeProperties(EntityItemProperties& properties, const QString& messageTemplate, const glm::vec3& offset) const {
    // TODO -- combine this with convertLocationToScriptSemantics
    bool success;
    auto globalPosition = getPosition(success);
    if (success) {
        properties.setPosition(globalPosition + offset);
        properties.setRotation(getRotation());
        properties.setDimensions(getDimensions());
        // Should we do velocities and accelerations, too? This could end up being quite involved, which is why the method exists.
    } else {
        properties.setPosition(getQueryAACube().calcCenter() + offset); // best we can do
    }
    if (!messageTemplate.isEmpty()) {
        QString name = properties.getName();
        if (name.isEmpty()) {
            name = EntityTypes::getEntityTypeName(properties.getType());
        }
        qCWarning(entities) << messageTemplate.arg(getEntityItemID().toString()).arg(name).arg(properties.getParentID().toString());
    }
    QUuid empty;
    properties.setParentID(empty);
}


bool EntityItem::matchesJSONFilters(const QJsonObject& jsonFilters) const {

    // The intention for the query JSON filter and this method is to be flexible to handle a variety of filters for
    // ALL entity properties. Some work will need to be done to the property system so that it can be more flexible
    // (to grab the value and default value of a property given the string representation of that property, for example)

    // currently the only property filter we handle is '+' for serverScripts
    // which means that we only handle a filtered query asking for entities where the serverScripts property is non-default

    static const QString SERVER_SCRIPTS_PROPERTY = "serverScripts";

    foreach(const auto& property, jsonFilters.keys()) {
        if (property == SERVER_SCRIPTS_PROPERTY  && jsonFilters[property] == EntityQueryFilterSymbol::NonDefault) {
            // check if this entity has a non-default value for serverScripts
            if (_serverScripts != ENTITY_ITEM_DEFAULT_SERVER_SCRIPTS) {
                return true;
            } else {
                return false;
            }
        }
    }

    // the json filter syntax did not match what we expected, return a match
    return true;
}

quint64 EntityItem::getLastSimulated() const {
    quint64 result;
    withReadLock([&] {
        result = _lastSimulated;
    });
    return result;
}

void EntityItem::setLastSimulated(quint64 now) {
    withWriteLock([&] {
        _lastSimulated = now;
    });
}

quint64 EntityItem::getLastEdited() const {
    quint64 result;
    withReadLock([&] {
        result = _lastEdited;
    });
    return result;
}

void EntityItem::setLastEdited(quint64 lastEdited) {
    withWriteLock([&] {
        _lastEdited = _lastUpdated = lastEdited;
        _changedOnServer = glm::max(lastEdited, _changedOnServer);
    });
}

quint64 EntityItem::getLastBroadcast() const {
    quint64 result;
    withReadLock([&] {
        result = _lastBroadcast;
    });
    return result;
}

void EntityItem::setLastBroadcast(quint64 lastBroadcast) {
    withWriteLock([&] {
        _lastBroadcast = lastBroadcast;
    });
}

void EntityItem::markAsChangedOnServer() {
    withWriteLock([&] {
        _changedOnServer = usecTimestampNow();
    });
}

quint64 EntityItem::getLastChangedOnServer() const {
    quint64 result;
    withReadLock([&] {
        result = _changedOnServer;
    });
    return result;
}

void EntityItem::update(const quint64& now) {
    withWriteLock([&] {
        _lastUpdated = now;
    });
}

quint64 EntityItem::getLastUpdated() const {
    quint64 result;
    withReadLock([&] {
        result = _lastUpdated;
    });
    return result;
}

void EntityItem::requiresRecalcBoxes() {
    withWriteLock([&] {
        _recalcAABox = true;
        _recalcMinAACube = true;
        _recalcMaxAACube = true;
    });
}

QString EntityItem::getHref() const {
    QString result;
    withReadLock([&] {
        result = _href;
    });
    return result;
}

QString EntityItem::getDescription() const {
    QString result;
    withReadLock([&] {
        result = _description;
    });
    return result;
}

void EntityItem::setDescription(const QString& value) {
    withWriteLock([&] {
        _description = value;
    });
}

float EntityItem::getLocalRenderAlpha() const {
    float result;
    withReadLock([&] {
        result = _localRenderAlpha;
    });
    return result;
}

void EntityItem::setLocalRenderAlpha(float localRenderAlpha) {
    withWriteLock([&] {
        _localRenderAlpha = localRenderAlpha;
    });
}

glm::vec3 EntityItem::getGravity() const {
    glm::vec3 result;
    withReadLock([&] {
        result = _gravity;
    });
    return result;
}

void EntityItem::setGravity(const glm::vec3& value) {
    withWriteLock([&] {
        _gravity = value;
    });
}

glm::vec3 EntityItem::getAcceleration() const {
    glm::vec3 result;
    withReadLock([&] {
        result = _acceleration;
    });
    return result;
}

void EntityItem::setAcceleration(const glm::vec3& value) {
    withWriteLock([&] {
        _acceleration = value;
    });
}

float EntityItem::getDamping() const {
    float result;
    withReadLock([&] {
        result = _damping;
    });
    return result;
}
void EntityItem::setDamping(float value) {
    withWriteLock([&] {
        _damping = value;
    });
}

float EntityItem::getRestitution() const {
    float result;
    withReadLock([&] {
        result = _restitution;
    });
    return result;
}

float EntityItem::getFriction() const {
    float result;
    withReadLock([&] {
        result = _friction;
    });
    return result;
}

// lifetime related properties.
float EntityItem::getLifetime() const {
    float result;
    withReadLock([&] {
        result = _lifetime;
    });
    return result;
}

void EntityItem::setLifetime(float value) {
    withWriteLock([&] {
        _lifetime = value;
    });
}

quint64 EntityItem::getCreated() const {
    quint64 result;
    withReadLock([&] {
        result = _created;
    });
    return result;
}

void EntityItem::setCreated(quint64 value) {
    withWriteLock([&] {
        _created = value;
    });
}

QString EntityItem::getScript() const {
    QString result;
    withReadLock([&] {
        result = _script;
    });
    return result;
}

void EntityItem::setScript(const QString& value) {
    withWriteLock([&] {
        _script = value;
    });
}

quint64 EntityItem::getScriptTimestamp() const {
    quint64 result;
    withReadLock([&] {
        result = _scriptTimestamp;
    });
    return result;
}

void EntityItem::setScriptTimestamp(const quint64 value) {
    withWriteLock([&] {
        _scriptTimestamp = value;
    });
}

QString EntityItem::getServerScripts() const {
    QString result;
    withReadLock([&] {
        result = _serverScripts;
    });
    return result;
}

void EntityItem::setServerScripts(const QString& serverScripts) {
    withWriteLock([&] {
        _serverScripts = serverScripts;
        _serverScriptsChangedTimestamp = usecTimestampNow();
    });
}

QString EntityItem::getCollisionSoundURL() const {
    QString result;
    withReadLock([&] {
        result = _collisionSoundURL;
    });
    return result;
}

glm::vec3 EntityItem::getRegistrationPoint() const {
    glm::vec3 result;
    withReadLock([&] {
        result = _registrationPoint;
    });
    return result;
}

void EntityItem::setRegistrationPoint(const glm::vec3& value) {
    withWriteLock([&] {
        _registrationPoint = glm::clamp(value, 0.0f, 1.0f);
    });
    dimensionsChanged(); // Registration Point affects the bounding box
}

float EntityItem::getAngularDamping() const {
    float result;
    withReadLock([&] {
        result = _angularDamping;
    });
    return result;
}

void EntityItem::setAngularDamping(float value) {
    withWriteLock([&] {
        _angularDamping = value;
    });
}

QString EntityItem::getName() const {
    QString result;
    withReadLock([&] {
        result = _name;
    });
    return result;
}

void EntityItem::setName(const QString& value) {
    withWriteLock([&] {
        _name = value;
    });
}

QString EntityItem::getDebugName() {
    QString result = getName();
    if (result.isEmpty()) {
        result = getID().toString();
    }
    return result;
}

bool EntityItem::getVisible() const {
    bool result;
    withReadLock([&] {
        result = _visible;
    });
    return result;
}

void EntityItem::setVisible(bool value) {
    withWriteLock([&] {
        _visible = value;
    });
}

bool EntityItem::isChildOfMyAvatar() const {
    QUuid ancestorID = findAncestorOfType(NestableType::Avatar);
    return !ancestorID.isNull() && (ancestorID == Physics::getSessionUUID() || ancestorID == AVATAR_SELF_ID);
}

bool EntityItem::getCollisionless() const {
    bool result;
    withReadLock([&] {
        result = _collisionless;
    });
    return result;
}

void EntityItem::setCollisionless(bool value) {
    withWriteLock([&] {
        _collisionless = value;
    });
}

uint8_t EntityItem::getCollisionMask() const {
    uint8_t result;
    withReadLock([&] {
        result = _collisionMask;
    });
    return result;
}

void EntityItem::setCollisionMask(uint8_t value) {
    withWriteLock([&] {
        _collisionMask = value;
    });
}

bool EntityItem::getDynamic() const {
    if (SHAPE_TYPE_STATIC_MESH == getShapeType()) {
        return false;
    }
    bool result;
    withReadLock([&] {
        result = _dynamic;
    });
    return result;
}

void EntityItem::setDynamic(bool value) {
    withWriteLock([&] {
        _dynamic = value;
    });
}

bool EntityItem::getLocked() const {
    bool result;
    withReadLock([&] {
        result = _locked;
    });
    return result;
}

void EntityItem::setLocked(bool value) {
    withWriteLock([&] {
        _locked = value;
    });
}

void EntityItem::updateLocked(bool value) {
    bool changed { false };
    withWriteLock([&] {
        if (_locked != value) {
            _locked = value;
            changed = true;
        }
    });
    if (changed) {
        markDirtyFlags(Simulation::DIRTY_MOTION_TYPE);
        EntityTreePointer tree = getTree();
        if (tree) {
            tree->entityChanged(getThisPointer());
        }
    }
}

QString EntityItem::getUserData() const {
    QString result;
    withReadLock([&] {
        result = _userData;
    });
    return result;
}

void EntityItem::setUserData(const QString& value) {
    withWriteLock([&] {
        _userData = value;
    });
}

// Certifiable Properties
#define DEFINE_PROPERTY_GETTER(type, accessor, var) \
type EntityItem::get##accessor() const {            \
    type result;         \
    withReadLock([&] {   \
        result = _##var; \
    });                  \
    return result;       \
}

#define DEFINE_PROPERTY_SETTER(type, accessor, var)   \
void EntityItem::set##accessor(const type & value) { \
    withWriteLock([&] {                               \
       _##var = value;                                \
    });                                               \
}
#define DEFINE_PROPERTY_ACCESSOR(type, accessor, var) DEFINE_PROPERTY_GETTER(type, accessor, var) DEFINE_PROPERTY_SETTER(type, accessor, var)
DEFINE_PROPERTY_ACCESSOR(QString, ItemName, itemName)
DEFINE_PROPERTY_ACCESSOR(QString, ItemDescription, itemDescription)
DEFINE_PROPERTY_ACCESSOR(QString, ItemCategories, itemCategories)
DEFINE_PROPERTY_ACCESSOR(QString, ItemArtist, itemArtist)
DEFINE_PROPERTY_ACCESSOR(QString, ItemLicense, itemLicense)
DEFINE_PROPERTY_ACCESSOR(quint32, LimitedRun, limitedRun)
DEFINE_PROPERTY_ACCESSOR(QString, MarketplaceID, marketplaceID)
DEFINE_PROPERTY_ACCESSOR(quint32, EditionNumber, editionNumber)
DEFINE_PROPERTY_ACCESSOR(quint32, EntityInstanceNumber, entityInstanceNumber)
DEFINE_PROPERTY_ACCESSOR(QString, CertificateID, certificateID)

uint32_t EntityItem::getDirtyFlags() const {
    uint32_t result;
    withReadLock([&] {
        result = _dirtyFlags;
    });
    return result;
}


void EntityItem::markDirtyFlags(uint32_t mask) {
    withWriteLock([&] {
        _dirtyFlags |= mask;
    });
}

void EntityItem::clearDirtyFlags(uint32_t mask) {
    withWriteLock([&] {
        _dirtyFlags &= ~mask;
    });
}

float EntityItem::getDensity() const {
    float result;
    withReadLock([&] {
        result = _density;
    });
    return result;
}

EntityItem::ChangeHandlerId EntityItem::registerChangeHandler(const ChangeHandlerCallback& handler) {
    ChangeHandlerId result = QUuid::createUuid();
    withWriteLock([&] {
        _changeHandlers[result] = handler;
    });
    return result;
}

void EntityItem::deregisterChangeHandler(const ChangeHandlerId& changeHandlerId) {
    withWriteLock([&] {
        _changeHandlers.remove(changeHandlerId);
    });
}

void EntityItem::somethingChangedNotification() {
    auto id = getEntityItemID();
    withReadLock([&] {
        for (const auto& handler : _changeHandlers.values()) {
            handler(id);
        }
    });
}

void EntityItem::retrieveMarketplacePublicKey() {
    QNetworkAccessManager& networkAccessManager = NetworkAccessManager::getInstance();
    QNetworkRequest networkRequest;
    networkRequest.setAttribute(QNetworkRequest::FollowRedirectsAttribute, true);
    QUrl requestURL = NetworkingConstants::METAVERSE_SERVER_URL;
    requestURL.setPath("/api/v1/commerce/marketplace_key");
    QJsonObject request;
    networkRequest.setUrl(requestURL);

    QNetworkReply* networkReply = NULL;
    networkReply = networkAccessManager.get(networkRequest);

    connect(networkReply, &QNetworkReply::finished, [=]() {
        QJsonObject jsonObject = QJsonDocument::fromJson(networkReply->readAll()).object();
        jsonObject = jsonObject["data"].toObject();

        if (networkReply->error() == QNetworkReply::NoError) {
            if (!jsonObject["public_key"].toString().isEmpty()) {
                EntityItem::_marketplacePublicKey = jsonObject["public_key"].toString();
                qCWarning(entities) << "Marketplace public key has been set to" << _marketplacePublicKey;
            } else {
                qCWarning(entities) << "Marketplace public key is empty!";
            }
        } else {
            qCWarning(entities) << "Call to" << networkRequest.url() << "failed! Error:" << networkReply->error();
        }

        networkReply->deleteLater();
    });
}<|MERGE_RESOLUTION|>--- conflicted
+++ resolved
@@ -1621,24 +1621,11 @@
         return false;
     }
 
-<<<<<<< HEAD
     const QByteArray marketplacePublicKeyByteArray = EntityItem::_marketplacePublicKey.toUtf8();
     const unsigned char* marketplacePublicKey = reinterpret_cast<const unsigned char*>(marketplacePublicKeyByteArray.constData());
     int marketplacePublicKeyLength = marketplacePublicKeyByteArray.length();
 
     BIO *bio = BIO_new_mem_buf((void*)marketplacePublicKey, marketplacePublicKeyLength);
-=======
-    const auto hash = getStaticCertificateHash();
-    const auto text = reinterpret_cast<const unsigned char*>(hash.constData());
-    const unsigned int textLength = hash.length();
-
-    // After DEBUG_CERT ends, we will get/cache this once from the marketplace when needed, and it likely won't be RSA.
-    const char publicKey[] = "-----BEGIN PUBLIC KEY-----\n\
-MFwwDQYJKoZIhvcNAQEBBQADSwAwSAJBALCoBiDAZOClO26tC5pd7JikBL61WIgp\n\
-AqbcNnrV/TcG6LPI7ZbiMjdUixmTNvYMRZH3Wlqtl2IKG1W68y3stKECAwEAAQ==\n\
------END PUBLIC KEY-----";
-    BIO *bio = BIO_new_mem_buf((void*)publicKey, sizeof(publicKey));
->>>>>>> 815f6804
     EVP_PKEY* evp_key = PEM_read_bio_PUBKEY(bio, NULL, NULL, NULL);
     if (evp_key) {
         RSA* rsa = EVP_PKEY_get1_RSA(evp_key);
