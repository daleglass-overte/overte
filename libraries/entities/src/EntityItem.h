//
//  EntityItem.h
//  libraries/entities/src
//
//  Created by Brad Hefta-Gaub on 12/4/13.
//  Copyright 2013 High Fidelity, Inc.
//
//  Distributed under the Apache License, Version 2.0.
//  See the accompanying file LICENSE or http://www.apache.org/licenses/LICENSE-2.0.html
//

#ifndef hifi_EntityItem_h
#define hifi_EntityItem_h

#include <memory>
#include <stdint.h>

#include <glm/glm.hpp>

#include <QtGui/QWindow>

#include <Octree.h> // for EncodeBitstreamParams class
#include <OctreeElement.h> // for OctreeElement::AppendState
#include <OctreePacketData.h>
#include <PhysicsCollisionGroups.h>
#include <ShapeInfo.h>
#include <Transform.h>
#include <SpatiallyNestable.h>
#include <Interpolate.h>

#include "EntityItemID.h"
#include "EntityItemPropertiesDefaults.h"
#include "EntityPropertyFlags.h"
#include "EntityTypes.h"
#include "SimulationOwner.h"
#include "SimulationFlags.h"
#include "EntityDynamicInterface.h"

#include "graphics/Material.h"

class EntitySimulation;
class EntityTreeElement;
class EntityTreeElementExtraEncodeData;
class EntityDynamicInterface;
class EntityItemProperties;
class EntityTree;
class btCollisionShape;
typedef std::shared_ptr<EntityTree> EntityTreePointer;
typedef std::shared_ptr<EntityDynamicInterface> EntityDynamicPointer;
typedef std::shared_ptr<EntityTreeElement> EntityTreeElementPointer;
using EntityTreeElementExtraEncodeDataPointer = std::shared_ptr<EntityTreeElementExtraEncodeData>;


#define DONT_ALLOW_INSTANTIATION virtual void pureVirtualFunctionPlaceHolder() = 0;
#define ALLOW_INSTANTIATION virtual void pureVirtualFunctionPlaceHolder() override { };

#define debugTime(T, N) qPrintable(QString("%1 [ %2 ago]").arg(T, 16, 10).arg(formatUsecTime(N - T), 15))
#define debugTimeOnly(T) qPrintable(QString("%1").arg(T, 16, 10))
#define debugTreeVector(V) V << "[" << V << " in meters ]"

const uint64_t MAX_OUTGOING_SIMULATION_UPDATE_PERIOD = 9 * USECS_PER_SECOND;
const uint64_t MAX_INCOMING_SIMULATION_UPDATE_PERIOD = MAX_OUTGOING_SIMULATION_UPDATE_PERIOD + USECS_PER_SECOND;

class MeshProxyList;

/// EntityItem class this is the base class for all entity types. It handles the basic properties and functionality available
/// to all other entity types. In particular: postion, size, rotation, age, lifetime, velocity, gravity. You can not instantiate
/// one directly, instead you must only construct one of it's derived classes with additional features.
class EntityItem : public QObject, public SpatiallyNestable, public ReadWriteLockable {
    Q_OBJECT
    // These two classes manage lists of EntityItem pointers and must be able to cleanup pointers when an EntityItem is deleted.
    // To make the cleanup robust each EntityItem has backpointers to its manager classes (which are only ever set/cleared by
    // the managers themselves, hence they are fiends) whose NULL status can be used to determine which managers still need to
    // do cleanup.
    friend class EntityTreeElement;
    friend class EntitySimulation;
public:

    DONT_ALLOW_INSTANTIATION // This class can not be instantiated directly

    EntityItem(const EntityItemID& entityItemID);
    virtual ~EntityItem();

    inline EntityItemPointer getThisPointer() const {
        return std::static_pointer_cast<EntityItem>(std::const_pointer_cast<SpatiallyNestable>(shared_from_this()));
    }

    EntityItemID getEntityItemID() const { return EntityItemID(_id); }

    // methods for getting/setting all properties of an entity
    virtual EntityItemProperties getProperties(EntityPropertyFlags desiredProperties = EntityPropertyFlags()) const;

    /// returns true if something changed
    // This function calls setSubClass properties and detects if any property changes value.
    // If something changed then the "somethingChangedNotification" calls happens
    virtual bool setProperties(const EntityItemProperties& properties);

    // Set properties for sub class so they can add their own properties
    // it does nothing in the root class
    // This function is called by setProperties which then can detects if any property changes value in the SubClass (see aboe comment on setProperties)
    virtual bool setSubClassProperties(const EntityItemProperties& properties) { return false; }

    // Update properties with empty parent id and globalized/absolute values (applying offset), and apply (non-empty) log template to args id, name-or-type, parent id.
    void globalizeProperties(EntityItemProperties& properties, const QString& messageTemplate = QString(), const glm::vec3& offset = glm::vec3(0.0f)) const;

    void recordCreationTime();    // set _created to 'now'
    quint64 getLastSimulated() const; /// Last simulated time of this entity universal usecs
    void setLastSimulated(quint64 now);

     /// Last edited time of this entity universal usecs
    quint64 getLastEdited() const;
    void setLastEdited(quint64 lastEdited);
    float getEditedAgo() const /// Elapsed seconds since this entity was last edited
        { return (float)(usecTimestampNow() - getLastEdited()) / (float)USECS_PER_SECOND; }

    /// Last time we sent out an edit packet for this entity
    quint64 getLastBroadcast() const;
    void setLastBroadcast(quint64 lastBroadcast);

    void markAsChangedOnServer();
    quint64 getLastChangedOnServer() const;

    virtual EntityPropertyFlags getEntityProperties(EncodeBitstreamParams& params) const;

    virtual OctreeElement::AppendState appendEntityData(OctreePacketData* packetData, EncodeBitstreamParams& params,
                                                        EntityTreeElementExtraEncodeDataPointer entityTreeElementExtraEncodeData) const;

    virtual void appendSubclassData(OctreePacketData* packetData, EncodeBitstreamParams& params,
                                    EntityTreeElementExtraEncodeDataPointer entityTreeElementExtraEncodeData,
                                    EntityPropertyFlags& requestedProperties,
                                    EntityPropertyFlags& propertyFlags,
                                    EntityPropertyFlags& propertiesDidntFit,
                                    int& propertyCount,
                                    OctreeElement::AppendState& appendState) const { /* do nothing*/ };

    static EntityItemID readEntityItemIDFromBuffer(const unsigned char* data, int bytesLeftToRead,
                                    ReadBitstreamToTreeParams& args);

    int readEntityDataFromBuffer(const unsigned char* data, int bytesLeftToRead, ReadBitstreamToTreeParams& args);

    virtual int readEntitySubclassDataFromBuffer(const unsigned char* data, int bytesLeftToRead,
                                                ReadBitstreamToTreeParams& args,
                                                EntityPropertyFlags& propertyFlags, bool overwriteLocalData,
                                                bool& somethingChanged)
                                                { somethingChanged = false; return 0; }
    static int expectedBytes();

    static void adjustEditPacketForClockSkew(QByteArray& buffer, qint64 clockSkew);

    // perform update
    virtual void update(const quint64& now);
    quint64 getLastUpdated() const;

    // perform linear extrapolation for SimpleEntitySimulation
    void simulate(const quint64& now);
    bool stepKinematicMotion(float timeElapsed); // return 'true' if moving

    virtual bool needsToCallUpdate() const { return false; }

    virtual void debugDump() const;

    virtual bool supportsDetailedRayIntersection() const { return false; }
    virtual bool findDetailedRayIntersection(const glm::vec3& origin, const glm::vec3& direction,
                         OctreeElementPointer& element, float& distance,
                         BoxFace& face, glm::vec3& surfaceNormal,
                         QVariantMap& extraInfo, bool precisionPicking) const { return true; }

    // attributes applicable to all entity types
    EntityTypes::EntityType getType() const { return _type; }

    inline glm::vec3 getCenterPosition(bool& success) const { return getTransformToCenter(success).getTranslation(); }
    void setCenterPosition(const glm::vec3& position);

    const Transform getTransformToCenter(bool& success) const;

    void requiresRecalcBoxes();

    // Hyperlink related getters and setters
    QString getHref() const;
    void setHref(QString value);

    QString getDescription() const;
    void setDescription(const QString& value);

    /// Dimensions in meters (0.0 - TREE_SCALE)
    glm::vec3 getScaledDimensions() const;
    virtual void setScaledDimensions(const glm::vec3& value);

    inline const glm::vec3 getUnscaledDimensions() const { return _unscaledDimensions; }
    virtual void setUnscaledDimensions(const glm::vec3& value);

    float getLocalRenderAlpha() const;
    void setLocalRenderAlpha(float localRenderAlpha);

    void setDensity(float density);
    float computeMass() const;
    void setMass(float mass);

    float getDensity() const;

    bool hasVelocity() const { return getWorldVelocity() != ENTITY_ITEM_ZERO_VEC3; }
    bool hasLocalVelocity() const { return getLocalVelocity() != ENTITY_ITEM_ZERO_VEC3; }

    glm::vec3 getGravity() const; /// get gravity in meters
    void setGravity(const glm::vec3& value); /// gravity in meters
    bool hasGravity() const { return getGravity() != ENTITY_ITEM_ZERO_VEC3; }

    glm::vec3 getAcceleration() const; /// get acceleration in meters/second/second
    void setAcceleration(const glm::vec3& value); /// acceleration in meters/second/second
    bool hasAcceleration() const { return getAcceleration() != ENTITY_ITEM_ZERO_VEC3; }

    float getDamping() const;
    void setDamping(float value);

    float getRestitution() const;
    void setRestitution(float value);

    float getFriction() const;
    void setFriction(float value);

    // lifetime related properties.
    float getLifetime() const; /// get the lifetime in seconds for the entity
    void setLifetime(float value); /// set the lifetime in seconds for the entity

    quint64 getCreated() const; /// get the created-time in useconds for the entity
    void setCreated(quint64 value); /// set the created-time in useconds for the entity

    /// is this entity immortal, in that it has no lifetime set, and will exist until manually deleted
    bool isImmortal() const { return getLifetime() == ENTITY_ITEM_IMMORTAL_LIFETIME; }

    /// is this entity mortal, in that it has a lifetime set, and will automatically be deleted when that lifetime expires
    bool isMortal() const { return getLifetime() != ENTITY_ITEM_IMMORTAL_LIFETIME; }

    /// age of this entity in seconds
    float getAge() const { return (float)(usecTimestampNow() - getCreated()) / (float)USECS_PER_SECOND; }
    bool lifetimeHasExpired() const;
    quint64 getExpiry() const;

    // position, size, and bounds related helpers
    virtual AACube getMaximumAACube(bool& success) const override;
    AACube getMinimumAACube(bool& success) const;
    AABox getAABox(bool& success) const; /// axis aligned bounding box in world-frame (meters)

    using SpatiallyNestable::getQueryAACube;
    virtual AACube getQueryAACube(bool& success) const override;
    virtual bool shouldPuffQueryAACube() const override;

    QString getScript() const;
    void setScript(const QString& value);

    quint64 getScriptTimestamp() const;
    void setScriptTimestamp(const quint64 value);

    QString getServerScripts() const;
    void setServerScripts(const QString& serverScripts);

    QString getCollisionSoundURL() const;
    void setCollisionSoundURL(const QString& value);

    glm::vec3 getRegistrationPoint() const; /// registration point as ratio of entity

    /// registration point as ratio of entity
    virtual void setRegistrationPoint(const glm::vec3& value); // FIXME: this is suspicious! 

    bool hasAngularVelocity() const { return getWorldAngularVelocity() != ENTITY_ITEM_ZERO_VEC3; }
    bool hasLocalAngularVelocity() const { return getLocalAngularVelocity() != ENTITY_ITEM_ZERO_VEC3; }

    virtual void setAngularVelocity(const glm::vec3& angularVelocity);

    float getAngularDamping() const;
    void setAngularDamping(float value);

    virtual QString getName() const override;
    void setName(const QString& value);
    QString getDebugName();

    bool getVisible() const;
    void setVisible(bool value);

    bool getCanCastShadow() const;
    void setCanCastShadow(bool value);

    inline bool isVisible() const { return getVisible(); }
    inline bool isInvisible() const { return !getVisible(); }

    bool isChildOfMyAvatar() const;

    bool getCollisionless() const;
    void setCollisionless(bool value);

    uint8_t getCollisionMask() const;
    void setCollisionMask(uint8_t value);

    void computeCollisionGroupAndFinalMask(int16_t& group, int16_t& mask) const;

    bool getDynamic() const;
    void setDynamic(bool value);

    virtual bool shouldBePhysical() const { return false; }

    bool getLocked() const;
    void setLocked(bool value);

    QString getUserData() const;
    virtual void setUserData(const QString& value); // FIXME: This is suspicious

    // FIXME not thread safe?
    const SimulationOwner& getSimulationOwner() const { return _simulationOwner; }
    void setSimulationOwner(const QUuid& id, uint8_t priority);
    void setSimulationOwner(const SimulationOwner& owner);
    void promoteSimulationPriority(uint8_t priority);

    uint8_t getSimulationPriority() const { return _simulationOwner.getPriority(); }
    QUuid getSimulatorID() const { return _simulationOwner.getID(); }
    void clearSimulationOwnership();
    void setPendingOwnershipPriority(uint8_t priority, const quint64& timestamp);
    uint8_t getPendingOwnershipPriority() const { return _simulationOwner.getPendingPriority(); }
    void rememberHasSimulationOwnershipBid() const;

    // Certifiable Properties
    QString getItemName() const;
    void setItemName(const QString& value);
    QString getItemDescription() const;
    void setItemDescription(const QString& value);
    QString getItemCategories() const;
    void setItemCategories(const QString& value);
    QString getItemArtist() const;
    void setItemArtist(const QString& value);
    QString getItemLicense() const;
    void setItemLicense(const QString& value);
    quint32 getLimitedRun() const;
    void setLimitedRun(const quint32&);
    QString getMarketplaceID() const;
    void setMarketplaceID(const QString& value);
    quint32 getEditionNumber() const;
    void setEditionNumber(const quint32&);
    quint32 getEntityInstanceNumber() const;
    void setEntityInstanceNumber(const quint32&);
    QString getCertificateID() const;
    void setCertificateID(const QString& value);
    quint32 getStaticCertificateVersion() const;
    void setStaticCertificateVersion(const quint32&);

    bool getCloneable() const;
    void setCloneable(bool value);
<<<<<<< HEAD
    float getCloneableLifetime() const;
    void setCloneableLifetime(float value);
    float getCloneableLimit() const;
    void setCloneableLimit(float value);
    bool getCloneableDynamic() const;
    void setCloneableDynamic(const bool value);
=======
    float getCloneLifetime() const;
    void setCloneLifetime(float value);
    float getCloneLimit() const;
    void setCloneLimit(float value);
    bool getCloneDynamic() const;
    void setCloneDynamic(const bool value);
    bool getCloneAvatarEntity() const;
    void setCloneAvatarEntity(const bool value);
    const QUuid getCloneOriginID() const;
    void setCloneOriginID(const QUuid& value);
>>>>>>> 1e2d2819

    // TODO: get rid of users of getRadius()...
    float getRadius() const;

    virtual void adjustShapeInfoByRegistration(ShapeInfo& info) const;
    virtual bool contains(const glm::vec3& point) const;

    virtual bool isReadyToComputeShape() const { return !isDead(); }
    virtual void computeShapeInfo(ShapeInfo& info);
    virtual float getVolumeEstimate() const;

    /// return preferred shape type (actual physical shape may differ)
    virtual ShapeType getShapeType() const { return SHAPE_TYPE_NONE; }

    virtual void setCollisionShape(const btCollisionShape* shape) {}

    void setPosition(const glm::vec3& value);
    virtual void setParentID(const QUuid& parentID) override;
    virtual void setShapeType(ShapeType type) { /* do nothing */ }

    void setRotation(glm::quat orientation);
    void setVelocity(const glm::vec3& velocity);

    uint32_t getDirtyFlags() const;
    void markDirtyFlags(uint32_t mask);
    void clearDirtyFlags(uint32_t mask = 0x0000ffff);

    uint32_t getSpecialFlags() const;
    void markSpecialFlags(uint32_t mask);
    void clearSpecialFlags(uint32_t mask = 0xffff0000);

    bool isMoving() const;
    bool isMovingRelativeToParent() const;

    bool isSimulated() const { return _simulated; }

    void* getPhysicsInfo() const { return _physicsInfo; }

    void setPhysicsInfo(void* data) { _physicsInfo = data; }

    EntityTreeElementPointer getElement() const { return _element; }
    EntityTreePointer getTree() const;
    virtual SpatialParentTree* getParentTree() const override;
    bool wantTerseEditLogging() const;

    glm::mat4 getEntityToWorldMatrix() const;
    glm::mat4 getWorldToEntityMatrix() const;
    glm::vec3 worldToEntity(const glm::vec3& point) const;
    glm::vec3 entityToWorld(const glm::vec3& point) const;

    quint64 getLastEditedFromRemote() const { return _lastEditedFromRemote; }
    void updateLastEditedFromRemote() { _lastEditedFromRemote = usecTimestampNow(); }

    void getAllTerseUpdateProperties(EntityItemProperties& properties) const;

    void flagForOwnershipBid(uint8_t priority);
    void flagForMotionStateChange() { _flags |= Simulation::DIRTY_MOTION_TYPE; }

    QString actionsToDebugString();
    bool addAction(EntitySimulationPointer simulation, EntityDynamicPointer action);
    bool updateAction(EntitySimulationPointer simulation, const QUuid& actionID, const QVariantMap& arguments);
    bool removeAction(EntitySimulationPointer simulation, const QUuid& actionID);
    bool clearActions(EntitySimulationPointer simulation);
    void setDynamicData(QByteArray dynamicData);
    const QByteArray getDynamicData() const;
    bool hasActions() const { return !_objectActions.empty(); }
    QList<QUuid> getActionIDs() const { return _objectActions.keys(); }
    QVariantMap getActionArguments(const QUuid& actionID) const;
    void deserializeActions();

    void setDynamicDataDirty(bool value) const { _dynamicDataDirty = value; }
    bool dynamicDataDirty() const { return _dynamicDataDirty; }

    void setDynamicDataNeedsTransmit(bool value) const { _dynamicDataNeedsTransmit = value; }
    bool dynamicDataNeedsTransmit() const { return _dynamicDataNeedsTransmit; }

    bool shouldSuppressLocationEdits() const;

    void setSourceUUID(const QUuid& sourceUUID) { _sourceUUID = sourceUUID; }
    const QUuid& getSourceUUID() const { return _sourceUUID; }
    bool matchesSourceUUID(const QUuid& sourceUUID) const { return _sourceUUID == sourceUUID; }

    QList<EntityDynamicPointer> getActionsOfType(EntityDynamicType typeToGet) const;

    // these are in the frame of this object
    virtual glm::quat getAbsoluteJointRotationInObjectFrame(int index) const override { return glm::quat(); }
    virtual glm::vec3 getAbsoluteJointTranslationInObjectFrame(int index) const override { return glm::vec3(0.0f); }

    virtual bool setLocalJointRotation(int index, const glm::quat& rotation) override { return false; }
    virtual bool setLocalJointTranslation(int index, const glm::vec3& translation) override { return false; }

    virtual int getJointIndex(const QString& name) const { return -1; }
    virtual QStringList getJointNames() const { return QStringList(); }

    virtual void loader() {} // called indirectly when urls for geometry are updated

    /// Should the external entity script mechanism call a preload for this entity.
    /// Due to the asyncronous nature of signals for add entity and script changing
    /// it's possible for two similar signals to cross paths. This method allows the
    /// entity to definitively state if the preload signal should be sent.
    ///
    /// We only want to preload if:
    ///    there is some script, and either the script value or the scriptTimestamp
    ///    value have changed since our last preload
    bool shouldPreloadScript() const { return !_script.isEmpty() &&
                                              ((_loadedScript != _script) || (_loadedScriptTimestamp != _scriptTimestamp)); }
    void scriptHasPreloaded() { _loadedScript = _script; _loadedScriptTimestamp = _scriptTimestamp; }
    void scriptHasUnloaded() { _loadedScript = ""; _loadedScriptTimestamp = 0; }

    bool getClientOnly() const { return _clientOnly; }
    virtual void setClientOnly(bool clientOnly) { _clientOnly = clientOnly; }
    // if this entity is client-only, which avatar is it associated with?
    QUuid getOwningAvatarID() const { return _owningAvatarID; }
    virtual void setOwningAvatarID(const QUuid& owningAvatarID) { _owningAvatarID = owningAvatarID; }

    virtual bool wantsHandControllerPointerEvents() const { return false; }
    virtual bool wantsKeyboardFocus() const { return false; }
    virtual void setProxyWindow(QWindow* proxyWindow) {}
    virtual QObject* getEventHandler() { return nullptr; }

    virtual void emitScriptEvent(const QVariant& message) {}

    QUuid getLastEditedBy() const { return _lastEditedBy; }
    void setLastEditedBy(QUuid value) { _lastEditedBy = value; }

    bool matchesJSONFilters(const QJsonObject& jsonFilters) const;

    virtual bool getMeshes(MeshProxyList& result) { return true; }

    virtual void locationChanged(bool tellPhysics = true) override;

    virtual bool getScalesWithParent() const override;

    using ChangeHandlerCallback = std::function<void(const EntityItemID&)>;
    using ChangeHandlerId = QUuid;
    ChangeHandlerId registerChangeHandler(const ChangeHandlerCallback& handler);
    void deregisterChangeHandler(const ChangeHandlerId& changeHandlerId);

    static QString _marketplacePublicKey;
    static void retrieveMarketplacePublicKey();

    void setCauterized(bool value) { _cauterized = value; }
    bool getCauterized() const { return _cauterized; }

    virtual void preDelete();
    virtual void postParentFixup() {}

    void addMaterial(graphics::MaterialLayer material, const std::string& parentMaterialName);
    void removeMaterial(graphics::MaterialPointer material, const std::string& parentMaterialName);
    std::unordered_map<std::string, graphics::MultiMaterial> getMaterials();

    void setSimulationOwnershipExpiry(uint64_t expiry) { _simulationOwnershipExpiry = expiry; }
    uint64_t getSimulationOwnershipExpiry() const { return _simulationOwnershipExpiry; }

    bool addCloneID(const QUuid& cloneID);
    bool removeCloneID(const QUuid& cloneID);
    const QList<QUuid>& getCloneIDs() const { return _cloneIDs; }
<<<<<<< HEAD
    void setCloneParent(const QUuid& cloneParentID) { _cloneParentID = cloneParentID; }
    const QUuid& getCloneParent() const { return _cloneParentID; }
=======
>>>>>>> 1e2d2819

signals:
    void requestRenderUpdate();

protected:
    QHash<ChangeHandlerId, ChangeHandlerCallback> _changeHandlers;

    void somethingChangedNotification();

    void setSimulated(bool simulated) { _simulated = simulated; }

    const QByteArray getDynamicDataInternal() const;
    bool stillHasGrabActions() const;
    void setDynamicDataInternal(QByteArray dynamicData);

    virtual void dimensionsChanged() override;

    glm::vec3 _unscaledDimensions { ENTITY_ITEM_DEFAULT_DIMENSIONS };
    EntityTypes::EntityType _type { EntityTypes::Unknown };
    quint64 _lastSimulated { 0 }; // last time this entity called simulate(), this includes velocity, angular velocity,
                            // and physics changes
    quint64 _lastUpdated { 0 }; // last time this entity called update(), this includes animations and non-physics changes
    quint64 _lastEdited { 0 }; // last official local or remote edit time
    QUuid _lastEditedBy { ENTITY_ITEM_DEFAULT_LAST_EDITED_BY }; // id of last editor
    quint64 _lastBroadcast; // the last time we sent an edit packet about this entity

    quint64 _lastEditedFromRemote { 0 }; // last time we received and edit from the server
    quint64 _lastEditedFromRemoteInRemoteTime { 0 }; // last time we received an edit from the server (in server-time-frame)
    quint64 _created { 0 };
    quint64 _changedOnServer { 0 };

    mutable AABox _cachedAABox;
    mutable AACube _maxAACube;
    mutable AACube _minAACube;
    mutable bool _recalcAABox { true };
    mutable bool _recalcMinAACube { true };
    mutable bool _recalcMaxAACube { true };

    float _localRenderAlpha { ENTITY_ITEM_DEFAULT_LOCAL_RENDER_ALPHA };
    float _density { ENTITY_ITEM_DEFAULT_DENSITY }; // kg/m^3
    // NOTE: _volumeMultiplier is used to allow some mass properties code exist in the EntityItem base class
    // rather than in all of the derived classes.  If we ever collapse these classes to one we could do it a
    // different way.
    float _volumeMultiplier { 1.0f };
    glm::vec3 _gravity { ENTITY_ITEM_DEFAULT_GRAVITY };
    glm::vec3 _acceleration { ENTITY_ITEM_DEFAULT_ACCELERATION };
    float _damping { ENTITY_ITEM_DEFAULT_DAMPING };
    float _restitution { ENTITY_ITEM_DEFAULT_RESTITUTION };
    float _friction { ENTITY_ITEM_DEFAULT_FRICTION };
    float _lifetime { ENTITY_ITEM_DEFAULT_LIFETIME };

    QString _script { ENTITY_ITEM_DEFAULT_SCRIPT }; /// the value of the script property
    QString _loadedScript; /// the value of _script when the last preload signal was sent
    quint64 _scriptTimestamp { ENTITY_ITEM_DEFAULT_SCRIPT_TIMESTAMP }; /// the script loaded property used for forced reload

    QString _serverScripts;
    /// keep track of time when _serverScripts property was last changed
    quint64 _serverScriptsChangedTimestamp { ENTITY_ITEM_DEFAULT_SCRIPT_TIMESTAMP };

    /// the value of _scriptTimestamp when the last preload signal was sent
    // NOTE: on construction we want this to be different from _scriptTimestamp so we intentionally bump it
    quint64 _loadedScriptTimestamp { ENTITY_ITEM_DEFAULT_SCRIPT_TIMESTAMP + 1 };

    QString _collisionSoundURL { ENTITY_ITEM_DEFAULT_COLLISION_SOUND_URL };
    glm::vec3 _registrationPoint { ENTITY_ITEM_DEFAULT_REGISTRATION_POINT };
    float _angularDamping { ENTITY_ITEM_DEFAULT_ANGULAR_DAMPING };
    bool _visible { ENTITY_ITEM_DEFAULT_VISIBLE };
    bool _canCastShadow{ ENTITY_ITEM_DEFAULT_CAN_CAST_SHADOW };
    bool _collisionless { ENTITY_ITEM_DEFAULT_COLLISIONLESS };
    uint8_t _collisionMask { ENTITY_COLLISION_MASK_DEFAULT };
    bool _dynamic { ENTITY_ITEM_DEFAULT_DYNAMIC };
    bool _locked { ENTITY_ITEM_DEFAULT_LOCKED };
    QString _userData { ENTITY_ITEM_DEFAULT_USER_DATA };
    SimulationOwner _simulationOwner;
    bool _shouldHighlight { false };
    QString _name { ENTITY_ITEM_DEFAULT_NAME };
    QString _href; //Hyperlink href
    QString _description; //Hyperlink description

    // Certifiable Properties
    QString _itemName { ENTITY_ITEM_DEFAULT_ITEM_NAME };
    QString _itemDescription { ENTITY_ITEM_DEFAULT_ITEM_DESCRIPTION };
    QString _itemCategories { ENTITY_ITEM_DEFAULT_ITEM_CATEGORIES };
    QString _itemArtist { ENTITY_ITEM_DEFAULT_ITEM_ARTIST };
    QString _itemLicense { ENTITY_ITEM_DEFAULT_ITEM_LICENSE };
    quint32 _limitedRun { ENTITY_ITEM_DEFAULT_LIMITED_RUN };
    QString _certificateID { ENTITY_ITEM_DEFAULT_CERTIFICATE_ID };
    quint32 _editionNumber { ENTITY_ITEM_DEFAULT_EDITION_NUMBER };
    quint32 _entityInstanceNumber { ENTITY_ITEM_DEFAULT_ENTITY_INSTANCE_NUMBER };
    QString _marketplaceID { ENTITY_ITEM_DEFAULT_MARKETPLACE_ID };
    quint32 _staticCertificateVersion { ENTITY_ITEM_DEFAULT_STATIC_CERTIFICATE_VERSION };


    // NOTE: Damping is applied like this:  v *= pow(1 - damping, dt)
    //
    // Hence the damping coefficient must range from 0 (no damping) to 1 (immediate stop).
    // Each damping value relates to a corresponding exponential decay timescale as follows:
    //
    // timescale = -1 / ln(1 - damping)
    //
    // damping = 1 - exp(-1 / timescale)
    //

    // DirtyFlags are set whenever a property changes that the EntitySimulation needs to know about.
    std::atomic_uint _flags { 0 };   // things that have changed from EXTERNAL changes (via script or packet) but NOT from simulation

    // these backpointers are only ever set/cleared by friends:
    EntityTreeElementPointer _element; // set by EntityTreeElement
    void* _physicsInfo { nullptr }; // set by EntitySimulation
    bool _simulated { false }; // set by EntitySimulation

    bool addActionInternal(EntitySimulationPointer simulation, EntityDynamicPointer action);
    bool removeActionInternal(const QUuid& actionID, EntitySimulationPointer simulation = nullptr);
    void deserializeActionsInternal();
    void serializeActions(bool& success, QByteArray& result) const;
    QHash<QUuid, EntityDynamicPointer> _objectActions;

    static int _maxActionsDataSize;
    mutable QByteArray _allActionsDataCache;

    // when an entity-server starts up, EntityItem::setDynamicData is called before the entity-tree is
    // ready.  This means we can't find our EntityItemPointer or add the action to the simulation.  These
    // are used to keep track of and work around this situation.
    void checkWaitingToRemove(EntitySimulationPointer simulation = nullptr);
    mutable QSet<QUuid> _actionsToRemove;
    mutable bool _dynamicDataDirty { false };
    mutable bool _dynamicDataNeedsTransmit { false };
    // _previouslyDeletedActions is used to avoid an action being re-added due to server round-trip lag
    static quint64 _rememberDeletedActionTime;
    mutable QHash<QUuid, quint64> _previouslyDeletedActions;

    QUuid _sourceUUID; /// the server node UUID we came from

    bool _clientOnly { false };
    QUuid _owningAvatarID;

    // physics related changes from the network to suppress any duplicates and make
    // sure redundant applications are idempotent
    glm::vec3 _lastUpdatedPositionValue;
    glm::quat _lastUpdatedRotationValue;
    glm::vec3 _lastUpdatedVelocityValue;
    glm::vec3 _lastUpdatedAngularVelocityValue;
    glm::vec3 _lastUpdatedAccelerationValue;
    AACube _lastUpdatedQueryAACubeValue;

    quint64 _lastUpdatedPositionTimestamp { 0 };
    quint64 _lastUpdatedRotationTimestamp { 0 };
    quint64 _lastUpdatedVelocityTimestamp { 0 };
    quint64 _lastUpdatedAngularVelocityTimestamp { 0 };
    quint64 _lastUpdatedAccelerationTimestamp { 0 };
    quint64 _lastUpdatedQueryAACubeTimestamp { 0 };
    uint64_t _simulationOwnershipExpiry { 0 };

    bool _cauterized { false }; // if true, don't draw because it would obscure 1st-person camera

    bool _cloneable;
<<<<<<< HEAD
    float _cloneableLifetime;
    float _cloneableLimit;
    bool _cloneableDynamic;

    QList<QUuid> _cloneIDs;
    QUuid _cloneParentID;
=======
    float _cloneLifetime;
    float _cloneLimit;
    bool _cloneDynamic;
    bool _cloneAvatarEntity;
    QUuid _cloneOriginID;
    QList<QUuid> _cloneIDs;
>>>>>>> 1e2d2819

private:
    std::unordered_map<std::string, graphics::MultiMaterial> _materials;
    std::mutex _materialsLock;

};

#endif // hifi_EntityItem_h<|MERGE_RESOLUTION|>--- conflicted
+++ resolved
@@ -343,14 +343,6 @@
 
     bool getCloneable() const;
     void setCloneable(bool value);
-<<<<<<< HEAD
-    float getCloneableLifetime() const;
-    void setCloneableLifetime(float value);
-    float getCloneableLimit() const;
-    void setCloneableLimit(float value);
-    bool getCloneableDynamic() const;
-    void setCloneableDynamic(const bool value);
-=======
     float getCloneLifetime() const;
     void setCloneLifetime(float value);
     float getCloneLimit() const;
@@ -361,7 +353,6 @@
     void setCloneAvatarEntity(const bool value);
     const QUuid getCloneOriginID() const;
     void setCloneOriginID(const QUuid& value);
->>>>>>> 1e2d2819
 
     // TODO: get rid of users of getRadius()...
     float getRadius() const;
@@ -519,11 +510,6 @@
     bool addCloneID(const QUuid& cloneID);
     bool removeCloneID(const QUuid& cloneID);
     const QList<QUuid>& getCloneIDs() const { return _cloneIDs; }
-<<<<<<< HEAD
-    void setCloneParent(const QUuid& cloneParentID) { _cloneParentID = cloneParentID; }
-    const QUuid& getCloneParent() const { return _cloneParentID; }
-=======
->>>>>>> 1e2d2819
 
 signals:
     void requestRenderUpdate();
@@ -680,21 +666,12 @@
     bool _cauterized { false }; // if true, don't draw because it would obscure 1st-person camera
 
     bool _cloneable;
-<<<<<<< HEAD
-    float _cloneableLifetime;
-    float _cloneableLimit;
-    bool _cloneableDynamic;
-
-    QList<QUuid> _cloneIDs;
-    QUuid _cloneParentID;
-=======
     float _cloneLifetime;
     float _cloneLimit;
     bool _cloneDynamic;
     bool _cloneAvatarEntity;
     QUuid _cloneOriginID;
     QList<QUuid> _cloneIDs;
->>>>>>> 1e2d2819
 
 private:
     std::unordered_map<std::string, graphics::MultiMaterial> _materials;
