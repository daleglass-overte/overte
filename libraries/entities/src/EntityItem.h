--- conflicted
+++ resolved
@@ -55,11 +55,8 @@
         DIRTY_SHAPE = 0x0020,
         DIRTY_LIFETIME = 0x0040,
         DIRTY_UPDATEABLE = 0x0080,
-<<<<<<< HEAD
-        DIRTY_MATERIAL = 0x00100
-=======
-        DIRTY_PHYSICS_NO_WAKE = 0x0100 // we want to update values in physics engine without "waking" the object up
->>>>>>> c097a003
+        DIRTY_MATERIAL = 0x00100,
+        DIRTY_PHYSICS_NO_WAKE = 0x0200 // we want to update values in physics engine without "waking" the object up
     };
 
     DONT_ALLOW_INSTANTIATION // This class can not be instantiated directly
