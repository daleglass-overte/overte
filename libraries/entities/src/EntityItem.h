//
//  EntityItem.h
//  libraries/entities/src
//
//  Created by Brad Hefta-Gaub on 12/4/13.
//  Copyright 2013 High Fidelity, Inc.
//
//  Distributed under the Apache License, Version 2.0.
//  See the accompanying file LICENSE or http://www.apache.org/licenses/LICENSE-2.0.html
//

#ifndef hifi_EntityItem_h
#define hifi_EntityItem_h

#include <stdint.h>

#include <glm/glm.hpp>

#include <AACubeShape.h>
#include <AnimationCache.h> // for Animation, AnimationCache, and AnimationPointer classes
#include <CollisionInfo.h>
#include <Octree.h> // for EncodeBitstreamParams class
#include <OctreeElement.h> // for OctreeElement::AppendState
#include <OctreePacketData.h>
#include <VoxelDetail.h>

#include "EntityItemID.h" 
#include "EntityItemProperties.h" 
#include "EntityTypes.h"

class EntityTree;
class EntityTreeElement;
class EntityTreeElementExtraEncodeData;

#define DONT_ALLOW_INSTANTIATION virtual void pureVirtualFunctionPlaceHolder() = 0;
#define ALLOW_INSTANTIATION virtual void pureVirtualFunctionPlaceHolder() { };

#ifdef USE_BULLET_PHYSICS
class EntityMotionState;
#endif // USE_BULLET_PHYSICS


/// EntityItem class this is the base class for all entity types. It handles the basic properties and functionality available
/// to all other entity types. In particular: postion, size, rotation, age, lifetime, velocity, gravity. You can not instantiate
/// one directly, instead you must only construct one of it's derived classes with additional features.
class EntityItem  {

public:
    DONT_ALLOW_INSTANTIATION // This class can not be instantiated directly
    
    EntityItem(const EntityItemID& entityItemID);
    EntityItem(const EntityItemID& entityItemID, const EntityItemProperties& properties);
    virtual ~EntityItem();

    // ID and EntityItemID related methods
    QUuid getID() const { return _id; }
    void setID(const QUuid& id) { _id = id; }
    uint32_t getCreatorTokenID() const { return _creatorTokenID; }
    void setCreatorTokenID(uint32_t creatorTokenID) { _creatorTokenID = creatorTokenID; }
    bool isNewlyCreated() const { return _newlyCreated; }
    bool isKnownID() const { return getID() != UNKNOWN_ENTITY_ID; }
    EntityItemID getEntityItemID() const { return EntityItemID(getID(), getCreatorTokenID(), getID() != UNKNOWN_ENTITY_ID); }

    // methods for getting/setting all properties of an entity
    virtual EntityItemProperties getProperties() const;
    
    /// returns true if something changed
    virtual bool setProperties(const EntityItemProperties& properties, bool forceCopy = false);

    /// Override this in your derived class if you'd like to be informed when something about the state of the entity
    /// has changed. This will be called with properties change or when new data is loaded from a stream
    virtual void somethingChangedNotification() { }

    quint64 getLastUpdated() const { return _lastUpdated; } /// Last simulated time of this entity universal usecs

     /// Last edited time of this entity universal usecs
    quint64 getLastEdited() const { return _lastEdited; }
    void setLastEdited(quint64 lastEdited) 
        { _lastEdited = _lastUpdated = lastEdited; _changedOnServer = glm::max(lastEdited, _changedOnServer); }
    float getEditedAgo() const /// Elapsed seconds since this entity was last edited
        { return (float)(usecTimestampNow() - getLastEdited()) / (float)USECS_PER_SECOND; }

    void markAsChangedOnServer() {  _changedOnServer = usecTimestampNow();  }
    quint64 getLastChangedOnServer() const { return _changedOnServer; }

    // TODO: eventually only include properties changed since the params.lastViewFrustumSent time
    virtual EntityPropertyFlags getEntityProperties(EncodeBitstreamParams& params) const;
        
    virtual OctreeElement::AppendState appendEntityData(OctreePacketData* packetData, EncodeBitstreamParams& params,
                                                EntityTreeElementExtraEncodeData* entityTreeElementExtraEncodeData) const;

    virtual void appendSubclassData(OctreePacketData* packetData, EncodeBitstreamParams& params, 
                                    EntityTreeElementExtraEncodeData* entityTreeElementExtraEncodeData,
                                    EntityPropertyFlags& requestedProperties,
                                    EntityPropertyFlags& propertyFlags,
                                    EntityPropertyFlags& propertiesDidntFit,
                                    int& propertyCount, 
                                    OctreeElement::AppendState& appendState) const { /* do nothing*/ };

    static EntityItemID readEntityItemIDFromBuffer(const unsigned char* data, int bytesLeftToRead, 
                                    ReadBitstreamToTreeParams& args);

    virtual int readEntityDataFromBuffer(const unsigned char* data, int bytesLeftToRead, ReadBitstreamToTreeParams& args);

    virtual int readEntitySubclassDataFromBuffer(const unsigned char* data, int bytesLeftToRead, 
                                                ReadBitstreamToTreeParams& args,
                                                EntityPropertyFlags& propertyFlags, bool overwriteLocalData) 
                                                { return 0; }

    virtual void render(RenderArgs* args) { } // by default entity items don't know how to render

    static int expectedBytes();

    static bool encodeEntityEditMessageDetails(PacketType command, EntityItemID id, const EntityItemProperties& details,
                        unsigned char* bufferOut, int sizeIn, int& sizeOut);

    static void adjustEditPacketForClockSkew(unsigned char* codeColorBuffer, size_t length, int clockSkew);
    virtual void update(const quint64& now);
    
    typedef enum SimulationState_t {
        Static,
        Mortal,
        Moving
    } SimulationState;
    
<<<<<<< HEAD
    virtual SimulationState computeSimulationState() const;
=======
    // computes the SimulationState that the entity SHOULD be in.  
    // Use getSimulationState() to find the state under which it is currently categorized.
    virtual SimulationState computeSimulationState() const; 

>>>>>>> 27614092
    virtual void debugDump() const;

    // similar to assignment/copy, but it handles keeping lifetime accurate
    void copyChangedProperties(const EntityItem& other);

    // attributes applicable to all entity types
    EntityTypes::EntityType getType() const { return _type; }
    const glm::vec3& getPosition() const { return _position; } /// get position in domain scale units (0.0 - 1.0)
    glm::vec3 getPositionInMeters() const { return _position * (float) TREE_SCALE; } /// get position in meters
    
    /// set position in domain scale units (0.0 - 1.0)
    void setPosition(const glm::vec3& value) { _position = value; recalculateCollisionShape(); }
    void setPositionInMeters(const glm::vec3& value) /// set position in meter units (0.0 - TREE_SCALE)
            { setPosition(glm::clamp(value / (float) TREE_SCALE, 0.0f, 1.0f)); }

    glm::vec3 getCenter() const; /// calculates center of the entity in domain scale units (0.0 - 1.0)
    glm::vec3 getCenterInMeters() const { return getCenter() * (float) TREE_SCALE; }

    static const glm::vec3 DEFAULT_DIMENSIONS;
    const glm::vec3& getDimensions() const { return _dimensions; } /// get dimensions in domain scale units (0.0 - 1.0)
    glm::vec3 getDimensionsInMeters() const { return _dimensions * (float) TREE_SCALE; } /// get dimensions in meters
    float getDistanceToBottomOfEntity() const; /// get the distance from the position of the entity to its "bottom" in y axis
    float getLargestDimension() const { return glm::length(_dimensions); } /// get the largest possible dimension

    /// set dimensions in domain scale units (0.0 - 1.0) this will also reset radius appropriately
    void setDimensions(const glm::vec3& value) { _dimensions = value; recalculateCollisionShape(); }

    /// set dimensions in meter units (0.0 - TREE_SCALE) this will also reset radius appropriately
    void setDimensionsInMeters(const glm::vec3& value) { setDimensions(value / (float) TREE_SCALE); }

    static const glm::quat DEFAULT_ROTATION;
    const glm::quat& getRotation() const { return _rotation; }
    void setRotation(const glm::quat& rotation) { _rotation = rotation; recalculateCollisionShape(); }

    static const float DEFAULT_GLOW_LEVEL;
    float getGlowLevel() const { return _glowLevel; }
    void setGlowLevel(float glowLevel) { _glowLevel = glowLevel; }

    static const float DEFAULT_LOCAL_RENDER_ALPHA;
    float getLocalRenderAlpha() const { return _localRenderAlpha; }
    void setLocalRenderAlpha(float localRenderAlpha) { _localRenderAlpha = localRenderAlpha; }

    static const float DEFAULT_MASS;
    float getMass() const { return _mass; }
    void setMass(float value) { _mass = value; }

    static const glm::vec3 DEFAULT_VELOCITY;
    static const glm::vec3 NO_VELOCITY;
    static const float EPSILON_VELOCITY_LENGTH;
    const glm::vec3& getVelocity() const { return _velocity; } /// velocity in domain scale units (0.0-1.0) per second
    glm::vec3 getVelocityInMeters() const { return _velocity * (float) TREE_SCALE; } /// get velocity in meters
    void setVelocity(const glm::vec3& value) { _velocity = value; } /// velocity in domain scale units (0.0-1.0) per second
    void setVelocityInMeters(const glm::vec3& value) { _velocity = value / (float) TREE_SCALE; } /// velocity in meters
    bool hasVelocity() const { return _velocity != NO_VELOCITY; }

    static const glm::vec3 DEFAULT_GRAVITY;
    static const glm::vec3 REGULAR_GRAVITY;
    static const glm::vec3 NO_GRAVITY;
    const glm::vec3& getGravity() const { return _gravity; } /// gravity in domain scale units (0.0-1.0) per second squared
    glm::vec3 getGravityInMeters() const { return _gravity * (float) TREE_SCALE; } /// get gravity in meters
    void setGravity(const glm::vec3& value) { _gravity = value; } /// gravity in domain scale units (0.0-1.0) per second squared
    void setGravityInMeters(const glm::vec3& value) { _gravity = value / (float) TREE_SCALE; } /// gravity in meters
    bool hasGravity() const { return _gravity != NO_GRAVITY; }
    
    // TODO: this should eventually be updated to support resting on collisions with other surfaces
    bool isRestingOnSurface() const;

    static const float DEFAULT_DAMPING;
    float getDamping() const { return _damping; }
    void setDamping(float value) { _damping = value; }

    // lifetime related properties.
    static const float IMMORTAL; /// special lifetime which means the entity lives for ever. default lifetime
    static const float DEFAULT_LIFETIME;
    float getLifetime() const { return _lifetime; } /// get the lifetime in seconds for the entity
    void setLifetime(float value) { _lifetime = value; } /// set the lifetime in seconds for the entity

    /// is this entity immortal, in that it has no lifetime set, and will exist until manually deleted
    bool isImmortal() const { return _lifetime == IMMORTAL; }

    /// is this entity mortal, in that it has a lifetime set, and will automatically be deleted when that lifetime expires
    bool isMortal() const { return _lifetime != IMMORTAL; }
    
    /// age of this entity in seconds
    float getAge() const { return (float)(usecTimestampNow() - _created) / (float)USECS_PER_SECOND; }
    bool lifetimeHasExpired() const;

    // position, size, and bounds related helpers
    float getSize() const; /// get maximum dimension in domain scale units (0.0 - 1.0)
    AACube getMaximumAACube() const;
    AACube getMinimumAACube() const;
    AABox getAABox() const; /// axis aligned bounding box in domain scale units (0.0 - 1.0)

    static const QString DEFAULT_SCRIPT;
    const QString& getScript() const { return _script; }
    void setScript(const QString& value) { _script = value; }

    static const glm::vec3 DEFAULT_REGISTRATION_POINT;
    const glm::vec3& getRegistrationPoint() const { return _registrationPoint; } /// registration point as ratio of entity

    /// registration point as ratio of entity
    void setRegistrationPoint(const glm::vec3& value) 
            { _registrationPoint = glm::clamp(value, 0.0f, 1.0f); recalculateCollisionShape(); }

    static const glm::vec3 NO_ANGULAR_VELOCITY;
    static const glm::vec3 DEFAULT_ANGULAR_VELOCITY;
    const glm::vec3& getAngularVelocity() const { return _angularVelocity; }
    void setAngularVelocity(const glm::vec3& value) { _angularVelocity = value; }
    bool hasAngularVelocity() const { return _angularVelocity != NO_ANGULAR_VELOCITY; }

    static const float DEFAULT_ANGULAR_DAMPING;
    float getAngularDamping() const { return _angularDamping; }
    void setAngularDamping(float value) { _angularDamping = value; }

    static const bool DEFAULT_VISIBLE;
    bool getVisible() const { return _visible; }
    void setVisible(bool value) { _visible = value; }
    bool isVisible() const { return _visible; }
    bool isInvisible() const { return !_visible; }

    static const bool DEFAULT_IGNORE_FOR_COLLISIONS;
    bool getIgnoreForCollisions() const { return _ignoreForCollisions; }
    void setIgnoreForCollisions(bool value) { _ignoreForCollisions = value; }

    static const bool DEFAULT_COLLISIONS_WILL_MOVE;
    bool getCollisionsWillMove() const { return _collisionsWillMove; }
    void setCollisionsWillMove(bool value) { _collisionsWillMove = value; }

    static const bool DEFAULT_LOCKED;
    bool getLocked() const { return _locked; }
    void setLocked(bool value) { _locked = value; }
    
    static const QString DEFAULT_USER_DATA;
    const QString& getUserData() const { return _userData; }
    void setUserData(const QString& value) { _userData = value; }
    
    // TODO: We need to get rid of these users of getRadius()... 
    float getRadius() const;
    
    void applyHardCollision(const CollisionInfo& collisionInfo);
    virtual const Shape& getCollisionShapeInMeters() const { return _collisionShape; }
    virtual bool contains(const glm::vec3& point) const { return getAABox().contains(point); }

<<<<<<< HEAD
#ifdef USE_BULLET_PHYSICS
    EntityMotionState* getMotionState() const { return _motionState; }
    virtual EntityMotionState* createMotionState() { return NULL; }
    void destroyMotionState();
#endif // USE_BULLET_PHYSICS
=======
    SimulationState getSimulationState() const { return _simulationState; }
>>>>>>> 27614092
    
protected:
    friend class EntityTree;
    void setSimulationState(SimulationState state) { _simulationState = state; }

    virtual void initFromEntityItemID(const EntityItemID& entityItemID); // maybe useful to allow subclasses to init
    virtual void recalculateCollisionShape();

    EntityTypes::EntityType _type;
    QUuid _id;
    uint32_t _creatorTokenID;
    bool _newlyCreated;
    quint64 _lastUpdated;
    quint64 _lastEdited; // this is the last official local or remote edit time
    quint64 _lastEditedFromRemote; // this is the last time we received and edit from the server
    quint64 _lastEditedFromRemoteInRemoteTime; // time in server time space the last time we received and edit from the server
    quint64 _created;
    quint64 _changedOnServer;

    glm::vec3 _position;
    glm::vec3 _dimensions;
    glm::quat _rotation;
    float _glowLevel;
    float _localRenderAlpha;
    float _mass;
    glm::vec3 _velocity;
    glm::vec3 _gravity;
    float _damping;
    float _lifetime;
    QString _script;
    glm::vec3 _registrationPoint;
    glm::vec3 _angularVelocity;
    float _angularDamping;
    bool _visible;
    bool _ignoreForCollisions;
    bool _collisionsWillMove;
    bool _locked;
    QString _userData;
    
    // NOTE: Radius support is obsolete, but these private helper functions are available for this class to 
    //       parse old data streams
    
    /// set radius in domain scale units (0.0 - 1.0) this will also reset dimensions to be equal for each axis
    void setRadius(float value); 

    AACubeShape _collisionShape;
<<<<<<< HEAD
#ifdef USE_BULLET_PHYSICS
    EntityMotionState* _motionState;
#endif // USE_BULLET_PHYSICS
=======
    SimulationState _simulationState;   // only set by EntityTree
>>>>>>> 27614092
};



#endif // hifi_EntityItem_h<|MERGE_RESOLUTION|>--- conflicted
+++ resolved
@@ -123,14 +123,10 @@
         Moving
     } SimulationState;
     
-<<<<<<< HEAD
-    virtual SimulationState computeSimulationState() const;
-=======
     // computes the SimulationState that the entity SHOULD be in.  
     // Use getSimulationState() to find the state under which it is currently categorized.
     virtual SimulationState computeSimulationState() const; 
 
->>>>>>> 27614092
     virtual void debugDump() const;
 
     // similar to assignment/copy, but it handles keeping lifetime accurate
@@ -274,15 +270,12 @@
     virtual const Shape& getCollisionShapeInMeters() const { return _collisionShape; }
     virtual bool contains(const glm::vec3& point) const { return getAABox().contains(point); }
 
-<<<<<<< HEAD
 #ifdef USE_BULLET_PHYSICS
     EntityMotionState* getMotionState() const { return _motionState; }
     virtual EntityMotionState* createMotionState() { return NULL; }
     void destroyMotionState();
 #endif // USE_BULLET_PHYSICS
-=======
     SimulationState getSimulationState() const { return _simulationState; }
->>>>>>> 27614092
     
 protected:
     friend class EntityTree;
@@ -329,13 +322,10 @@
     void setRadius(float value); 
 
     AACubeShape _collisionShape;
-<<<<<<< HEAD
 #ifdef USE_BULLET_PHYSICS
     EntityMotionState* _motionState;
 #endif // USE_BULLET_PHYSICS
-=======
     SimulationState _simulationState;   // only set by EntityTree
->>>>>>> 27614092
 };
 
 
