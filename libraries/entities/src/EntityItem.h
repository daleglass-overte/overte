--- conflicted
+++ resolved
@@ -35,28 +35,19 @@
 #define DONT_ALLOW_INSTANTIATION virtual void pureVirtualFunctionPlaceHolder() = 0;
 #define ALLOW_INSTANTIATION virtual void pureVirtualFunctionPlaceHolder() { };
 
-<<<<<<< HEAD
 #ifdef USE_BULLET_PHYSICS
 class EntityMotionState;
 #endif // USE_BULLET_PHYSICS
 
-=======
->>>>>>> 97d1dc42
 enum EntityUpdateFlags {
     UPDATE_POSITION = 0x0001,
     UPDATE_VELOCITY = 0x0002,
     UPDATE_MASS = 0x0004,
     UPDATE_COLLISION = 0x0008,
     UPDATE_SHAPE = 0x0010,
-<<<<<<< HEAD
-    //UPDATE_APPEARANCE = 0x8000,
-};
-
-=======
     UPDATE_LIFETIME = 0x0020
     //UPDATE_APPEARANCE = 0x8000,
 };
->>>>>>> 97d1dc42
 
 /// EntityItem class this is the base class for all entity types. It handles the basic properties and functionality available
 /// to all other entity types. In particular: postion, size, rotation, age, lifetime, velocity, gravity. You can not instantiate
@@ -299,16 +290,10 @@
     void updateAngularVelocity(const glm::vec3& value);
     void updateIgnoreForCollisions(bool value);
     void updateCollisionsWillMove(bool value);
-<<<<<<< HEAD
-
-    void setUpdateFlags(uint32_t mask) { _updateFlags |= mask; }
-    void clearUpdateFlags(uint32_t mask) { _updateFlags &= ~mask; }
-=======
     void updateLifetime(float value);
 
     uint32_t getUpdateFlags() const { return _updateFlags; }
     void clearUpdateFlags() { _updateFlags = 0; }
->>>>>>> 97d1dc42
 
 #ifdef USE_BULLET_PHYSICS
     EntityMotionState* getMotionState() const { return _motionState; }
