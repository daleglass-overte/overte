--- conflicted
+++ resolved
@@ -262,14 +262,11 @@
     CHECK_PROPERTY_CHANGE(PROP_Z_P_NEIGHBOR_ID, zPNeighborID);
     CHECK_PROPERTY_CHANGE(PROP_PARENT_ID, parentID);
     CHECK_PROPERTY_CHANGE(PROP_PARENT_JOINT_INDEX, parentJointIndex);
-<<<<<<< HEAD
     CHECK_PROPERTY_CHANGE(PROP_JOINT_ROTATIONS_SET, jointRotationsSet);
     CHECK_PROPERTY_CHANGE(PROP_JOINT_ROTATIONS, jointRotations);
     CHECK_PROPERTY_CHANGE(PROP_JOINT_TRANSLATIONS_SET, jointTranslationsSet);
     CHECK_PROPERTY_CHANGE(PROP_JOINT_TRANSLATIONS, jointTranslations);
-=======
     CHECK_PROPERTY_CHANGE(PROP_QUERY_AA_CUBE, queryAACube);
->>>>>>> 0473891e
 
     changedProperties += _animation.getChangedProperties();
     changedProperties += _keyLight.getChangedProperties();
@@ -490,14 +487,12 @@
     COPY_PROPERTY_TO_QSCRIPTVALUE(PROP_LOCAL_POSITION, localPosition);
     COPY_PROPERTY_TO_QSCRIPTVALUE(PROP_LOCAL_ROTATION, localRotation);
 
-<<<<<<< HEAD
     COPY_PROPERTY_TO_QSCRIPTVALUE(PROP_JOINT_ROTATIONS_SET, jointRotationsSet);
     COPY_PROPERTY_TO_QSCRIPTVALUE(PROP_JOINT_ROTATIONS, jointRotations);
     COPY_PROPERTY_TO_QSCRIPTVALUE(PROP_JOINT_TRANSLATIONS_SET, jointTranslationsSet);
     COPY_PROPERTY_TO_QSCRIPTVALUE(PROP_JOINT_TRANSLATIONS, jointTranslations);
-=======
+
     COPY_PROPERTY_TO_QSCRIPTVALUE(PROP_QUERY_AA_CUBE, queryAACube);
->>>>>>> 0473891e
 
     // FIXME - I don't think these properties are supported any more
     //COPY_PROPERTY_TO_QSCRIPTVALUE(glowLevel);
@@ -1508,15 +1503,11 @@
 
     _parentIDChanged = true;
     _parentJointIndexChanged = true;
-<<<<<<< HEAD
 
     _jointRotationsSetChanged = true;
     _jointRotationsChanged = true;
     _jointTranslationsSetChanged = true;
     _jointTranslationsChanged = true;
-}
-=======
->>>>>>> 0473891e
 
     _queryAACubeChanged = true;
 }
@@ -1818,7 +1809,6 @@
     if (parentJointIndexChanged()) {
         out += "parentJointIndex";
     }
-<<<<<<< HEAD
     if (jointRotationsSetChanged()) {
         out += "jointRotationsSet";
     }
@@ -1830,10 +1820,9 @@
     }
     if (jointTranslationsChanged()) {
         out += "jointTranslations";
-=======
+    }
     if (queryAACubeChanged()) {
         out += "queryAACube";
->>>>>>> 0473891e
     }
 
     getAnimation().listChangedProperties(out);
