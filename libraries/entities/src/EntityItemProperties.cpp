//
//  EntityItemProperties.cpp
//  libraries/entities/src
//
//  Created by Brad Hefta-Gaub on 12/4/13.
//  Copyright 2013 High Fidelity, Inc.
//
//  Distributed under the Apache License, Version 2.0.
//  See the accompanying file LICENSE or http://www.apache.org/licenses/LICENSE-2.0.html
//

#include "EntityItemProperties.h"

#include <openssl/err.h>
#include <openssl/pem.h>
#include <openssl/x509.h>
#include <openssl/ecdsa.h>

#include <QDebug>
#include <QHash>
#include <QObject>
#include <QtCore/QJsonDocument>
#include <QtNetwork/QNetworkReply>
#include <QtNetwork/QNetworkRequest>

#include <NetworkAccessManager.h>
#include <ByteCountCoding.h>
#include <GLMHelpers.h>
#include <RegisteredMetaTypes.h>
#include <Extents.h>
#include <VariantMapToScriptValue.h>

#include "EntitiesLogging.h"
#include "EntityItem.h"
#include "ModelEntityItem.h"
#include "PolyLineEntityItem.h"

AnimationPropertyGroup EntityItemProperties::_staticAnimation;
SkyboxPropertyGroup EntityItemProperties::_staticSkybox;
HazePropertyGroup EntityItemProperties::_staticHaze;
BloomPropertyGroup EntityItemProperties::_staticBloom;
KeyLightPropertyGroup EntityItemProperties::_staticKeyLight;
AmbientLightPropertyGroup EntityItemProperties::_staticAmbientLight;
GrabPropertyGroup EntityItemProperties::_staticGrab;
PulsePropertyGroup EntityItemProperties::_staticPulse;
RingGizmoPropertyGroup EntityItemProperties::_staticRing;

EntityPropertyList PROP_LAST_ITEM = (EntityPropertyList)(PROP_AFTER_LAST_ITEM - 1);

EntityItemProperties::EntityItemProperties(EntityPropertyFlags desiredProperties) :
    _id(UNKNOWN_ENTITY_ID),
    _idSet(false),
    _lastEdited(0),
    _type(EntityTypes::Unknown),

    _defaultSettings(true),
    _naturalDimensions(1.0f, 1.0f, 1.0f),
    _naturalPosition(0.0f, 0.0f, 0.0f),
    _desiredProperties(desiredProperties)
{

}

void EntityItemProperties::calculateNaturalPosition(const vec3& min, const vec3& max) {
    vec3 halfDimension = (max - min) / 2.0f;
    _naturalPosition = max - halfDimension;
}

void EntityItemProperties::debugDump() const {
    qCDebug(entities) << "EntityItemProperties...";
    qCDebug(entities) << "    _type=" << EntityTypes::getEntityTypeName(_type);
    qCDebug(entities) << "   _id=" << _id;
    qCDebug(entities) << "   _idSet=" << _idSet;
    qCDebug(entities) << "   _position=" << _position.x << "," << _position.y << "," << _position.z;
    qCDebug(entities) << "   _dimensions=" << getDimensions();
    qCDebug(entities) << "   _modelURL=" << _modelURL;
    qCDebug(entities) << "   _compoundShapeURL=" << _compoundShapeURL;

    getAnimation().debugDump();
    getSkybox().debugDump();
    getHaze().debugDump();
    getKeyLight().debugDump();
    getAmbientLight().debugDump();
    getBloom().debugDump();
    getGrab().debugDump();

    qCDebug(entities) << "   changed properties...";
    EntityPropertyFlags props = getChangedProperties();
    props.debugDumpBits();
}

void EntityItemProperties::setLastEdited(quint64 usecTime) {
    _lastEdited = usecTime > _created ? usecTime : _created;
}

bool EntityItemProperties::constructFromBuffer(const unsigned char* data, int dataLength) {
    ReadBitstreamToTreeParams args;
    EntityItemPointer tempEntity = EntityTypes::constructEntityItem(data, dataLength);
    if (!tempEntity) {
        return false;
    }
    tempEntity->readEntityDataFromBuffer(data, dataLength, args);
    (*this) = tempEntity->getProperties();
    return true;
}

inline void addShapeType(QHash<QString, ShapeType>& lookup, ShapeType type) { lookup[ShapeInfo::getNameForShapeType(type)] = type; }
QHash<QString, ShapeType> stringToShapeTypeLookup = [] {
    QHash<QString, ShapeType> toReturn;
    addShapeType(toReturn, SHAPE_TYPE_NONE);
    addShapeType(toReturn, SHAPE_TYPE_BOX);
    addShapeType(toReturn, SHAPE_TYPE_SPHERE);
    addShapeType(toReturn, SHAPE_TYPE_CAPSULE_X);
    addShapeType(toReturn, SHAPE_TYPE_CAPSULE_Y);
    addShapeType(toReturn, SHAPE_TYPE_CAPSULE_Z);
    addShapeType(toReturn, SHAPE_TYPE_CYLINDER_X);
    addShapeType(toReturn, SHAPE_TYPE_CYLINDER_Y);
    addShapeType(toReturn, SHAPE_TYPE_CYLINDER_Z);
    addShapeType(toReturn, SHAPE_TYPE_HULL);
    addShapeType(toReturn, SHAPE_TYPE_PLANE);
    addShapeType(toReturn, SHAPE_TYPE_COMPOUND);
    addShapeType(toReturn, SHAPE_TYPE_SIMPLE_HULL);
    addShapeType(toReturn, SHAPE_TYPE_SIMPLE_COMPOUND);
    addShapeType(toReturn, SHAPE_TYPE_STATIC_MESH);
    addShapeType(toReturn, SHAPE_TYPE_ELLIPSOID);
    addShapeType(toReturn, SHAPE_TYPE_CIRCLE);
    return toReturn;
}();
QString EntityItemProperties::getShapeTypeAsString() const { return ShapeInfo::getNameForShapeType(_shapeType); }
void EntityItemProperties::setShapeTypeFromString(const QString& shapeName) {
    auto shapeTypeItr = stringToShapeTypeLookup.find(shapeName.toLower());
    if (shapeTypeItr != stringToShapeTypeLookup.end()) {
        _shapeType = shapeTypeItr.value();
        _shapeTypeChanged = true;
    }
}

inline void addMaterialMappingMode(QHash<QString, MaterialMappingMode>& lookup, MaterialMappingMode mode) { lookup[MaterialMappingModeHelpers::getNameForMaterialMappingMode(mode)] = mode; }
const QHash<QString, MaterialMappingMode> stringToMaterialMappingModeLookup = [] {
    QHash<QString, MaterialMappingMode> toReturn;
    addMaterialMappingMode(toReturn, UV);
    addMaterialMappingMode(toReturn, PROJECTED);
    return toReturn;
}();
QString EntityItemProperties::getMaterialMappingModeAsString() const { return MaterialMappingModeHelpers::getNameForMaterialMappingMode(_materialMappingMode); }
void EntityItemProperties::setMaterialMappingModeFromString(const QString& materialMappingMode) {
    auto materialMappingModeItr = stringToMaterialMappingModeLookup.find(materialMappingMode.toLower());
    if (materialMappingModeItr != stringToMaterialMappingModeLookup.end()) {
        _materialMappingMode = materialMappingModeItr.value();
        _materialMappingModeChanged = true;
    }
}

inline void addBillboardMode(QHash<QString, BillboardMode>& lookup, BillboardMode mode) { lookup[BillboardModeHelpers::getNameForBillboardMode(mode)] = mode; }
const QHash<QString, BillboardMode> stringToBillboardModeLookup = [] {
    QHash<QString, BillboardMode> toReturn;
    addBillboardMode(toReturn, BillboardMode::NONE);
    addBillboardMode(toReturn, BillboardMode::YAW);
    addBillboardMode(toReturn, BillboardMode::FULL);
    return toReturn;
}();
QString EntityItemProperties::getBillboardModeAsString() const { return BillboardModeHelpers::getNameForBillboardMode(_billboardMode); }
void EntityItemProperties::setBillboardModeFromString(const QString& billboardMode) {
    auto billboardModeItr = stringToBillboardModeLookup.find(billboardMode.toLower());
    if (billboardModeItr != stringToBillboardModeLookup.end()) {
        _billboardMode = billboardModeItr.value();
        _billboardModeChanged = true;
    }
}

inline void addRenderLayer(QHash<QString, RenderLayer>& lookup, RenderLayer mode) { lookup[RenderLayerHelpers::getNameForRenderLayer(mode)] = mode; }
const QHash<QString, RenderLayer> stringToRenderLayerLookup = [] {
    QHash<QString, RenderLayer> toReturn;
    addRenderLayer(toReturn, RenderLayer::WORLD);
    addRenderLayer(toReturn, RenderLayer::FRONT);
    addRenderLayer(toReturn, RenderLayer::HUD);
    return toReturn;
}();
QString EntityItemProperties::getRenderLayerAsString() const { return RenderLayerHelpers::getNameForRenderLayer(_renderLayer); }
void EntityItemProperties::setRenderLayerFromString(const QString& renderLayer) {
    auto renderLayerItr = stringToRenderLayerLookup.find(renderLayer.toLower());
    if (renderLayerItr != stringToRenderLayerLookup.end()) {
        _renderLayer = renderLayerItr.value();
        _renderLayerChanged = true;
    }
}

inline void addPrimitiveMode(QHash<QString, PrimitiveMode>& lookup, PrimitiveMode mode) { lookup[PrimitiveModeHelpers::getNameForPrimitiveMode(mode)] = mode; }
const QHash<QString, PrimitiveMode> stringToPrimitiveModeLookup = [] {
    QHash<QString, PrimitiveMode> toReturn;
    addPrimitiveMode(toReturn, PrimitiveMode::SOLID);
    addPrimitiveMode(toReturn, PrimitiveMode::LINES);
    return toReturn;
}();
QString EntityItemProperties::getPrimitiveModeAsString() const { return PrimitiveModeHelpers::getNameForPrimitiveMode(_primitiveMode); }
void EntityItemProperties::setPrimitiveModeFromString(const QString& primitiveMode) {
    auto primitiveModeItr = stringToPrimitiveModeLookup.find(primitiveMode.toLower());
    if (primitiveModeItr != stringToPrimitiveModeLookup.end()) {
        _primitiveMode = primitiveModeItr.value();
        _primitiveModeChanged = true;
    }
}

inline void addWebInputMode(QHash<QString, WebInputMode>& lookup, WebInputMode mode) { lookup[WebInputModeHelpers::getNameForWebInputMode(mode)] = mode; }
const QHash<QString, WebInputMode> stringToWebInputModeLookup = [] {
    QHash<QString, WebInputMode> toReturn;
    addWebInputMode(toReturn, WebInputMode::TOUCH);
    addWebInputMode(toReturn, WebInputMode::MOUSE);
    return toReturn;
}();
QString EntityItemProperties::getInputModeAsString() const { return WebInputModeHelpers::getNameForWebInputMode(_inputMode); }
void EntityItemProperties::setInputModeFromString(const QString& webInputMode) {
    auto webInputModeItr = stringToWebInputModeLookup.find(webInputMode.toLower());
    if (webInputModeItr != stringToWebInputModeLookup.end()) {
        _inputMode = webInputModeItr.value();
        _inputModeChanged = true;
    }
}

inline void addGizmoType(QHash<QString, GizmoType>& lookup, GizmoType mode) { lookup[GizmoTypeHelpers::getNameForGizmoType(mode)] = mode; }
const QHash<QString, GizmoType> stringToGizmoTypeLookup = [] {
    QHash<QString, GizmoType> toReturn;
    addGizmoType(toReturn, GizmoType::RING);
    return toReturn;
}();
QString EntityItemProperties::getGizmoTypeAsString() const { return GizmoTypeHelpers::getNameForGizmoType(_gizmoType); }
void EntityItemProperties::setGizmoTypeFromString(const QString& gizmoType) {
    auto gizmoTypeItr = stringToGizmoTypeLookup.find(gizmoType.toLower());
    if (gizmoTypeItr != stringToGizmoTypeLookup.end()) {
        _gizmoType = gizmoTypeItr.value();
        _gizmoTypeChanged = true;
    }
}

inline void addComponentMode(QHash<QString, ComponentMode>& lookup, ComponentMode mode) { lookup[ComponentModeHelpers::getNameForComponentMode(mode)] = mode; }
const QHash<QString, ComponentMode> stringToComponentMode = [] {
    QHash<QString, ComponentMode> toReturn;
    addComponentMode(toReturn, ComponentMode::COMPONENT_MODE_INHERIT);
    addComponentMode(toReturn, ComponentMode::COMPONENT_MODE_DISABLED);
    addComponentMode(toReturn, ComponentMode::COMPONENT_MODE_ENABLED);
    return toReturn;
}();
QString EntityItemProperties::getComponentModeAsString(uint32_t mode) { return ComponentModeHelpers::getNameForComponentMode((ComponentMode)mode); }
QString EntityItemProperties::getSkyboxModeAsString() const { return getComponentModeAsString(_skyboxMode); }
QString EntityItemProperties::getKeyLightModeAsString() const { return getComponentModeAsString(_keyLightMode); }
QString EntityItemProperties::getAmbientLightModeAsString() const { return getComponentModeAsString(_ambientLightMode); }
QString EntityItemProperties::getHazeModeAsString() const { return getComponentModeAsString(_hazeMode); }
QString EntityItemProperties::getBloomModeAsString() const { return getComponentModeAsString(_bloomMode); }
void EntityItemProperties::setSkyboxModeFromString(const QString& mode) {
    auto modeItr = stringToComponentMode.find(mode.toLower());
    if (modeItr != stringToComponentMode.end()) {
        _skyboxMode = modeItr.value();
        _skyboxModeChanged = true;
    }
}
void EntityItemProperties::setKeyLightModeFromString(const QString& mode) {
    auto modeItr = stringToComponentMode.find(mode.toLower());
    if (modeItr != stringToComponentMode.end()) {
        _keyLightMode = modeItr.value();
        _keyLightModeChanged = true;
    }
}
void EntityItemProperties::setAmbientLightModeFromString(const QString& mode) {
    auto modeItr = stringToComponentMode.find(mode.toLower());
    if (modeItr != stringToComponentMode.end()) {
        _ambientLightMode = modeItr.value();
        _ambientLightModeChanged = true;
    }
}
void EntityItemProperties::setHazeModeFromString(const QString& mode) {
    auto modeItr = stringToComponentMode.find(mode.toLower());
    if (modeItr != stringToComponentMode.end()) {
        _hazeMode = modeItr.value();
        _hazeModeChanged = true;
    }
}
void EntityItemProperties::setBloomModeFromString(const QString& mode) {
    auto modeItr = stringToComponentMode.find(mode.toLower());
    if (modeItr != stringToComponentMode.end()) {
        _bloomMode = modeItr.value();
        _bloomModeChanged = true;
    }
}

inline void addAvatarPriorityMode(QHash<QString, AvatarPriorityMode>& lookup, AvatarPriorityMode mode) { lookup[AvatarPriorityModeHelpers::getNameForAvatarPriorityMode(mode)] = mode; }
const QHash<QString, AvatarPriorityMode> stringToAvatarPriority = [] {
    QHash<QString, AvatarPriorityMode> toReturn;
    addAvatarPriorityMode(toReturn, AvatarPriorityMode::AVATAR_PRIORITY_INHERIT);
    addAvatarPriorityMode(toReturn, AvatarPriorityMode::AVATAR_PRIORITY_CROWD);
    addAvatarPriorityMode(toReturn, AvatarPriorityMode::AVATAR_PRIORITY_HERO);
    return toReturn;
}();
QString EntityItemProperties::getAvatarPriorityAsString() const { return AvatarPriorityModeHelpers::getNameForAvatarPriorityMode((AvatarPriorityMode)_avatarPriority); }
void EntityItemProperties::setAvatarPriorityFromString(const QString& mode) {
    auto modeItr = stringToAvatarPriority.find(mode.toLower());
    if (modeItr != stringToAvatarPriority.end()) {
        _avatarPriority = modeItr.value();
        _avatarPriorityChanged = true;
    }
}

QString getCollisionGroupAsString(uint16_t group) {
    switch (group) {
        case USER_COLLISION_GROUP_DYNAMIC:
            return "dynamic";
        case USER_COLLISION_GROUP_STATIC:
            return "static";
        case USER_COLLISION_GROUP_KINEMATIC:
            return "kinematic";
        case USER_COLLISION_GROUP_MY_AVATAR:
            return "myAvatar";
        case USER_COLLISION_GROUP_OTHER_AVATAR:
            return "otherAvatar";
    };
    return "";
}

uint16_t getCollisionGroupAsBitMask(const QStringRef& name) {
    if (0 == name.compare(QString("dynamic"))) {
        return USER_COLLISION_GROUP_DYNAMIC;
    } else if (0 == name.compare(QString("static"))) {
        return USER_COLLISION_GROUP_STATIC;
    } else if (0 == name.compare(QString("kinematic"))) {
        return USER_COLLISION_GROUP_KINEMATIC;
    } else if (0 == name.compare(QString("myAvatar"))) {
        return USER_COLLISION_GROUP_MY_AVATAR;
    } else if (0 == name.compare(QString("otherAvatar"))) {
        return USER_COLLISION_GROUP_OTHER_AVATAR;
    }
    return 0;
}

QString EntityItemProperties::getCollisionMaskAsString() const {
    QString maskString("");
    for (int i = 0; i < NUM_USER_COLLISION_GROUPS; ++i) {
        uint16_t group = 0x0001 << i;
        if (group & _collisionMask) {
            maskString.append(getCollisionGroupAsString(group));
            maskString.append(',');
        }
    }
    return maskString;
}

void EntityItemProperties::setCollisionMaskFromString(const QString& maskString) {
    QVector<QStringRef> groups = maskString.splitRef(',');
    uint16_t mask = 0x0000;
    for (auto groupName : groups) {
        mask |= getCollisionGroupAsBitMask(groupName);
    }
    _collisionMask = mask;
    _collisionMaskChanged = true;
}

QString EntityItemProperties::getEntityHostTypeAsString() const {
    switch (_entityHostType) {
        case entity::HostType::DOMAIN:
            return "domain";
        case entity::HostType::AVATAR:
            return "avatar";
        case entity::HostType::LOCAL:
            return "local";
        default:
            return "";
    }
}

void EntityItemProperties::setEntityHostTypeFromString(const QString& entityHostType) {
    if (entityHostType == "domain") {
        _entityHostType = entity::HostType::DOMAIN;
    } else if (entityHostType == "avatar") {
        _entityHostType = entity::HostType::AVATAR;
    } else if (entityHostType == "local") {
        _entityHostType = entity::HostType::LOCAL;
    }
}

EntityPropertyFlags EntityItemProperties::getChangedProperties() const {
    EntityPropertyFlags changedProperties;

    // Core
    CHECK_PROPERTY_CHANGE(PROP_SIMULATION_OWNER, simulationOwner);
    CHECK_PROPERTY_CHANGE(PROP_PARENT_ID, parentID);
    CHECK_PROPERTY_CHANGE(PROP_PARENT_JOINT_INDEX, parentJointIndex);
    CHECK_PROPERTY_CHANGE(PROP_VISIBLE, visible);
    CHECK_PROPERTY_CHANGE(PROP_NAME, name);
    CHECK_PROPERTY_CHANGE(PROP_LOCKED, locked);
    CHECK_PROPERTY_CHANGE(PROP_USER_DATA, userData);
    CHECK_PROPERTY_CHANGE(PROP_PRIVATE_USER_DATA, privateUserData);
    CHECK_PROPERTY_CHANGE(PROP_HREF, href);
    CHECK_PROPERTY_CHANGE(PROP_DESCRIPTION, description);
    CHECK_PROPERTY_CHANGE(PROP_POSITION, position);
    CHECK_PROPERTY_CHANGE(PROP_DIMENSIONS, dimensions);
    CHECK_PROPERTY_CHANGE(PROP_ROTATION, rotation);
    CHECK_PROPERTY_CHANGE(PROP_REGISTRATION_POINT, registrationPoint);
    CHECK_PROPERTY_CHANGE(PROP_CREATED, created);
    CHECK_PROPERTY_CHANGE(PROP_LAST_EDITED_BY, lastEditedBy);
    CHECK_PROPERTY_CHANGE(PROP_ENTITY_HOST_TYPE, entityHostType);
    CHECK_PROPERTY_CHANGE(PROP_OWNING_AVATAR_ID, owningAvatarID);
    CHECK_PROPERTY_CHANGE(PROP_QUERY_AA_CUBE, queryAACube);
    CHECK_PROPERTY_CHANGE(PROP_CAN_CAST_SHADOW, canCastShadow);
    CHECK_PROPERTY_CHANGE(PROP_VISIBLE_IN_SECONDARY_CAMERA, isVisibleInSecondaryCamera);
    CHECK_PROPERTY_CHANGE(PROP_RENDER_LAYER, renderLayer);
    CHECK_PROPERTY_CHANGE(PROP_PRIMITIVE_MODE, primitiveMode);
    CHECK_PROPERTY_CHANGE(PROP_IGNORE_PICK_INTERSECTION, ignorePickIntersection);
    changedProperties += _grab.getChangedProperties();

    // Physics
    CHECK_PROPERTY_CHANGE(PROP_DENSITY, density);
    CHECK_PROPERTY_CHANGE(PROP_VELOCITY, velocity);
    CHECK_PROPERTY_CHANGE(PROP_ANGULAR_VELOCITY, angularVelocity);
    CHECK_PROPERTY_CHANGE(PROP_GRAVITY, gravity);
    CHECK_PROPERTY_CHANGE(PROP_ACCELERATION, acceleration);
    CHECK_PROPERTY_CHANGE(PROP_DAMPING, damping);
    CHECK_PROPERTY_CHANGE(PROP_ANGULAR_DAMPING, angularDamping);
    CHECK_PROPERTY_CHANGE(PROP_RESTITUTION, restitution);
    CHECK_PROPERTY_CHANGE(PROP_FRICTION, friction);
    CHECK_PROPERTY_CHANGE(PROP_LIFETIME, lifetime);
    CHECK_PROPERTY_CHANGE(PROP_COLLISIONLESS, collisionless);
    CHECK_PROPERTY_CHANGE(PROP_COLLISION_MASK, collisionMask);
    CHECK_PROPERTY_CHANGE(PROP_DYNAMIC, dynamic);
    CHECK_PROPERTY_CHANGE(PROP_COLLISION_SOUND_URL, collisionSoundURL);
    CHECK_PROPERTY_CHANGE(PROP_ACTION_DATA, actionData);

    // Cloning
    CHECK_PROPERTY_CHANGE(PROP_CLONEABLE, cloneable);
    CHECK_PROPERTY_CHANGE(PROP_CLONE_LIFETIME, cloneLifetime);
    CHECK_PROPERTY_CHANGE(PROP_CLONE_LIMIT, cloneLimit);
    CHECK_PROPERTY_CHANGE(PROP_CLONE_DYNAMIC, cloneDynamic);
    CHECK_PROPERTY_CHANGE(PROP_CLONE_AVATAR_ENTITY, cloneAvatarEntity);
    CHECK_PROPERTY_CHANGE(PROP_CLONE_ORIGIN_ID, cloneOriginID);

    // Scripts
    CHECK_PROPERTY_CHANGE(PROP_SCRIPT, script);
    CHECK_PROPERTY_CHANGE(PROP_SCRIPT_TIMESTAMP, scriptTimestamp);
    CHECK_PROPERTY_CHANGE(PROP_SERVER_SCRIPTS, serverScripts);

    // Certifiable Properties
    CHECK_PROPERTY_CHANGE(PROP_ITEM_NAME, itemName);
    CHECK_PROPERTY_CHANGE(PROP_ITEM_DESCRIPTION, itemDescription);
    CHECK_PROPERTY_CHANGE(PROP_ITEM_CATEGORIES, itemCategories);
    CHECK_PROPERTY_CHANGE(PROP_ITEM_ARTIST, itemArtist);
    CHECK_PROPERTY_CHANGE(PROP_ITEM_LICENSE, itemLicense);
    CHECK_PROPERTY_CHANGE(PROP_LIMITED_RUN, limitedRun);
    CHECK_PROPERTY_CHANGE(PROP_MARKETPLACE_ID, marketplaceID);
    CHECK_PROPERTY_CHANGE(PROP_EDITION_NUMBER, editionNumber);
    CHECK_PROPERTY_CHANGE(PROP_ENTITY_INSTANCE_NUMBER, entityInstanceNumber);
    CHECK_PROPERTY_CHANGE(PROP_CERTIFICATE_ID, certificateID);
    CHECK_PROPERTY_CHANGE(PROP_CERTIFICATE_TYPE, certificateType);
    CHECK_PROPERTY_CHANGE(PROP_STATIC_CERTIFICATE_VERSION, staticCertificateVersion);

    // Location data for scripts
    CHECK_PROPERTY_CHANGE(PROP_LOCAL_POSITION, localPosition);
    CHECK_PROPERTY_CHANGE(PROP_LOCAL_ROTATION, localRotation);
    CHECK_PROPERTY_CHANGE(PROP_LOCAL_VELOCITY, localVelocity);
    CHECK_PROPERTY_CHANGE(PROP_LOCAL_ANGULAR_VELOCITY, localAngularVelocity);
    CHECK_PROPERTY_CHANGE(PROP_LOCAL_DIMENSIONS, localDimensions);

    // Common
    CHECK_PROPERTY_CHANGE(PROP_SHAPE_TYPE, shapeType);
    CHECK_PROPERTY_CHANGE(PROP_COMPOUND_SHAPE_URL, compoundShapeURL);
    CHECK_PROPERTY_CHANGE(PROP_COLOR, color);
    CHECK_PROPERTY_CHANGE(PROP_ALPHA, alpha);
    changedProperties += _pulse.getChangedProperties();
    CHECK_PROPERTY_CHANGE(PROP_TEXTURES, textures);
    CHECK_PROPERTY_CHANGE(PROP_BILLBOARD_MODE, billboardMode);

    // Particles
    CHECK_PROPERTY_CHANGE(PROP_MAX_PARTICLES, maxParticles);
    CHECK_PROPERTY_CHANGE(PROP_LIFESPAN, lifespan);
    CHECK_PROPERTY_CHANGE(PROP_EMITTING_PARTICLES, isEmitting);
    CHECK_PROPERTY_CHANGE(PROP_EMIT_RATE, emitRate);
    CHECK_PROPERTY_CHANGE(PROP_EMIT_SPEED, emitSpeed);
    CHECK_PROPERTY_CHANGE(PROP_SPEED_SPREAD, speedSpread);
    CHECK_PROPERTY_CHANGE(PROP_EMIT_ORIENTATION, emitOrientation);
    CHECK_PROPERTY_CHANGE(PROP_EMIT_DIMENSIONS, emitDimensions);
    CHECK_PROPERTY_CHANGE(PROP_EMIT_RADIUS_START, emitRadiusStart);
    CHECK_PROPERTY_CHANGE(PROP_POLAR_START, polarStart);
    CHECK_PROPERTY_CHANGE(PROP_POLAR_FINISH, polarFinish);
    CHECK_PROPERTY_CHANGE(PROP_AZIMUTH_START, azimuthStart);
    CHECK_PROPERTY_CHANGE(PROP_AZIMUTH_FINISH, azimuthFinish);
    CHECK_PROPERTY_CHANGE(PROP_EMIT_ACCELERATION, emitAcceleration);
    CHECK_PROPERTY_CHANGE(PROP_ACCELERATION_SPREAD, accelerationSpread);
    CHECK_PROPERTY_CHANGE(PROP_PARTICLE_RADIUS, particleRadius);
    CHECK_PROPERTY_CHANGE(PROP_RADIUS_SPREAD, radiusSpread);
    CHECK_PROPERTY_CHANGE(PROP_RADIUS_START, radiusStart);
    CHECK_PROPERTY_CHANGE(PROP_RADIUS_FINISH, radiusFinish);
    CHECK_PROPERTY_CHANGE(PROP_COLOR_SPREAD, colorSpread);
    CHECK_PROPERTY_CHANGE(PROP_COLOR_START, colorStart);
    CHECK_PROPERTY_CHANGE(PROP_COLOR_FINISH, colorFinish);
    CHECK_PROPERTY_CHANGE(PROP_ALPHA_SPREAD, alphaSpread);
    CHECK_PROPERTY_CHANGE(PROP_ALPHA_START, alphaStart);
    CHECK_PROPERTY_CHANGE(PROP_ALPHA_FINISH, alphaFinish);
    CHECK_PROPERTY_CHANGE(PROP_EMITTER_SHOULD_TRAIL, emitterShouldTrail);
    CHECK_PROPERTY_CHANGE(PROP_PARTICLE_SPIN, particleSpin);
    CHECK_PROPERTY_CHANGE(PROP_SPIN_SPREAD, spinSpread);
    CHECK_PROPERTY_CHANGE(PROP_SPIN_START, spinStart);
    CHECK_PROPERTY_CHANGE(PROP_SPIN_FINISH, spinFinish);
    CHECK_PROPERTY_CHANGE(PROP_PARTICLE_ROTATE_WITH_ENTITY, rotateWithEntity);

    // Model
    CHECK_PROPERTY_CHANGE(PROP_MODEL_URL, modelURL);
    CHECK_PROPERTY_CHANGE(PROP_MODEL_SCALE, modelScale);
    CHECK_PROPERTY_CHANGE(PROP_JOINT_ROTATIONS_SET, jointRotationsSet);
    CHECK_PROPERTY_CHANGE(PROP_JOINT_ROTATIONS, jointRotations);
    CHECK_PROPERTY_CHANGE(PROP_JOINT_TRANSLATIONS_SET, jointTranslationsSet);
    CHECK_PROPERTY_CHANGE(PROP_JOINT_TRANSLATIONS, jointTranslations);
    CHECK_PROPERTY_CHANGE(PROP_RELAY_PARENT_JOINTS, relayParentJoints);
    CHECK_PROPERTY_CHANGE(PROP_GROUP_CULLED, groupCulled);
    changedProperties += _animation.getChangedProperties();

    // Light
    CHECK_PROPERTY_CHANGE(PROP_IS_SPOTLIGHT, isSpotlight);
    CHECK_PROPERTY_CHANGE(PROP_INTENSITY, intensity);
    CHECK_PROPERTY_CHANGE(PROP_EXPONENT, exponent);
    CHECK_PROPERTY_CHANGE(PROP_CUTOFF, cutoff);
    CHECK_PROPERTY_CHANGE(PROP_FALLOFF_RADIUS, falloffRadius);

    // Text
    CHECK_PROPERTY_CHANGE(PROP_TEXT, text);
    CHECK_PROPERTY_CHANGE(PROP_LINE_HEIGHT, lineHeight);
    CHECK_PROPERTY_CHANGE(PROP_TEXT_COLOR, textColor);
    CHECK_PROPERTY_CHANGE(PROP_TEXT_ALPHA, textAlpha);
    CHECK_PROPERTY_CHANGE(PROP_BACKGROUND_COLOR, backgroundColor);
    CHECK_PROPERTY_CHANGE(PROP_BACKGROUND_ALPHA, backgroundAlpha);
    CHECK_PROPERTY_CHANGE(PROP_LEFT_MARGIN, leftMargin);
    CHECK_PROPERTY_CHANGE(PROP_RIGHT_MARGIN, rightMargin);
    CHECK_PROPERTY_CHANGE(PROP_TOP_MARGIN, topMargin);
    CHECK_PROPERTY_CHANGE(PROP_BOTTOM_MARGIN, bottomMargin);
    CHECK_PROPERTY_CHANGE(PROP_UNLIT, unlit);

    // Zone
    changedProperties += _keyLight.getChangedProperties();
    changedProperties += _ambientLight.getChangedProperties();
    changedProperties += _skybox.getChangedProperties();
    changedProperties += _haze.getChangedProperties();
    changedProperties += _bloom.getChangedProperties();
    CHECK_PROPERTY_CHANGE(PROP_FLYING_ALLOWED, flyingAllowed);
    CHECK_PROPERTY_CHANGE(PROP_GHOSTING_ALLOWED, ghostingAllowed);
    CHECK_PROPERTY_CHANGE(PROP_FILTER_URL, filterURL);
    CHECK_PROPERTY_CHANGE(PROP_KEY_LIGHT_MODE, keyLightMode);
    CHECK_PROPERTY_CHANGE(PROP_AMBIENT_LIGHT_MODE, ambientLightMode);
    CHECK_PROPERTY_CHANGE(PROP_SKYBOX_MODE, skyboxMode);
    CHECK_PROPERTY_CHANGE(PROP_HAZE_MODE, hazeMode);
    CHECK_PROPERTY_CHANGE(PROP_BLOOM_MODE, bloomMode);
    CHECK_PROPERTY_CHANGE(PROP_AVATAR_PRIORITY, avatarPriority);

    // Polyvox
    CHECK_PROPERTY_CHANGE(PROP_VOXEL_VOLUME_SIZE, voxelVolumeSize);
    CHECK_PROPERTY_CHANGE(PROP_VOXEL_DATA, voxelData);
    CHECK_PROPERTY_CHANGE(PROP_VOXEL_SURFACE_STYLE, voxelSurfaceStyle);
    CHECK_PROPERTY_CHANGE(PROP_X_TEXTURE_URL, xTextureURL);
    CHECK_PROPERTY_CHANGE(PROP_Y_TEXTURE_URL, yTextureURL);
    CHECK_PROPERTY_CHANGE(PROP_Z_TEXTURE_URL, zTextureURL);
    CHECK_PROPERTY_CHANGE(PROP_X_N_NEIGHBOR_ID, xNNeighborID);
    CHECK_PROPERTY_CHANGE(PROP_Y_N_NEIGHBOR_ID, yNNeighborID);
    CHECK_PROPERTY_CHANGE(PROP_Z_N_NEIGHBOR_ID, zNNeighborID);
    CHECK_PROPERTY_CHANGE(PROP_X_P_NEIGHBOR_ID, xPNeighborID);
    CHECK_PROPERTY_CHANGE(PROP_Y_P_NEIGHBOR_ID, yPNeighborID);
    CHECK_PROPERTY_CHANGE(PROP_Z_P_NEIGHBOR_ID, zPNeighborID);

    // Web
    CHECK_PROPERTY_CHANGE(PROP_SOURCE_URL, sourceUrl);
    CHECK_PROPERTY_CHANGE(PROP_DPI, dpi);
    CHECK_PROPERTY_CHANGE(PROP_SCRIPT_URL, scriptURL);
    CHECK_PROPERTY_CHANGE(PROP_MAX_FPS, maxFPS);
    CHECK_PROPERTY_CHANGE(PROP_INPUT_MODE, inputMode);
    CHECK_PROPERTY_CHANGE(PROP_SHOW_KEYBOARD_FOCUS_HIGHLIGHT, showKeyboardFocusHighlight);

    // Polyline
    CHECK_PROPERTY_CHANGE(PROP_LINE_POINTS, linePoints);
    CHECK_PROPERTY_CHANGE(PROP_STROKE_WIDTHS, strokeWidths);
    CHECK_PROPERTY_CHANGE(PROP_STROKE_NORMALS, normals);
    CHECK_PROPERTY_CHANGE(PROP_STROKE_COLORS, strokeColors);
    CHECK_PROPERTY_CHANGE(PROP_IS_UV_MODE_STRETCH, isUVModeStretch);
    CHECK_PROPERTY_CHANGE(PROP_LINE_GLOW, glow);
    CHECK_PROPERTY_CHANGE(PROP_LINE_FACE_CAMERA, faceCamera);

    // Shape
    CHECK_PROPERTY_CHANGE(PROP_SHAPE, shape);

    // Material
    CHECK_PROPERTY_CHANGE(PROP_MATERIAL_URL, materialURL);
    CHECK_PROPERTY_CHANGE(PROP_MATERIAL_MAPPING_MODE, materialMappingMode);
    CHECK_PROPERTY_CHANGE(PROP_MATERIAL_PRIORITY, priority);
    CHECK_PROPERTY_CHANGE(PROP_PARENT_MATERIAL_NAME, parentMaterialName);
    CHECK_PROPERTY_CHANGE(PROP_MATERIAL_MAPPING_POS, materialMappingPos);
    CHECK_PROPERTY_CHANGE(PROP_MATERIAL_MAPPING_SCALE, materialMappingScale);
    CHECK_PROPERTY_CHANGE(PROP_MATERIAL_MAPPING_ROT, materialMappingRot);
    CHECK_PROPERTY_CHANGE(PROP_MATERIAL_DATA, materialData);
    CHECK_PROPERTY_CHANGE(PROP_MATERIAL_REPEAT, materialRepeat);

    // Image
    CHECK_PROPERTY_CHANGE(PROP_IMAGE_URL, imageURL);
    CHECK_PROPERTY_CHANGE(PROP_EMISSIVE, emissive);
    CHECK_PROPERTY_CHANGE(PROP_KEEP_ASPECT_RATIO, keepAspectRatio);
    CHECK_PROPERTY_CHANGE(PROP_SUB_IMAGE, subImage);

    // Grid
    CHECK_PROPERTY_CHANGE(PROP_GRID_FOLLOW_CAMERA, followCamera);
    CHECK_PROPERTY_CHANGE(PROP_MAJOR_GRID_EVERY, majorGridEvery);
    CHECK_PROPERTY_CHANGE(PROP_MINOR_GRID_EVERY, minorGridEvery);

    // Gizmo
    CHECK_PROPERTY_CHANGE(PROP_GIZMO_TYPE, gizmoType);
    changedProperties += _ring.getChangedProperties();

    return changedProperties;
}

/**jsdoc
 * Different entity types have different properties: some common to all entities (listed in the table) and some specific to 
 * each {@link Entities.EntityType|EntityType} (linked to below).
 *
 * @typedef {object} Entities.EntityProperties
 * @property {Uuid} id - The ID of the entity. <em>Read-only.</em>
 * @property {string} name="" - A name for the entity. Need not be unique.
 * @property {Entities.EntityType} type - The entity's type. You cannot change the type of an entity after it's created. 
 *     However, its value may switch among <code>"Box"</code>, <code>"Shape"</code>, and <code>"Sphere"</code> depending on 
 *     changes to the <code>shape</code> property set for entities of these types. <em>Read-only.</em>
 *
 * @property {Entities.EntityHostType} entityHostType="domain" - How the entity is hosted and sent to others for display.
 *     The value can only be set at entity creation by one of the {@link Entities.addEntity} methods. <em>Read-only.</em>
 * @property {boolean} avatarEntity=false - <code>true</code> if the entity is an {@link Entities.EntityHostType|avatar entity}, 
 *     <code>false</code> if it isn't. The value is per the <code>entityHostType</code> property value, set at entity creation 
 *     by one of the {@link Entities.addEntity} methods. <em>Read-only.</em>
 * @property {boolean} clientOnly=false - A synonym for <code>avatarEntity</code>. <em>Read-only.</em>
 * @property {boolean} localEntity=false - <code>true</code> if the entity is a {@link Entities.EntityHostType|local entity}, 
 *     <code>false</code> if it isn't. The value is per the <code>entityHostType</code> property value, set at entity creation 
 *     by one of the {@link Entities.addEntity} methods. <em>Read-only.</em>
 *
 * @property {Uuid} owningAvatarID=Uuid.NULL - The session ID of the owning avatar if <code>avatarEntity</code> is 
 *     <code>true</code>, otherwise {@link Uuid(0)|Uuid.NULL}. <em>Read-only.</em>
 *
 * @property {string} created - The UTC date and time that the entity was created, in ISO 8601 format as
 *     <code>yyyy-MM-ddTHH:mm:ssZ</code>. <em>Read-only.</em>
 * @property {number} age - The age of the entity in seconds since it was created. <em>Read-only.</em>
 * @property {string} ageAsText - The age of the entity since it was created, formatted as <code>h hours m minutes s 
 *     seconds</code>.
 * @property {number} lifetime=-1 - How long an entity lives for, in seconds, before being automatically deleted. A value of
 *     <code>-1</code> means that the entity lives for ever.
 * @property {number} lastEdited - When the entity was last edited, expressed as the number of microseconds since
 *     1970-01-01T00:00:00 UTC. <em>Read-only.</em>
 * @property {Uuid} lastEditedBy - The session ID of the avatar or agent that most recently created or edited the entity.
 *     <em>Read-only.</em>
 *
 * @property {boolean} locked=false - <code>true</code> if properties other than <code>locked</code> cannot be changed and the 
 *     entity cannot be deleted, <code>false</code> if all properties can be changed and the entity can be deleted.
 * @property {boolean} visible=true - <code>true</code> if the entity is rendered, <code>false</code> if it isn't.
 * @property {boolean} canCastShadow=true - <code>true</code> if the entity can cast a shadow, <code>false</code> if it can't. 
 *     Currently applicable only to {@link Entities.EntityProperties-Model|Model} and 
 *     {@link Entities.EntityProperties-Shape|Shape} entities. Shadows are cast if inside a 
 *     {@link Entities.EntityProperties-Zone|Zone} entity with <code>castShadows</code> enabled in its <code>keyLight</code> 
 *     property.
 * @property {boolean} isVisibleInSecondaryCamera=true - <code>true</code> if the entity is rendered in the secondary camera, 
 *     <code>false</code> if it isn't.
 * @property {Entities.RenderLayer} renderLayer="world" - The layer that the entity renders in.
 * @property {Entities.PrimitiveMode} primitiveMode="solid" - How the entity's geometry is rendered.
 * @property {boolean} ignorePickIntersection=false - <code>true</code> if {@link Picks} and {@link RayPick} ignore the entity, 
 *     <code>false</code> if they don't.
 *
 * @property {Vec3} position=0,0,0 - The position of the entity in world coordinates.
 * @property {Quat} rotation=0,0,0,1 - The orientation of the entity in world coordinates.
 * @property {Vec3} registrationPoint=0.5,0.5,0.5 - The point in the entity that is set to the entity's position and is rotated 
 *      about, range {@link Vec3(0)|Vec3.ZERO} &ndash; {@link Vec3(0)|Vec3.ONE}. A value of {@link Vec3(0)|Vec3.ZERO} is the 
 *      entity's minimum x, y, z corner; a value of {@link Vec3(0)|Vec3.ONE} is the entity's maximum x, y, z corner.
 *
 * @property {Vec3} naturalPosition=0,0,0 - The center of the entity's unscaled mesh model if it has one, otherwise
 *     {@link Vec3(0)|Vec3.ZERO}. <em>Read-only.</em>
 * @property {Vec3} naturalDimensions - The dimensions of the entity's unscaled mesh model if it has one, otherwise 
 *     {@link Vec3(0)|Vec3.ONE}. <em>Read-only.</em>
 *
 * @property {Vec3} velocity=0,0,0 - The linear velocity of the entity in m/s with respect to world coordinates.
 * @property {number} damping=0.39347 - How much the linear velocity of an entity slows down over time, range 
 *     <code>0.0</code> &ndash; <code>1.0</code>. A higher damping value slows down the entity more quickly. The default value 
 *     is for an exponential decay timescale of 2.0s, where it takes 2.0s for the movement to slow to <code>1/e = 0.368</code> 
 *     of its initial value.
 * @property {Vec3} angularVelocity=0,0,0 - The angular velocity of the entity in rad/s with respect to its axes, about its
 *     registration point.
 * @property {number} angularDamping=0.39347 - How much the angular velocity of an entity slows down over time, range 
 *     <code>0.0</code> &ndash; <code>1.0</code>. A higher damping value slows down the entity more quickly. The default value 
 *     is for an exponential decay timescale of 2.0s, where it takes 2.0s for the movement to slow to <code>1/e = 0.368</code> 
 *     of its initial value.
 *
 * @property {Vec3} gravity=0,0,0 - The acceleration due to gravity in m/s<sup>2</sup> that the entity should move with, in 
 *     world coordinates. Use a value of <code>{ x: 0, y: -9.8, z: 0 }</code> to simulate Earth's gravity. Gravity is applied 
 *     to an entity's motion only if its <code>dynamic</code> property is <code>true</code>. The <code>gravity</code> value is 
 *     applied in addition to the <code>acceleration</code> value.
 *     <p>If changing an entity's <code>gravity</code> from {@link Vec3(0)|Vec3.ZERO}, you need to give it a small 
 *     <code>velocity</code> in order to kick off physics simulation.</p>
 * @property {Vec3} acceleration=0,0,0 - A general acceleration in m/s<sup>2</sup> that the entity should move with, in world 
 *     coordinates. The acceleration is applied to an entity's motion only if its <code>dynamic</code> property is 
 *     <code>true</code>. The <code>acceleration</code> value is applied in addition to the <code>gravity</code> value.
 *     <p>If changing an entity's <code>acceleration</code> from {@link Vec3(0)|Vec3.ZERO}, you need to give it a small 
 *     <code>velocity</code> in order to kick off physics simulation.<p>
 * @property {number} restitution=0.5 - The "bounciness" of an entity when it collides, range <code>0.0</code> &ndash; 
 *     <code>0.99</code>. The higher the value, the more bouncy.
 * @property {number} friction=0.5 - How much an entity slows down when it's moving against another, range <code>0.0</code> 
 *     &ndash; <code>10.0</code>. The higher the value, the more quickly it slows down. Examples: <code>0.1</code> for ice, 
 *     <code>0.9</code> for sandpaper.
 * @property {number} density=1000 - The density of the entity in kg/m<sup>3</sup>, range <code>100</code> &ndash; 
 *     <code>10000</code>. Examples: <code>100</code> for balsa wood, <code>10000</code> for silver. The density is used in 
 *     conjunction with the entity's bounding box volume to work out its mass in the application of physics.
 *
 * @property {boolean} collisionless=false - <code>true</code> if the entity shouldn't collide, <code>false</code> if it 
 *     collides with items per its <code>collisionMask</code> property.
 * @property {boolean} ignoreForCollisions - Synonym for <code>collisionless</code>.
 * @property {CollisionMask} collisionMask=31 - What types of items the entity should collide with.
 * @property {string} collidesWith="static,dynamic,kinematic,myAvatar,otherAvatar," - Synonym for <code>collisionMask</code>,
 *     in text format.
 * @property {string} collisionSoundURL="" - The sound that's played when the entity experiences a collision. Valid file 
 *     formats are per {@link SoundObject}.
 * @property {boolean} dynamic=false - <code>true</code> if the entity's movement is affected by collisions, <code>false</code> 
 *     if it isn't. 
 * @property {boolean} collisionsWillMove - A synonym for <code>dynamic</code>.
 *
 * @property {string} href="" - A "hifi://" metaverse address that a user is teleported to when they click on the entity.
 * @property {string} description="" - A description of the <code>href</code> property value.
 *
 * @property {string} userData="" - Used to store extra data about the entity in JSON format. 
 *     <p><strong>Warning:</strong> Other apps may also use this property, so make sure you handle data stored by other apps: 
 *     edit only your bit and leave the rest of the data intact. You can use <code>JSON.parse()</code> to parse the string into 
 *     a JavaScript object which you can manipulate the properties of, and use <code>JSON.stringify()</code> to convert the 
 *     object into a string to put back in the property.</p>
 *
 * @property {string} privateUserData="" - Like <code>userData</code>, but only accessible by server entity scripts, assignment 
 *     client scripts, and users who have "Can Get and Set Private User Data" permissions in the domain.
 *
 * @property {string} script="" - The URL of the client entity script, if any, that is attached to the entity.
 * @property {number} scriptTimestamp=0 - Used to indicate when the client entity script was loaded. Should be 
 *     an integer number of milliseconds since midnight GMT on January 1, 1970 (e.g., as supplied by <code>Date.now()</code>. 
 *     If you update the property's value, the <code>script</code> is re-downloaded and reloaded. This is how the "reload" 
 *     button beside the "script URL" field in properties tab of the Create app works.
 * @property {string} serverScripts="" - The URL of the server entity script, if any, that is attached to the entity.
 *
 * @property {Uuid} parentID=Uuid.NULL - The ID of the entity or avatar that the entity is parented to. A value of 
 *     {@link Uuid(0)|Uuid.NULL} is used if the entity is not parented.
 * @property {number} parentJointIndex=65535 - The joint of the entity or avatar that the entity is parented to. Use 
 *     <code>65535</code> or <code>-1</code> to parent to the entity or avatar's position and orientation rather than a joint.
 * @property {Vec3} localPosition=0,0,0 - The position of the entity relative to its parent if the entity is parented, 
 *     otherwise the same value as <code>position</code>. If the entity is parented to an avatar and is an avatar entity 
 *     so that it scales with the avatar, this value remains the original local position value while the avatar scale changes.
 * @property {Quat} localRotation=0,0,0,1 - The rotation of the entity relative to its parent if the entity is parented, 
 *     otherwise the same value as <code>rotation</code>.
 * @property {Vec3} localVelocity=0,0,0 - The velocity of the entity relative to its parent if the entity is parented, 
 *     otherwise the same value as <code>velocity</code>.
 * @property {Vec3} localAngularVelocity=0,0,0 - The angular velocity of the entity relative to its parent if the entity is 
 *     parented, otherwise the same value as <code>angularVelocity</code>.
 * @property {Vec3} localDimensions - The dimensions of the entity. If the entity is parented to an avatar and is an
 *     avatar entity so that it scales with the avatar, this value remains the original dimensions value while the 
 *     avatar scale changes.
 *
 * @property {Entities.BoundingBox} boundingBox - The axis-aligned bounding box that tightly encloses the entity. 
 *     <em>Read-only.</em>
 * @property {AACube} queryAACube - The axis-aligned cube that determines where the entity lives in the entity server's octree. 
 *     The cube may be considerably larger than the entity in some situations, e.g., when the entity is grabbed by an avatar: 
 *     the position of the entity is determined through avatar mixer updates and so the AA cube is expanded in order to reduce 
 *     unnecessary entity server updates. Scripts should not change this property's value.
 *
 * @property {string} actionData="" - Base-64 encoded compressed dump of the actions associated with the entity. This property
 *     is typically not used in scripts directly; rather, functions that manipulate an entity's actions update it, e.g., 
 *     {@link Entities.addAction}. The size of this property increases with the number of actions. Because this property value 
 *     has to fit within a High Fidelity datagram packet, there is a limit to the number of actions that an entity can have;
 *     edits which would result in overflow are rejected. <em>Read-only.</em>
 * @property {Entities.RenderInfo} renderInfo - Information on the cost of rendering the entity. Currently information is only 
 *     provided for <code>Model</code> entities. <em>Read-only.</em>
 *
 * @property {boolean} cloneable=false - <code>true</code> if the domain or avatar entity can be cloned via 
 *     {@link Entities.cloneEntity}, <code>false</code> if it can't be.
 * @property {number} cloneLifetime=300 - The entity lifetime for clones created from this entity.
 * @property {number} cloneLimit=0 - The total number of clones of this entity that can exist in the domain at any given time.
 * @property {boolean} cloneDynamic=false - <code>true</code> if clones created from this entity will have their 
 *     <code>dynamic</code> property set to <code>true</code>, <code>false</code> if they won't.
 * @property {boolean} cloneAvatarEntity=false - <code>true</code> if clones created from this entity will be created as 
 *     avatar entities, <code>false</code> if they won't be.
 * @property {Uuid} cloneOriginID - The ID of the entity that this entity was cloned from.
 *
 * @property {Entities.Grab} grab - The entity's grab-related properties.
 *
 * @property {string} itemName="" - Certifiable name of the Marketplace item.
 * @property {string} itemDescription="" - Certifiable description of the Marketplace item.
 * @property {string} itemCategories="" - Certifiable category of the Marketplace item.
 * @property {string} itemArtist="" - Certifiable artist that created the Marketplace item.
 * @property {string} itemLicense="" - Certifiable license URL for the Marketplace item.
 * @property {number} limitedRun=4294967295 - Certifiable maximum integer number of editions (copies) of the Marketplace item 
 *     allowed to be sold.
 * @property {number} editionNumber=0 - Certifiable integer edition (copy) number or the Marketplace item. Each copy sold in 
 *     the Marketplace is numbered sequentially, starting at 1.
 * @property {number} entityInstanceNumber=0 - Certifiable integer instance number for identical entities in a Marketplace 
 *     item. A Marketplace item may have multiple, identical parts. If so, then each is numbered sequentially with an instance 
 *     number.
 * @property {string} marketplaceID="" - Certifiable UUID for the Marketplace item, as used in the URL of the item's download
 *     and its Marketplace Web page.
 * @property {string} certificateID="" - Hash of the entity's static certificate JSON, signed by the artist's private key.
 * @property {number} staticCertificateVersion=0 - The version of the method used to generate the <code>certificateID</code>.
 *
 * @comment The different entity types have additional properties as follows:
 * @see {@link Entities.EntityProperties-Box|EntityProperties-Box}
 * @see {@link Entities.EntityProperties-Gizmo|EntityProperties-Gizmo}
 * @see {@link Entities.EntityProperties-Grid|EntityProperties-Grid}
 * @see {@link Entities.EntityProperties-Image|EntityProperties-Image}
 * @see {@link Entities.EntityProperties-Light|EntityProperties-Light}
 * @see {@link Entities.EntityProperties-Line|EntityProperties-Line}
 * @see {@link Entities.EntityProperties-Material|EntityProperties-Material}
 * @see {@link Entities.EntityProperties-Model|EntityProperties-Model}
 * @see {@link Entities.EntityProperties-ParticleEffect|EntityProperties-ParticleEffect}
 * @see {@link Entities.EntityProperties-PolyLine|EntityProperties-PolyLine}
 * @see {@link Entities.EntityProperties-PolyVox|EntityProperties-PolyVox}
 * @see {@link Entities.EntityProperties-Shape|EntityProperties-Shape}
 * @see {@link Entities.EntityProperties-Sphere|EntityProperties-Sphere}
 * @see {@link Entities.EntityProperties-Text|EntityProperties-Text}
 * @see {@link Entities.EntityProperties-Web|EntityProperties-Web}
 * @see {@link Entities.EntityProperties-Zone|EntityProperties-Zone}
 */

/**jsdoc
 * The <code>"Box"</code> {@link Entities.EntityType|EntityType} is the same as the <code>"Shape"</code>
 * {@link Entities.EntityType|EntityType} except that its <code>shape</code> value is always set to <code>"Cube"</code>
 * when the entity is created. If its <code>shape</code> property value is subsequently changed then the entity's 
 * <code>type</code> will be reported as <code>"Sphere"</code> if the <code>shape</code> is set to <code>"Sphere"</code>, 
 * otherwise it will be reported as <code>"Shape"</code>.
 *
 * @typedef {object} Entities.EntityProperties-Box
 * @see {@link Entities.EntityProperties-Shape|EntityProperties-Shape}
 */

/**jsdoc
 * The <code>"Light"</code> {@link Entities.EntityType|EntityType} adds local lighting effects. It has properties in addition 
 * to the common {@link Entities.EntityProperties|EntityProperties}.
 *
 * @typedef {object} Entities.EntityProperties-Light
 * @property {Vec3} dimensions=0.1,0.1,0.1 - The dimensions of the entity. Surfaces outside these dimensions are not lit 
 *     by the light.
 * @property {Color} color=255,255,255 - The color of the light emitted.
 * @property {number} intensity=1 - The brightness of the light.
 * @property {number} falloffRadius=0.1 - The distance from the light's center at which intensity is reduced by 25%.
 * @property {boolean} isSpotlight=false - <code>true</code> if the light is directional, emitting along the entity's
 *     local negative z-axis; <code>false</code> if the light is a point light which emanates in all directions.
 * @property {number} exponent=0 - Affects the softness of the spotlight beam: the higher the value the softer the beam.
 * @property {number} cutoff=1.57 - Affects the size of the spotlight beam: the higher the value the larger the beam.
 * @example <caption>Create a spotlight pointing at the ground.</caption>
 * Entities.addEntity({
 *     type: "Light",
 *     position: Vec3.sum(MyAvatar.position, Vec3.multiplyQbyV(MyAvatar.orientation, { x: 0, y: 0.5, z: -4 })),
 *     rotation: Quat.fromPitchYawRollDegrees(-75, 0, 0),
 *     dimensions: { x: 5, y: 5, z: 5 },
 *     intensity: 100,
 *     falloffRadius: 0.3,
 *     isSpotlight: true,
 *     exponent: 20,
 *     cutoff: 30,
 *     lifetime: 300  // Delete after 5 minutes.
 * });
 */

/**jsdoc
 * The <code>"Line"</code> {@link Entities.EntityType|EntityType} draws thin, straight lines between a sequence of two or more
 * points. It has properties in addition to the common {@link Entities.EntityProperties|EntityProperties}.
 * <p class=important>Deprecated: Use {@link Entities.EntityProperties-PolyLine|PolyLine} entities instead.</p>
 *
 * @typedef {object} Entities.EntityProperties-Line
 * @property {Vec3} dimensions=0.1,0.1,0.1 - The dimensions of the entity. Must be sufficient to contain all the
 *     <code>linePoints</code>.
 * @property {Vec3[]} linePoints=[]] - The sequence of points to draw lines between. The values are relative to the entity's
 *     position. A maximum of 70 points can be specified. The property's value is set only if all the <code>linePoints</code>
 *     lie within the entity's <code>dimensions</code>.
 * @property {Color} color=255,255,255 - The color of the line.
 * @example <caption>Draw lines in a "V".</caption>
 * var entity = Entities.addEntity({
 *     type: "Line",
 *     position: Vec3.sum(MyAvatar.position, Vec3.multiplyQbyV(MyAvatar.orientation, { x: 0, y: 0.75, z: -5 })),
 *     rotation: MyAvatar.orientation,
 *     dimensions: { x: 2, y: 2, z: 1 },
 *     linePoints: [
 *         { x: -1, y: 1, z: 0 },
 *         { x: 0, y: -1, z: 0 },
 *         { x: 1, y: 1, z: 0 },
 *     ],
 *     color: { red: 255, green: 0, blue: 0 },
 *     lifetime: 300  // Delete after 5 minutes.
 * });
 */

/**jsdoc
 * The <code>"Material"</code> {@link Entities.EntityType|EntityType} modifies existing materials on entities and avatars. It 
 * has properties in addition to the common {@link Entities.EntityProperties|EntityProperties}.
 * <p>To apply a material to an entity, set the material entity's <code>parentID</code> property to the entity ID.
 * To apply a material to an avatar, set the material entity's <code>parentID</code> property to the avatar's session UUID.
 * To apply a material to your avatar such that it persists across domains and log-ins, create the material as an avatar entity 
 * by setting the <code>entityHostType</code> parameter in {@link Entities.addEntity} to <code>"avatar"</code> and set the 
 * entity's <code>parentID</code> property to <code>MyAvatar.SELF_ID</code>. 
 * Material entities render as non-scalable spheres if they don't have their parent set.</p>
 *
 * @typedef {object} Entities.EntityProperties-Material
<<<<<<< HEAD
 * @property {string} materialURL="" - URL to a {@link MaterialResource}. If you append <code>#name</code> to the URL, the 
 *     material with that name in the {@link MaterialResource} will be applied to the entity. <br />
 *     Alternatively, set the property value to <code>"materialData"</code> to use the <code>materialData</code> property  
 *     for the {@link MaterialResource} values.
 * @property {number} priority=0 - The priority for applying the material to its parent. Only the highest priority material is 
=======
 * @property {Vec3} dimensions=0.1,0.1,0.1 - Used when <code>materialMappingMode == "projected"</code>.
 * @property {string} materialURL="" - URL to a {@link Entities.MaterialResource|MaterialResource}. If you append 
 *     <code>"#name"</code> to the URL, the  material with that name in the {@link Entities.MaterialResource|MaterialResource} 
 *     will be applied to the entity. Alternatively, set the property value to <code>"materialData"</code> to use the 
 *     <code>materialData</code> property for the {@link Entities.MaterialResource|MaterialResource} values.
 * @property {string} materialData="" - Used to store {@link Entities.MaterialResource|MaterialResource} data as a JSON string. 
 *     You can use <code>JSON.parse()</code> to parse the string into a JavaScript object which you can manipulate the 
 *     properties of, and use <code>JSON.stringify()</code> to convert the object into a string to put in the property.
 * @property {number} priority=0 - The priority for applying the material to its parent. Only the highest priority material is
>>>>>>> a58efe74
 *     applied, with materials of the same priority randomly assigned. Materials that come with the model have a priority of 
 *     <code>0</code>.
 * @property {string} parentMaterialName="0" - Selects the mesh part or parts within the parent to which to apply the material.
 *     If in the format <code>"mat::string"</code>, all mesh parts with material name <code>"string"</code> are replaced.
 *     If <code>"all"</code>, then all mesh parts are replaced. 
 *     Otherwise the property value is parsed as an unsigned integer, specifying the mesh part index to modify.  
 *     <p>If the string represents an array (starts with <code>"["</code> and ends with <code>"]"</code>), the string is split 
 *     at each <code>","</code> and each element parsed as either a number or a string if it starts with <code>"mat::"</code>. 
 *     For example, <code>"[0,1,mat::string,mat::string2]"</code> will replace mesh parts 0 and 1, and any mesh parts with 
 *     material <code>"string"</code> or <code>"string2"</code>. Do not put spaces around the commas. Invalid values are parsed 
 *     to <code>0</code>.</p>
 * @property {string} materialMappingMode="uv" - How the material is mapped to the entity. Either <code>"uv"</code> or 
 *     <code>"projected"</code>. In <code>"uv"</code> mode, the material is evaluated within the UV space of the mesh it is 
 *     applied to. In <code>"projected"</code> mode, the 3D transform (position, rotation, and dimensions) of the Material 
 *     entity is used to evaluate the texture coordinates for the material.
 * @property {Vec2} materialMappingPos=0,0 - Offset position in UV-space of the top left of the material, range 
 *     <code>{ x: 0, y: 0 }</code> &ndash; <code>{ x: 1, y: 1 }</code>.
 * @property {Vec2} materialMappingScale=1,1 - How much to scale the material within the parent's UV-space.
 * @property {number} materialMappingRot=0 - How much to rotate the material within the parent's UV-space, in degrees.
 * @property {boolean} materialRepeat=true - <code>true</code> if the material repeats, <code>false</code> if it doesn't. If 
 *     <code>false</code>, fragments outside of texCoord 0 &ndash; 1 will be discarded. Works in both <code>"uv"</code> and 
 *     </code>"projected"</code> modes.
 * @example <caption>Color a sphere using a Material entity.</caption>
 * var entityID = Entities.addEntity({
 *     type: "Sphere",
 *     position: Vec3.sum(MyAvatar.position, Vec3.multiplyQbyV(MyAvatar.orientation, { x: 0, y: 0, z: -5 })),
 *     dimensions: { x: 1, y: 1, z: 1 },
 *     color: { red: 128, green: 128, blue: 128 },
 *     lifetime: 300  // Delete after 5 minutes.
 * });
 *
 * var materialID = Entities.addEntity({
 *     type: "Material",
 *     parentID: entityID,
 *     materialURL: "materialData",
 *     priority: 1,
 *     materialData: JSON.stringify({
 *         materialVersion: 1,
 *         materials: {
 *             // Value overrides entity's "color" property.
 *             albedo: [1.0, 1.0, 0]  // Yellow
 *         }
 *     }),
 * });
 */

/**jsdoc
 * The <code>"Model"</code> {@link Entities.EntityType|EntityType} displays a glTF, FBX, or OBJ model. When adding an entity, 
 * if no <code>dimensions</code> value is specified then the model is automatically sized to its 
 * <code>{@link Entities.EntityProperties|naturalDimensions}</code>. It has properties in addition to the common 
 * {@link Entities.EntityProperties|EntityProperties}.
 *
 * @typedef {object} Entities.EntityProperties-Model
 * @property {Vec3} dimensions=0.1,0.1,0.1 - The dimensions of the entity. When adding an entity, if no <code>dimensions</code> 
 *     value is specified then the model is automatically sized to its 
 *     <code>{@link Entities.EntityProperties|naturalDimensions}</code>.
 * @property {string} modelURL="" - The URL of the glTF, FBX, or OBJ model. glTF models may be in JSON or binary format 
 * (".gltf" or ".glb" URLs respectively). Baked FBX models' URLs end in ".baked.fbx". Model files may also be compressed in GZ 
 * format, in which case the URL ends in ".gz".
 * @property {Vec3} modelScale - The scale factor applied to the model's dimensions.
 *     <p class="important">Deprecated: This property is deprecated and will be removed.</p>
 * @property {string} textures="" - A JSON string of texture name, URL pairs used when rendering the model in place of the
 *     model's original textures. Use a texture name from the <code>originalTextures</code> property to override that texture. 
 *     Only the texture names and URLs to be overridden need be specified; original textures are used where there are no 
 *     overrides. You can use <code>JSON.stringify()</code> to convert a JavaScript object of name, URL pairs into a JSON 
 *     string.
 * @property {string} originalTextures="{}" - A JSON string of texture name, URL pairs used in the model. The property value is 
 *     filled in after the entity has finished rezzing (i.e., textures have loaded). You can use <code>JSON.parse()</code> to 
 *     parse the JSON string into a JavaScript object of name, URL pairs. <em>Read-only.</em>
 * @property {Color} color=255,255,255 - <em>Currently not used.</em>
 *
 * @property {ShapeType} shapeType="none" - The shape of the collision hull used if collisions are enabled.
 * @property {string} compoundShapeURL="" - The model file to use for the compound shape if <code>shapeType</code> is
 *     <code>"compound"</code>.
 *
 * @property {Entities.AnimationProperties} animation - An animation to play on the model.
 *
 * @property {Quat[]} jointRotations=[]] - Joint rotations applied to the model; <code>[]</code> if none are applied or the 
 *     model hasn't loaded. The array indexes are per {@link Entities.getJointIndex|getJointIndex}. Rotations are relative to 
 *     each joint's parent.
 *     <p>Joint rotations can be set by {@link Entities.setLocalJointRotation|setLocalJointRotation} and similar functions, or 
 *     by setting the value of this property. If you set a joint rotation using this property, you also need to set the 
 *     corresponding <code>jointRotationsSet</code> value to <code>true</code>.</p>
 * @property {boolean[]} jointRotationsSet=[]] - <code>true</code> values for joints that have had rotations applied, 
 *     <code>false</code> otherwise; <code>[]</code> if none are applied or the model hasn't loaded. The array indexes are per 
 *     {@link Entities.getJointIndex|getJointIndex}.
 * @property {Vec3[]} jointTranslations=[]] - Joint translations applied to the model; <code>[]</code> if none are applied or 
 *     the model hasn't loaded. The array indexes are per {@link Entities.getJointIndex|getJointIndex}. Translations are 
 *     relative to each joint's parent.
 *     <p>Joint translations can be set by {@link Entities.setLocalJointTranslation|setLocalJointTranslation} and similar 
 *     functions, or by setting the value of this property. If you set a joint translation using this property you also need to 
 *     set the corresponding <code>jointTranslationsSet</code> value to <code>true</code>.</p>
 * @property {boolean[]} jointTranslationsSet=[]] - <code>true</code> values for joints that have had translations applied, 
 *     <code>false</code> otherwise; <code>[]</code> if none are applied or the model hasn't loaded. The array indexes are per 
 *     {@link Entities.getJointIndex|getJointIndex}.
 * @property {boolean} relayParentJoints=false - <code>true</code> if when the entity is parented to an avatar, the avatar's 
 *     joint rotations are applied to the entity's joints; <code>false</code> if a parent avatar's joint rotations are not 
 *     applied to the entity's joints.
 * @property {boolean} groupCulled=false - <code>true</code> if the mesh parts of the model are LOD culled as a group, 
 *     <code>false</code> if separate mesh parts are LOD culled individually.
 *
 * @example <caption>Rez a Vive tracker puck.</caption>
 * var entity = Entities.addEntity({
 *     type: "Model",
 *     position: Vec3.sum(MyAvatar.position, Vec3.multiplyQbyV(MyAvatar.orientation, { x: 0, y: 0.75, z: -2 })),
 *     rotation: MyAvatar.orientation,
 *     modelURL: "http://content.highfidelity.com/seefo/production/puck-attach/vive_tracker_puck.obj",
 *     dimensions: { x: 0.0945, y: 0.0921, z: 0.0423 },
 *     lifetime: 300  // Delete after 5 minutes.
 * });
 */

/**jsdoc
 * The <code>"ParticleEffect"</code> {@link Entities.EntityType|EntityType} displays a particle system that can be used to
 * simulate things such as fire, smoke, snow, magic spells, etc. The particles emanate from an ellipsoid or part thereof.
 * It has properties in addition to the common {@link Entities.EntityProperties|EntityProperties}.
 *
 * @typedef {object} Entities.EntityProperties-ParticleEffect
 * @property {boolean} isEmitting=true - <code>true</code> if particles are being emitted, <code>false</code> if they aren't.
 * @property {number} maxParticles=1000 - The maximum number of particles to render at one time. Older particles are deleted if 
 *     necessary when new ones are created.
 * @property {number} lifespan=3s - How long, in seconds, each particle lives.
 * @property {number} emitRate=15 - The number of particles per second to emit.
 * @property {number} emitSpeed=5 - The speed, in m/s, that each particle is emitted at.
 * @property {number} speedSpread=1 - The spread in speeds at which particles are emitted at. For example, if 
 *     <code>emitSpeed == 5</code> and <code>speedSpread == 1</code>, particles will be emitted with speeds in the range 
 *     <code>4</code> &ndash; <code>6</code>m/s.
 * @property {Vec3} emitAcceleration=0,-9.8,0 - The acceleration that is applied to each particle during its lifetime. The 
 *     default is Earth's gravity value.
 * @property {Vec3} accelerationSpread=0,0,0 - The spread in accelerations that each particle is given. For example, if
 *     <code>emitAccelerations == {x: 0, y: -9.8, z: 0}</code> and <code>accelerationSpread ==
 *     {x: 0, y: 1, z: 0}</code>, each particle will have an acceleration in the range <code>{x: 0, y: -10.8, z: 0}</code>
 *     &ndash; <code>{x: 0, y: -8.8, z: 0}</code>.
 * @property {Vec3} dimensions - The dimensions of the particle effect, i.e., a bounding box containing all the particles
 *     during their lifetimes, assuming that <code>emitterShouldTrail == false</code>. <em>Read-only.</em>
 * @property {boolean} emitterShouldTrail=false - <code>true</code> if particles are "left behind" as the emitter moves,
 *     <code>false</code> if they stay within the entity's dimensions.
 *
 * @property {Quat} emitOrientation=-0.707,0,0,0.707 - The orientation of particle emission relative to the entity's axes. By
 *     default, particles emit along the entity's local z-axis, and <code>azimuthStart</code> and <code>azimuthFinish</code> 
 *     are relative to the entity's local x-axis. The default value is a rotation of -90 degrees about the local x-axis, i.e., 
 *     the particles emit vertically.
 *
 * @property {ShapeType} shapeType="ellipsoid" - The shape from which particles are emitted.
 * @property {string} compoundShapeURL="" - The model file to use for the compound shape if <code>shapeType == 
 *     "compound"</code>.
 * @property {Vec3} emitDimensions=0,0,0 - The dimensions of the shape from which particles are emitted.
 * @property {number} emitRadiusStart=1 - The starting radius within the shape at which particles start being emitted;
 *     range <code>0.0</code> &ndash; <code>1.0</code> for the center to the surface, respectively.
 *     Particles are emitted from the portion of the shape that lies between <code>emitRadiusStart</code> and the 
 *     shape's surface.
 * @property {number} polarStart=0 - The angle in radians from the entity's local z-axis at which particles start being emitted 
 *     within the shape; range <code>0</code> &ndash; <code>Math.PI</code>. Particles are emitted from the portion of the 
 *     shape that lies between <code>polarStart</code> and <code>polarFinish</code>. Only used if <code>shapeType</code> is
 *     <code>"ellipsoid"</code> or <code>"sphere"</code>.
 * @property {number} polarFinish=0 - The angle in radians from the entity's local z-axis at which particles stop being emitted 
 *     within the shape; range <code>0</code> &ndash; <code>Math.PI</code>. Particles are emitted from the portion of the 
 *     shape that lies between <code>polarStart</code> and <code>polarFinish</code>. Only used if <code>shapeType</code> is
 *     <code>"ellipsoid"</code> or <code>"sphere"</code>.
 * @property {number} azimuthStart=-Math.PI - The angle in radians from the entity's local x-axis about the entity's local 
 *     z-axis at which particles start being emitted; range <code>-Math.PI</code> &ndash; <code>Math.PI</code>. Particles are 
 *     emitted from the portion of the shape that lies between <code>azimuthStart</code> and <code>azimuthFinish</code>. 
 *     Only used if <code>shapeType</code> is <code>"ellipsoid"</code>, <code>"sphere"</code>, or <code>"circle"</code>.
 * @property {number} azimuthFinish=Math.PI - The angle in radians from the entity's local x-axis about the entity's local
 *     z-axis at which particles stop being emitted; range <code>-Math.PI</code> &ndash; <code>Math.PI</code>. Particles are
 *     emitted from the portion of the shape that lies between <code>azimuthStart</code> and <code>azimuthFinish</code>. 
 *     Only used if <code>shapeType</code> is <code>"ellipsoid"</code>, <code>"sphere"</code>, or <code>"circle"</code>.
 *
 * @property {string} textures="" - The URL of a JPG or PNG image file to display for each particle. If you want transparency,
 *     use PNG format.
 * @property {number} particleRadius=0.025 - The radius of each particle at the middle of its life.
 * @property {number} radiusStart=null - The radius of each particle at the start of its life. If <code>null</code>, the
 *     <code>particleRadius</code> value is used.
 * @property {number} radiusFinish=null - The radius of each particle at the end of its life. If <code>null</code>, the
 *     <code>particleRadius</code> value is used.
 * @property {number} radiusSpread=0 - The spread in radius that each particle is given. For example, if 
 *     <code>particleRadius == 0.5</code> and <code>radiusSpread == 0.25</code>, each particle will have a radius in the range 
 *     <code>0.25</code> &ndash; <code>0.75</code>.
 * @property {Color} color=255,255,255 - The color of each particle at the middle of its life.
 * @property {ColorFloat} colorStart=null,null,null - The color of each particle at the start of its life. If any of the 
 *     component values are undefined, the <code>color</code> value is used.
 * @property {ColorFloat} colorFinish=null,null,null - The color of each particle at the end of its life. If any of the 
 *     component values are undefined, the <code>color</code> value is used.
 * @property {Color} colorSpread=0,0,0 - The spread in color that each particle is given. For example, if
 *     <code>color == {red: 100, green: 100, blue: 100}</code> and <code>colorSpread ==
 *     {red: 10, green: 25, blue: 50}</code>, each particle will have a color in the range 
 *     <code>{red: 90, green: 75, blue: 50}</code> &ndash; <code>{red: 110, green: 125, blue: 150}</code>.
 * @property {number} alpha=1 - The opacity of each particle at the middle of its life.
 * @property {number} alphaStart=null - The opacity of each particle at the start of its life. If <code>null</code>, the
 *     <code>alpha</code> value is used.
 * @property {number} alphaFinish=null - The opacity of each particle at the end of its life. If <code>null</code>, the
 *     <code>alpha</code> value is used.
 * @property {number} alphaSpread=0 - The spread in alpha that each particle is given. For example, if 
 *     <code>alpha == 0.5</code> and <code>alphaSpread == 0.25</code>, each particle will have an alpha in the range 
 *     <code>0.25</code> &ndash; <code>0.75</code>.
 * @property {Entities.Pulse} pulse - Color and alpha pulse.
 *     <p class="important">Deprecated: This property is deprecated and will be removed.</p>
 * @property {number} particleSpin=0 - The rotation of each particle at the middle of its life, range <code>-2 * Math.PI</code> 
 *     &ndash; <code>2 * Math.PI</code> radians.
 * @property {number} spinStart=null - The rotation of each particle at the start of its life, range <code>-2 * Math.PI</code> 
 *     &ndash; <code>2 * Math.PI</code> radians. If <code>null</code>, the <code>particleSpin</code> value is used.
 * @property {number} spinFinish=null - The rotation of each particle at the end of its life, range <code>-2 * Math.PI</code> 
 *     &ndash; <code>2 * Math.PI</code> radians. If <code>null</code>, the <code>particleSpin</code> value is used.
 * @property {number} spinSpread=0 - The spread in spin that each particle is given, range <code>0</code> &ndash; 
 *     <code>2 * Math.PI</code> radians. For example, if <code>particleSpin == Math.PI</code> and 
 *     <code>spinSpread == Math.PI / 2</code>, each particle will have a rotation in the range <code>Math.PI / 2</code> &ndash; 
 *     <code>3 * Math.PI / 2</code>.
 * @property {boolean} rotateWithEntity=false - <code>true</code> if the particles' rotations are relative to the entity's 
 *     instantaneous rotation, <code>false</code> if they're relative to world coordinates. If <code>true</code> with 
 *     <code>particleSpin == 0</code>, the particles keep oriented per the entity's orientation.
 *
 * @example <caption>Create a ball of green smoke.</caption>
 * particles = Entities.addEntity({
 *     type: "ParticleEffect",
 *     position: Vec3.sum(MyAvatar.position, Vec3.multiplyQbyV(MyAvatar.orientation, { x: 0, y: 0.5, z: -4 })),
 *     lifespan: 5,
 *     emitRate: 10,
 *     emitSpeed: 0.02,
 *     speedSpread: 0.01,
 *     emitAcceleration: { x: 0, y: 0.02, z: 0 },
 *     polarFinish: Math.PI,
 *     textures: "https://content.highfidelity.com/DomainContent/production/Particles/wispy-smoke.png",
 *     particleRadius: 0.1,
 *     color: { red: 0, green: 255, blue: 0 },
 *     alphaFinish: 0,
 *     lifetime: 300  // Delete after 5 minutes.
 * });
 */

/**jsdoc
 * The <code>"PolyLine"</code> {@link Entities.EntityType|EntityType} draws textured, straight lines between a sequence of
 * points. It has properties in addition to the common {@link Entities.EntityProperties|EntityProperties}.
 *
 * @typedef {object} Entities.EntityProperties-PolyLine
 * @property {Vec3} dimensions=0.1,0.1,0.1 - The dimensions of the entity, i.e., the size of the bounding box that contains the 
 *     lines drawn. <em>Read-only.</em>
 * @property {Vec3[]} linePoints=[]] - The sequence of points to draw lines between. The values are relative to the entity's
 *     position. A maximum of 70 points can be specified.
 * @property {Vec3[]} normals=[]] - The normal vectors for the line's surface at the <code>linePoints</code>. The values are 
 *     relative to the entity's orientation. Must be specified in order for the entity to render.
 * @property {number[]} strokeWidths=[]] - The widths, in m, of the line at the <code>linePoints</code>. Must be specified in 
 *     order for the entity to render.
 * @property {Vec3[]} strokeColors=[]] - The base colors of each point, with values in the range <code>0.0,0.0,0.0</code> 
 *     &ndash; <code>1.0,1.0,1.0</code>. These colors are multiplied with the color of the texture. If there are more line 
 *     points than stroke colors, the <code>color</code> property value is used for the remaining points.
 *     <p><strong>Warning:</strong> The ordinate values are in the range <code>0.0</code> &ndash; <code>1.0</code>.</p>
 * @property {Color} color=255,255,255 - Used as the color for each point if <code>strokeColors</code> doesn't have a value for 
 *     the point.
 * @property {string} textures="" - The URL of a JPG or PNG texture to use for the lines. If you want transparency, use PNG
 *     format.
 * @property {boolean} isUVModeStretch=true - <code>true</code> if the texture is stretched to fill the whole line, 
 *     <code>false</code> if the texture repeats along the line.
 * @property {boolean} glow=false - <code>true</code> if the opacity of the strokes drops off away from the line center, 
 *     <code>false</code> if it doesn't.
 * @property {boolean} faceCamera=false - <code>true</code> if each line segment rotates to face the camera, <code>false</code> 
 *     if they don't.
 * @example <caption>Draw a textured "V".</caption>
 * var entity = Entities.addEntity({
 *     type: "PolyLine",
 *     position: Vec3.sum(MyAvatar.position, Vec3.multiplyQbyV(MyAvatar.orientation, { x: 0, y: 0.75, z: -5 })),
 *     rotation: MyAvatar.orientation,
 *     linePoints: [
 *         { x: -1, y: 0.5, z: 0 },
 *         { x: 0, y: 0, z: 0 },
 *         { x: 1, y: 0.5, z: 0 }
 *     ],
 *     normals: [
 *         { x: 0, y: 0, z: 1 },
 *         { x: 0, y: 0, z: 1 },
 *         { x: 0, y: 0, z: 1 }
 *     ],
 *     strokeWidths: [ 0.1, 0.1, 0.1 ],
 *     color: { red: 255, green: 0, blue: 0 },  // Use just the red channel from the image.
 *     textures: "http://hifi-production.s3.amazonaws.com/DomainContent/Toybox/flowArts/trails.png",
 *     isUVModeStretch: true,
 *     lifetime: 300  // Delete after 5 minutes.
 * });
 */

/**jsdoc
 * The <code>"PolyVox"</code> {@link Entities.EntityType|EntityType} displays a set of textured voxels.
 * It has properties in addition to the common {@link Entities.EntityProperties|EntityProperties}.
 * If you have two or more neighboring PolyVox entities of the same size abutting each other, you can display them as joined by
 * configuring their <code>voxelSurfaceStyle</code> and various neighbor ID properties.
 * <p>PolyVox entities uses a library from <a href="http://www.volumesoffun.com/">Volumes of Fun</a>. Their
 * <a href="http://www.volumesoffun.com/polyvox-documentation/">library documentation</a> may be useful to read.</p>
 *
 * @typedef {object} Entities.EntityProperties-PolyVox
 * @property {Vec3} dimensions=0.1,0.1,0.1 - The dimensions of the entity.
 * @property {Vec3} voxelVolumeSize=32,32,32 - Integer number of voxels along each axis of the entity, in the range 
 *     <code>1,1,1</code> to <code>128,128,128</code>. The dimensions of each voxel is 
 *     <code>dimensions / voxelVolumesize</code>.
 * @property {string} voxelData="ABAAEAAQAAAAHgAAEAB42u3BAQ0AAADCoPdPbQ8HFAAAAPBuEAAAAQ==" - Base-64 encoded compressed dump of 
 *     the PolyVox data. This property is typically not used in scripts directly; rather, functions that manipulate a PolyVox 
 *     entity update it.<br />
 *     The size of this property increases with the size and complexity of the PolyVox entity, with the size depending on how 
 *     the particular entity's voxels compress. Because this property value has to fit within a High Fidelity datagram packet, 
 *     there is a limit to the size and complexity of a PolyVox entity; edits which would result in an overflow are rejected.
 * @property {Entities.PolyVoxSurfaceStyle} voxelSurfaceStyle=2 - The style of rendering the voxels' surface and how 
 *     neighboring PolyVox entities are joined.
 * @property {string} xTextureURL="" - The URL of the texture to map to surfaces perpendicular to the entity's local x-axis. 
 *     JPG or PNG format. If no texture is specified the surfaces display white.
 * @property {string} yTextureURL="" - The URL of the texture to map to surfaces perpendicular to the entity's local y-axis. 
 *     JPG or PNG format. If no texture is specified the surfaces display white.
 * @property {string} zTextureURL="" - The URL of the texture to map to surfaces perpendicular to the entity's local z-axis. 
 *     JPG or PNG format. If no texture is specified the surfaces display white.
 * @property {Uuid} xNNeighborID=Uuid.NULL - The ID of the neighboring PolyVox entity in the entity's -ve local x-axis 
 *     direction, if you want them joined. Set to {@link Uuid(0)|Uuid.NULL} if there is none or you don't want to join them.
 * @property {Uuid} yNNeighborID=Uuid.NULL - The ID of the neighboring PolyVox entity in the entity's -ve local y-axis 
 *     direction, if you want them joined. Set to {@link Uuid(0)|Uuid.NULL} if there is none or you don't want to join them.
 * @property {Uuid} zNNeighborID=Uuid.NULL - The ID of the neighboring PolyVox entity in the entity's -ve local z-axis 
 *     direction, if you want them joined. Set to {@link Uuid(0)|Uuid.NULL} if there is none or you don't want to join them.
 * @property {Uuid} xPNeighborID=Uuid.NULL - The ID of the neighboring PolyVox entity in the entity's +ve local x-axis 
 *     direction, if you want them joined. Set to {@link Uuid(0)|Uuid.NULL} if there is none or you don't want to join them.
 * @property {Uuid} yPNeighborID=Uuid.NULL - The ID of the neighboring PolyVox entity in the entity's +ve local y-axis 
 *     direction, if you want them joined. Set to {@link Uuid(0)|Uuid.NULL} if there is none or you don't want to join them.
 * @property {Uuid} zPNeighborID=Uuid.NULL - The ID of the neighboring PolyVox entity in the entity's +ve local z-axis 
 *     direction, if you want them joined. Set to {@link Uuid(0)|Uuid.NULL} if there is none or you don't want to join them.
 * @example <caption>Create a textured PolyVox sphere.</caption>
 * var position = Vec3.sum(MyAvatar.position, Vec3.multiplyQbyV(MyAvatar.orientation, { x: 0, y: 0.5, z: -8 }));
 * var texture = "http://public.highfidelity.com/cozza13/tuscany/Concrete2.jpg";
 * var polyVox = Entities.addEntity({
 *     type: "PolyVox",
 *     position: position,
 *     dimensions: { x: 2, y: 2, z: 2 },
 *     xTextureURL: texture,
 *     yTextureURL: texture,
 *     zTextureURL: texture,
 *     lifetime: 300  // Delete after 5 minutes.
 * });
 * Entities.setVoxelSphere(polyVox, position, 0.8, 255);
 */

/**jsdoc
 * The <code>"Shape"</code> {@link Entities.EntityType|EntityType} displays an entity of a specified <code>shape</code>.
 * It has properties in addition to the common {@link Entities.EntityProperties|EntityProperties}.
 *
 * @typedef {object} Entities.EntityProperties-Shape
 * @property {Entities.Shape} shape="Sphere" - The shape of the entity.
 * @property {Vec3} dimensions=0.1,0.1,0.1 - The dimensions of the entity.
 * @property {Color} color=255,255,255 - The color of the entity.
 * @property {number} alpha=1 - The opacity of the entity, range <code>0.0</code> &ndash; <code>1.0</code>.
 * @property {Entities.Pulse} pulse - Color and alpha pulse.
 *     <p class="important">Deprecated: This property is deprecated and will be removed.</p>
 * @example <caption>Create a cylinder.</caption>
 * var shape = Entities.addEntity({
 *     type: "Shape",
 *     shape: "Cylinder",
 *     position: Vec3.sum(MyAvatar.position, Vec3.multiplyQbyV(MyAvatar.orientation, { x: 0, y: 0, z: -5 })),
 *     dimensions: { x: 0.4, y: 0.6, z: 0.4 },
 *     lifetime: 300  // Delete after 5 minutes.
 * });
 */

/**jsdoc
 * The <code>"Sphere"</code> {@link Entities.EntityType|EntityType} is the same as the <code>"Shape"</code>
 * {@link Entities.EntityType|EntityType} except that its <code>shape</code> value is always set to <code>"Sphere"</code>
 * when the entity is created. If its <code>shape</code> property value is subsequently changed then the entity's 
 * <code>type</code> will be reported as <code>"Box"</code> if the <code>shape</code> is set to <code>"Cube"</code>, 
 * otherwise it will be reported as <code>"Shape"</code>.
 *
 * @typedef {object} Entities.EntityProperties-Sphere
 * @see {@link Entities.EntityProperties-Shape|EntityProperties-Shape}
 */

/**jsdoc
 * The <code>"Text"</code> {@link Entities.EntityType|EntityType} displays a 2D rectangle of text in the domain.
 * It has properties in addition to the common {@link Entities.EntityProperties|EntityProperties}.
 *
 * @typedef {object} Entities.EntityProperties-Text
 * @property {Vec3} dimensions=0.1,0.1,0.01 - The dimensions of the entity.
 * @property {string} text="" - The text to display on the face of the entity. Text wraps if necessary to fit. New lines can be
 *     created using <code>\n</code>. Overflowing lines are not displayed.
 * @property {number} lineHeight=0.1 - The height of each line of text (thus determining the font size).
 * @property {Color} textColor=255,255,255 - The color of the text.
 * @property {number} textAlpha=1.0 - The opacity of the text.
 * @property {Color} backgroundColor=0,0,0 - The color of the background rectangle.
 * @property {number} backgroundAlpha=1.0 - The opacity of the background.
 * @property {Entities.Pulse} pulse - Color and alpha pulse.
 *     <p class="important">Deprecated: This property is deprecated and will be removed.</p>
 * @property {number} leftMargin=0.0 - The left margin, in meters.
 * @property {number} rightMargin=0.0 - The right margin, in meters.
 * @property {number} topMargin=0.0 - The top margin, in meters.
 * @property {number} bottomMargin=0.0 - The bottom margin, in meters.
 * @property {boolean} unlit=false - <code>true</code> if the entity should be unaffected by lighting.  Otherwise, the text
 *     is lit by the keylight and local lights.
 * @property {BillboardMode} billboardMode="none" - Whether the entity is billboarded to face the camera.
 * @property {boolean} faceCamera - <code>true</code> if <code>billboardMode</code> is <code>"yaw"</code>, <code>false</code> 
 *     if it isn't. Setting this property to <code>false</code> sets the <code>billboardMode</code> to <code>"none"</code>.
 *     <p class="important">Deprecated: This property is deprecated and will be removed.</p>
 * @property {boolean} isFacingAvatar - <code>true</code> if <code>billboardMode</code> is <code>"full"</code>, 
 *     <code>false</code> if it isn't. Setting this property to <code>false</code> sets the <code>billboardMode</code> to
 *     <code>"none"</code>.
 *     <p class="important">Deprecated: This property is deprecated and will be removed.</p>
 * @example <caption>Create a text entity.</caption>
 * var text = Entities.addEntity({
 *     type: "Text",
 *     position: Vec3.sum(MyAvatar.position, Vec3.multiplyQbyV(MyAvatar.orientation, { x: 0, y: 0, z: -5 })),
 *     dimensions: { x: 0.6, y: 0.3, z: 0.01 },
 *     lineHeight: 0.12,
 *     text: "Hello\nthere!",
 *     billboardMode: "yaw",
 *     lifetime: 300  // Delete after 5 minutes.
 * });
 */

/**jsdoc
 * The <code>"Web"</code> {@link Entities.EntityType|EntityType} displays a browsable web page. Each user views their own copy
 * of the web page: if one user navigates to another page on the entity, other users do not see the change; if a video is being 
 * played, users don't see it in sync. It has properties in addition to the common 
 * {@link Entities.EntityProperties|EntityProperties}.
 *
 * @typedef {object} Entities.EntityProperties-Web
 * @property {Vec3} dimensions=0.1,0.1,0.01 - The dimensions of the entity.
 * @property {string} sourceUrl="" - The URL of the web page to display. This value does not change as you or others navigate
 *     on the Web entity.
 * @property {Color} color=255,255,255 - The color of the web surface. This color tints the web page displayed: the pixel 
 *     colors on the web page are multiplied by the property color. For example, a value of 
 *     <code>{ red: 255, green: 0, blue: 0 }</code> lets only the red channel of pixels' colors through.
 * @property {number} alpha=1 - The opacity of the web surface.
 * @property {Entities.Pulse} pulse - Color and alpha pulse.
 *     <p class="important">Deprecated: This property is deprecated and will be removed.</p>
 * @property {BillboardMode} billboardMode="none" - Whether the entity is billboarded to face the camera.
 * @property {boolean} faceCamera - <code>true</code> if <code>billboardMode</code> is <code>"yaw"</code>, <code>false</code> 
 *     if it isn't. Setting this property to <code>false</code> sets the <code>billboardMode</code> to <code>"none"</code>.
 *     <p class="important">Deprecated: This property is deprecated and will be removed.</p>
 * @property {boolean} isFacingAvatar - <code>true</code> if <code>billboardMode</code> is <code>"full"</code>, 
 *     <code>false</code> if it isn't. Setting this property to <code>false</code> sets the <code>billboardMode</code> to
 *     <code>"none"</code>.
 *     <p class="important">Deprecated: This property is deprecated and will be removed.</p>
 * @property {number} dpi=30 - The resolution to display the page at, in dots per inch. If you convert this to dots per meter 
 *     (multiply by 1 / 0.0254 = 39.3701) then multiply <code>dimensions.x</code> and <code>dimensions.y</code> by that value 
 *     you get the resolution in pixels.
 * @property {string} scriptURL="" - The URL of a JavaScript file to inject into the web page.
 * @property {number} maxFPS=10 - The maximum update rate for the web content, in frames/second.
 * @property {WebInputMode} inputMode="touch" - The user input mode to use.
 * @property {boolean} showKeyboardFocusHighlight=true - <code>true</code> if the entity is highlighted when it has keyboard 
 *     focus, <code>false</code> if it isn't.
 * @example <caption>Create a Web entity displaying at 1920 x 1080 resolution.</caption>
 * var METERS_TO_INCHES = 39.3701;
 * var entity = Entities.addEntity({
 *     type: "Web",
 *     sourceUrl: "https://highfidelity.com/",
 *     position: Vec3.sum(MyAvatar.position, Vec3.multiplyQbyV(MyAvatar.orientation, { x: 0, y: 0.75, z: -4 })),
 *     rotation: MyAvatar.orientation,
 *     dimensions: {
 *         x: 3,
 *         y: 3 * 1080 / 1920,
 *         z: 0.01
 *     },
 *     dpi: 1920 / (3 * METERS_TO_INCHES),
 *     lifetime: 300  // Delete after 5 minutes.
 * });
 */

/**jsdoc
 * The <code>"Zone"</code> {@link Entities.EntityType|EntityType} is a volume of lighting effects and avatar permissions.
 * Avatar interaction events such as {@link Entities.enterEntity} are also often used with a Zone entity. It has properties in 
 * addition to the common {@link Entities.EntityProperties|EntityProperties}.
 *
 * @typedef {object} Entities.EntityProperties-Zone
 * @property {Vec3} dimensions=0.1,0.1,0.1 - The dimensions of the volume in which the zone's lighting effects and avatar 
 *     permissions have effect.
 *
 * @property {ShapeType} shapeType="box" - The shape of the volume in which the zone's lighting effects and avatar
 *     permissions have effect. Reverts to the default value if set to <code>"none"</code>, or set to <code>"compound"</code> 
 *     and <code>compoundShapeURL</code> is <code>""</code>.
  * @property {string} compoundShapeURL="" - The model file to use for the compound shape if <code>shapeType</code> is 
 *     <code>"compound"</code>.
 *
 * @property {Entities.ComponentMode} keyLightMode="inherit" - Configures the key light in the zone.
 * @property {Entities.KeyLight} keyLight - The key light properties of the zone.
 *
 * @property {Entities.ComponentMode} ambientLightMode="inherit" - Configures the ambient light in the zone.
 * @property {Entities.AmbientLight} ambientLight - The ambient light properties of the zone.
 *
 * @property {Entities.ComponentMode} skyboxMode="inherit" - Configures the skybox displayed in the zone.
 * @property {Entities.Skybox} skybox - The skybox properties of the zone.
 *
 * @property {Entities.ComponentMode} hazeMode="inherit" - Configures the haze in the zone.
 * @property {Entities.Haze} haze - The haze properties of the zone.
 *
 * @property {Entities.ComponentMode} bloomMode="inherit" - Configures the bloom in the zone.
 * @property {Entities.Bloom} bloom - The bloom properties of the zone.
 *
 * @property {boolean} flyingAllowed=true - <code>true</code> if visitors can fly in the zone; <code>false</code> if they 
 *     cannot. Only works for domain entities.
 * @property {boolean} ghostingAllowed=true - <code>true</code> if visitors with avatar collisions turned off will not 
 *     collide with content in the zone; <code>false</code> if visitors will always collide with content in the zone. Only 
 *     works for domain entities.
 *
 * @property {string} filterURL="" - The URL of a JavaScript file that filters changes to properties of entities within the 
 *     zone. It is periodically executed for each entity in the zone. It can, for example, be used to not allow changes to 
 *     certain properties:
 * <pre>
 * function filter(properties) {
 *     // Check and edit properties object values,
 *     // e.g., properties.modelURL, as required.
 *     return properties;
 * }
 * </pre>
 *
 * @property {Entities.AvatarPriorityMode} avatarPriority="inherit" - Configures the priority of updates from avatars in the 
 *     zone to other clients.
 *
 * @example <caption>Create a zone that casts a red key light along the x-axis.</caption>
 * var zone = Entities.addEntity({
 *     type: "Zone",
 *     position: MyAvatar.position,
 *     dimensions: { x: 100, y: 100, z: 100 },
 *     keyLightMode: "enabled",
 *     keyLight: {
 *         "color": { "red": 255, "green": 0, "blue": 0 },
 *         "direction": { "x": 1, "y": 0, "z": 0 }
 *     },
 *     lifetime: 300  // Delete after 5 minutes.
 * });
 */

/**jsdoc
 * The <code>"Image"</code> {@link Entities.EntityType|EntityType} displays an image on a 2D rectangle in the domain.
 * It has properties in addition to the common {@link Entities.EntityProperties|EntityProperties}.
 *
 * @typedef {object} Entities.EntityProperties-Image
 * @property {Vec3} dimensions=0.1,0.1,0.01 - The dimensions of the entity.
 * @property {string} imageURL="" - The URL of the image to use.
 * @property {boolean} emissive=false - <code>true</code> if the image should be emissive (unlit), <code>false</code> if it 
 *     shouldn't.
 * @property {boolean} keepAspectRatio=true - <code>true</code> if the image should maintain its aspect ratio, 
 *     <code>false</code> if it shouldn't.
 * @property {Rect} subImage=0,0,0,0 - The portion of the image to display. If width or height are <code>0</code>, it defaults 
 *     to the full image in that dimension.
 * @property {Color} color=255,255,255 - The color of the image.
 * @property {number} alpha=1 - The opacity of the image.
 * @property {Entities.Pulse} pulse - Color and alpha pulse.
 *     <p class="important">Deprecated: This property is deprecated and will be removed.</p>
 * @property {BillboardMode} billboardMode="none" - Whether the entity is billboarded to face the camera.
 * @property {boolean} faceCamera - <code>true</code> if <code>billboardMode</code> is <code>"yaw"</code>, <code>false</code> 
 *     if it isn't. Setting this property to <code>false</code> sets the <code>billboardMode</code> to <code>"none"</code>.
 *     <p class="important">Deprecated: This property is deprecated and will be removed.</p>
 * @property {boolean} isFacingAvatar - <code>true</code> if <code>billboardMode</code> is <code>"full"</code>, 
 *     <code>false</code> if it isn't. Setting this property to <code>false</code> sets the <code>billboardMode</code> to
 *     <code>"none"</code>.
 *     <p class="important">Deprecated: This property is deprecated and will be removed.</p>
 * @example <caption>Create an image entity.</caption>
 * var image = Entities.addEntity({
 *     type: "Image",
 *     position: Vec3.sum(MyAvatar.position, Vec3.multiplyQbyV(MyAvatar.orientation, { x: 0, y: 0, z: -5 })),
 *     dimensions: { x: 0.6, y: 0.3, z: 0.01 },
 *     imageURL: "https://images.pexels.com/photos/1020315/pexels-photo-1020315.jpeg",
 *     billboardMode: "yaw",
 *     lifetime: 300  // Delete after 5 minutes.
 * });
 */

/**jsdoc
 * The <code>"Grid"</code> {@link Entities.EntityType|EntityType} displays a grid on a 2D plane.
 * It has properties in addition to the common {@link Entities.EntityProperties|EntityProperties}.
 *
 * @typedef {object} Entities.EntityProperties-Grid
 * @property {Vec3} dimensions - 0.1,0.1,0.01 - The dimensions of the entity.
 * @property {Color} color=255,255,255 - The color of the grid.
 * @property {number} alpha=1 - The opacity of the grid.
 * @property {Entities.Pulse} pulse - Color and alpha pulse.
 *     <p class="important">Deprecated: This property is deprecated and will be removed.</p>
 * @property {boolean} followCamera=true - <code>true</code> if the grid is always visible even as the camera moves to another
 *     position, <code>false</code> if it doesn't follow the camrmea.
 * @property {number} majorGridEvery=5 - Integer number of <code>minorGridEvery</code> intervals at which to draw a thick grid
 *     line. Minimum value = <code>1</code>.
 * @property {number} minorGridEvery=1 - Real number of meters at which to draw thin grid lines. Minimum value =
 *     <code>0.001</code>.
 * @example <caption>Create a grid entity.</caption>
 * var grid = Entities.addEntity({
 *     type: "Grid",
 *     position: Vec3.sum(MyAvatar.position, Vec3.multiplyQbyV(MyAvatar.orientation, { x: 0, y: 0, z: -5 })),
 *     dimensions: { x: 100.0, y: 100.0, z: 0.01 },
 *     followCamera: false,
 *     majorGridEvery: 4,
 *     minorGridEvery: 0.5,
 *     lifetime: 300  // Delete after 5 minutes.
 * });
 */

/**jsdoc
 * The <code>"Gizmo"</code> {@link Entities.EntityType|EntityType} displays an entity that could be used as UI.
 * It has properties in addition to the common {@link Entities.EntityProperties|EntityProperties}.
 *
 * @typedef {object} Entities.EntityProperties-Gizmo
 * @property {Vec3} dimensions=0.1,0.001,0.1 - The dimensions of the entity.
 * @property {Entities.GizmoType} gizmoType="ring" - The gizmo type of the entity.
 * @property {Entities.RingGizmo} ring - The ring gizmo properties.
 */

QScriptValue EntityItemProperties::copyToScriptValue(QScriptEngine* engine, bool skipDefaults, bool allowUnknownCreateTime,
    bool strictSemantics, EntityPsuedoPropertyFlags psueudoPropertyFlags) const {

    // If strictSemantics is true and skipDefaults is false, then all and only those properties are copied for which the property flag
    // is included in _desiredProperties, or is one of the specially enumerated ALWAYS properties below.
    // (There may be exceptions, but if so, they are bugs.)
    // In all other cases, you are welcome to inspect the code and try to figure out what was intended. I wish you luck. -HRS 1/18/17
    QScriptValue properties = engine->newObject();
    EntityItemProperties defaultEntityProperties;

    const bool psuedoPropertyFlagsActive = psueudoPropertyFlags.test(EntityPsuedoPropertyFlag::FlagsActive);
    // Fix to skip the default return all mechanism, when psuedoPropertyFlagsActive
    const bool psuedoPropertyFlagsButDesiredEmpty = psuedoPropertyFlagsActive && _desiredProperties.isEmpty();

    if (_created == UNKNOWN_CREATED_TIME && !allowUnknownCreateTime) {
        // No entity properties can have been set so return without setting any default, zero property values.
        return properties;
    }

    if (_idSet && (!psuedoPropertyFlagsActive || psueudoPropertyFlags.test(EntityPsuedoPropertyFlag::ID))) {
        COPY_PROPERTY_TO_QSCRIPTVALUE_GETTER_ALWAYS(id, _id.toString());
    }
    if (!psuedoPropertyFlagsActive || psueudoPropertyFlags.test(EntityPsuedoPropertyFlag::Type)) {
        COPY_PROPERTY_TO_QSCRIPTVALUE_GETTER_ALWAYS(type, EntityTypes::getEntityTypeName(_type));
    }
    if ((!skipDefaults || _lifetime != defaultEntityProperties._lifetime) && !strictSemantics) {
        if (!psuedoPropertyFlagsActive || psueudoPropertyFlags.test(EntityPsuedoPropertyFlag::Age)) {
            COPY_PROPERTY_TO_QSCRIPTVALUE_GETTER_NO_SKIP(age, getAge()); // gettable, but not settable
        }
        if (!psuedoPropertyFlagsActive || psueudoPropertyFlags.test(EntityPsuedoPropertyFlag::AgeAsText)) {
            COPY_PROPERTY_TO_QSCRIPTVALUE_GETTER_NO_SKIP(ageAsText, formatSecondsElapsed(getAge())); // gettable, but not settable
        }
    }
    if (!psuedoPropertyFlagsActive || psueudoPropertyFlags.test(EntityPsuedoPropertyFlag::LastEdited)) {
        properties.setProperty("lastEdited", convertScriptValue(engine, _lastEdited));
    }
    if (!skipDefaults) {
        COPY_PROPERTY_TO_QSCRIPTVALUE(PROP_DIMENSIONS, naturalDimensions); // gettable, but not settable
        COPY_PROPERTY_TO_QSCRIPTVALUE(PROP_POSITION, naturalPosition);
    }

    // Core properties
    //COPY_PROPERTY_TO_QSCRIPTVALUE(PROP_SIMULATION_OWNER, simulationOwner); // not exposed yet
    COPY_PROPERTY_TO_QSCRIPTVALUE(PROP_PARENT_ID, parentID);
    COPY_PROPERTY_TO_QSCRIPTVALUE(PROP_PARENT_JOINT_INDEX, parentJointIndex);
    COPY_PROPERTY_TO_QSCRIPTVALUE(PROP_VISIBLE, visible);
    COPY_PROPERTY_TO_QSCRIPTVALUE(PROP_NAME, name);
    COPY_PROPERTY_TO_QSCRIPTVALUE(PROP_LOCKED, locked);
    COPY_PROPERTY_TO_QSCRIPTVALUE(PROP_USER_DATA, userData);
    COPY_PROPERTY_TO_QSCRIPTVALUE(PROP_PRIVATE_USER_DATA, privateUserData);
    COPY_PROPERTY_TO_QSCRIPTVALUE(PROP_HREF, href);
    COPY_PROPERTY_TO_QSCRIPTVALUE(PROP_DESCRIPTION, description);
    COPY_PROPERTY_TO_QSCRIPTVALUE(PROP_POSITION, position);
    COPY_PROPERTY_TO_QSCRIPTVALUE(PROP_DIMENSIONS, dimensions);
    COPY_PROPERTY_TO_QSCRIPTVALUE(PROP_ROTATION, rotation);
    COPY_PROPERTY_TO_QSCRIPTVALUE(PROP_REGISTRATION_POINT, registrationPoint);
    COPY_PROPERTY_TO_QSCRIPTVALUE(PROP_CREATED, created);
    COPY_PROPERTY_TO_QSCRIPTVALUE(PROP_LAST_EDITED_BY, lastEditedBy);
    COPY_PROPERTY_TO_QSCRIPTVALUE_GETTER(PROP_ENTITY_HOST_TYPE, entityHostType, getEntityHostTypeAsString());
    COPY_PROPERTY_TO_QSCRIPTVALUE(PROP_OWNING_AVATAR_ID, owningAvatarID);
    COPY_PROPERTY_TO_QSCRIPTVALUE(PROP_QUERY_AA_CUBE, queryAACube);
    COPY_PROPERTY_TO_QSCRIPTVALUE(PROP_CAN_CAST_SHADOW, canCastShadow);
    COPY_PROPERTY_TO_QSCRIPTVALUE(PROP_VISIBLE_IN_SECONDARY_CAMERA, isVisibleInSecondaryCamera);
    COPY_PROPERTY_TO_QSCRIPTVALUE_GETTER(PROP_RENDER_LAYER, renderLayer, getRenderLayerAsString());
    COPY_PROPERTY_TO_QSCRIPTVALUE_GETTER(PROP_PRIMITIVE_MODE, primitiveMode, getPrimitiveModeAsString());
    COPY_PROPERTY_TO_QSCRIPTVALUE(PROP_IGNORE_PICK_INTERSECTION, ignorePickIntersection);
    _grab.copyToScriptValue(_desiredProperties, properties, engine, skipDefaults, defaultEntityProperties);

    // Physics
    COPY_PROPERTY_TO_QSCRIPTVALUE(PROP_DENSITY, density);
    COPY_PROPERTY_TO_QSCRIPTVALUE(PROP_VELOCITY, velocity);
    COPY_PROPERTY_TO_QSCRIPTVALUE(PROP_ANGULAR_VELOCITY, angularVelocity);
    COPY_PROPERTY_TO_QSCRIPTVALUE(PROP_GRAVITY, gravity);
    COPY_PROPERTY_TO_QSCRIPTVALUE(PROP_ACCELERATION, acceleration);
    COPY_PROPERTY_TO_QSCRIPTVALUE(PROP_DAMPING, damping);
    COPY_PROPERTY_TO_QSCRIPTVALUE(PROP_ANGULAR_DAMPING, angularDamping);
    COPY_PROPERTY_TO_QSCRIPTVALUE(PROP_RESTITUTION, restitution);
    COPY_PROPERTY_TO_QSCRIPTVALUE(PROP_FRICTION, friction);
    COPY_PROPERTY_TO_QSCRIPTVALUE(PROP_LIFETIME, lifetime);
    COPY_PROPERTY_TO_QSCRIPTVALUE(PROP_COLLISIONLESS, collisionless);
    COPY_PROXY_PROPERTY_TO_QSCRIPTVALUE_GETTER(PROP_COLLISIONLESS, collisionless, ignoreForCollisions, getCollisionless()); // legacy support
    COPY_PROPERTY_TO_QSCRIPTVALUE(PROP_COLLISION_MASK, collisionMask);
    COPY_PROXY_PROPERTY_TO_QSCRIPTVALUE_GETTER(PROP_COLLISION_MASK, collisionMask, collidesWith, getCollisionMaskAsString());
    COPY_PROPERTY_TO_QSCRIPTVALUE(PROP_DYNAMIC, dynamic);
    COPY_PROXY_PROPERTY_TO_QSCRIPTVALUE_GETTER(PROP_DYNAMIC, dynamic, collisionsWillMove, getDynamic()); // legacy support
    COPY_PROPERTY_TO_QSCRIPTVALUE(PROP_COLLISION_SOUND_URL, collisionSoundURL);
    COPY_PROPERTY_TO_QSCRIPTVALUE(PROP_ACTION_DATA, actionData);

    // Cloning
    COPY_PROPERTY_TO_QSCRIPTVALUE(PROP_CLONEABLE, cloneable);
    COPY_PROPERTY_TO_QSCRIPTVALUE(PROP_CLONE_LIFETIME, cloneLifetime);
    COPY_PROPERTY_TO_QSCRIPTVALUE(PROP_CLONE_LIMIT, cloneLimit);
    COPY_PROPERTY_TO_QSCRIPTVALUE(PROP_CLONE_DYNAMIC, cloneDynamic);
    COPY_PROPERTY_TO_QSCRIPTVALUE(PROP_CLONE_AVATAR_ENTITY, cloneAvatarEntity);
    COPY_PROPERTY_TO_QSCRIPTVALUE(PROP_CLONE_ORIGIN_ID, cloneOriginID);

    // Scripts
    COPY_PROPERTY_TO_QSCRIPTVALUE(PROP_SCRIPT, script);
    COPY_PROPERTY_TO_QSCRIPTVALUE(PROP_SCRIPT_TIMESTAMP, scriptTimestamp);
    COPY_PROPERTY_TO_QSCRIPTVALUE(PROP_SERVER_SCRIPTS, serverScripts);

    // Certifiable Properties
    COPY_PROPERTY_TO_QSCRIPTVALUE(PROP_ITEM_NAME, itemName);
    COPY_PROPERTY_TO_QSCRIPTVALUE(PROP_ITEM_DESCRIPTION, itemDescription);
    COPY_PROPERTY_TO_QSCRIPTVALUE(PROP_ITEM_CATEGORIES, itemCategories);
    COPY_PROPERTY_TO_QSCRIPTVALUE(PROP_ITEM_ARTIST, itemArtist);
    COPY_PROPERTY_TO_QSCRIPTVALUE(PROP_ITEM_LICENSE, itemLicense);
    COPY_PROPERTY_TO_QSCRIPTVALUE(PROP_LIMITED_RUN, limitedRun);
    COPY_PROPERTY_TO_QSCRIPTVALUE(PROP_MARKETPLACE_ID, marketplaceID);
    COPY_PROPERTY_TO_QSCRIPTVALUE(PROP_EDITION_NUMBER, editionNumber);
    COPY_PROPERTY_TO_QSCRIPTVALUE(PROP_ENTITY_INSTANCE_NUMBER, entityInstanceNumber);
    COPY_PROPERTY_TO_QSCRIPTVALUE(PROP_CERTIFICATE_ID, certificateID);
    COPY_PROPERTY_TO_QSCRIPTVALUE(PROP_CERTIFICATE_TYPE, certificateType);
    COPY_PROPERTY_TO_QSCRIPTVALUE(PROP_STATIC_CERTIFICATE_VERSION, staticCertificateVersion);

    // Local props for scripts
    COPY_PROPERTY_TO_QSCRIPTVALUE(PROP_LOCAL_POSITION, localPosition);
    COPY_PROPERTY_TO_QSCRIPTVALUE(PROP_LOCAL_ROTATION, localRotation);
    COPY_PROPERTY_TO_QSCRIPTVALUE(PROP_LOCAL_VELOCITY, localVelocity);
    COPY_PROPERTY_TO_QSCRIPTVALUE(PROP_LOCAL_ANGULAR_VELOCITY, localAngularVelocity);
    COPY_PROPERTY_TO_QSCRIPTVALUE(PROP_LOCAL_DIMENSIONS, localDimensions);

    // Particles only
    if (_type == EntityTypes::ParticleEffect) {
        COPY_PROPERTY_TO_QSCRIPTVALUE_GETTER(PROP_SHAPE_TYPE, shapeType, getShapeTypeAsString());
        COPY_PROPERTY_TO_QSCRIPTVALUE(PROP_COMPOUND_SHAPE_URL, compoundShapeURL);
        COPY_PROPERTY_TO_QSCRIPTVALUE_TYPED(PROP_COLOR, color, u8vec3Color);
        COPY_PROPERTY_TO_QSCRIPTVALUE(PROP_ALPHA, alpha);
        _pulse.copyToScriptValue(_desiredProperties, properties, engine, skipDefaults, defaultEntityProperties);
        COPY_PROPERTY_TO_QSCRIPTVALUE(PROP_TEXTURES, textures);

        COPY_PROPERTY_TO_QSCRIPTVALUE(PROP_MAX_PARTICLES, maxParticles);
        COPY_PROPERTY_TO_QSCRIPTVALUE(PROP_LIFESPAN, lifespan);

        COPY_PROPERTY_TO_QSCRIPTVALUE(PROP_EMITTING_PARTICLES, isEmitting);
        COPY_PROPERTY_TO_QSCRIPTVALUE(PROP_EMIT_RATE, emitRate);
        COPY_PROPERTY_TO_QSCRIPTVALUE(PROP_EMIT_SPEED, emitSpeed);
        COPY_PROPERTY_TO_QSCRIPTVALUE(PROP_SPEED_SPREAD, speedSpread);
        COPY_PROPERTY_TO_QSCRIPTVALUE(PROP_EMIT_ORIENTATION, emitOrientation);
        COPY_PROPERTY_TO_QSCRIPTVALUE(PROP_EMIT_DIMENSIONS, emitDimensions);
        COPY_PROPERTY_TO_QSCRIPTVALUE(PROP_EMIT_RADIUS_START, emitRadiusStart);

        COPY_PROPERTY_TO_QSCRIPTVALUE(PROP_POLAR_START, polarStart);
        COPY_PROPERTY_TO_QSCRIPTVALUE(PROP_POLAR_FINISH, polarFinish);
        COPY_PROPERTY_TO_QSCRIPTVALUE(PROP_AZIMUTH_START, azimuthStart);
        COPY_PROPERTY_TO_QSCRIPTVALUE(PROP_AZIMUTH_FINISH, azimuthFinish);

        COPY_PROPERTY_TO_QSCRIPTVALUE(PROP_EMIT_ACCELERATION, emitAcceleration);
        COPY_PROPERTY_TO_QSCRIPTVALUE(PROP_ACCELERATION_SPREAD, accelerationSpread);

        COPY_PROPERTY_TO_QSCRIPTVALUE(PROP_PARTICLE_RADIUS, particleRadius);
        COPY_PROPERTY_TO_QSCRIPTVALUE(PROP_RADIUS_SPREAD, radiusSpread);
        COPY_PROPERTY_TO_QSCRIPTVALUE(PROP_RADIUS_START, radiusStart);
        COPY_PROPERTY_TO_QSCRIPTVALUE(PROP_RADIUS_FINISH, radiusFinish);

        COPY_PROPERTY_TO_QSCRIPTVALUE_TYPED(PROP_COLOR_SPREAD, colorSpread, u8vec3Color);
        COPY_PROPERTY_TO_QSCRIPTVALUE_TYPED(PROP_COLOR_START, colorStart, vec3Color);
        COPY_PROPERTY_TO_QSCRIPTVALUE_TYPED(PROP_COLOR_FINISH, colorFinish, vec3Color);

        COPY_PROPERTY_TO_QSCRIPTVALUE(PROP_ALPHA_SPREAD, alphaSpread);
        COPY_PROPERTY_TO_QSCRIPTVALUE(PROP_ALPHA_START, alphaStart);
        COPY_PROPERTY_TO_QSCRIPTVALUE(PROP_ALPHA_FINISH, alphaFinish);

        COPY_PROPERTY_TO_QSCRIPTVALUE(PROP_EMITTER_SHOULD_TRAIL, emitterShouldTrail);

        COPY_PROPERTY_TO_QSCRIPTVALUE(PROP_PARTICLE_SPIN, particleSpin);
        COPY_PROPERTY_TO_QSCRIPTVALUE(PROP_SPIN_SPREAD, spinSpread);
        COPY_PROPERTY_TO_QSCRIPTVALUE(PROP_SPIN_START, spinStart);
        COPY_PROPERTY_TO_QSCRIPTVALUE(PROP_SPIN_FINISH, spinFinish);
        COPY_PROPERTY_TO_QSCRIPTVALUE(PROP_PARTICLE_ROTATE_WITH_ENTITY, rotateWithEntity);
    }

    // Models only
    if (_type == EntityTypes::Model) {
        COPY_PROPERTY_TO_QSCRIPTVALUE_GETTER(PROP_SHAPE_TYPE, shapeType, getShapeTypeAsString());
        COPY_PROPERTY_TO_QSCRIPTVALUE(PROP_COMPOUND_SHAPE_URL, compoundShapeURL);
        COPY_PROPERTY_TO_QSCRIPTVALUE_TYPED(PROP_COLOR, color, u8vec3Color);
        COPY_PROPERTY_TO_QSCRIPTVALUE(PROP_TEXTURES, textures);

        COPY_PROPERTY_TO_QSCRIPTVALUE(PROP_MODEL_URL, modelURL);
        COPY_PROPERTY_TO_QSCRIPTVALUE(PROP_MODEL_SCALE, modelScale);
        COPY_PROPERTY_TO_QSCRIPTVALUE(PROP_JOINT_ROTATIONS_SET, jointRotationsSet);
        COPY_PROPERTY_TO_QSCRIPTVALUE(PROP_JOINT_ROTATIONS, jointRotations);
        COPY_PROPERTY_TO_QSCRIPTVALUE(PROP_JOINT_TRANSLATIONS_SET, jointTranslationsSet);
        COPY_PROPERTY_TO_QSCRIPTVALUE(PROP_JOINT_TRANSLATIONS, jointTranslations);
        COPY_PROPERTY_TO_QSCRIPTVALUE(PROP_RELAY_PARENT_JOINTS, relayParentJoints);
        COPY_PROPERTY_TO_QSCRIPTVALUE(PROP_GROUP_CULLED, groupCulled);
        if (!psuedoPropertyFlagsButDesiredEmpty) {
            _animation.copyToScriptValue(_desiredProperties, properties, engine, skipDefaults, defaultEntityProperties);
        }
    }

    // FIXME: Shouldn't provide a shapeType property for Box and Sphere entities.
    if (_type == EntityTypes::Box) {
        COPY_PROPERTY_TO_QSCRIPTVALUE_GETTER(PROP_SHAPE_TYPE, shapeType, QString("Box"));
    }
    if (_type == EntityTypes::Sphere) {
        COPY_PROPERTY_TO_QSCRIPTVALUE_GETTER(PROP_SHAPE_TYPE, shapeType, QString("Sphere"));
    }

    if (_type == EntityTypes::Box || _type == EntityTypes::Sphere || _type == EntityTypes::Shape) {
        COPY_PROPERTY_TO_QSCRIPTVALUE_TYPED(PROP_COLOR, color, u8vec3Color);
        COPY_PROPERTY_TO_QSCRIPTVALUE(PROP_ALPHA, alpha);
        _pulse.copyToScriptValue(_desiredProperties, properties, engine, skipDefaults, defaultEntityProperties);
        COPY_PROPERTY_TO_QSCRIPTVALUE(PROP_SHAPE, shape);
    }

    // Lights only
    if (_type == EntityTypes::Light) {
        COPY_PROPERTY_TO_QSCRIPTVALUE_TYPED(PROP_COLOR, color, u8vec3Color);
        COPY_PROPERTY_TO_QSCRIPTVALUE(PROP_IS_SPOTLIGHT, isSpotlight);
        COPY_PROPERTY_TO_QSCRIPTVALUE(PROP_INTENSITY, intensity);
        COPY_PROPERTY_TO_QSCRIPTVALUE(PROP_EXPONENT, exponent);
        COPY_PROPERTY_TO_QSCRIPTVALUE(PROP_CUTOFF, cutoff);
        COPY_PROPERTY_TO_QSCRIPTVALUE(PROP_FALLOFF_RADIUS, falloffRadius);
    }

    // Text only
    if (_type == EntityTypes::Text) {
        _pulse.copyToScriptValue(_desiredProperties, properties, engine, skipDefaults, defaultEntityProperties);
        COPY_PROPERTY_TO_QSCRIPTVALUE_GETTER(PROP_BILLBOARD_MODE, billboardMode, getBillboardModeAsString());

        COPY_PROPERTY_TO_QSCRIPTVALUE(PROP_TEXT, text);
        COPY_PROPERTY_TO_QSCRIPTVALUE(PROP_LINE_HEIGHT, lineHeight);
        COPY_PROPERTY_TO_QSCRIPTVALUE_TYPED(PROP_TEXT_COLOR, textColor, u8vec3Color);
        COPY_PROPERTY_TO_QSCRIPTVALUE(PROP_TEXT_ALPHA, textAlpha);
        COPY_PROPERTY_TO_QSCRIPTVALUE_TYPED(PROP_BACKGROUND_COLOR, backgroundColor, u8vec3Color);
        COPY_PROPERTY_TO_QSCRIPTVALUE(PROP_BACKGROUND_ALPHA, backgroundAlpha);
        COPY_PROPERTY_TO_QSCRIPTVALUE(PROP_LEFT_MARGIN, leftMargin);
        COPY_PROPERTY_TO_QSCRIPTVALUE(PROP_RIGHT_MARGIN, rightMargin);
        COPY_PROPERTY_TO_QSCRIPTVALUE(PROP_TOP_MARGIN, topMargin);
        COPY_PROPERTY_TO_QSCRIPTVALUE(PROP_BOTTOM_MARGIN, bottomMargin);
        COPY_PROPERTY_TO_QSCRIPTVALUE(PROP_UNLIT, unlit);
    }

    // Zones only
    if (_type == EntityTypes::Zone) {
        COPY_PROPERTY_TO_QSCRIPTVALUE_GETTER(PROP_SHAPE_TYPE, shapeType, getShapeTypeAsString());
        COPY_PROPERTY_TO_QSCRIPTVALUE(PROP_COMPOUND_SHAPE_URL, compoundShapeURL);

        if (!psuedoPropertyFlagsButDesiredEmpty) {
            _keyLight.copyToScriptValue(_desiredProperties, properties, engine, skipDefaults, defaultEntityProperties);
            _ambientLight.copyToScriptValue(_desiredProperties, properties, engine, skipDefaults, defaultEntityProperties);
            _skybox.copyToScriptValue(_desiredProperties, properties, engine, skipDefaults, defaultEntityProperties);
            _haze.copyToScriptValue(_desiredProperties, properties, engine, skipDefaults, defaultEntityProperties);
            _bloom.copyToScriptValue(_desiredProperties, properties, engine, skipDefaults, defaultEntityProperties);
        }

        COPY_PROPERTY_TO_QSCRIPTVALUE(PROP_FLYING_ALLOWED, flyingAllowed);
        COPY_PROPERTY_TO_QSCRIPTVALUE(PROP_GHOSTING_ALLOWED, ghostingAllowed);
        COPY_PROPERTY_TO_QSCRIPTVALUE(PROP_FILTER_URL, filterURL);

        COPY_PROPERTY_TO_QSCRIPTVALUE_GETTER(PROP_KEY_LIGHT_MODE, keyLightMode, getKeyLightModeAsString());
        COPY_PROPERTY_TO_QSCRIPTVALUE_GETTER(PROP_AMBIENT_LIGHT_MODE, ambientLightMode, getAmbientLightModeAsString());
        COPY_PROPERTY_TO_QSCRIPTVALUE_GETTER(PROP_SKYBOX_MODE, skyboxMode, getSkyboxModeAsString());
        COPY_PROPERTY_TO_QSCRIPTVALUE_GETTER(PROP_HAZE_MODE, hazeMode, getHazeModeAsString());
        COPY_PROPERTY_TO_QSCRIPTVALUE_GETTER(PROP_BLOOM_MODE, bloomMode, getBloomModeAsString());
        COPY_PROPERTY_TO_QSCRIPTVALUE_GETTER(PROP_AVATAR_PRIORITY, avatarPriority, getAvatarPriorityAsString());
    }

    // Web only
    if (_type == EntityTypes::Web) {
        COPY_PROPERTY_TO_QSCRIPTVALUE_TYPED(PROP_COLOR, color, u8vec3Color);
        COPY_PROPERTY_TO_QSCRIPTVALUE(PROP_ALPHA, alpha);
        _pulse.copyToScriptValue(_desiredProperties, properties, engine, skipDefaults, defaultEntityProperties);
        COPY_PROPERTY_TO_QSCRIPTVALUE_GETTER(PROP_BILLBOARD_MODE, billboardMode, getBillboardModeAsString());

        COPY_PROPERTY_TO_QSCRIPTVALUE(PROP_SOURCE_URL, sourceUrl);
        COPY_PROPERTY_TO_QSCRIPTVALUE(PROP_DPI, dpi);
        COPY_PROPERTY_TO_QSCRIPTVALUE(PROP_SCRIPT_URL, scriptURL);
        COPY_PROPERTY_TO_QSCRIPTVALUE(PROP_MAX_FPS, maxFPS);
        COPY_PROPERTY_TO_QSCRIPTVALUE_GETTER(PROP_INPUT_MODE, inputMode, getInputModeAsString());
        COPY_PROPERTY_TO_QSCRIPTVALUE(PROP_SHOW_KEYBOARD_FOCUS_HIGHLIGHT, showKeyboardFocusHighlight);
    }

    // PolyVoxel only
    if (_type == EntityTypes::PolyVox) {
        COPY_PROPERTY_TO_QSCRIPTVALUE(PROP_VOXEL_VOLUME_SIZE, voxelVolumeSize);
        COPY_PROPERTY_TO_QSCRIPTVALUE(PROP_VOXEL_DATA, voxelData);
        COPY_PROPERTY_TO_QSCRIPTVALUE(PROP_VOXEL_SURFACE_STYLE, voxelSurfaceStyle);
        COPY_PROPERTY_TO_QSCRIPTVALUE(PROP_X_TEXTURE_URL, xTextureURL);
        COPY_PROPERTY_TO_QSCRIPTVALUE(PROP_Y_TEXTURE_URL, yTextureURL);
        COPY_PROPERTY_TO_QSCRIPTVALUE(PROP_Z_TEXTURE_URL, zTextureURL);

        COPY_PROPERTY_TO_QSCRIPTVALUE(PROP_X_N_NEIGHBOR_ID, xNNeighborID);
        COPY_PROPERTY_TO_QSCRIPTVALUE(PROP_Y_N_NEIGHBOR_ID, yNNeighborID);
        COPY_PROPERTY_TO_QSCRIPTVALUE(PROP_Z_N_NEIGHBOR_ID, zNNeighborID);

        COPY_PROPERTY_TO_QSCRIPTVALUE(PROP_X_P_NEIGHBOR_ID, xPNeighborID);
        COPY_PROPERTY_TO_QSCRIPTVALUE(PROP_Y_P_NEIGHBOR_ID, yPNeighborID);
        COPY_PROPERTY_TO_QSCRIPTVALUE(PROP_Z_P_NEIGHBOR_ID, zPNeighborID);
    }

    // Lines
    if (_type == EntityTypes::Line) {
        COPY_PROPERTY_TO_QSCRIPTVALUE_TYPED(PROP_COLOR, color, u8vec3Color);

        COPY_PROPERTY_TO_QSCRIPTVALUE(PROP_LINE_POINTS, linePoints);
    }

    // Polylines
    if (_type == EntityTypes::PolyLine) {
        COPY_PROPERTY_TO_QSCRIPTVALUE_TYPED(PROP_COLOR, color, u8vec3Color);
        COPY_PROPERTY_TO_QSCRIPTVALUE(PROP_TEXTURES, textures);

        COPY_PROPERTY_TO_QSCRIPTVALUE(PROP_LINE_POINTS, linePoints);
        COPY_PROPERTY_TO_QSCRIPTVALUE(PROP_STROKE_WIDTHS, strokeWidths);
        COPY_PROPERTY_TO_QSCRIPTVALUE(PROP_STROKE_NORMALS, normals);
        COPY_PROPERTY_TO_QSCRIPTVALUE_TYPED(PROP_STROKE_COLORS, strokeColors, qVectorVec3Color);
        COPY_PROPERTY_TO_QSCRIPTVALUE(PROP_IS_UV_MODE_STRETCH, isUVModeStretch);
        COPY_PROPERTY_TO_QSCRIPTVALUE(PROP_LINE_GLOW, glow);
        COPY_PROPERTY_TO_QSCRIPTVALUE(PROP_LINE_FACE_CAMERA, faceCamera);
    }

    // Materials
    if (_type == EntityTypes::Material) {
        COPY_PROPERTY_TO_QSCRIPTVALUE(PROP_MATERIAL_URL, materialURL);
        COPY_PROPERTY_TO_QSCRIPTVALUE_GETTER(PROP_MATERIAL_MAPPING_MODE, materialMappingMode, getMaterialMappingModeAsString());
        COPY_PROPERTY_TO_QSCRIPTVALUE(PROP_MATERIAL_PRIORITY, priority);
        COPY_PROPERTY_TO_QSCRIPTVALUE(PROP_PARENT_MATERIAL_NAME, parentMaterialName);
        COPY_PROPERTY_TO_QSCRIPTVALUE(PROP_MATERIAL_MAPPING_POS, materialMappingPos);
        COPY_PROPERTY_TO_QSCRIPTVALUE(PROP_MATERIAL_MAPPING_SCALE, materialMappingScale);
        COPY_PROPERTY_TO_QSCRIPTVALUE(PROP_MATERIAL_MAPPING_ROT, materialMappingRot);
        COPY_PROPERTY_TO_QSCRIPTVALUE(PROP_MATERIAL_DATA, materialData);
        COPY_PROPERTY_TO_QSCRIPTVALUE(PROP_MATERIAL_REPEAT, materialRepeat);
    }

    // Image only
    if (_type == EntityTypes::Image) {
        COPY_PROPERTY_TO_QSCRIPTVALUE_TYPED(PROP_COLOR, color, u8vec3Color);
        COPY_PROPERTY_TO_QSCRIPTVALUE(PROP_ALPHA, alpha);
        _pulse.copyToScriptValue(_desiredProperties, properties, engine, skipDefaults, defaultEntityProperties);
        COPY_PROPERTY_TO_QSCRIPTVALUE_GETTER(PROP_BILLBOARD_MODE, billboardMode, getBillboardModeAsString());

        COPY_PROPERTY_TO_QSCRIPTVALUE(PROP_IMAGE_URL, imageURL);
        COPY_PROPERTY_TO_QSCRIPTVALUE(PROP_EMISSIVE, emissive);
        COPY_PROPERTY_TO_QSCRIPTVALUE(PROP_KEEP_ASPECT_RATIO, keepAspectRatio);
        COPY_PROPERTY_TO_QSCRIPTVALUE(PROP_SUB_IMAGE, subImage);

        // Handle conversions to old 'textures' property from "imageURL"
        if (((!psuedoPropertyFlagsButDesiredEmpty && _desiredProperties.isEmpty()) || _desiredProperties.getHasProperty(PROP_IMAGE_URL)) &&
                (!skipDefaults || defaultEntityProperties._imageURL != _imageURL)) {
            QScriptValue textures = engine->newObject();
            textures.setProperty("tex.picture", _imageURL);
            properties.setProperty("textures", textures);
        }
    }

    // Grid only
    if (_type == EntityTypes::Grid) {
        COPY_PROPERTY_TO_QSCRIPTVALUE_TYPED(PROP_COLOR, color, u8vec3Color);
        COPY_PROPERTY_TO_QSCRIPTVALUE(PROP_ALPHA, alpha);
        _pulse.copyToScriptValue(_desiredProperties, properties, engine, skipDefaults, defaultEntityProperties);

        COPY_PROPERTY_TO_QSCRIPTVALUE(PROP_GRID_FOLLOW_CAMERA, followCamera);
        COPY_PROPERTY_TO_QSCRIPTVALUE(PROP_MAJOR_GRID_EVERY, majorGridEvery);
        COPY_PROPERTY_TO_QSCRIPTVALUE(PROP_MINOR_GRID_EVERY, minorGridEvery);
    }

    // Gizmo only
    if (_type == EntityTypes::Gizmo) {
        COPY_PROPERTY_TO_QSCRIPTVALUE_GETTER(PROP_GIZMO_TYPE, gizmoType, getGizmoTypeAsString());
        _ring.copyToScriptValue(_desiredProperties, properties, engine, skipDefaults, defaultEntityProperties);
    }

    /**jsdoc
     * The axis-aligned bounding box of an entity.
     * @typedef {object} Entities.BoundingBox
     * @property {Vec3} brn - The bottom right near (minimum axes values) corner of the AA box.
     * @property {Vec3} tfl - The top far left (maximum axes values) corner of the AA box.
     * @property {Vec3} center - The center of the AA box.
     * @property {Vec3} dimensions - The dimensions of the AA box.
     */
    if (!skipDefaults && !strictSemantics &&
        (!psuedoPropertyFlagsActive || psueudoPropertyFlags.test(EntityPsuedoPropertyFlag::BoundingBox))) {

        AABox aaBox = getAABox();
        QScriptValue boundingBox = engine->newObject();
        QScriptValue bottomRightNear = vec3ToScriptValue(engine, aaBox.getCorner());
        QScriptValue topFarLeft = vec3ToScriptValue(engine, aaBox.calcTopFarLeft());
        QScriptValue center = vec3ToScriptValue(engine, aaBox.calcCenter());
        QScriptValue boundingBoxDimensions = vec3ToScriptValue(engine, aaBox.getDimensions());
        boundingBox.setProperty("brn", bottomRightNear);
        boundingBox.setProperty("tfl", topFarLeft);
        boundingBox.setProperty("center", center);
        boundingBox.setProperty("dimensions", boundingBoxDimensions);
        COPY_PROPERTY_TO_QSCRIPTVALUE_GETTER_NO_SKIP(boundingBox, boundingBox); // gettable, but not settable
    }

    QString textureNamesStr = QJsonDocument::fromVariant(_textureNames).toJson();
    if (!skipDefaults && !strictSemantics && (!psuedoPropertyFlagsActive || psueudoPropertyFlags.test(EntityPsuedoPropertyFlag::OriginalTextures))) {
        COPY_PROPERTY_TO_QSCRIPTVALUE_GETTER_NO_SKIP(originalTextures, textureNamesStr); // gettable, but not settable
    }

    // Rendering info
    if (!skipDefaults && !strictSemantics &&
        (!psuedoPropertyFlagsActive || psueudoPropertyFlags.test(EntityPsuedoPropertyFlag::RenderInfo))) {

        QScriptValue renderInfo = engine->newObject();

        /**jsdoc
         * Information on how an entity is rendered. Properties are only filled in for <code>Model</code> entities; other 
         * entity types have an empty object, <code>{}</code>.
         * @typedef {object} Entities.RenderInfo
         * @property {number} verticesCount - The number of vertices in the entity.
         * @property {number} texturesCount  - The number of textures in the entity.
         * @property {number} texturesSize - The total size of the textures in the entity, in bytes.
         * @property {boolean} hasTransparent - <code>true</code> if any of the textures has transparency, <code>false</code> 
         *     if none of them do.
         * @property {number} drawCalls - The number of draw calls required to render the entity.
         */
        // currently only supported by models
        if (_type == EntityTypes::Model) {
            renderInfo.setProperty("verticesCount", (int)getRenderInfoVertexCount()); // FIXME - theoretically the number of vertex could be > max int
            renderInfo.setProperty("texturesSize", (int)getRenderInfoTextureSize()); // FIXME - theoretically the size of textures could be > max int
            renderInfo.setProperty("hasTransparent", getRenderInfoHasTransparent());
            renderInfo.setProperty("drawCalls", getRenderInfoDrawCalls());
            renderInfo.setProperty("texturesCount", getRenderInfoTextureCount());
        }

        COPY_PROPERTY_TO_QSCRIPTVALUE_GETTER_NO_SKIP(renderInfo, renderInfo);  // Gettable but not settable
    }

    if (!psuedoPropertyFlagsActive || psueudoPropertyFlags.test(EntityPsuedoPropertyFlag::ClientOnly)) {
        properties.setProperty("clientOnly", convertScriptValue(engine, getEntityHostType() == entity::HostType::AVATAR));
    }
    if (!psuedoPropertyFlagsActive || psueudoPropertyFlags.test(EntityPsuedoPropertyFlag::AvatarEntity)) {
        properties.setProperty("avatarEntity", convertScriptValue(engine, getEntityHostType() == entity::HostType::AVATAR));
    }
    if (!psuedoPropertyFlagsActive || psueudoPropertyFlags.test(EntityPsuedoPropertyFlag::LocalEntity)) {
        properties.setProperty("localEntity", convertScriptValue(engine, getEntityHostType() == entity::HostType::LOCAL));
    }

    if (_type != EntityTypes::PolyLine && (!psuedoPropertyFlagsActive || psueudoPropertyFlags.test(EntityPsuedoPropertyFlag::FaceCamera))) {
        properties.setProperty("faceCamera", convertScriptValue(engine, getBillboardMode() == BillboardMode::YAW));
    }
    if (!psuedoPropertyFlagsActive || psueudoPropertyFlags.test(EntityPsuedoPropertyFlag::IsFacingAvatar)) {
        properties.setProperty("isFacingAvatar", convertScriptValue(engine, getBillboardMode() == BillboardMode::FULL));
    }

    return properties;
}

void EntityItemProperties::copyFromScriptValue(const QScriptValue& object, bool honorReadOnly) {
    QScriptValue typeScriptValue = object.property("type");
    if (typeScriptValue.isValid()) {
        setType(typeScriptValue.toVariant().toString());
    }

    // Core
    if (!honorReadOnly) {
        // not handled yet
        // COPY_PROPERTY_FROM_QSCRIPTVALUE(simulationOwner, SimulationOwner, setSimulationOwner);
    }
    COPY_PROPERTY_FROM_QSCRIPTVALUE(parentID, QUuid, setParentID);
    COPY_PROPERTY_FROM_QSCRIPTVALUE(parentJointIndex, quint16, setParentJointIndex);
    COPY_PROPERTY_FROM_QSCRIPTVALUE(visible, bool, setVisible);
    COPY_PROPERTY_FROM_QSCRIPTVALUE(name, QString, setName);
    COPY_PROPERTY_FROM_QSCRIPTVALUE(locked, bool, setLocked);
    COPY_PROPERTY_FROM_QSCRIPTVALUE(userData, QString, setUserData);
    COPY_PROPERTY_FROM_QSCRIPTVALUE(privateUserData, QString, setPrivateUserData);
    COPY_PROPERTY_FROM_QSCRIPTVALUE(href, QString, setHref);
    COPY_PROPERTY_FROM_QSCRIPTVALUE(description, QString, setDescription);
    COPY_PROPERTY_FROM_QSCRIPTVALUE(position, vec3, setPosition);
    COPY_PROPERTY_FROM_QSCRIPTVALUE(dimensions, vec3, setDimensions);
    COPY_PROPERTY_FROM_QSCRIPTVALUE(rotation, quat, setRotation);
    COPY_PROPERTY_FROM_QSCRIPTVALUE(registrationPoint, vec3, setRegistrationPoint);
    if (!honorReadOnly) {
        COPY_PROPERTY_FROM_QSCRIPTVALUE(created, quint64, setCreated);
        COPY_PROPERTY_FROM_QSCRIPTVALUE(lastEditedBy, QUuid, setLastEditedBy);
        COPY_PROPERTY_FROM_QSCRIPTVALUE_ENUM(entityHostType, EntityHostType);
        COPY_PROPERTY_FROM_QSCRIPTVALUE(owningAvatarID, QUuid, setOwningAvatarID);
    }
    COPY_PROPERTY_FROM_QSCRIPTVALUE(queryAACube, AACube, setQueryAACube); // TODO: should scripts be able to set this?
    COPY_PROPERTY_FROM_QSCRIPTVALUE(canCastShadow, bool, setCanCastShadow);
    COPY_PROPERTY_FROM_QSCRIPTVALUE(isVisibleInSecondaryCamera, bool, setIsVisibleInSecondaryCamera);
    COPY_PROPERTY_FROM_QSCRIPTVALUE_ENUM(renderLayer, RenderLayer);
    COPY_PROPERTY_FROM_QSCRIPTVALUE_ENUM(primitiveMode, PrimitiveMode);
    COPY_PROPERTY_FROM_QSCRIPTVALUE(ignorePickIntersection, bool, setIgnorePickIntersection);
    _grab.copyFromScriptValue(object, _defaultSettings);

    // Physics
    COPY_PROPERTY_FROM_QSCRIPTVALUE(density, float, setDensity);
    COPY_PROPERTY_FROM_QSCRIPTVALUE(velocity, vec3, setVelocity);
    COPY_PROPERTY_FROM_QSCRIPTVALUE(angularVelocity, vec3, setAngularVelocity);
    COPY_PROPERTY_FROM_QSCRIPTVALUE(gravity, vec3, setGravity);
    COPY_PROPERTY_FROM_QSCRIPTVALUE(acceleration, vec3, setAcceleration);
    COPY_PROPERTY_FROM_QSCRIPTVALUE(damping, float, setDamping);
    COPY_PROPERTY_FROM_QSCRIPTVALUE(angularDamping, float, setAngularDamping);
    COPY_PROPERTY_FROM_QSCRIPTVALUE(restitution, float, setRestitution);
    COPY_PROPERTY_FROM_QSCRIPTVALUE(friction, float, setFriction);
    COPY_PROPERTY_FROM_QSCRIPTVALUE(lifetime, float, setLifetime);
    COPY_PROPERTY_FROM_QSCRIPTVALUE(collisionless, bool, setCollisionless);
    COPY_PROPERTY_FROM_QSCRIPTVALUE_GETTER(ignoreForCollisions, bool, setCollisionless, getCollisionless); // legacy support
    COPY_PROPERTY_FROM_QSCRIPTVALUE(collisionMask, uint16_t, setCollisionMask);
    COPY_PROPERTY_FROM_QSCRIPTVALUE_ENUM(collidesWith, CollisionMask);
    COPY_PROPERTY_FROM_QSCRIPTVALUE_GETTER(collisionsWillMove, bool, setDynamic, getDynamic); // legacy support
    COPY_PROPERTY_FROM_QSCRIPTVALUE(dynamic, bool, setDynamic);
    COPY_PROPERTY_FROM_QSCRIPTVALUE(collisionSoundURL, QString, setCollisionSoundURL);
    if (!honorReadOnly) {
        COPY_PROPERTY_FROM_QSCRIPTVALUE(actionData, QByteArray, setActionData);
    }

    // Cloning
    COPY_PROPERTY_FROM_QSCRIPTVALUE(cloneable, bool, setCloneable);
    COPY_PROPERTY_FROM_QSCRIPTVALUE(cloneLifetime, float, setCloneLifetime);
    COPY_PROPERTY_FROM_QSCRIPTVALUE(cloneLimit, float, setCloneLimit);
    COPY_PROPERTY_FROM_QSCRIPTVALUE(cloneDynamic, bool, setCloneDynamic);
    COPY_PROPERTY_FROM_QSCRIPTVALUE(cloneAvatarEntity, bool, setCloneAvatarEntity);
    COPY_PROPERTY_FROM_QSCRIPTVALUE(cloneOriginID, QUuid, setCloneOriginID);

    // Scripts
    COPY_PROPERTY_FROM_QSCRIPTVALUE(script, QString, setScript);
    COPY_PROPERTY_FROM_QSCRIPTVALUE(scriptTimestamp, quint64, setScriptTimestamp);
    COPY_PROPERTY_FROM_QSCRIPTVALUE(serverScripts, QString, setServerScripts);

    // Certifiable Properties
    COPY_PROPERTY_FROM_QSCRIPTVALUE(itemName, QString, setItemName);
    COPY_PROPERTY_FROM_QSCRIPTVALUE(itemDescription, QString, setItemDescription);
    COPY_PROPERTY_FROM_QSCRIPTVALUE(itemCategories, QString, setItemCategories);
    COPY_PROPERTY_FROM_QSCRIPTVALUE(itemArtist, QString, setItemArtist);
    COPY_PROPERTY_FROM_QSCRIPTVALUE(itemLicense, QString, setItemLicense);
    COPY_PROPERTY_FROM_QSCRIPTVALUE(limitedRun, quint32, setLimitedRun);
    COPY_PROPERTY_FROM_QSCRIPTVALUE(marketplaceID, QString, setMarketplaceID);
    COPY_PROPERTY_FROM_QSCRIPTVALUE(editionNumber, quint32, setEditionNumber);
    COPY_PROPERTY_FROM_QSCRIPTVALUE(entityInstanceNumber, quint32, setEntityInstanceNumber);
    COPY_PROPERTY_FROM_QSCRIPTVALUE(certificateID, QString, setCertificateID);
    COPY_PROPERTY_FROM_QSCRIPTVALUE(certificateType, QString, setCertificateType);
    COPY_PROPERTY_FROM_QSCRIPTVALUE(staticCertificateVersion, quint32, setStaticCertificateVersion);

    // Script location data
    COPY_PROPERTY_FROM_QSCRIPTVALUE(localPosition, vec3, setLocalPosition);
    COPY_PROPERTY_FROM_QSCRIPTVALUE(localRotation, quat, setLocalRotation);
    COPY_PROPERTY_FROM_QSCRIPTVALUE(localVelocity, vec3, setLocalVelocity);
    COPY_PROPERTY_FROM_QSCRIPTVALUE(localAngularVelocity, vec3, setLocalAngularVelocity);
    COPY_PROPERTY_FROM_QSCRIPTVALUE(localDimensions, vec3, setLocalDimensions);

    // Common
    COPY_PROPERTY_FROM_QSCRIPTVALUE_ENUM(shapeType, ShapeType);
    COPY_PROPERTY_FROM_QSCRIPTVALUE(compoundShapeURL, QString, setCompoundShapeURL);
    COPY_PROPERTY_FROM_QSCRIPTVALUE(color, u8vec3Color, setColor);
    COPY_PROPERTY_FROM_QSCRIPTVALUE(alpha, float, setAlpha);
    _pulse.copyFromScriptValue(object, _defaultSettings);
    COPY_PROPERTY_FROM_QSCRIPTVALUE(textures, QString, setTextures);
    COPY_PROPERTY_FROM_QSCRIPTVALUE_ENUM(billboardMode, BillboardMode);

    // Particles
    COPY_PROPERTY_FROM_QSCRIPTVALUE(maxParticles, quint32, setMaxParticles);
    COPY_PROPERTY_FROM_QSCRIPTVALUE(lifespan, float, setLifespan);
    COPY_PROPERTY_FROM_QSCRIPTVALUE(isEmitting, bool, setIsEmitting);
    COPY_PROPERTY_FROM_QSCRIPTVALUE(emitRate, float, setEmitRate);
    COPY_PROPERTY_FROM_QSCRIPTVALUE(emitSpeed, float, setEmitSpeed);
    COPY_PROPERTY_FROM_QSCRIPTVALUE(speedSpread, float, setSpeedSpread);
    COPY_PROPERTY_FROM_QSCRIPTVALUE(emitOrientation, quat, setEmitOrientation);
    COPY_PROPERTY_FROM_QSCRIPTVALUE(emitDimensions, vec3, setEmitDimensions);
    COPY_PROPERTY_FROM_QSCRIPTVALUE(emitRadiusStart, float, setEmitRadiusStart);
    COPY_PROPERTY_FROM_QSCRIPTVALUE(polarStart, float, setPolarStart);
    COPY_PROPERTY_FROM_QSCRIPTVALUE(polarFinish, float, setPolarFinish);
    COPY_PROPERTY_FROM_QSCRIPTVALUE(azimuthStart, float, setAzimuthStart);
    COPY_PROPERTY_FROM_QSCRIPTVALUE(azimuthFinish, float, setAzimuthFinish);
    COPY_PROPERTY_FROM_QSCRIPTVALUE(emitAcceleration, vec3, setEmitAcceleration);
    COPY_PROPERTY_FROM_QSCRIPTVALUE(accelerationSpread, vec3, setAccelerationSpread);
    COPY_PROPERTY_FROM_QSCRIPTVALUE(particleRadius, float, setParticleRadius);
    COPY_PROPERTY_FROM_QSCRIPTVALUE(radiusSpread, float, setRadiusSpread);
    COPY_PROPERTY_FROM_QSCRIPTVALUE(radiusStart, float, setRadiusStart);
    COPY_PROPERTY_FROM_QSCRIPTVALUE(radiusFinish, float, setRadiusFinish);
    COPY_PROPERTY_FROM_QSCRIPTVALUE(colorSpread, u8vec3Color, setColorSpread);
    COPY_PROPERTY_FROM_QSCRIPTVALUE(colorStart, vec3Color, setColorStart);
    COPY_PROPERTY_FROM_QSCRIPTVALUE(colorFinish, vec3Color, setColorFinish);
    COPY_PROPERTY_FROM_QSCRIPTVALUE(alphaSpread, float, setAlphaSpread);
    COPY_PROPERTY_FROM_QSCRIPTVALUE(alphaStart, float, setAlphaStart);
    COPY_PROPERTY_FROM_QSCRIPTVALUE(alphaFinish, float, setAlphaFinish);
    COPY_PROPERTY_FROM_QSCRIPTVALUE(emitterShouldTrail, bool, setEmitterShouldTrail);
    COPY_PROPERTY_FROM_QSCRIPTVALUE(particleSpin, float, setParticleSpin);
    COPY_PROPERTY_FROM_QSCRIPTVALUE(spinSpread, float, setSpinSpread);
    COPY_PROPERTY_FROM_QSCRIPTVALUE(spinStart, float, setSpinStart);
    COPY_PROPERTY_FROM_QSCRIPTVALUE(spinFinish, float, setSpinFinish);
    COPY_PROPERTY_FROM_QSCRIPTVALUE(rotateWithEntity, bool, setRotateWithEntity);

    // Model
    COPY_PROPERTY_FROM_QSCRIPTVALUE(modelURL, QString, setModelURL);
    COPY_PROPERTY_FROM_QSCRIPTVALUE(modelScale, vec3, setModelScale);
    COPY_PROPERTY_FROM_QSCRIPTVALUE(jointRotationsSet, qVectorBool, setJointRotationsSet);
    COPY_PROPERTY_FROM_QSCRIPTVALUE(jointRotations, qVectorQuat, setJointRotations);
    COPY_PROPERTY_FROM_QSCRIPTVALUE(jointTranslationsSet, qVectorBool, setJointTranslationsSet);
    COPY_PROPERTY_FROM_QSCRIPTVALUE(jointTranslations, qVectorVec3, setJointTranslations);
    COPY_PROPERTY_FROM_QSCRIPTVALUE(relayParentJoints, bool, setRelayParentJoints);
    COPY_PROPERTY_FROM_QSCRIPTVALUE(groupCulled, bool, setGroupCulled);
    _animation.copyFromScriptValue(object, _defaultSettings);

    // Light
    COPY_PROPERTY_FROM_QSCRIPTVALUE(isSpotlight, bool, setIsSpotlight);
    COPY_PROPERTY_FROM_QSCRIPTVALUE(intensity, float, setIntensity);
    COPY_PROPERTY_FROM_QSCRIPTVALUE(exponent, float, setExponent);
    COPY_PROPERTY_FROM_QSCRIPTVALUE(cutoff, float, setCutoff);
    COPY_PROPERTY_FROM_QSCRIPTVALUE(falloffRadius, float, setFalloffRadius);

    // Text
    COPY_PROPERTY_FROM_QSCRIPTVALUE(text, QString, setText);
    COPY_PROPERTY_FROM_QSCRIPTVALUE(lineHeight, float, setLineHeight);
    COPY_PROPERTY_FROM_QSCRIPTVALUE(textColor, u8vec3Color, setTextColor);
    COPY_PROPERTY_FROM_QSCRIPTVALUE(textAlpha, float, setTextAlpha);
    COPY_PROPERTY_FROM_QSCRIPTVALUE(backgroundColor, u8vec3Color, setBackgroundColor);
    COPY_PROPERTY_FROM_QSCRIPTVALUE(backgroundAlpha, float, setBackgroundAlpha);
    COPY_PROPERTY_FROM_QSCRIPTVALUE(leftMargin, float, setLeftMargin);
    COPY_PROPERTY_FROM_QSCRIPTVALUE(rightMargin, float, setRightMargin);
    COPY_PROPERTY_FROM_QSCRIPTVALUE(topMargin, float, setTopMargin);
    COPY_PROPERTY_FROM_QSCRIPTVALUE(bottomMargin, float, setBottomMargin);
    COPY_PROPERTY_FROM_QSCRIPTVALUE(unlit, bool, setUnlit);

    // Zone
    _keyLight.copyFromScriptValue(object, _defaultSettings);
    _ambientLight.copyFromScriptValue(object, _defaultSettings);
    _skybox.copyFromScriptValue(object, _defaultSettings);
    _haze.copyFromScriptValue(object, _defaultSettings);
    _bloom.copyFromScriptValue(object, _defaultSettings);
    COPY_PROPERTY_FROM_QSCRIPTVALUE(flyingAllowed, bool, setFlyingAllowed);
    COPY_PROPERTY_FROM_QSCRIPTVALUE(ghostingAllowed, bool, setGhostingAllowed);
    COPY_PROPERTY_FROM_QSCRIPTVALUE(filterURL, QString, setFilterURL);
    COPY_PROPERTY_FROM_QSCRIPTVALUE_ENUM(keyLightMode, KeyLightMode);
    COPY_PROPERTY_FROM_QSCRIPTVALUE_ENUM(ambientLightMode, AmbientLightMode);
    COPY_PROPERTY_FROM_QSCRIPTVALUE_ENUM(skyboxMode, SkyboxMode);
    COPY_PROPERTY_FROM_QSCRIPTVALUE_ENUM(hazeMode, HazeMode);
    COPY_PROPERTY_FROM_QSCRIPTVALUE_ENUM(bloomMode, BloomMode);
    COPY_PROPERTY_FROM_QSCRIPTVALUE_ENUM(avatarPriority, AvatarPriority);

    // Polyvox
    COPY_PROPERTY_FROM_QSCRIPTVALUE(voxelVolumeSize, vec3, setVoxelVolumeSize);
    COPY_PROPERTY_FROM_QSCRIPTVALUE(voxelData, QByteArray, setVoxelData);
    COPY_PROPERTY_FROM_QSCRIPTVALUE(voxelSurfaceStyle, uint16_t, setVoxelSurfaceStyle);
    COPY_PROPERTY_FROM_QSCRIPTVALUE(xTextureURL, QString, setXTextureURL);
    COPY_PROPERTY_FROM_QSCRIPTVALUE(yTextureURL, QString, setYTextureURL);
    COPY_PROPERTY_FROM_QSCRIPTVALUE(zTextureURL, QString, setZTextureURL);
    COPY_PROPERTY_FROM_QSCRIPTVALUE(xNNeighborID, EntityItemID, setXNNeighborID);
    COPY_PROPERTY_FROM_QSCRIPTVALUE(yNNeighborID, EntityItemID, setYNNeighborID);
    COPY_PROPERTY_FROM_QSCRIPTVALUE(zNNeighborID, EntityItemID, setZNNeighborID);
    COPY_PROPERTY_FROM_QSCRIPTVALUE(xPNeighborID, EntityItemID, setXPNeighborID);
    COPY_PROPERTY_FROM_QSCRIPTVALUE(yPNeighborID, EntityItemID, setYPNeighborID);
    COPY_PROPERTY_FROM_QSCRIPTVALUE(zPNeighborID, EntityItemID, setZPNeighborID);

    // Web
    COPY_PROPERTY_FROM_QSCRIPTVALUE(sourceUrl, QString, setSourceUrl);
    COPY_PROPERTY_FROM_QSCRIPTVALUE(dpi, uint16_t, setDPI);
    COPY_PROPERTY_FROM_QSCRIPTVALUE(scriptURL, QString, setScriptURL);
    COPY_PROPERTY_FROM_QSCRIPTVALUE(maxFPS, uint8_t, setMaxFPS);
    COPY_PROPERTY_FROM_QSCRIPTVALUE_ENUM(inputMode, InputMode);
    COPY_PROPERTY_FROM_QSCRIPTVALUE(showKeyboardFocusHighlight, bool, setShowKeyboardFocusHighlight);

    // Polyline
    COPY_PROPERTY_FROM_QSCRIPTVALUE(linePoints, qVectorVec3, setLinePoints);
    COPY_PROPERTY_FROM_QSCRIPTVALUE(strokeWidths, qVectorFloat, setStrokeWidths);
    COPY_PROPERTY_FROM_QSCRIPTVALUE(normals, qVectorVec3, setNormals);
    COPY_PROPERTY_FROM_QSCRIPTVALUE(strokeColors, qVectorVec3, setStrokeColors);
    COPY_PROPERTY_FROM_QSCRIPTVALUE(isUVModeStretch, bool, setIsUVModeStretch);
    COPY_PROPERTY_FROM_QSCRIPTVALUE(glow, bool, setGlow);
    COPY_PROPERTY_FROM_QSCRIPTVALUE(faceCamera, bool, setFaceCamera);

    // Shape
    COPY_PROPERTY_FROM_QSCRIPTVALUE(shape, QString, setShape);

    // Material
    COPY_PROPERTY_FROM_QSCRIPTVALUE(materialURL, QString, setMaterialURL);
    COPY_PROPERTY_FROM_QSCRIPTVALUE_ENUM(materialMappingMode, MaterialMappingMode);
    COPY_PROPERTY_FROM_QSCRIPTVALUE(priority, quint16, setPriority);
    COPY_PROPERTY_FROM_QSCRIPTVALUE(parentMaterialName, QString, setParentMaterialName);
    COPY_PROPERTY_FROM_QSCRIPTVALUE(materialMappingPos, vec2, setMaterialMappingPos);
    COPY_PROPERTY_FROM_QSCRIPTVALUE(materialMappingScale, vec2, setMaterialMappingScale);
    COPY_PROPERTY_FROM_QSCRIPTVALUE(materialMappingRot, float, setMaterialMappingRot);
    COPY_PROPERTY_FROM_QSCRIPTVALUE(materialData, QString, setMaterialData);
    COPY_PROPERTY_FROM_QSCRIPTVALUE(materialRepeat, bool, setMaterialRepeat);

    // Image
    COPY_PROPERTY_FROM_QSCRIPTVALUE(imageURL, QString, setImageURL);
    COPY_PROPERTY_FROM_QSCRIPTVALUE(emissive, bool, setEmissive);
    COPY_PROPERTY_FROM_QSCRIPTVALUE(keepAspectRatio, bool, setKeepAspectRatio);
    COPY_PROPERTY_FROM_QSCRIPTVALUE(subImage, QRect, setSubImage);

    // Grid
    COPY_PROPERTY_FROM_QSCRIPTVALUE(followCamera, bool, setFollowCamera);
    COPY_PROPERTY_FROM_QSCRIPTVALUE(majorGridEvery, uint32_t, setMajorGridEvery);
    COPY_PROPERTY_FROM_QSCRIPTVALUE(minorGridEvery, float, setMinorGridEvery);

    // Gizmo
    COPY_PROPERTY_FROM_QSCRIPTVALUE_ENUM(gizmoType, GizmoType);
    _ring.copyFromScriptValue(object, _defaultSettings);

    // Handle conversions from old 'textures' property to "imageURL"
    {
        QScriptValue V = object.property("textures");
        if (_type == EntityTypes::Image && V.isValid() && !object.property("imageURL").isValid()) {
            bool isValid = false;
            QString textures = QString_convertFromScriptValue(V, isValid);
            if (isValid) {
                QVariantMap texturesMap = parseTexturesToMap(textures, QVariantMap());
                auto texPicture = texturesMap.find("tex.picture");
                if (texPicture != texturesMap.end()) {
                    auto imageURL = texPicture.value().toString();
                    if (_defaultSettings || imageURL != _imageURL) {
                        setImageURL(imageURL);
                    }
                }
            }
        }
    }

    // Handle old "faceCamera" and "isFacingAvatar" props
    if (_type != EntityTypes::PolyLine) {
        QScriptValue P = object.property("faceCamera");
        if (P.isValid() && !object.property("billboardMode").isValid()) {
            bool newValue = P.toVariant().toBool();
            bool oldValue = getBillboardMode() == BillboardMode::YAW;
            if (_defaultSettings || newValue != oldValue) {
                setBillboardMode(newValue ? BillboardMode::YAW : BillboardMode::NONE);
            }
        }
    }
    {
        QScriptValue P = object.property("isFacingAvatar");
        if (P.isValid() && !object.property("billboardMode").isValid() && !object.property("faceCamera").isValid()) {
            bool newValue = P.toVariant().toBool();
            bool oldValue = getBillboardMode() == BillboardMode::FULL;
            if (_defaultSettings || newValue != oldValue) {
                setBillboardMode(newValue ? BillboardMode::FULL : BillboardMode::NONE);
            }
        }
    }

    _lastEdited = usecTimestampNow();
}

void EntityItemProperties::copyFromJSONString(QScriptEngine& scriptEngine, const QString& jsonString) {
    // DANGER: this method is expensive
    QJsonDocument propertiesDoc = QJsonDocument::fromJson(jsonString.toUtf8());
    QJsonObject propertiesObj = propertiesDoc.object();
    QVariant propertiesVariant(propertiesObj);
    QVariantMap propertiesMap = propertiesVariant.toMap();
    QScriptValue propertiesScriptValue = variantMapToScriptValue(propertiesMap, scriptEngine);
    bool honorReadOnly = true;
    copyFromScriptValue(propertiesScriptValue, honorReadOnly);
}


void EntityItemProperties::merge(const EntityItemProperties& other) {
    // Core
    COPY_PROPERTY_IF_CHANGED(simulationOwner);
    COPY_PROPERTY_IF_CHANGED(parentID);
    COPY_PROPERTY_IF_CHANGED(parentJointIndex);
    COPY_PROPERTY_IF_CHANGED(visible);
    COPY_PROPERTY_IF_CHANGED(name);
    COPY_PROPERTY_IF_CHANGED(locked);
    COPY_PROPERTY_IF_CHANGED(userData);
    COPY_PROPERTY_IF_CHANGED(privateUserData);
    COPY_PROPERTY_IF_CHANGED(href);
    COPY_PROPERTY_IF_CHANGED(description);
    COPY_PROPERTY_IF_CHANGED(position);
    COPY_PROPERTY_IF_CHANGED(dimensions);
    COPY_PROPERTY_IF_CHANGED(rotation);
    COPY_PROPERTY_IF_CHANGED(registrationPoint);
    COPY_PROPERTY_IF_CHANGED(created);
    COPY_PROPERTY_IF_CHANGED(lastEditedBy);
    COPY_PROPERTY_IF_CHANGED(entityHostType);
    COPY_PROPERTY_IF_CHANGED(owningAvatarID);
    COPY_PROPERTY_IF_CHANGED(queryAACube);
    COPY_PROPERTY_IF_CHANGED(canCastShadow);
    COPY_PROPERTY_IF_CHANGED(isVisibleInSecondaryCamera);
    COPY_PROPERTY_IF_CHANGED(renderLayer);
    COPY_PROPERTY_IF_CHANGED(primitiveMode);
    COPY_PROPERTY_IF_CHANGED(ignorePickIntersection);
    _grab.merge(other._grab);

    // Physics
    COPY_PROPERTY_IF_CHANGED(density);
    COPY_PROPERTY_IF_CHANGED(velocity);
    COPY_PROPERTY_IF_CHANGED(angularVelocity);
    COPY_PROPERTY_IF_CHANGED(gravity);
    COPY_PROPERTY_IF_CHANGED(acceleration);
    COPY_PROPERTY_IF_CHANGED(damping);
    COPY_PROPERTY_IF_CHANGED(angularDamping);
    COPY_PROPERTY_IF_CHANGED(restitution);
    COPY_PROPERTY_IF_CHANGED(friction);
    COPY_PROPERTY_IF_CHANGED(lifetime);
    COPY_PROPERTY_IF_CHANGED(collisionless);
    COPY_PROPERTY_IF_CHANGED(collisionMask);
    COPY_PROPERTY_IF_CHANGED(dynamic);
    COPY_PROPERTY_IF_CHANGED(collisionSoundURL);
    COPY_PROPERTY_IF_CHANGED(actionData);

    // Cloning
    COPY_PROPERTY_IF_CHANGED(cloneable);
    COPY_PROPERTY_IF_CHANGED(cloneLifetime);
    COPY_PROPERTY_IF_CHANGED(cloneLimit);
    COPY_PROPERTY_IF_CHANGED(cloneDynamic);
    COPY_PROPERTY_IF_CHANGED(cloneAvatarEntity);
    COPY_PROPERTY_IF_CHANGED(cloneOriginID);

    // Scripts
    COPY_PROPERTY_IF_CHANGED(script);
    COPY_PROPERTY_IF_CHANGED(scriptTimestamp);
    COPY_PROPERTY_IF_CHANGED(serverScripts);

    // Certifiable Properties
    COPY_PROPERTY_IF_CHANGED(itemName);
    COPY_PROPERTY_IF_CHANGED(itemDescription);
    COPY_PROPERTY_IF_CHANGED(itemCategories);
    COPY_PROPERTY_IF_CHANGED(itemArtist);
    COPY_PROPERTY_IF_CHANGED(itemLicense);
    COPY_PROPERTY_IF_CHANGED(limitedRun);
    COPY_PROPERTY_IF_CHANGED(marketplaceID);
    COPY_PROPERTY_IF_CHANGED(editionNumber);
    COPY_PROPERTY_IF_CHANGED(entityInstanceNumber);
    COPY_PROPERTY_IF_CHANGED(certificateID);
    COPY_PROPERTY_IF_CHANGED(certificateType);
    COPY_PROPERTY_IF_CHANGED(staticCertificateVersion);

    // Local props for scripts
    COPY_PROPERTY_IF_CHANGED(localPosition);
    COPY_PROPERTY_IF_CHANGED(localRotation);
    COPY_PROPERTY_IF_CHANGED(localVelocity);
    COPY_PROPERTY_IF_CHANGED(localAngularVelocity);
    COPY_PROPERTY_IF_CHANGED(localDimensions);

    // Common
    COPY_PROPERTY_IF_CHANGED(shapeType);
    COPY_PROPERTY_IF_CHANGED(compoundShapeURL);
    COPY_PROPERTY_IF_CHANGED(color);
    COPY_PROPERTY_IF_CHANGED(alpha);
    _pulse.merge(other._pulse);
    COPY_PROPERTY_IF_CHANGED(textures);
    COPY_PROPERTY_IF_CHANGED(billboardMode);

    // Particles
    COPY_PROPERTY_IF_CHANGED(maxParticles);
    COPY_PROPERTY_IF_CHANGED(lifespan);
    COPY_PROPERTY_IF_CHANGED(isEmitting);
    COPY_PROPERTY_IF_CHANGED(emitRate);
    COPY_PROPERTY_IF_CHANGED(emitSpeed);
    COPY_PROPERTY_IF_CHANGED(speedSpread);
    COPY_PROPERTY_IF_CHANGED(emitOrientation);
    COPY_PROPERTY_IF_CHANGED(emitDimensions);
    COPY_PROPERTY_IF_CHANGED(emitRadiusStart);
    COPY_PROPERTY_IF_CHANGED(polarStart);
    COPY_PROPERTY_IF_CHANGED(polarFinish);
    COPY_PROPERTY_IF_CHANGED(azimuthStart);
    COPY_PROPERTY_IF_CHANGED(azimuthFinish);
    COPY_PROPERTY_IF_CHANGED(emitAcceleration);
    COPY_PROPERTY_IF_CHANGED(accelerationSpread);
    COPY_PROPERTY_IF_CHANGED(particleRadius);
    COPY_PROPERTY_IF_CHANGED(radiusSpread);
    COPY_PROPERTY_IF_CHANGED(radiusStart);
    COPY_PROPERTY_IF_CHANGED(radiusFinish);
    COPY_PROPERTY_IF_CHANGED(colorSpread);
    COPY_PROPERTY_IF_CHANGED(colorStart);
    COPY_PROPERTY_IF_CHANGED(colorFinish);
    COPY_PROPERTY_IF_CHANGED(alphaSpread);
    COPY_PROPERTY_IF_CHANGED(alphaStart);
    COPY_PROPERTY_IF_CHANGED(alphaFinish);
    COPY_PROPERTY_IF_CHANGED(emitterShouldTrail);
    COPY_PROPERTY_IF_CHANGED(particleSpin);
    COPY_PROPERTY_IF_CHANGED(spinSpread);
    COPY_PROPERTY_IF_CHANGED(spinStart);
    COPY_PROPERTY_IF_CHANGED(spinFinish);
    COPY_PROPERTY_IF_CHANGED(rotateWithEntity);

    // Model
    COPY_PROPERTY_IF_CHANGED(modelURL);
    COPY_PROPERTY_IF_CHANGED(modelScale);
    COPY_PROPERTY_IF_CHANGED(jointRotationsSet);
    COPY_PROPERTY_IF_CHANGED(jointRotations);
    COPY_PROPERTY_IF_CHANGED(jointTranslationsSet);
    COPY_PROPERTY_IF_CHANGED(jointTranslations);
    COPY_PROPERTY_IF_CHANGED(relayParentJoints);
    COPY_PROPERTY_IF_CHANGED(groupCulled);
    _animation.merge(other._animation);

    // Light
    COPY_PROPERTY_IF_CHANGED(isSpotlight);
    COPY_PROPERTY_IF_CHANGED(intensity);
    COPY_PROPERTY_IF_CHANGED(exponent);
    COPY_PROPERTY_IF_CHANGED(cutoff);
    COPY_PROPERTY_IF_CHANGED(falloffRadius);

    // Text
    COPY_PROPERTY_IF_CHANGED(text);
    COPY_PROPERTY_IF_CHANGED(lineHeight);
    COPY_PROPERTY_IF_CHANGED(textColor);
    COPY_PROPERTY_IF_CHANGED(textAlpha);
    COPY_PROPERTY_IF_CHANGED(backgroundColor);
    COPY_PROPERTY_IF_CHANGED(backgroundAlpha);
    COPY_PROPERTY_IF_CHANGED(leftMargin);
    COPY_PROPERTY_IF_CHANGED(rightMargin);
    COPY_PROPERTY_IF_CHANGED(topMargin);
    COPY_PROPERTY_IF_CHANGED(bottomMargin);
    COPY_PROPERTY_IF_CHANGED(unlit);

    // Zone
    _keyLight.merge(other._keyLight);
    _ambientLight.merge(other._ambientLight);
    _skybox.merge(other._skybox);
    _haze.merge(other._haze);
    _bloom.merge(other._bloom);
    COPY_PROPERTY_IF_CHANGED(flyingAllowed);
    COPY_PROPERTY_IF_CHANGED(ghostingAllowed);
    COPY_PROPERTY_IF_CHANGED(filterURL);
    COPY_PROPERTY_IF_CHANGED(keyLightMode);
    COPY_PROPERTY_IF_CHANGED(ambientLightMode);
    COPY_PROPERTY_IF_CHANGED(skyboxMode);
    COPY_PROPERTY_IF_CHANGED(hazeMode);
    COPY_PROPERTY_IF_CHANGED(bloomMode);
    COPY_PROPERTY_IF_CHANGED(avatarPriority);

    // Polyvox
    COPY_PROPERTY_IF_CHANGED(voxelVolumeSize);
    COPY_PROPERTY_IF_CHANGED(voxelData);
    COPY_PROPERTY_IF_CHANGED(voxelSurfaceStyle);
    COPY_PROPERTY_IF_CHANGED(xTextureURL);
    COPY_PROPERTY_IF_CHANGED(yTextureURL);
    COPY_PROPERTY_IF_CHANGED(zTextureURL);
    COPY_PROPERTY_IF_CHANGED(xNNeighborID);
    COPY_PROPERTY_IF_CHANGED(yNNeighborID);
    COPY_PROPERTY_IF_CHANGED(zNNeighborID);
    COPY_PROPERTY_IF_CHANGED(xPNeighborID);
    COPY_PROPERTY_IF_CHANGED(yPNeighborID);
    COPY_PROPERTY_IF_CHANGED(zPNeighborID);

    // Web
    COPY_PROPERTY_IF_CHANGED(sourceUrl);
    COPY_PROPERTY_IF_CHANGED(dpi);
    COPY_PROPERTY_IF_CHANGED(scriptURL);
    COPY_PROPERTY_IF_CHANGED(maxFPS);
    COPY_PROPERTY_IF_CHANGED(inputMode);
    COPY_PROPERTY_IF_CHANGED(showKeyboardFocusHighlight);

    // Polyline
    COPY_PROPERTY_IF_CHANGED(linePoints);
    COPY_PROPERTY_IF_CHANGED(strokeWidths);
    COPY_PROPERTY_IF_CHANGED(normals);
    COPY_PROPERTY_IF_CHANGED(strokeColors);
    COPY_PROPERTY_IF_CHANGED(isUVModeStretch);
    COPY_PROPERTY_IF_CHANGED(glow);
    COPY_PROPERTY_IF_CHANGED(faceCamera);

    // Shape
    COPY_PROPERTY_IF_CHANGED(shape);

    // Material
    COPY_PROPERTY_IF_CHANGED(materialURL);
    COPY_PROPERTY_IF_CHANGED(materialMappingMode);
    COPY_PROPERTY_IF_CHANGED(priority);
    COPY_PROPERTY_IF_CHANGED(parentMaterialName);
    COPY_PROPERTY_IF_CHANGED(materialMappingPos);
    COPY_PROPERTY_IF_CHANGED(materialMappingScale);
    COPY_PROPERTY_IF_CHANGED(materialMappingRot);
    COPY_PROPERTY_IF_CHANGED(materialData);
    COPY_PROPERTY_IF_CHANGED(materialRepeat);

    // Image
    COPY_PROPERTY_IF_CHANGED(imageURL);
    COPY_PROPERTY_IF_CHANGED(emissive);
    COPY_PROPERTY_IF_CHANGED(keepAspectRatio);
    COPY_PROPERTY_IF_CHANGED(subImage);

    // Grid
    COPY_PROPERTY_IF_CHANGED(followCamera);
    COPY_PROPERTY_IF_CHANGED(majorGridEvery);
    COPY_PROPERTY_IF_CHANGED(minorGridEvery);

    // Gizmo
    COPY_PROPERTY_IF_CHANGED(gizmoType);
    _ring.merge(other._ring);

    _lastEdited = usecTimestampNow();
}

QScriptValue EntityItemPropertiesToScriptValue(QScriptEngine* engine, const EntityItemProperties& properties) {
    return properties.copyToScriptValue(engine, false);
}

QScriptValue EntityItemNonDefaultPropertiesToScriptValue(QScriptEngine* engine, const EntityItemProperties& properties) {
    return properties.copyToScriptValue(engine, true);
}

void EntityItemPropertiesFromScriptValueIgnoreReadOnly(const QScriptValue &object, EntityItemProperties& properties) {
    properties.copyFromScriptValue(object, false);
}

void EntityItemPropertiesFromScriptValueHonorReadOnly(const QScriptValue &object, EntityItemProperties& properties) {
    properties.copyFromScriptValue(object, true);
}

QScriptValue EntityPropertyFlagsToScriptValue(QScriptEngine* engine, const EntityPropertyFlags& flags) {
    return EntityItemProperties::entityPropertyFlagsToScriptValue(engine, flags);
}

void EntityPropertyFlagsFromScriptValue(const QScriptValue& object, EntityPropertyFlags& flags) {
    EntityItemProperties::entityPropertyFlagsFromScriptValue(object, flags);
}


QScriptValue EntityItemProperties::entityPropertyFlagsToScriptValue(QScriptEngine* engine, const EntityPropertyFlags& flags) {
    QScriptValue result = engine->newObject();
    return result;
}

void EntityItemProperties::entityPropertyFlagsFromScriptValue(const QScriptValue& object, EntityPropertyFlags& flags) {
    if (object.isString()) {
        EntityPropertyInfo propertyInfo;
        if (getPropertyInfo(object.toString(), propertyInfo)) {
            flags << propertyInfo.propertyEnum;
        }
    }
    else if (object.isArray()) {
        quint32 length = object.property("length").toInt32();
        for (quint32 i = 0; i < length; i++) {
            QString propertyName = object.property(i).toString();
            EntityPropertyInfo propertyInfo;
            if (getPropertyInfo(propertyName, propertyInfo)) {
                flags << propertyInfo.propertyEnum;
            }
        }
    }
}

static QHash<QString, EntityPropertyInfo> _propertyInfos;
static QHash<EntityPropertyList, QString> _enumsToPropertyStrings;

bool EntityItemProperties::getPropertyInfo(const QString& propertyName, EntityPropertyInfo& propertyInfo) {

    static std::once_flag initMap;

    std::call_once(initMap, []() {
        // Core
        ADD_PROPERTY_TO_MAP(PROP_SIMULATION_OWNER, SimulationOwner, simulationOwner, SimulationOwner);
        ADD_PROPERTY_TO_MAP(PROP_PARENT_ID, ParentID, parentID, QUuid);
        ADD_PROPERTY_TO_MAP(PROP_PARENT_JOINT_INDEX, ParentJointIndex, parentJointIndex, uint16_t);
        ADD_PROPERTY_TO_MAP(PROP_VISIBLE, Visible, visible, bool);
        ADD_PROPERTY_TO_MAP(PROP_NAME, Name, name, QString);
        ADD_PROPERTY_TO_MAP(PROP_LOCKED, Locked, locked, bool);
        ADD_PROPERTY_TO_MAP(PROP_USER_DATA, UserData, userData, QString);
        ADD_PROPERTY_TO_MAP(PROP_PRIVATE_USER_DATA, PrivateUserData, privateUserData, QString);
        ADD_PROPERTY_TO_MAP(PROP_HREF, Href, href, QString);
        ADD_PROPERTY_TO_MAP(PROP_DESCRIPTION, Description, description, QString);
        ADD_PROPERTY_TO_MAP(PROP_POSITION, Position, position, vec3);
        ADD_PROPERTY_TO_MAP_WITH_RANGE(PROP_DIMENSIONS, Dimensions, dimensions, vec3, ENTITY_ITEM_MIN_DIMENSION, FLT_MAX);
        ADD_PROPERTY_TO_MAP(PROP_ROTATION, Rotation, rotation, quat);
        ADD_PROPERTY_TO_MAP_WITH_RANGE(PROP_REGISTRATION_POINT, RegistrationPoint, registrationPoint, vec3, 
                                       ENTITY_ITEM_MIN_REGISTRATION_POINT, ENTITY_ITEM_MAX_REGISTRATION_POINT);
        ADD_PROPERTY_TO_MAP(PROP_CREATED, Created, created, quint64);
        ADD_PROPERTY_TO_MAP(PROP_LAST_EDITED_BY, LastEditedBy, lastEditedBy, QUuid);
        ADD_PROPERTY_TO_MAP(PROP_ENTITY_HOST_TYPE, EntityHostType, entityHostType, entity::HostType);
        ADD_PROPERTY_TO_MAP(PROP_OWNING_AVATAR_ID, OwningAvatarID, owningAvatarID, QUuid);
        ADD_PROPERTY_TO_MAP(PROP_QUERY_AA_CUBE, QueryAACube, queryAACube, AACube);
        ADD_PROPERTY_TO_MAP(PROP_CAN_CAST_SHADOW, CanCastShadow, canCastShadow, bool);
        ADD_PROPERTY_TO_MAP(PROP_VISIBLE_IN_SECONDARY_CAMERA, IsVisibleInSecondaryCamera, isVisibleInSecondaryCamera, bool);
        ADD_PROPERTY_TO_MAP(PROP_RENDER_LAYER, RenderLayer, renderLayer, RenderLayer);
        ADD_PROPERTY_TO_MAP(PROP_PRIMITIVE_MODE, PrimitiveMode, primitiveMode, PrimitiveMode);
        ADD_PROPERTY_TO_MAP(PROP_IGNORE_PICK_INTERSECTION, IgnorePickIntersection, ignorePickIntersection, bool);
        { // Grab
            ADD_GROUP_PROPERTY_TO_MAP(PROP_GRAB_GRABBABLE, Grab, grab, Grabbable, grabbable);
            ADD_GROUP_PROPERTY_TO_MAP(PROP_GRAB_KINEMATIC, Grab, grab, GrabKinematic, grabKinematic);
            ADD_GROUP_PROPERTY_TO_MAP(PROP_GRAB_FOLLOWS_CONTROLLER, Grab, grab, GrabFollowsController, grabFollowsController);
            ADD_GROUP_PROPERTY_TO_MAP(PROP_GRAB_TRIGGERABLE, Grab, grab, Triggerable, triggerable);
            ADD_GROUP_PROPERTY_TO_MAP(PROP_GRAB_EQUIPPABLE, Grab, grab, Equippable, equippable);
            ADD_GROUP_PROPERTY_TO_MAP(PROP_GRAB_DELEGATE_TO_PARENT, Grab, grab, GrabDelegateToParent, grabDelegateToParent);
            ADD_GROUP_PROPERTY_TO_MAP(PROP_GRAB_LEFT_EQUIPPABLE_POSITION_OFFSET, Grab, grab,
                                      EquippableLeftPosition, equippableLeftPosition);
            ADD_GROUP_PROPERTY_TO_MAP(PROP_GRAB_LEFT_EQUIPPABLE_ROTATION_OFFSET, Grab, grab,
                                      EquippableLeftRotation, equippableLeftRotation);
            ADD_GROUP_PROPERTY_TO_MAP(PROP_GRAB_RIGHT_EQUIPPABLE_POSITION_OFFSET, Grab, grab,
                                      EquippableRightPosition, equippableRightPosition);
            ADD_GROUP_PROPERTY_TO_MAP(PROP_GRAB_RIGHT_EQUIPPABLE_ROTATION_OFFSET, Grab, grab,
                                      EquippableRightRotation, equippableRightRotation);
            ADD_GROUP_PROPERTY_TO_MAP(PROP_GRAB_EQUIPPABLE_INDICATOR_URL, Grab, grab,
                                      EquippableIndicatorURL, equippableIndicatorURL);
            ADD_GROUP_PROPERTY_TO_MAP(PROP_GRAB_EQUIPPABLE_INDICATOR_SCALE, Grab, grab,
                                      EquippableIndicatorScale, equippableIndicatorScale);
            ADD_GROUP_PROPERTY_TO_MAP(PROP_GRAB_EQUIPPABLE_INDICATOR_OFFSET, Grab, grab,
                                      EquippableIndicatorOffset, equippableIndicatorOffset);
        }

        // Physics
        ADD_PROPERTY_TO_MAP_WITH_RANGE(PROP_DENSITY, Density, density, float, 
                                       ENTITY_ITEM_MIN_DENSITY, ENTITY_ITEM_MAX_DENSITY);
        ADD_PROPERTY_TO_MAP(PROP_VELOCITY, Velocity, velocity, vec3);
        ADD_PROPERTY_TO_MAP(PROP_ANGULAR_VELOCITY, AngularVelocity, angularVelocity, vec3);
        ADD_PROPERTY_TO_MAP(PROP_GRAVITY, Gravity, gravity, vec3);
        ADD_PROPERTY_TO_MAP(PROP_ACCELERATION, Acceleration, acceleration, vec3);
        ADD_PROPERTY_TO_MAP_WITH_RANGE(PROP_DAMPING, Damping, damping, float, 
                                       ENTITY_ITEM_MIN_DAMPING, ENTITY_ITEM_MAX_DAMPING);
        ADD_PROPERTY_TO_MAP_WITH_RANGE(PROP_ANGULAR_DAMPING, AngularDamping, angularDamping, float, 
                                       ENTITY_ITEM_MIN_DAMPING, ENTITY_ITEM_MAX_DAMPING);
        ADD_PROPERTY_TO_MAP_WITH_RANGE(PROP_RESTITUTION, Restitution, restitution, float, 
                                       ENTITY_ITEM_MIN_RESTITUTION, ENTITY_ITEM_MAX_RESTITUTION);
        ADD_PROPERTY_TO_MAP_WITH_RANGE(PROP_FRICTION, Friction, friction, float, 
                                       ENTITY_ITEM_MIN_FRICTION, ENTITY_ITEM_MAX_FRICTION);
        ADD_PROPERTY_TO_MAP(PROP_LIFETIME, Lifetime, lifetime, float);
        ADD_PROPERTY_TO_MAP(PROP_COLLISIONLESS, Collisionless, collisionless, bool);
        ADD_PROPERTY_TO_MAP(PROP_COLLISIONLESS, unused, ignoreForCollisions, bool); // legacy support
        ADD_PROPERTY_TO_MAP(PROP_COLLISION_MASK, unused, collisionMask, uint16_t);
        ADD_PROPERTY_TO_MAP(PROP_COLLISION_MASK, unused, collidesWith, uint16_t);
        ADD_PROPERTY_TO_MAP(PROP_DYNAMIC, unused, collisionsWillMove, bool); // legacy support
        ADD_PROPERTY_TO_MAP(PROP_DYNAMIC, unused, dynamic, bool);
        ADD_PROPERTY_TO_MAP(PROP_COLLISION_SOUND_URL, CollisionSoundURL, collisionSoundURL, QString);
        ADD_PROPERTY_TO_MAP(PROP_ACTION_DATA, ActionData, actionData, QByteArray);

        // Cloning
        ADD_PROPERTY_TO_MAP(PROP_CLONEABLE, Cloneable, cloneable, bool);
        ADD_PROPERTY_TO_MAP(PROP_CLONE_LIFETIME, CloneLifetime, cloneLifetime, float);
        ADD_PROPERTY_TO_MAP(PROP_CLONE_LIMIT, CloneLimit, cloneLimit, float);
        ADD_PROPERTY_TO_MAP(PROP_CLONE_DYNAMIC, CloneDynamic, cloneDynamic, bool);
        ADD_PROPERTY_TO_MAP(PROP_CLONE_AVATAR_ENTITY, CloneAvatarEntity, cloneAvatarEntity, bool);
        ADD_PROPERTY_TO_MAP(PROP_CLONE_ORIGIN_ID, CloneOriginID, cloneOriginID, QUuid);

        // Scripts
        ADD_PROPERTY_TO_MAP(PROP_SCRIPT, Script, script, QString);
        ADD_PROPERTY_TO_MAP(PROP_SCRIPT_TIMESTAMP, ScriptTimestamp, scriptTimestamp, quint64);
        ADD_PROPERTY_TO_MAP(PROP_SERVER_SCRIPTS, ServerScripts, serverScripts, QString);

        // Certifiable Properties
        ADD_PROPERTY_TO_MAP(PROP_ITEM_NAME, ItemName, itemName, QString);
        ADD_PROPERTY_TO_MAP(PROP_ITEM_DESCRIPTION, ItemDescription, itemDescription, QString);
        ADD_PROPERTY_TO_MAP(PROP_ITEM_CATEGORIES, ItemCategories, itemCategories, QString);
        ADD_PROPERTY_TO_MAP(PROP_ITEM_ARTIST, ItemArtist, itemArtist, QString);
        ADD_PROPERTY_TO_MAP(PROP_ITEM_LICENSE, ItemLicense, itemLicense, QString);
        ADD_PROPERTY_TO_MAP(PROP_LIMITED_RUN, LimitedRun, limitedRun, quint32);
        ADD_PROPERTY_TO_MAP(PROP_MARKETPLACE_ID, MarketplaceID, marketplaceID, QString);
        ADD_PROPERTY_TO_MAP(PROP_EDITION_NUMBER, EditionNumber, editionNumber, quint32);
        ADD_PROPERTY_TO_MAP(PROP_ENTITY_INSTANCE_NUMBER, EntityInstanceNumber, entityInstanceNumber, quint32);
        ADD_PROPERTY_TO_MAP(PROP_CERTIFICATE_ID, CertificateID, certificateID, QString);
        ADD_PROPERTY_TO_MAP(PROP_CERTIFICATE_TYPE, CertificateType, certificateType, QString);
        ADD_PROPERTY_TO_MAP(PROP_STATIC_CERTIFICATE_VERSION, StaticCertificateVersion, staticCertificateVersion, quint32);

        // Local script props
        ADD_PROPERTY_TO_MAP(PROP_LOCAL_POSITION, LocalPosition, localPosition, vec3);
        ADD_PROPERTY_TO_MAP(PROP_LOCAL_ROTATION, LocalRotation, localRotation, quat);
        ADD_PROPERTY_TO_MAP(PROP_LOCAL_VELOCITY, LocalVelocity, localVelocity, vec3);
        ADD_PROPERTY_TO_MAP(PROP_LOCAL_ANGULAR_VELOCITY, LocalAngularVelocity, localAngularVelocity, vec3);
        ADD_PROPERTY_TO_MAP_WITH_RANGE(PROP_LOCAL_DIMENSIONS, LocalDimensions, localDimensions, vec3, 
                                       ENTITY_ITEM_MIN_DIMENSION, FLT_MAX);

        // Common
        ADD_PROPERTY_TO_MAP(PROP_SHAPE_TYPE, ShapeType, shapeType, ShapeType);
        ADD_PROPERTY_TO_MAP(PROP_COMPOUND_SHAPE_URL, CompoundShapeURL, compoundShapeURL, QString);
        ADD_PROPERTY_TO_MAP(PROP_COLOR, Color, color, u8vec3Color);
        ADD_PROPERTY_TO_MAP_WITH_RANGE(PROP_ALPHA, Alpha, alpha, float, particle::MINIMUM_ALPHA, particle::MAXIMUM_ALPHA);
        { // Pulse
            ADD_GROUP_PROPERTY_TO_MAP(PROP_PULSE_MIN, Pulse, pulse, Min, min);
            ADD_GROUP_PROPERTY_TO_MAP(PROP_PULSE_MAX, Pulse, pulse, Max, max);
            ADD_GROUP_PROPERTY_TO_MAP(PROP_PULSE_PERIOD, Pulse, pulse, Period, period);
            ADD_GROUP_PROPERTY_TO_MAP(PROP_PULSE_COLOR_MODE, Pulse, pulse, ColorMode, colorMode);
            ADD_GROUP_PROPERTY_TO_MAP(PROP_PULSE_ALPHA_MODE, Pulse, pulse, AlphaMode, alphaMode);
        }
        ADD_PROPERTY_TO_MAP(PROP_TEXTURES, Textures, textures, QString);
        ADD_PROPERTY_TO_MAP(PROP_BILLBOARD_MODE, BillboardMode, billboardMode, BillboardMode);

        // Particles
        ADD_PROPERTY_TO_MAP_WITH_RANGE(PROP_MAX_PARTICLES, MaxParticles, maxParticles, quint32, 
                                       particle::MINIMUM_MAX_PARTICLES, particle::MAXIMUM_MAX_PARTICLES);
        ADD_PROPERTY_TO_MAP_WITH_RANGE(PROP_LIFESPAN, Lifespan, lifespan, float, 
                                       particle::MINIMUM_LIFESPAN, particle::MAXIMUM_LIFESPAN);
        ADD_PROPERTY_TO_MAP(PROP_EMITTING_PARTICLES, IsEmitting, isEmitting, bool);
        ADD_PROPERTY_TO_MAP_WITH_RANGE(PROP_EMIT_RATE, EmitRate, emitRate, float, 
                                       particle::MINIMUM_EMIT_RATE, particle::MAXIMUM_EMIT_RATE);
        ADD_PROPERTY_TO_MAP_WITH_RANGE(PROP_EMIT_SPEED, EmitSpeed, emitSpeed, vec3, 
                                       particle::MINIMUM_EMIT_SPEED, particle::MAXIMUM_EMIT_SPEED);
        ADD_PROPERTY_TO_MAP_WITH_RANGE(PROP_SPEED_SPREAD, SpeedSpread, speedSpread, vec3, 
                                       particle::MINIMUM_EMIT_SPEED, particle::MAXIMUM_EMIT_SPEED);
        ADD_PROPERTY_TO_MAP(PROP_EMIT_ORIENTATION, EmitOrientation, emitOrientation, quat);
        ADD_PROPERTY_TO_MAP_WITH_RANGE(PROP_EMIT_DIMENSIONS, EmitDimensions, emitDimensions, vec3, 
                                       particle::MINIMUM_EMIT_DIMENSION, particle::MAXIMUM_EMIT_DIMENSION);
        ADD_PROPERTY_TO_MAP_WITH_RANGE(PROP_EMIT_RADIUS_START, EmitRadiusStart, emitRadiusStart, float, 
                                       particle::MINIMUM_EMIT_RADIUS_START, particle::MAXIMUM_EMIT_RADIUS_START);
        ADD_PROPERTY_TO_MAP_WITH_RANGE(PROP_POLAR_START, EmitPolarStart, polarStart, float, 
                                       particle::MINIMUM_POLAR, particle::MAXIMUM_POLAR);
        ADD_PROPERTY_TO_MAP_WITH_RANGE(PROP_POLAR_FINISH, EmitPolarFinish, polarFinish, float, 
                                       particle::MINIMUM_POLAR, particle::MAXIMUM_POLAR);
        ADD_PROPERTY_TO_MAP_WITH_RANGE(PROP_AZIMUTH_START, EmitAzimuthStart, azimuthStart, float, 
                                       particle::MINIMUM_AZIMUTH, particle::MAXIMUM_AZIMUTH);
        ADD_PROPERTY_TO_MAP_WITH_RANGE(PROP_AZIMUTH_FINISH, EmitAzimuthFinish, azimuthFinish, float, 
                                       particle::MINIMUM_AZIMUTH, particle::MAXIMUM_AZIMUTH);
        ADD_PROPERTY_TO_MAP_WITH_RANGE(PROP_EMIT_ACCELERATION, EmitAcceleration, emitAcceleration, vec3, 
                                       particle::MINIMUM_EMIT_ACCELERATION, particle::MAXIMUM_EMIT_ACCELERATION);
        ADD_PROPERTY_TO_MAP_WITH_RANGE(PROP_ACCELERATION_SPREAD, AccelerationSpread, accelerationSpread, vec3, 
                                       particle::MINIMUM_ACCELERATION_SPREAD, particle::MAXIMUM_ACCELERATION_SPREAD);
        ADD_PROPERTY_TO_MAP_WITH_RANGE(PROP_PARTICLE_RADIUS, ParticleRadius, particleRadius, float, 
                                       particle::MINIMUM_PARTICLE_RADIUS, particle::MAXIMUM_PARTICLE_RADIUS);
        ADD_PROPERTY_TO_MAP_WITH_RANGE(PROP_RADIUS_SPREAD, RadiusSpread, radiusSpread, float, 
                                       particle::MINIMUM_PARTICLE_RADIUS, particle::MAXIMUM_PARTICLE_RADIUS);
        ADD_PROPERTY_TO_MAP_WITH_RANGE(PROP_RADIUS_START, RadiusStart, radiusStart, float, 
                                       particle::MINIMUM_PARTICLE_RADIUS, particle::MAXIMUM_PARTICLE_RADIUS);
        ADD_PROPERTY_TO_MAP_WITH_RANGE(PROP_RADIUS_FINISH, RadiusFinish, radiusFinish, float, 
                                       particle::MINIMUM_PARTICLE_RADIUS, particle::MAXIMUM_PARTICLE_RADIUS);
        ADD_PROPERTY_TO_MAP(PROP_COLOR_SPREAD, ColorSpread, colorSpread, u8vec3Color);
        ADD_PROPERTY_TO_MAP(PROP_COLOR_START, ColorStart, colorStart, vec3Color);
        ADD_PROPERTY_TO_MAP(PROP_COLOR_FINISH, ColorFinish, colorFinish, vec3Color);
        ADD_PROPERTY_TO_MAP_WITH_RANGE(PROP_ALPHA_SPREAD, AlphaSpread, alphaSpread, float, 
                                       particle::MINIMUM_ALPHA, particle::MAXIMUM_ALPHA);
        ADD_PROPERTY_TO_MAP_WITH_RANGE(PROP_ALPHA_START, AlphaStart, alphaStart, float, 
                                       particle::MINIMUM_ALPHA, particle::MAXIMUM_ALPHA);
        ADD_PROPERTY_TO_MAP_WITH_RANGE(PROP_ALPHA_FINISH, AlphaFinish, alphaFinish, float, 
                                       particle::MINIMUM_ALPHA, particle::MAXIMUM_ALPHA);
        ADD_PROPERTY_TO_MAP(PROP_EMITTER_SHOULD_TRAIL, EmitterShouldTrail, emitterShouldTrail, bool);
        ADD_PROPERTY_TO_MAP_WITH_RANGE(PROP_PARTICLE_SPIN, ParticleSpin, particleSpin, float, 
                                       particle::MINIMUM_PARTICLE_SPIN, particle::MAXIMUM_PARTICLE_SPIN);
        ADD_PROPERTY_TO_MAP_WITH_RANGE(PROP_SPIN_SPREAD, SpinSpread, spinSpread, float, 
                                       particle::MINIMUM_PARTICLE_SPIN, particle::MAXIMUM_PARTICLE_SPIN);
        ADD_PROPERTY_TO_MAP_WITH_RANGE(PROP_SPIN_START, SpinStart, spinStart, float, 
                                       particle::MINIMUM_PARTICLE_SPIN, particle::MAXIMUM_PARTICLE_SPIN);
        ADD_PROPERTY_TO_MAP_WITH_RANGE(PROP_SPIN_FINISH, SpinFinish, spinFinish, float, 
                                       particle::MINIMUM_PARTICLE_SPIN, particle::MAXIMUM_PARTICLE_SPIN);
        ADD_PROPERTY_TO_MAP(PROP_PARTICLE_ROTATE_WITH_ENTITY, RotateWithEntity, rotateWithEntity, float);

        // Model
        ADD_PROPERTY_TO_MAP(PROP_MODEL_URL, ModelURL, modelURL, QString);
        ADD_PROPERTY_TO_MAP(PROP_MODEL_SCALE, ModelScale, modelScale, vec3);
        ADD_PROPERTY_TO_MAP(PROP_JOINT_ROTATIONS_SET, JointRotationsSet, jointRotationsSet, QVector<bool>);
        ADD_PROPERTY_TO_MAP(PROP_JOINT_ROTATIONS, JointRotations, jointRotations, QVector<quat>);
        ADD_PROPERTY_TO_MAP(PROP_JOINT_TRANSLATIONS_SET, JointTranslationsSet, jointTranslationsSet, QVector<bool>);
        ADD_PROPERTY_TO_MAP(PROP_JOINT_TRANSLATIONS, JointTranslations, jointTranslations, QVector<vec3>);
        ADD_PROPERTY_TO_MAP(PROP_RELAY_PARENT_JOINTS, RelayParentJoints, relayParentJoints, bool);
        ADD_PROPERTY_TO_MAP(PROP_GROUP_CULLED, GroupCulled, groupCulled, bool);
        { // Animation
            ADD_GROUP_PROPERTY_TO_MAP(PROP_ANIMATION_URL, Animation, animation, URL, url);
            ADD_GROUP_PROPERTY_TO_MAP(PROP_ANIMATION_ALLOW_TRANSLATION, Animation, animation, AllowTranslation, allowTranslation);
            ADD_GROUP_PROPERTY_TO_MAP(PROP_ANIMATION_FPS, Animation, animation, FPS, fps);
            ADD_GROUP_PROPERTY_TO_MAP(PROP_ANIMATION_FRAME_INDEX, Animation, animation, CurrentFrame, currentFrame);
            ADD_GROUP_PROPERTY_TO_MAP(PROP_ANIMATION_PLAYING, Animation, animation, Running, running);
            ADD_GROUP_PROPERTY_TO_MAP(PROP_ANIMATION_LOOP, Animation, animation, Loop, loop);
            ADD_GROUP_PROPERTY_TO_MAP(PROP_ANIMATION_FIRST_FRAME, Animation, animation, FirstFrame, firstFrame);
            ADD_GROUP_PROPERTY_TO_MAP(PROP_ANIMATION_LAST_FRAME, Animation, animation, LastFrame, lastFrame);
            ADD_GROUP_PROPERTY_TO_MAP(PROP_ANIMATION_HOLD, Animation, animation, Hold, hold);
        }

        // Light
        ADD_PROPERTY_TO_MAP(PROP_IS_SPOTLIGHT, IsSpotlight, isSpotlight, bool);
        ADD_PROPERTY_TO_MAP(PROP_INTENSITY, Intensity, intensity, float);
        ADD_PROPERTY_TO_MAP(PROP_EXPONENT, Exponent, exponent, float);
        ADD_PROPERTY_TO_MAP_WITH_RANGE(PROP_CUTOFF, Cutoff, cutoff, float, 
                                       LightEntityItem::MIN_CUTOFF, LightEntityItem::MAX_CUTOFF);
        ADD_PROPERTY_TO_MAP(PROP_FALLOFF_RADIUS, FalloffRadius, falloffRadius, float);

        // Text
        ADD_PROPERTY_TO_MAP(PROP_TEXT, Text, text, QString);
        ADD_PROPERTY_TO_MAP(PROP_LINE_HEIGHT, LineHeight, lineHeight, float);
        ADD_PROPERTY_TO_MAP(PROP_TEXT_COLOR, TextColor, textColor, u8vec3Color);
        ADD_PROPERTY_TO_MAP(PROP_TEXT_ALPHA, TextAlpha, textAlpha, float);
        ADD_PROPERTY_TO_MAP(PROP_BACKGROUND_COLOR, BackgroundColor, backgroundColor, u8vec3Color);
        ADD_PROPERTY_TO_MAP(PROP_BACKGROUND_ALPHA, BackgroundAlpha, backgroundAlpha, float);
        ADD_PROPERTY_TO_MAP(PROP_LEFT_MARGIN, LeftMargin, leftMargin, float);
        ADD_PROPERTY_TO_MAP(PROP_RIGHT_MARGIN, RightMargin, rightMargin, float);
        ADD_PROPERTY_TO_MAP(PROP_TOP_MARGIN, TopMargin, topMargin, float);
        ADD_PROPERTY_TO_MAP(PROP_BOTTOM_MARGIN, BottomMargin, bottomMargin, float);
        ADD_PROPERTY_TO_MAP(PROP_UNLIT, Unlit, unlit, bool);

        // Zone
        { // Keylight
            ADD_GROUP_PROPERTY_TO_MAP(PROP_KEYLIGHT_COLOR, KeyLight, keyLight, Color, color);
            ADD_GROUP_PROPERTY_TO_MAP(PROP_KEYLIGHT_INTENSITY, KeyLight, keyLight, Intensity, intensity);
            ADD_GROUP_PROPERTY_TO_MAP(PROP_KEYLIGHT_DIRECTION, KeyLight, keylight, Direction, direction);
            ADD_GROUP_PROPERTY_TO_MAP(PROP_KEYLIGHT_CAST_SHADOW, KeyLight, keyLight, CastShadows, castShadows);
            ADD_GROUP_PROPERTY_TO_MAP_WITH_RANGE(PROP_KEYLIGHT_SHADOW_BIAS, KeyLight, keyLight, ShadowBias, shadowBias, 0.0f, 1.0f);
            ADD_GROUP_PROPERTY_TO_MAP_WITH_RANGE(PROP_KEYLIGHT_SHADOW_MAX_DISTANCE, KeyLight, keyLight, ShadowMaxDistance, shadowMaxDistance, 1.0f, 250.0f);
        }
        { // Ambient light
            ADD_GROUP_PROPERTY_TO_MAP(PROP_AMBIENT_LIGHT_INTENSITY, AmbientLight, ambientLight, Intensity, intensity);
            ADD_GROUP_PROPERTY_TO_MAP(PROP_AMBIENT_LIGHT_URL, AmbientLight, ambientLight, URL, url);
        }
        { // Skybox
            ADD_GROUP_PROPERTY_TO_MAP(PROP_SKYBOX_COLOR, Skybox, skybox, Color, color);
            ADD_GROUP_PROPERTY_TO_MAP(PROP_SKYBOX_URL, Skybox, skybox, URL, url);
        }
        { // Haze
            ADD_GROUP_PROPERTY_TO_MAP(PROP_HAZE_RANGE, Haze, haze, HazeRange, hazeRange);
            ADD_GROUP_PROPERTY_TO_MAP(PROP_HAZE_COLOR, Haze, haze, HazeColor, hazeColor);
            ADD_GROUP_PROPERTY_TO_MAP(PROP_HAZE_GLARE_COLOR, Haze, haze, HazeGlareColor, hazeGlareColor);
            ADD_GROUP_PROPERTY_TO_MAP(PROP_HAZE_ENABLE_GLARE, Haze, haze, HazeEnableGlare, hazeEnableGlare);
            ADD_GROUP_PROPERTY_TO_MAP(PROP_HAZE_GLARE_ANGLE, Haze, haze, HazeGlareAngle, hazeGlareAngle);

            ADD_GROUP_PROPERTY_TO_MAP(PROP_HAZE_ALTITUDE_EFFECT, Haze, haze, HazeAltitudeEffect, hazeAltitudeEfect);
            ADD_GROUP_PROPERTY_TO_MAP(PROP_HAZE_CEILING, Haze, haze, HazeCeiling, hazeCeiling);
            ADD_GROUP_PROPERTY_TO_MAP(PROP_HAZE_BASE_REF, Haze, haze, HazeBaseRef, hazeBaseRef);

            ADD_GROUP_PROPERTY_TO_MAP(PROP_HAZE_BACKGROUND_BLEND, Haze, haze, HazeBackgroundBlend, hazeBackgroundBlend);

            ADD_GROUP_PROPERTY_TO_MAP(PROP_HAZE_ATTENUATE_KEYLIGHT, Haze, haze, HazeAttenuateKeyLight, hazeAttenuateKeyLight);
            ADD_GROUP_PROPERTY_TO_MAP(PROP_HAZE_KEYLIGHT_RANGE, Haze, haze, HazeKeyLightRange, hazeKeyLightRange);
            ADD_GROUP_PROPERTY_TO_MAP(PROP_HAZE_KEYLIGHT_ALTITUDE, Haze, haze, HazeKeyLightAltitude, hazeKeyLightAltitude);
        }
        { // Bloom
            ADD_GROUP_PROPERTY_TO_MAP(PROP_BLOOM_INTENSITY, Bloom, bloom, BloomIntensity, bloomIntensity);
            ADD_GROUP_PROPERTY_TO_MAP(PROP_BLOOM_THRESHOLD, Bloom, bloom, BloomThreshold, bloomThreshold);
            ADD_GROUP_PROPERTY_TO_MAP(PROP_BLOOM_SIZE, Bloom, bloom, BloomSize, bloomSize);
        }
        ADD_PROPERTY_TO_MAP(PROP_FLYING_ALLOWED, FlyingAllowed, flyingAllowed, bool);
        ADD_PROPERTY_TO_MAP(PROP_GHOSTING_ALLOWED, GhostingAllowed, ghostingAllowed, bool);
        ADD_PROPERTY_TO_MAP(PROP_FILTER_URL, FilterURL, filterURL, QString);
        ADD_PROPERTY_TO_MAP(PROP_KEY_LIGHT_MODE, KeyLightMode, keyLightMode, uint32_t);
        ADD_PROPERTY_TO_MAP(PROP_AMBIENT_LIGHT_MODE, AmbientLightMode, ambientLightMode, uint32_t);
        ADD_PROPERTY_TO_MAP(PROP_SKYBOX_MODE, SkyboxMode, skyboxMode, uint32_t);
        ADD_PROPERTY_TO_MAP(PROP_HAZE_MODE, HazeMode, hazeMode, uint32_t);
        ADD_PROPERTY_TO_MAP(PROP_BLOOM_MODE, BloomMode, bloomMode, uint32_t);
        ADD_PROPERTY_TO_MAP(PROP_AVATAR_PRIORITY, AvatarPriority, avatarPriority, uint32_t);

        // Polyvox
        ADD_PROPERTY_TO_MAP(PROP_VOXEL_VOLUME_SIZE, VoxelVolumeSize, voxelVolumeSize, vec3);
        ADD_PROPERTY_TO_MAP(PROP_VOXEL_DATA, VoxelData, voxelData, QByteArray);
        ADD_PROPERTY_TO_MAP(PROP_VOXEL_SURFACE_STYLE, VoxelSurfaceStyle, voxelSurfaceStyle, uint16_t);
        ADD_PROPERTY_TO_MAP(PROP_X_TEXTURE_URL, XTextureURL, xTextureURL, QString);
        ADD_PROPERTY_TO_MAP(PROP_Y_TEXTURE_URL, YTextureURL, yTextureURL, QString);
        ADD_PROPERTY_TO_MAP(PROP_Z_TEXTURE_URL, ZTextureURL, zTextureURL, QString);
        ADD_PROPERTY_TO_MAP(PROP_X_N_NEIGHBOR_ID, XNNeighborID, xNNeighborID, EntityItemID);
        ADD_PROPERTY_TO_MAP(PROP_Y_N_NEIGHBOR_ID, YNNeighborID, yNNeighborID, EntityItemID);
        ADD_PROPERTY_TO_MAP(PROP_Z_N_NEIGHBOR_ID, ZNNeighborID, zNNeighborID, EntityItemID);
        ADD_PROPERTY_TO_MAP(PROP_X_P_NEIGHBOR_ID, XPNeighborID, xPNeighborID, EntityItemID);
        ADD_PROPERTY_TO_MAP(PROP_Y_P_NEIGHBOR_ID, YPNeighborID, yPNeighborID, EntityItemID);
        ADD_PROPERTY_TO_MAP(PROP_Z_P_NEIGHBOR_ID, ZPNeighborID, zPNeighborID, EntityItemID);

        // Web
        ADD_PROPERTY_TO_MAP(PROP_SOURCE_URL, SourceUrl, sourceUrl, QString);
        ADD_PROPERTY_TO_MAP(PROP_DPI, DPI, dpi, uint16_t);
        ADD_PROPERTY_TO_MAP(PROP_SCRIPT_URL, ScriptURL, scriptURL, QString);
        ADD_PROPERTY_TO_MAP(PROP_MAX_FPS, MaxFPS, maxFPS, uint8_t);
        ADD_PROPERTY_TO_MAP(PROP_INPUT_MODE, InputMode, inputMode, WebInputMode);
        ADD_PROPERTY_TO_MAP(PROP_SHOW_KEYBOARD_FOCUS_HIGHLIGHT, ShowKeyboardFocusHighlight, showKeyboardFocusHighlight, bool);

        // Polyline
        ADD_PROPERTY_TO_MAP(PROP_LINE_POINTS, LinePoints, linePoints, QVector<vec3>);
        ADD_PROPERTY_TO_MAP(PROP_STROKE_WIDTHS, StrokeWidths, strokeWidths, QVector<float>);
        ADD_PROPERTY_TO_MAP(PROP_STROKE_NORMALS, Normals, normals, QVector<vec3>);
        ADD_PROPERTY_TO_MAP(PROP_STROKE_COLORS, StrokeColors, strokeColors, QVector<vec3>);
        ADD_PROPERTY_TO_MAP(PROP_IS_UV_MODE_STRETCH, IsUVModeStretch, isUVModeStretch, QVector<float>);
        ADD_PROPERTY_TO_MAP(PROP_LINE_GLOW, Glow, glow, bool);
        ADD_PROPERTY_TO_MAP(PROP_LINE_FACE_CAMERA, FaceCamera, faceCamera, bool);

        // Shape
        ADD_PROPERTY_TO_MAP(PROP_SHAPE, Shape, shape, QString);

        // Material
        ADD_PROPERTY_TO_MAP(PROP_MATERIAL_URL, MaterialURL, materialURL, QString);
        ADD_PROPERTY_TO_MAP(PROP_MATERIAL_MAPPING_MODE, MaterialMappingMode, materialMappingMode, MaterialMappingMode);
        ADD_PROPERTY_TO_MAP(PROP_MATERIAL_PRIORITY, Priority, priority, quint16);
        ADD_PROPERTY_TO_MAP(PROP_PARENT_MATERIAL_NAME, ParentMaterialName, parentMaterialName, QString);
        ADD_PROPERTY_TO_MAP(PROP_MATERIAL_MAPPING_POS, MaterialMappingPos, materialMappingPos, vec2);
        ADD_PROPERTY_TO_MAP(PROP_MATERIAL_MAPPING_SCALE, MaterialMappingScale, materialMappingScale, vec2);
        ADD_PROPERTY_TO_MAP(PROP_MATERIAL_MAPPING_ROT, MaterialMappingRot, materialMappingRot, float);
        ADD_PROPERTY_TO_MAP(PROP_MATERIAL_DATA, MaterialData, materialData, QString);
        ADD_PROPERTY_TO_MAP(PROP_MATERIAL_REPEAT, MaterialRepeat, materialRepeat, bool);

        // Image
        ADD_PROPERTY_TO_MAP(PROP_IMAGE_URL, ImageURL, imageURL, QString);
        ADD_PROPERTY_TO_MAP(PROP_EMISSIVE, Emissive, emissive, bool);
        ADD_PROPERTY_TO_MAP(PROP_KEEP_ASPECT_RATIO, KeepAspectRatio, keepAspectRatio, bool);
        ADD_PROPERTY_TO_MAP(PROP_SUB_IMAGE, SubImage, subImage, QRect);

        // Grid
        ADD_PROPERTY_TO_MAP(PROP_GRID_FOLLOW_CAMERA, FollowCamera, followCamera, bool);
        ADD_PROPERTY_TO_MAP(PROP_MAJOR_GRID_EVERY, MajorGridEvery, majorGridEvery, uint32_t);
        ADD_PROPERTY_TO_MAP(PROP_MINOR_GRID_EVERY, MinorGridEvery, minorGridEvery, float);

        // Gizmo
        ADD_PROPERTY_TO_MAP(PROP_GIZMO_TYPE, GizmoType, gizmoType, GizmoType);
        { // RingGizmo
            ADD_GROUP_PROPERTY_TO_MAP_WITH_RANGE(PROP_START_ANGLE, Ring, ring, StartAngle, startAngle, RingGizmoPropertyGroup::MIN_ANGLE, RingGizmoPropertyGroup::MAX_ANGLE);
            ADD_GROUP_PROPERTY_TO_MAP_WITH_RANGE(PROP_END_ANGLE, Ring, ring, EndAngle, endAngle, RingGizmoPropertyGroup::MIN_ANGLE, RingGizmoPropertyGroup::MAX_ANGLE);
            ADD_GROUP_PROPERTY_TO_MAP_WITH_RANGE(PROP_INNER_RADIUS, Ring, ring, InnerRadius, innerRadius, RingGizmoPropertyGroup::MIN_RADIUS, RingGizmoPropertyGroup::MAX_RADIUS);

            ADD_GROUP_PROPERTY_TO_MAP(PROP_INNER_START_COLOR, Ring, ring, InnerStartColor, innerStartColor);
            ADD_GROUP_PROPERTY_TO_MAP(PROP_INNER_END_COLOR, Ring, ring, InnerEndColor, innerEndColor);
            ADD_GROUP_PROPERTY_TO_MAP(PROP_OUTER_START_COLOR, Ring, ring, OuterStartColor, outerStartColor);
            ADD_GROUP_PROPERTY_TO_MAP(PROP_OUTER_END_COLOR, Ring, ring, OuterEndColor, outerEndColor);

            ADD_GROUP_PROPERTY_TO_MAP_WITH_RANGE(PROP_INNER_START_ALPHA, Ring, ring, InnerStartAlpha, innerStartAlpha, RingGizmoPropertyGroup::MIN_ALPHA, RingGizmoPropertyGroup::MAX_ALPHA);
            ADD_GROUP_PROPERTY_TO_MAP_WITH_RANGE(PROP_INNER_END_ALPHA, Ring, ring, InnerEndAlpha, innerEndAlpha, RingGizmoPropertyGroup::MIN_ALPHA, RingGizmoPropertyGroup::MAX_ALPHA);
            ADD_GROUP_PROPERTY_TO_MAP_WITH_RANGE(PROP_OUTER_START_ALPHA, Ring, ring, OuterStartAlpha, outerStartAlpha, RingGizmoPropertyGroup::MIN_ALPHA, RingGizmoPropertyGroup::MAX_ALPHA);
            ADD_GROUP_PROPERTY_TO_MAP_WITH_RANGE(PROP_OUTER_END_ALPHA, Ring, ring, OuterEndAlpha, outerEndAlpha, RingGizmoPropertyGroup::MIN_ALPHA, RingGizmoPropertyGroup::MAX_ALPHA);

            ADD_GROUP_PROPERTY_TO_MAP(PROP_HAS_TICK_MARKS, Ring, ring, HasTickMarks, hasTickMarks);
            ADD_GROUP_PROPERTY_TO_MAP_WITH_RANGE(PROP_MAJOR_TICK_MARKS_ANGLE, Ring, ring, MajorTickMarksAngle, majorTickMarksAngle, RingGizmoPropertyGroup::MIN_ANGLE, RingGizmoPropertyGroup::MAX_ANGLE);
            ADD_GROUP_PROPERTY_TO_MAP_WITH_RANGE(PROP_MINOR_TICK_MARKS_ANGLE, Ring, ring, MinorTickMarksAngle, minorTickMarksAngle, RingGizmoPropertyGroup::MIN_ANGLE, RingGizmoPropertyGroup::MAX_ANGLE);
            ADD_GROUP_PROPERTY_TO_MAP(PROP_MAJOR_TICK_MARKS_LENGTH, Ring, ring, MajorTickMarksLength, majorTickMarksLength);
            ADD_GROUP_PROPERTY_TO_MAP(PROP_MINOR_TICK_MARKS_LENGTH, Ring, ring, MinorTickMarksLength, minorTickMarksLength);
            ADD_GROUP_PROPERTY_TO_MAP(PROP_MAJOR_TICK_MARKS_COLOR, Ring, ring, MajorTickMarksColor, majorTickMarksColor);
            ADD_GROUP_PROPERTY_TO_MAP(PROP_MINOR_TICK_MARKS_COLOR, Ring, ring, MinorTickMarksColor, minorTickMarksColor);
        }
    });

    auto iter = _propertyInfos.find(propertyName);
    if (iter != _propertyInfos.end()) {
        propertyInfo = *iter;
        return true;
    }

    return false;
}

/**jsdoc
 * Information about an entity property.
 * @typedef {object} Entities.EntityPropertyInfo
 * @property {number} propertyEnum - The internal number of the property.
 * @property {string} minimum - The minimum numerical value the property may have, if available, otherwise <code>""</code>.
 * @property {string} maximum - The maximum numerical value the property may have, if available, otherwise <code>""</code>.
 */
QScriptValue EntityPropertyInfoToScriptValue(QScriptEngine* engine, const EntityPropertyInfo& propertyInfo) {
    QScriptValue obj = engine->newObject();
    obj.setProperty("propertyEnum", propertyInfo.propertyEnum);
    obj.setProperty("minimum", propertyInfo.minimum.toString());
    obj.setProperty("maximum", propertyInfo.maximum.toString());
    return obj;
}

void EntityPropertyInfoFromScriptValue(const QScriptValue& object, EntityPropertyInfo& propertyInfo) {
    propertyInfo.propertyEnum = (EntityPropertyList)object.property("propertyEnum").toVariant().toUInt();
    propertyInfo.minimum = object.property("minimum").toVariant();
    propertyInfo.maximum = object.property("maximum").toVariant();
}

// TODO: Implement support for edit packets that can span an MTU sized buffer. We need to implement a mechanism for the
//       encodeEntityEditPacket() method to communicate the the caller which properties couldn't fit in the buffer. Similar
//       to how we handle this in the Octree streaming case.
//
// TODO: Right now, all possible properties for all subclasses are handled here. Ideally we'd prefer
//       to handle this in a more generic way. Allowing subclasses of EntityItem to register their properties
//
// TODO: There's a lot of repeated patterns in the code below to handle each property. It would be nice if the property
//       registration mechanism allowed us to collapse these repeated sections of code into a single implementation that
//       utilized the registration table to shorten up and simplify this code.
//
// TODO: Implement support for paged properties, spanning MTU, and custom properties
//
// TODO: Implement support for script and visible properties.
//
OctreeElement::AppendState EntityItemProperties::encodeEntityEditPacket(PacketType command, EntityItemID id, const EntityItemProperties& properties,
                QByteArray& buffer, EntityPropertyFlags requestedProperties, EntityPropertyFlags& didntFitProperties) {

    OctreePacketData ourDataPacket(false, buffer.size()); // create a packetData object to add out packet details too.
    OctreePacketData* packetData = &ourDataPacket; // we want a pointer to this so we can use our APPEND_ENTITY_PROPERTY macro

    bool success = true; // assume the best
    OctreeElement::AppendState appendState = OctreeElement::COMPLETED; // assume the best

    // TODO: We need to review how jurisdictions should be handled for entities. (The old Models and Particles code
    // didn't do anything special for jurisdictions, so we're keeping that same behavior here.)
    //
    // Always include the root octcode. This is only because the OctreeEditPacketSender will check these octcodes
    // to determine which server to send the changes to in the case of multiple jurisdictions. The root will be sent
    // to all servers.
    vec3 rootPosition(0);
    float rootScale = 0.5f;
    unsigned char* octcode = pointToOctalCode(rootPosition.x, rootPosition.y, rootPosition.z, rootScale);

    success = packetData->startSubTree(octcode);
    delete[] octcode;

    // assuming we have room to fit our octalCode, proceed...
    if (success) {

        // Now add our edit content details...

        // id
        // encode our ID as a byte count coded byte stream
        QByteArray encodedID = id.toRfc4122(); // NUM_BYTES_RFC4122_UUID

        // encode our ID as a byte count coded byte stream
        ByteCountCoded<quint32> tokenCoder;
        QByteArray encodedToken;

        // encode our type as a byte count coded byte stream
        ByteCountCoded<quint32> typeCoder = (quint32)properties.getType();
        QByteArray encodedType = typeCoder;

        quint64 updateDelta = 0; // this is an edit so by definition, it's update is in sync
        ByteCountCoded<quint64> updateDeltaCoder = updateDelta;
        QByteArray encodedUpdateDelta = updateDeltaCoder;

        EntityPropertyFlags propertyFlags(PROP_LAST_ITEM);
        EntityPropertyFlags propertiesDidntFit = requestedProperties;

        LevelDetails entityLevel = packetData->startLevel();

        // Last Edited quint64 always first, before any other details, which allows us easy access to adjusting this
        // timestamp for clock skew
        quint64 lastEdited = properties.getLastEdited();
        bool successLastEditedFits = packetData->appendValue(lastEdited);

        bool successIDFits = packetData->appendRawData(encodedID);
        if (successIDFits) {
            successIDFits = packetData->appendRawData(encodedToken);
        }
        bool successTypeFits = packetData->appendRawData(encodedType);

        // NOTE: We intentionally do not send "created" times in edit messages. This is because:
        //   1) if the edit is to an existing entity, the created time can not be changed
        //   2) if the edit is to a new entity, the created time is the last edited time

        // TODO: Should we get rid of this in this in edit packets, since this has to always be 0?
        bool successLastUpdatedFits = packetData->appendRawData(encodedUpdateDelta);

        int propertyFlagsOffset = packetData->getUncompressedByteOffset();
        QByteArray encodedPropertyFlags = propertyFlags;
        int oldPropertyFlagsLength = encodedPropertyFlags.length();
        bool successPropertyFlagsFits = packetData->appendRawData(encodedPropertyFlags);
        int propertyCount = 0;

        bool headerFits = successIDFits && successTypeFits && successLastEditedFits &&
            successLastUpdatedFits && successPropertyFlagsFits;

        int startOfEntityItemData = packetData->getUncompressedByteOffset();

        if (headerFits) {
            bool successPropertyFits;
            propertyFlags -= PROP_LAST_ITEM; // clear the last item for now, we may or may not set it as the actual item

            // These items would go here once supported....
            //      PROP_PAGED_PROPERTY,
            //      PROP_CUSTOM_PROPERTIES_INCLUDED,


            APPEND_ENTITY_PROPERTY(PROP_SIMULATION_OWNER, properties._simulationOwner.toByteArray());
            APPEND_ENTITY_PROPERTY(PROP_PARENT_ID, properties.getParentID());
            APPEND_ENTITY_PROPERTY(PROP_PARENT_JOINT_INDEX, properties.getParentJointIndex());
            APPEND_ENTITY_PROPERTY(PROP_VISIBLE, properties.getVisible());
            APPEND_ENTITY_PROPERTY(PROP_NAME, properties.getName());
            APPEND_ENTITY_PROPERTY(PROP_LOCKED, properties.getLocked());
            APPEND_ENTITY_PROPERTY(PROP_USER_DATA, properties.getUserData());
            APPEND_ENTITY_PROPERTY(PROP_PRIVATE_USER_DATA, properties.getPrivateUserData());
            APPEND_ENTITY_PROPERTY(PROP_HREF, properties.getHref());
            APPEND_ENTITY_PROPERTY(PROP_DESCRIPTION, properties.getDescription());
            APPEND_ENTITY_PROPERTY(PROP_POSITION, properties.getPosition());
            APPEND_ENTITY_PROPERTY(PROP_DIMENSIONS, properties.getDimensions());
            APPEND_ENTITY_PROPERTY(PROP_ROTATION, properties.getRotation());
            APPEND_ENTITY_PROPERTY(PROP_REGISTRATION_POINT, properties.getRegistrationPoint());
            APPEND_ENTITY_PROPERTY(PROP_CREATED, properties.getCreated());
            APPEND_ENTITY_PROPERTY(PROP_LAST_EDITED_BY, properties.getLastEditedBy());
            // APPEND_ENTITY_PROPERTY(PROP_ENTITY_HOST_TYPE, (uint32_t)properties.getEntityHostType());              // not sent over the wire
            // APPEND_ENTITY_PROPERTY(PROP_OWNING_AVATAR_ID, properties.getOwningAvatarID());                        // not sent over the wire
            APPEND_ENTITY_PROPERTY(PROP_QUERY_AA_CUBE, properties.getQueryAACube());
            APPEND_ENTITY_PROPERTY(PROP_CAN_CAST_SHADOW, properties.getCanCastShadow());
            // APPEND_ENTITY_PROPERTY(PROP_VISIBLE_IN_SECONDARY_CAMERA, properties.getIsVisibleInSecondaryCamera()); // not sent over the wire
            APPEND_ENTITY_PROPERTY(PROP_RENDER_LAYER, (uint32_t)properties.getRenderLayer());
            APPEND_ENTITY_PROPERTY(PROP_PRIMITIVE_MODE, (uint32_t)properties.getPrimitiveMode());
            APPEND_ENTITY_PROPERTY(PROP_IGNORE_PICK_INTERSECTION, properties.getIgnorePickIntersection());
            _staticGrab.setProperties(properties);
            _staticGrab.appendToEditPacket(packetData, requestedProperties, propertyFlags,
                                           propertiesDidntFit, propertyCount, appendState);

            // Physics
            APPEND_ENTITY_PROPERTY(PROP_DENSITY, properties.getDensity());
            APPEND_ENTITY_PROPERTY(PROP_VELOCITY, properties.getVelocity());
            APPEND_ENTITY_PROPERTY(PROP_ANGULAR_VELOCITY, properties.getAngularVelocity());
            APPEND_ENTITY_PROPERTY(PROP_GRAVITY, properties.getGravity());
            APPEND_ENTITY_PROPERTY(PROP_ACCELERATION, properties.getAcceleration());
            APPEND_ENTITY_PROPERTY(PROP_DAMPING, properties.getDamping());
            APPEND_ENTITY_PROPERTY(PROP_ANGULAR_DAMPING, properties.getAngularDamping());
            APPEND_ENTITY_PROPERTY(PROP_RESTITUTION, properties.getRestitution());
            APPEND_ENTITY_PROPERTY(PROP_FRICTION, properties.getFriction());
            APPEND_ENTITY_PROPERTY(PROP_LIFETIME, properties.getLifetime());
            APPEND_ENTITY_PROPERTY(PROP_COLLISIONLESS, properties.getCollisionless());
            APPEND_ENTITY_PROPERTY(PROP_COLLISION_MASK, properties.getCollisionMask());
            APPEND_ENTITY_PROPERTY(PROP_DYNAMIC, properties.getDynamic());
            APPEND_ENTITY_PROPERTY(PROP_COLLISION_SOUND_URL, properties.getCollisionSoundURL());
            APPEND_ENTITY_PROPERTY(PROP_ACTION_DATA, properties.getActionData());

            // Cloning
            APPEND_ENTITY_PROPERTY(PROP_CLONEABLE, properties.getCloneable());
            APPEND_ENTITY_PROPERTY(PROP_CLONE_LIFETIME, properties.getCloneLifetime());
            APPEND_ENTITY_PROPERTY(PROP_CLONE_LIMIT, properties.getCloneLimit());
            APPEND_ENTITY_PROPERTY(PROP_CLONE_DYNAMIC, properties.getCloneDynamic());
            APPEND_ENTITY_PROPERTY(PROP_CLONE_AVATAR_ENTITY, properties.getCloneAvatarEntity());
            APPEND_ENTITY_PROPERTY(PROP_CLONE_ORIGIN_ID, properties.getCloneOriginID());

            // Scripts
            APPEND_ENTITY_PROPERTY(PROP_SCRIPT, properties.getScript());
            APPEND_ENTITY_PROPERTY(PROP_SCRIPT_TIMESTAMP, properties.getScriptTimestamp());
            APPEND_ENTITY_PROPERTY(PROP_SERVER_SCRIPTS, properties.getServerScripts());

            // Certifiable Properties
            APPEND_ENTITY_PROPERTY(PROP_ITEM_NAME, properties.getItemName());
            APPEND_ENTITY_PROPERTY(PROP_ITEM_DESCRIPTION, properties.getItemDescription());
            APPEND_ENTITY_PROPERTY(PROP_ITEM_CATEGORIES, properties.getItemCategories());
            APPEND_ENTITY_PROPERTY(PROP_ITEM_ARTIST, properties.getItemArtist());
            APPEND_ENTITY_PROPERTY(PROP_ITEM_LICENSE, properties.getItemLicense());
            APPEND_ENTITY_PROPERTY(PROP_LIMITED_RUN, properties.getLimitedRun());
            APPEND_ENTITY_PROPERTY(PROP_MARKETPLACE_ID, properties.getMarketplaceID());
            APPEND_ENTITY_PROPERTY(PROP_EDITION_NUMBER, properties.getEditionNumber());
            APPEND_ENTITY_PROPERTY(PROP_ENTITY_INSTANCE_NUMBER, properties.getEntityInstanceNumber());
            APPEND_ENTITY_PROPERTY(PROP_CERTIFICATE_ID, properties.getCertificateID());
            APPEND_ENTITY_PROPERTY(PROP_CERTIFICATE_TYPE, properties.getCertificateType());
            APPEND_ENTITY_PROPERTY(PROP_STATIC_CERTIFICATE_VERSION, properties.getStaticCertificateVersion());

            if (properties.getType() == EntityTypes::ParticleEffect) {
                APPEND_ENTITY_PROPERTY(PROP_SHAPE_TYPE, (uint32_t)(properties.getShapeType()));
                APPEND_ENTITY_PROPERTY(PROP_COMPOUND_SHAPE_URL, properties.getCompoundShapeURL());
                APPEND_ENTITY_PROPERTY(PROP_COLOR, properties.getColor());
                APPEND_ENTITY_PROPERTY(PROP_ALPHA, properties.getAlpha());
                _staticPulse.setProperties(properties);
                _staticPulse.appendToEditPacket(packetData, requestedProperties, propertyFlags,
                    propertiesDidntFit, propertyCount, appendState);
                APPEND_ENTITY_PROPERTY(PROP_TEXTURES, properties.getTextures());

                APPEND_ENTITY_PROPERTY(PROP_MAX_PARTICLES, properties.getMaxParticles());
                APPEND_ENTITY_PROPERTY(PROP_LIFESPAN, properties.getLifespan());

                APPEND_ENTITY_PROPERTY(PROP_EMITTING_PARTICLES, properties.getIsEmitting());
                APPEND_ENTITY_PROPERTY(PROP_EMIT_RATE, properties.getEmitRate());
                APPEND_ENTITY_PROPERTY(PROP_EMIT_SPEED, properties.getEmitSpeed());
                APPEND_ENTITY_PROPERTY(PROP_SPEED_SPREAD, properties.getSpeedSpread());
                APPEND_ENTITY_PROPERTY(PROP_EMIT_ORIENTATION, properties.getEmitOrientation());
                APPEND_ENTITY_PROPERTY(PROP_EMIT_DIMENSIONS, properties.getEmitDimensions());
                APPEND_ENTITY_PROPERTY(PROP_EMIT_RADIUS_START, properties.getEmitRadiusStart());

                APPEND_ENTITY_PROPERTY(PROP_POLAR_START, properties.getPolarStart());
                APPEND_ENTITY_PROPERTY(PROP_POLAR_FINISH, properties.getPolarFinish());
                APPEND_ENTITY_PROPERTY(PROP_AZIMUTH_START, properties.getAzimuthStart());
                APPEND_ENTITY_PROPERTY(PROP_AZIMUTH_FINISH, properties.getAzimuthFinish());

                APPEND_ENTITY_PROPERTY(PROP_EMIT_ACCELERATION, properties.getEmitAcceleration());
                APPEND_ENTITY_PROPERTY(PROP_ACCELERATION_SPREAD, properties.getAccelerationSpread());

                APPEND_ENTITY_PROPERTY(PROP_PARTICLE_RADIUS, properties.getParticleRadius());
                APPEND_ENTITY_PROPERTY(PROP_RADIUS_SPREAD, properties.getRadiusSpread());
                APPEND_ENTITY_PROPERTY(PROP_RADIUS_START, properties.getRadiusStart());
                APPEND_ENTITY_PROPERTY(PROP_RADIUS_FINISH, properties.getRadiusFinish());

                APPEND_ENTITY_PROPERTY(PROP_COLOR_SPREAD, properties.getColorSpread());
                APPEND_ENTITY_PROPERTY(PROP_COLOR_START, properties.getColorStart());
                APPEND_ENTITY_PROPERTY(PROP_COLOR_FINISH, properties.getColorFinish());

                APPEND_ENTITY_PROPERTY(PROP_ALPHA_SPREAD, properties.getAlphaSpread());
                APPEND_ENTITY_PROPERTY(PROP_ALPHA_START, properties.getAlphaStart());
                APPEND_ENTITY_PROPERTY(PROP_ALPHA_FINISH, properties.getAlphaFinish());

                APPEND_ENTITY_PROPERTY(PROP_EMITTER_SHOULD_TRAIL, properties.getEmitterShouldTrail());

                APPEND_ENTITY_PROPERTY(PROP_PARTICLE_SPIN, properties.getParticleSpin());
                APPEND_ENTITY_PROPERTY(PROP_SPIN_SPREAD, properties.getSpinSpread());
                APPEND_ENTITY_PROPERTY(PROP_SPIN_START, properties.getSpinStart());
                APPEND_ENTITY_PROPERTY(PROP_SPIN_FINISH, properties.getSpinFinish());
                APPEND_ENTITY_PROPERTY(PROP_PARTICLE_ROTATE_WITH_ENTITY, properties.getRotateWithEntity())
            }

            if (properties.getType() == EntityTypes::Model) {
                APPEND_ENTITY_PROPERTY(PROP_SHAPE_TYPE, (uint32_t)(properties.getShapeType()));
                APPEND_ENTITY_PROPERTY(PROP_COMPOUND_SHAPE_URL, properties.getCompoundShapeURL());
                APPEND_ENTITY_PROPERTY(PROP_COLOR, properties.getColor());
                APPEND_ENTITY_PROPERTY(PROP_TEXTURES, properties.getTextures());

                APPEND_ENTITY_PROPERTY(PROP_MODEL_URL, properties.getModelURL());
                APPEND_ENTITY_PROPERTY(PROP_MODEL_SCALE, properties.getModelScale());
                APPEND_ENTITY_PROPERTY(PROP_JOINT_ROTATIONS_SET, properties.getJointRotationsSet());
                APPEND_ENTITY_PROPERTY(PROP_JOINT_ROTATIONS, properties.getJointRotations());
                APPEND_ENTITY_PROPERTY(PROP_JOINT_TRANSLATIONS_SET, properties.getJointTranslationsSet());
                APPEND_ENTITY_PROPERTY(PROP_JOINT_TRANSLATIONS, properties.getJointTranslations());
                APPEND_ENTITY_PROPERTY(PROP_RELAY_PARENT_JOINTS, properties.getRelayParentJoints());
                APPEND_ENTITY_PROPERTY(PROP_GROUP_CULLED, properties.getGroupCulled());

                _staticAnimation.setProperties(properties);
                _staticAnimation.appendToEditPacket(packetData, requestedProperties, propertyFlags, propertiesDidntFit, propertyCount, appendState);
            }

            if (properties.getType() == EntityTypes::Light) {
                APPEND_ENTITY_PROPERTY(PROP_COLOR, properties.getColor());
                APPEND_ENTITY_PROPERTY(PROP_IS_SPOTLIGHT, properties.getIsSpotlight());
                APPEND_ENTITY_PROPERTY(PROP_INTENSITY, properties.getIntensity());
                APPEND_ENTITY_PROPERTY(PROP_EXPONENT, properties.getExponent());
                APPEND_ENTITY_PROPERTY(PROP_CUTOFF, properties.getCutoff());
                APPEND_ENTITY_PROPERTY(PROP_FALLOFF_RADIUS, properties.getFalloffRadius());
            }

            if (properties.getType() == EntityTypes::Text) {
                _staticPulse.setProperties(properties);
                _staticPulse.appendToEditPacket(packetData, requestedProperties, propertyFlags,
                    propertiesDidntFit, propertyCount, appendState);
                APPEND_ENTITY_PROPERTY(PROP_BILLBOARD_MODE, (uint32_t)properties.getBillboardMode());

                APPEND_ENTITY_PROPERTY(PROP_TEXT, properties.getText());
                APPEND_ENTITY_PROPERTY(PROP_LINE_HEIGHT, properties.getLineHeight());
                APPEND_ENTITY_PROPERTY(PROP_TEXT_COLOR, properties.getTextColor());
                APPEND_ENTITY_PROPERTY(PROP_TEXT_ALPHA, properties.getTextAlpha());
                APPEND_ENTITY_PROPERTY(PROP_BACKGROUND_COLOR, properties.getBackgroundColor());
                APPEND_ENTITY_PROPERTY(PROP_BACKGROUND_ALPHA, properties.getBackgroundAlpha());
                APPEND_ENTITY_PROPERTY(PROP_LEFT_MARGIN, properties.getLeftMargin());
                APPEND_ENTITY_PROPERTY(PROP_RIGHT_MARGIN, properties.getRightMargin());
                APPEND_ENTITY_PROPERTY(PROP_TOP_MARGIN, properties.getTopMargin());
                APPEND_ENTITY_PROPERTY(PROP_BOTTOM_MARGIN, properties.getBottomMargin());
                APPEND_ENTITY_PROPERTY(PROP_UNLIT, properties.getUnlit());
            }

            if (properties.getType() == EntityTypes::Zone) {
                APPEND_ENTITY_PROPERTY(PROP_SHAPE_TYPE, (uint32_t)properties.getShapeType());
                APPEND_ENTITY_PROPERTY(PROP_COMPOUND_SHAPE_URL, properties.getCompoundShapeURL());

                _staticKeyLight.setProperties(properties);
                _staticKeyLight.appendToEditPacket(packetData, requestedProperties, propertyFlags, propertiesDidntFit, propertyCount, appendState);

                _staticAmbientLight.setProperties(properties);
                _staticAmbientLight.appendToEditPacket(packetData, requestedProperties, propertyFlags, propertiesDidntFit, propertyCount, appendState);

                _staticSkybox.setProperties(properties);
                _staticSkybox.appendToEditPacket(packetData, requestedProperties, propertyFlags, propertiesDidntFit, propertyCount, appendState);

                _staticHaze.setProperties(properties);
                _staticHaze.appendToEditPacket(packetData, requestedProperties, propertyFlags, propertiesDidntFit, propertyCount, appendState);

                _staticBloom.setProperties(properties);
                _staticBloom.appendToEditPacket(packetData, requestedProperties, propertyFlags, propertiesDidntFit, propertyCount, appendState);

                APPEND_ENTITY_PROPERTY(PROP_FLYING_ALLOWED, properties.getFlyingAllowed());
                APPEND_ENTITY_PROPERTY(PROP_GHOSTING_ALLOWED, properties.getGhostingAllowed());
                APPEND_ENTITY_PROPERTY(PROP_FILTER_URL, properties.getFilterURL());

                APPEND_ENTITY_PROPERTY(PROP_KEY_LIGHT_MODE, (uint32_t)properties.getKeyLightMode());
                APPEND_ENTITY_PROPERTY(PROP_AMBIENT_LIGHT_MODE, (uint32_t)properties.getAmbientLightMode());
                APPEND_ENTITY_PROPERTY(PROP_SKYBOX_MODE, (uint32_t)properties.getSkyboxMode());
                APPEND_ENTITY_PROPERTY(PROP_HAZE_MODE, (uint32_t)properties.getHazeMode());
                APPEND_ENTITY_PROPERTY(PROP_BLOOM_MODE, (uint32_t)properties.getBloomMode());
                APPEND_ENTITY_PROPERTY(PROP_AVATAR_PRIORITY, (uint32_t)properties.getAvatarPriority());
            }

            if (properties.getType() == EntityTypes::PolyVox) {
                APPEND_ENTITY_PROPERTY(PROP_VOXEL_VOLUME_SIZE, properties.getVoxelVolumeSize());
                APPEND_ENTITY_PROPERTY(PROP_VOXEL_DATA, properties.getVoxelData());
                APPEND_ENTITY_PROPERTY(PROP_VOXEL_SURFACE_STYLE, properties.getVoxelSurfaceStyle());
                APPEND_ENTITY_PROPERTY(PROP_X_TEXTURE_URL, properties.getXTextureURL());
                APPEND_ENTITY_PROPERTY(PROP_Y_TEXTURE_URL, properties.getYTextureURL());
                APPEND_ENTITY_PROPERTY(PROP_Z_TEXTURE_URL, properties.getZTextureURL());
                APPEND_ENTITY_PROPERTY(PROP_X_N_NEIGHBOR_ID, properties.getXNNeighborID());
                APPEND_ENTITY_PROPERTY(PROP_Y_N_NEIGHBOR_ID, properties.getYNNeighborID());
                APPEND_ENTITY_PROPERTY(PROP_Z_N_NEIGHBOR_ID, properties.getZNNeighborID());
                APPEND_ENTITY_PROPERTY(PROP_X_P_NEIGHBOR_ID, properties.getXPNeighborID());
                APPEND_ENTITY_PROPERTY(PROP_Y_P_NEIGHBOR_ID, properties.getYPNeighborID());
                APPEND_ENTITY_PROPERTY(PROP_Z_P_NEIGHBOR_ID, properties.getZPNeighborID());
            }

            if (properties.getType() == EntityTypes::Web) {
                APPEND_ENTITY_PROPERTY(PROP_COLOR, properties.getColor());
                APPEND_ENTITY_PROPERTY(PROP_ALPHA, properties.getAlpha());
                _staticPulse.setProperties(properties);
                _staticPulse.appendToEditPacket(packetData, requestedProperties, propertyFlags,
                    propertiesDidntFit, propertyCount, appendState);
                APPEND_ENTITY_PROPERTY(PROP_BILLBOARD_MODE, (uint32_t)properties.getBillboardMode());

                APPEND_ENTITY_PROPERTY(PROP_SOURCE_URL, properties.getSourceUrl());
                APPEND_ENTITY_PROPERTY(PROP_DPI, properties.getDPI());
                APPEND_ENTITY_PROPERTY(PROP_SCRIPT_URL, properties.getScriptURL());
                APPEND_ENTITY_PROPERTY(PROP_MAX_FPS, properties.getMaxFPS());
                APPEND_ENTITY_PROPERTY(PROP_INPUT_MODE, (uint32_t)properties.getInputMode());
                APPEND_ENTITY_PROPERTY(PROP_SHOW_KEYBOARD_FOCUS_HIGHLIGHT, properties.getShowKeyboardFocusHighlight());
            }

            if (properties.getType() == EntityTypes::Line) {
                APPEND_ENTITY_PROPERTY(PROP_COLOR, properties.getColor());

                APPEND_ENTITY_PROPERTY(PROP_LINE_POINTS, properties.getLinePoints());
            }

            if (properties.getType() == EntityTypes::PolyLine) {
                APPEND_ENTITY_PROPERTY(PROP_COLOR, properties.getColor());
                APPEND_ENTITY_PROPERTY(PROP_TEXTURES, properties.getTextures());

                APPEND_ENTITY_PROPERTY(PROP_LINE_POINTS, properties.getLinePoints());
                APPEND_ENTITY_PROPERTY(PROP_STROKE_WIDTHS, properties.getStrokeWidths());
                APPEND_ENTITY_PROPERTY(PROP_STROKE_NORMALS, properties.getPackedNormals());
                APPEND_ENTITY_PROPERTY(PROP_STROKE_COLORS, properties.getPackedStrokeColors());
                APPEND_ENTITY_PROPERTY(PROP_IS_UV_MODE_STRETCH, properties.getIsUVModeStretch());
                APPEND_ENTITY_PROPERTY(PROP_LINE_GLOW, properties.getGlow());
                APPEND_ENTITY_PROPERTY(PROP_LINE_FACE_CAMERA, properties.getFaceCamera());
            }

            // NOTE: Spheres and Boxes are just special cases of Shape, and they need to include their PROP_SHAPE
            // when encoding/decoding edits because otherwise they can't polymorph to other shape types
            if (properties.getType() == EntityTypes::Shape ||
                properties.getType() == EntityTypes::Box ||
                properties.getType() == EntityTypes::Sphere) {
                APPEND_ENTITY_PROPERTY(PROP_COLOR, properties.getColor());
                APPEND_ENTITY_PROPERTY(PROP_ALPHA, properties.getAlpha());
                _staticPulse.setProperties(properties);
                _staticPulse.appendToEditPacket(packetData, requestedProperties, propertyFlags,
                    propertiesDidntFit, propertyCount, appendState);
                APPEND_ENTITY_PROPERTY(PROP_SHAPE, properties.getShape());
            }

            // Materials
            if (properties.getType() == EntityTypes::Material) {
                APPEND_ENTITY_PROPERTY(PROP_MATERIAL_URL, properties.getMaterialURL());
                APPEND_ENTITY_PROPERTY(PROP_MATERIAL_MAPPING_MODE, (uint32_t)properties.getMaterialMappingMode());
                APPEND_ENTITY_PROPERTY(PROP_MATERIAL_PRIORITY, properties.getPriority());
                APPEND_ENTITY_PROPERTY(PROP_PARENT_MATERIAL_NAME, properties.getParentMaterialName());
                APPEND_ENTITY_PROPERTY(PROP_MATERIAL_MAPPING_POS, properties.getMaterialMappingPos());
                APPEND_ENTITY_PROPERTY(PROP_MATERIAL_MAPPING_SCALE, properties.getMaterialMappingScale());
                APPEND_ENTITY_PROPERTY(PROP_MATERIAL_MAPPING_ROT, properties.getMaterialMappingRot());
                APPEND_ENTITY_PROPERTY(PROP_MATERIAL_DATA, properties.getMaterialData());
                APPEND_ENTITY_PROPERTY(PROP_MATERIAL_REPEAT, properties.getMaterialRepeat());
            }

            // Image
            if (properties.getType() == EntityTypes::Image) {
                APPEND_ENTITY_PROPERTY(PROP_COLOR, properties.getColor());
                APPEND_ENTITY_PROPERTY(PROP_ALPHA, properties.getAlpha());
                _staticPulse.setProperties(properties);
                _staticPulse.appendToEditPacket(packetData, requestedProperties, propertyFlags,
                    propertiesDidntFit, propertyCount, appendState);
                APPEND_ENTITY_PROPERTY(PROP_BILLBOARD_MODE, (uint32_t)properties.getBillboardMode());

                APPEND_ENTITY_PROPERTY(PROP_IMAGE_URL, properties.getImageURL());
                APPEND_ENTITY_PROPERTY(PROP_EMISSIVE, properties.getEmissive());
                APPEND_ENTITY_PROPERTY(PROP_KEEP_ASPECT_RATIO, properties.getKeepAspectRatio());
                APPEND_ENTITY_PROPERTY(PROP_SUB_IMAGE, properties.getSubImage());
            }

            // Grid
            if (properties.getType() == EntityTypes::Grid) {
                APPEND_ENTITY_PROPERTY(PROP_COLOR, properties.getColor());
                APPEND_ENTITY_PROPERTY(PROP_ALPHA, properties.getAlpha());
                _staticPulse.setProperties(properties);
                _staticPulse.appendToEditPacket(packetData, requestedProperties, propertyFlags,
                    propertiesDidntFit, propertyCount, appendState);

                APPEND_ENTITY_PROPERTY(PROP_GRID_FOLLOW_CAMERA, properties.getFollowCamera());
                APPEND_ENTITY_PROPERTY(PROP_MAJOR_GRID_EVERY, properties.getMajorGridEvery());
                APPEND_ENTITY_PROPERTY(PROP_MINOR_GRID_EVERY, properties.getMinorGridEvery());
            }

            if (properties.getType() == EntityTypes::Gizmo) {
                APPEND_ENTITY_PROPERTY(PROP_GIZMO_TYPE, (uint32_t)properties.getGizmoType());
                _staticRing.setProperties(properties);
                _staticRing.appendToEditPacket(packetData, requestedProperties, propertyFlags,
                    propertiesDidntFit, propertyCount, appendState);
            }
        }

        if (propertyCount > 0) {
            int endOfEntityItemData = packetData->getUncompressedByteOffset();

            encodedPropertyFlags = propertyFlags;
            int newPropertyFlagsLength = encodedPropertyFlags.length();
            packetData->updatePriorBytes(propertyFlagsOffset, (const unsigned char*)encodedPropertyFlags.constData(),
                                         encodedPropertyFlags.length());

            // if the size of the PropertyFlags shrunk, we need to shift everything down to front of packet.
            if (newPropertyFlagsLength < oldPropertyFlagsLength) {
                int oldSize = packetData->getUncompressedSize();

                const unsigned char* modelItemData = packetData->getUncompressedData(propertyFlagsOffset + oldPropertyFlagsLength);
                int modelItemDataLength = endOfEntityItemData - startOfEntityItemData;
                int newEntityItemDataStart = propertyFlagsOffset + newPropertyFlagsLength;
                packetData->updatePriorBytes(newEntityItemDataStart, modelItemData, modelItemDataLength);

                int newSize = oldSize - (oldPropertyFlagsLength - newPropertyFlagsLength);
                packetData->setUncompressedSize(newSize);

            } else {
                assert(newPropertyFlagsLength == oldPropertyFlagsLength); // should not have grown
            }

            packetData->endLevel(entityLevel);
        } else {
            packetData->discardLevel(entityLevel);
            appendState = OctreeElement::NONE; // if we got here, then we didn't include the item
        }

        // If any part of the model items didn't fit, then the element is considered partial
        if (appendState != OctreeElement::COMPLETED) {
            didntFitProperties = propertiesDidntFit;
        }

        packetData->endSubTree();

        const char* finalizedData = reinterpret_cast<const char*>(packetData->getFinalizedData());
        int finalizedSize = packetData->getFinalizedSize();

        if (finalizedSize <= buffer.size()) {
            buffer.replace(0, finalizedSize, finalizedData, finalizedSize);
            buffer.resize(finalizedSize);
        } else {
            qCDebug(entities) << "ERROR - encoded edit message doesn't fit in output buffer.";
            appendState = OctreeElement::NONE; // if we got here, then we didn't include the item
            // maybe we should assert!!!
        }
    } else {
        packetData->discardSubTree();
    }

    return appendState;
}

QByteArray EntityItemProperties::getPackedNormals() const {
    return packNormals(getNormals());
}

QByteArray EntityItemProperties::packNormals(const QVector<vec3>& normals) const {
    int normalsSize = normals.size();
    QByteArray packedNormals = QByteArray(normalsSize * 6 + 1, '0');
    // add size of the array
    packedNormals[0] = ((uint8_t)normalsSize);

    int index = 1;
    for (int i = 0; i < normalsSize; i++) {
        int numBytes = packFloatVec3ToSignedTwoByteFixed((unsigned char*)packedNormals.data() + index, normals[i], 15);
        index += numBytes;
    }
    return packedNormals;
}

QByteArray EntityItemProperties::getPackedStrokeColors() const {
    return packStrokeColors(getStrokeColors());
}
QByteArray EntityItemProperties::packStrokeColors(const QVector<vec3>& strokeColors) const {
    int strokeColorsSize = strokeColors.size();
    QByteArray packedStrokeColors = QByteArray(strokeColorsSize * 3 + 1, '0');

    // add size of the array
    packedStrokeColors[0] = ((uint8_t)strokeColorsSize);


    for (int i = 0; i < strokeColorsSize; i++) {
        // add the color to the QByteArray
        packedStrokeColors[i * 3 + 1] = strokeColors[i].x * 255;
        packedStrokeColors[i * 3 + 2] = strokeColors[i].y * 255;
        packedStrokeColors[i * 3 + 3] = strokeColors[i].z * 255;
    }
    return packedStrokeColors;
}

// TODO:
//   how to handle lastEdited?
//   how to handle lastUpdated?
//   consider handling case where no properties are included... we should just ignore this packet...
//
// TODO: Right now, all possible properties for all subclasses are handled here. Ideally we'd prefer
//       to handle this in a more generic way. Allowing subclasses of EntityItem to register their properties
//
// TODO: There's a lot of repeated patterns in the code below to handle each property. It would be nice if the property
//       registration mechanism allowed us to collapse these repeated sections of code into a single implementation that
//       utilized the registration table to shorten up and simplify this code.
//
// TODO: Implement support for paged properties, spanning MTU, and custom properties
//
// TODO: Implement support for script and visible properties.
//
bool EntityItemProperties::decodeEntityEditPacket(const unsigned char* data, int bytesToRead, int& processedBytes,
                                                  EntityItemID& entityID, EntityItemProperties& properties) {
    bool valid = false;

    const unsigned char* dataAt = data;
    processedBytes = 0;

    // the first part of the data is an octcode, this is a required element of the edit packet format, but we don't
    // actually use it, we do need to skip it and read to the actual data we care about.
    int octets = numberOfThreeBitSectionsInCode(data);
    int bytesToReadOfOctcode = (int)bytesRequiredForCodeLength(octets);

    // we don't actually do anything with this octcode...
    dataAt += bytesToReadOfOctcode;
    processedBytes += bytesToReadOfOctcode;

    // Edit packets have a last edited time stamp immediately following the octcode.
    // NOTE: the edit times have been set by the editor to match out clock, so we don't need to adjust
    // these times for clock skew at this point.
    quint64 lastEdited;
    memcpy(&lastEdited, dataAt, sizeof(lastEdited));
    dataAt += sizeof(lastEdited);
    processedBytes += sizeof(lastEdited);
    properties.setLastEdited(lastEdited);

    // encoded id
    QUuid editID = QUuid::fromRfc4122(QByteArray::fromRawData(reinterpret_cast<const char*>(dataAt), NUM_BYTES_RFC4122_UUID));
    dataAt += NUM_BYTES_RFC4122_UUID;
    processedBytes += NUM_BYTES_RFC4122_UUID;

    entityID = editID;
    valid = true;

    // Entity Type...
    QByteArray encodedType((const char*)dataAt, (bytesToRead - processedBytes));
    ByteCountCoded<quint32> typeCoder = encodedType;
    quint32 entityTypeCode = typeCoder;
    properties.setType((EntityTypes::EntityType)entityTypeCode);
    encodedType = typeCoder; // determine true bytesToRead
    dataAt += encodedType.size();
    processedBytes += encodedType.size();

    // Update Delta - when was this item updated relative to last edit... this really should be 0
    // TODO: Should we get rid of this in this in edit packets, since this has to always be 0?
    // TODO: do properties need to handle lastupdated???

    // last updated is stored as ByteCountCoded delta from lastEdited
    QByteArray encodedUpdateDelta((const char*)dataAt, (bytesToRead - processedBytes));
    ByteCountCoded<quint64> updateDeltaCoder = encodedUpdateDelta;
    encodedUpdateDelta = updateDeltaCoder; // determine true bytesToRead
    dataAt += encodedUpdateDelta.size();
    processedBytes += encodedUpdateDelta.size();

    // TODO: Do we need this lastUpdated?? We don't seem to use it.
    //quint64 updateDelta = updateDeltaCoder;
    //quint64 lastUpdated = lastEdited + updateDelta; // don't adjust for clock skew since we already did that for lastEdited

    // Property Flags...
    QByteArray encodedPropertyFlags((const char*)dataAt, (bytesToRead - processedBytes));
    EntityPropertyFlags propertyFlags = encodedPropertyFlags;
    dataAt += propertyFlags.getEncodedLength();
    processedBytes += propertyFlags.getEncodedLength();

    READ_ENTITY_PROPERTY_TO_PROPERTIES(PROP_SIMULATION_OWNER, QByteArray, setSimulationOwner);
    READ_ENTITY_PROPERTY_TO_PROPERTIES(PROP_PARENT_ID, QUuid, setParentID);
    READ_ENTITY_PROPERTY_TO_PROPERTIES(PROP_PARENT_JOINT_INDEX, quint16, setParentJointIndex);
    READ_ENTITY_PROPERTY_TO_PROPERTIES(PROP_VISIBLE, bool, setVisible);
    READ_ENTITY_PROPERTY_TO_PROPERTIES(PROP_NAME, QString, setName);
    READ_ENTITY_PROPERTY_TO_PROPERTIES(PROP_LOCKED, bool, setLocked);
    READ_ENTITY_PROPERTY_TO_PROPERTIES(PROP_USER_DATA, QString, setUserData);
    READ_ENTITY_PROPERTY_TO_PROPERTIES(PROP_PRIVATE_USER_DATA, QString, setPrivateUserData);
    READ_ENTITY_PROPERTY_TO_PROPERTIES(PROP_HREF, QString, setHref);
    READ_ENTITY_PROPERTY_TO_PROPERTIES(PROP_DESCRIPTION, QString, setDescription);
    READ_ENTITY_PROPERTY_TO_PROPERTIES(PROP_POSITION, vec3, setPosition);
    READ_ENTITY_PROPERTY_TO_PROPERTIES(PROP_DIMENSIONS, vec3, setDimensions);
    READ_ENTITY_PROPERTY_TO_PROPERTIES(PROP_ROTATION, quat, setRotation);
    READ_ENTITY_PROPERTY_TO_PROPERTIES(PROP_REGISTRATION_POINT, vec3, setRegistrationPoint);
    READ_ENTITY_PROPERTY_TO_PROPERTIES(PROP_CREATED, quint64, setCreated);
    READ_ENTITY_PROPERTY_TO_PROPERTIES(PROP_LAST_EDITED_BY, QUuid, setLastEditedBy);
    // READ_ENTITY_PROPERTY_TO_PROPERTIES(PROP_ENTITY_HOST_TYPE, entity::HostType, setEntityHostType);            // not sent over the wire
    // READ_ENTITY_PROPERTY_TO_PROPERTIES(PROP_OWNING_AVATAR_ID, QUuid, setOwningAvatarID);                       // not sent over the wire
    READ_ENTITY_PROPERTY_TO_PROPERTIES(PROP_QUERY_AA_CUBE, AACube, setQueryAACube);
    READ_ENTITY_PROPERTY_TO_PROPERTIES(PROP_CAN_CAST_SHADOW, bool, setCanCastShadow);
    // READ_ENTITY_PROPERTY_TO_PROPERTIES(PROP_VISIBLE_IN_SECONDARY_CAMERA, bool, setIsVisibleInSecondaryCamera); // not sent over the wire
    READ_ENTITY_PROPERTY_TO_PROPERTIES(PROP_RENDER_LAYER, RenderLayer, setRenderLayer);
    READ_ENTITY_PROPERTY_TO_PROPERTIES(PROP_PRIMITIVE_MODE, PrimitiveMode, setPrimitiveMode);
    READ_ENTITY_PROPERTY_TO_PROPERTIES(PROP_IGNORE_PICK_INTERSECTION, bool, setIgnorePickIntersection);
    properties.getGrab().decodeFromEditPacket(propertyFlags, dataAt, processedBytes);

    // Physics
    READ_ENTITY_PROPERTY_TO_PROPERTIES(PROP_DENSITY, float, setDensity);
    READ_ENTITY_PROPERTY_TO_PROPERTIES(PROP_VELOCITY, vec3, setVelocity);
    READ_ENTITY_PROPERTY_TO_PROPERTIES(PROP_ANGULAR_VELOCITY, vec3, setAngularVelocity);
    READ_ENTITY_PROPERTY_TO_PROPERTIES(PROP_GRAVITY, vec3, setGravity);
    READ_ENTITY_PROPERTY_TO_PROPERTIES(PROP_ACCELERATION, vec3, setAcceleration);
    READ_ENTITY_PROPERTY_TO_PROPERTIES(PROP_DAMPING, float, setDamping);
    READ_ENTITY_PROPERTY_TO_PROPERTIES(PROP_ANGULAR_DAMPING, float, setAngularDamping);
    READ_ENTITY_PROPERTY_TO_PROPERTIES(PROP_RESTITUTION, float, setRestitution);
    READ_ENTITY_PROPERTY_TO_PROPERTIES(PROP_FRICTION, float, setFriction);
    READ_ENTITY_PROPERTY_TO_PROPERTIES(PROP_LIFETIME, float, setLifetime);
    READ_ENTITY_PROPERTY_TO_PROPERTIES(PROP_COLLISIONLESS, bool, setCollisionless);
    READ_ENTITY_PROPERTY_TO_PROPERTIES(PROP_COLLISION_MASK, uint16_t, setCollisionMask);
    READ_ENTITY_PROPERTY_TO_PROPERTIES(PROP_DYNAMIC, bool, setDynamic);
    READ_ENTITY_PROPERTY_TO_PROPERTIES(PROP_COLLISION_SOUND_URL, QString, setCollisionSoundURL);
    READ_ENTITY_PROPERTY_TO_PROPERTIES(PROP_ACTION_DATA, QByteArray, setActionData);

    // Cloning
    READ_ENTITY_PROPERTY_TO_PROPERTIES(PROP_CLONEABLE, bool, setCloneable);
    READ_ENTITY_PROPERTY_TO_PROPERTIES(PROP_CLONE_LIFETIME, float, setCloneLifetime);
    READ_ENTITY_PROPERTY_TO_PROPERTIES(PROP_CLONE_LIMIT, float, setCloneLimit);
    READ_ENTITY_PROPERTY_TO_PROPERTIES(PROP_CLONE_DYNAMIC, bool, setCloneDynamic);
    READ_ENTITY_PROPERTY_TO_PROPERTIES(PROP_CLONE_AVATAR_ENTITY, bool, setCloneAvatarEntity);
    READ_ENTITY_PROPERTY_TO_PROPERTIES(PROP_CLONE_ORIGIN_ID, QUuid, setCloneOriginID);

    // Scripts
    READ_ENTITY_PROPERTY_TO_PROPERTIES(PROP_SCRIPT, QString, setScript);
    READ_ENTITY_PROPERTY_TO_PROPERTIES(PROP_SCRIPT_TIMESTAMP, quint64, setScriptTimestamp);
    READ_ENTITY_PROPERTY_TO_PROPERTIES(PROP_SERVER_SCRIPTS, QString, setServerScripts);

    // Certifiable Properties
    READ_ENTITY_PROPERTY_TO_PROPERTIES(PROP_ITEM_NAME, QString, setItemName);
    READ_ENTITY_PROPERTY_TO_PROPERTIES(PROP_ITEM_DESCRIPTION, QString, setItemDescription);
    READ_ENTITY_PROPERTY_TO_PROPERTIES(PROP_ITEM_CATEGORIES, QString, setItemCategories);
    READ_ENTITY_PROPERTY_TO_PROPERTIES(PROP_ITEM_ARTIST, QString, setItemArtist);
    READ_ENTITY_PROPERTY_TO_PROPERTIES(PROP_ITEM_LICENSE, QString, setItemLicense);
    READ_ENTITY_PROPERTY_TO_PROPERTIES(PROP_LIMITED_RUN, quint32, setLimitedRun);
    READ_ENTITY_PROPERTY_TO_PROPERTIES(PROP_MARKETPLACE_ID, QString, setMarketplaceID);
    READ_ENTITY_PROPERTY_TO_PROPERTIES(PROP_EDITION_NUMBER, quint32, setEditionNumber);
    READ_ENTITY_PROPERTY_TO_PROPERTIES(PROP_ENTITY_INSTANCE_NUMBER, quint32, setEntityInstanceNumber);
    READ_ENTITY_PROPERTY_TO_PROPERTIES(PROP_CERTIFICATE_ID, QString, setCertificateID);
    READ_ENTITY_PROPERTY_TO_PROPERTIES(PROP_CERTIFICATE_TYPE, QString, setCertificateType);
    READ_ENTITY_PROPERTY_TO_PROPERTIES(PROP_STATIC_CERTIFICATE_VERSION, quint32, setStaticCertificateVersion);

    if (properties.getType() == EntityTypes::ParticleEffect) {
        READ_ENTITY_PROPERTY_TO_PROPERTIES(PROP_SHAPE_TYPE, ShapeType, setShapeType);
        READ_ENTITY_PROPERTY_TO_PROPERTIES(PROP_COMPOUND_SHAPE_URL, QString, setCompoundShapeURL);
        READ_ENTITY_PROPERTY_TO_PROPERTIES(PROP_COLOR, u8vec3Color, setColor);
        READ_ENTITY_PROPERTY_TO_PROPERTIES(PROP_ALPHA, float, setAlpha);
        properties.getPulse().decodeFromEditPacket(propertyFlags, dataAt, processedBytes);
        READ_ENTITY_PROPERTY_TO_PROPERTIES(PROP_TEXTURES, QString, setTextures);

        READ_ENTITY_PROPERTY_TO_PROPERTIES(PROP_MAX_PARTICLES, quint32, setMaxParticles);
        READ_ENTITY_PROPERTY_TO_PROPERTIES(PROP_LIFESPAN, float, setLifespan);

        READ_ENTITY_PROPERTY_TO_PROPERTIES(PROP_EMITTING_PARTICLES, bool, setIsEmitting);
        READ_ENTITY_PROPERTY_TO_PROPERTIES(PROP_EMIT_RATE, float, setEmitRate);
        READ_ENTITY_PROPERTY_TO_PROPERTIES(PROP_EMIT_SPEED, float, setEmitSpeed);
        READ_ENTITY_PROPERTY_TO_PROPERTIES(PROP_SPEED_SPREAD, float, setSpeedSpread);
        READ_ENTITY_PROPERTY_TO_PROPERTIES(PROP_EMIT_ORIENTATION, quat, setEmitOrientation);
        READ_ENTITY_PROPERTY_TO_PROPERTIES(PROP_EMIT_DIMENSIONS, vec3, setEmitDimensions);
        READ_ENTITY_PROPERTY_TO_PROPERTIES(PROP_EMIT_RADIUS_START, float, setEmitRadiusStart);

        READ_ENTITY_PROPERTY_TO_PROPERTIES(PROP_POLAR_START, float, setPolarStart);
        READ_ENTITY_PROPERTY_TO_PROPERTIES(PROP_POLAR_FINISH, float, setPolarFinish);
        READ_ENTITY_PROPERTY_TO_PROPERTIES(PROP_AZIMUTH_START, float, setAzimuthStart);
        READ_ENTITY_PROPERTY_TO_PROPERTIES(PROP_AZIMUTH_FINISH, float, setAzimuthFinish);

        READ_ENTITY_PROPERTY_TO_PROPERTIES(PROP_EMIT_ACCELERATION, vec3, setEmitAcceleration);
        READ_ENTITY_PROPERTY_TO_PROPERTIES(PROP_ACCELERATION_SPREAD, vec3, setAccelerationSpread);

        READ_ENTITY_PROPERTY_TO_PROPERTIES(PROP_PARTICLE_RADIUS, float, setParticleRadius);
        READ_ENTITY_PROPERTY_TO_PROPERTIES(PROP_RADIUS_SPREAD, float, setRadiusSpread);
        READ_ENTITY_PROPERTY_TO_PROPERTIES(PROP_RADIUS_START, float, setRadiusStart);
        READ_ENTITY_PROPERTY_TO_PROPERTIES(PROP_RADIUS_FINISH, float, setRadiusFinish);

        READ_ENTITY_PROPERTY_TO_PROPERTIES(PROP_COLOR_SPREAD, u8vec3Color, setColorSpread);
        READ_ENTITY_PROPERTY_TO_PROPERTIES(PROP_COLOR_START, vec3Color, setColorStart);
        READ_ENTITY_PROPERTY_TO_PROPERTIES(PROP_COLOR_FINISH, vec3Color, setColorFinish);

        READ_ENTITY_PROPERTY_TO_PROPERTIES(PROP_ALPHA_SPREAD, float, setAlphaSpread);
        READ_ENTITY_PROPERTY_TO_PROPERTIES(PROP_ALPHA_START, float, setAlphaStart);
        READ_ENTITY_PROPERTY_TO_PROPERTIES(PROP_ALPHA_FINISH, float, setAlphaFinish);

        READ_ENTITY_PROPERTY_TO_PROPERTIES(PROP_EMITTER_SHOULD_TRAIL, bool, setEmitterShouldTrail);

        READ_ENTITY_PROPERTY_TO_PROPERTIES(PROP_PARTICLE_SPIN, float, setParticleSpin);
        READ_ENTITY_PROPERTY_TO_PROPERTIES(PROP_SPIN_SPREAD, float, setSpinSpread);
        READ_ENTITY_PROPERTY_TO_PROPERTIES(PROP_SPIN_START, float, setSpinStart);
        READ_ENTITY_PROPERTY_TO_PROPERTIES(PROP_SPIN_FINISH, float, setSpinFinish);
        READ_ENTITY_PROPERTY_TO_PROPERTIES(PROP_PARTICLE_ROTATE_WITH_ENTITY, bool, setRotateWithEntity);
    }

    if (properties.getType() == EntityTypes::Model) {
        READ_ENTITY_PROPERTY_TO_PROPERTIES(PROP_SHAPE_TYPE, ShapeType, setShapeType);
        READ_ENTITY_PROPERTY_TO_PROPERTIES(PROP_COMPOUND_SHAPE_URL, QString, setCompoundShapeURL);
        READ_ENTITY_PROPERTY_TO_PROPERTIES(PROP_COLOR, u8vec3Color, setColor);
        READ_ENTITY_PROPERTY_TO_PROPERTIES(PROP_TEXTURES, QString, setTextures);

        READ_ENTITY_PROPERTY_TO_PROPERTIES(PROP_MODEL_URL, QString, setModelURL);
        READ_ENTITY_PROPERTY_TO_PROPERTIES(PROP_MODEL_SCALE, vec3, setModelScale);
        READ_ENTITY_PROPERTY_TO_PROPERTIES(PROP_JOINT_ROTATIONS_SET, QVector<bool>, setJointRotationsSet);
        READ_ENTITY_PROPERTY_TO_PROPERTIES(PROP_JOINT_ROTATIONS, QVector<quat>, setJointRotations);
        READ_ENTITY_PROPERTY_TO_PROPERTIES(PROP_JOINT_TRANSLATIONS_SET, QVector<bool>, setJointTranslationsSet);
        READ_ENTITY_PROPERTY_TO_PROPERTIES(PROP_JOINT_TRANSLATIONS, QVector<vec3>, setJointTranslations);
        READ_ENTITY_PROPERTY_TO_PROPERTIES(PROP_RELAY_PARENT_JOINTS, bool, setRelayParentJoints);
        READ_ENTITY_PROPERTY_TO_PROPERTIES(PROP_GROUP_CULLED, bool, setGroupCulled);

        properties.getAnimation().decodeFromEditPacket(propertyFlags, dataAt, processedBytes);
    }

    if (properties.getType() == EntityTypes::Light) {
        READ_ENTITY_PROPERTY_TO_PROPERTIES(PROP_COLOR, u8vec3Color, setColor);

        READ_ENTITY_PROPERTY_TO_PROPERTIES(PROP_IS_SPOTLIGHT, bool, setIsSpotlight);
        READ_ENTITY_PROPERTY_TO_PROPERTIES(PROP_INTENSITY, float, setIntensity);
        READ_ENTITY_PROPERTY_TO_PROPERTIES(PROP_EXPONENT, float, setExponent);
        READ_ENTITY_PROPERTY_TO_PROPERTIES(PROP_CUTOFF, float, setCutoff);
        READ_ENTITY_PROPERTY_TO_PROPERTIES(PROP_FALLOFF_RADIUS, float, setFalloffRadius);
    }

    if (properties.getType() == EntityTypes::Text) {
        properties.getPulse().decodeFromEditPacket(propertyFlags, dataAt, processedBytes);
        READ_ENTITY_PROPERTY_TO_PROPERTIES(PROP_BILLBOARD_MODE, BillboardMode, setBillboardMode);

        READ_ENTITY_PROPERTY_TO_PROPERTIES(PROP_TEXT, QString, setText);
        READ_ENTITY_PROPERTY_TO_PROPERTIES(PROP_LINE_HEIGHT, float, setLineHeight);
        READ_ENTITY_PROPERTY_TO_PROPERTIES(PROP_TEXT_COLOR, u8vec3Color, setTextColor);
        READ_ENTITY_PROPERTY_TO_PROPERTIES(PROP_TEXT_ALPHA, float, setTextAlpha);
        READ_ENTITY_PROPERTY_TO_PROPERTIES(PROP_BACKGROUND_COLOR, u8vec3Color, setBackgroundColor);
        READ_ENTITY_PROPERTY_TO_PROPERTIES(PROP_BACKGROUND_ALPHA, float, setBackgroundAlpha);
        READ_ENTITY_PROPERTY_TO_PROPERTIES(PROP_LEFT_MARGIN, float, setLeftMargin);
        READ_ENTITY_PROPERTY_TO_PROPERTIES(PROP_RIGHT_MARGIN, float, setRightMargin);
        READ_ENTITY_PROPERTY_TO_PROPERTIES(PROP_TOP_MARGIN, float, setTopMargin);
        READ_ENTITY_PROPERTY_TO_PROPERTIES(PROP_BOTTOM_MARGIN, float, setBottomMargin);
        READ_ENTITY_PROPERTY_TO_PROPERTIES(PROP_UNLIT, bool, setUnlit);
    }

    if (properties.getType() == EntityTypes::Zone) {
        READ_ENTITY_PROPERTY_TO_PROPERTIES(PROP_SHAPE_TYPE, ShapeType, setShapeType);
        READ_ENTITY_PROPERTY_TO_PROPERTIES(PROP_COMPOUND_SHAPE_URL, QString, setCompoundShapeURL);

        properties.getKeyLight().decodeFromEditPacket(propertyFlags, dataAt, processedBytes);
        properties.getAmbientLight().decodeFromEditPacket(propertyFlags, dataAt, processedBytes);
        properties.getSkybox().decodeFromEditPacket(propertyFlags, dataAt, processedBytes);
        properties.getHaze().decodeFromEditPacket(propertyFlags, dataAt, processedBytes);
        properties.getBloom().decodeFromEditPacket(propertyFlags, dataAt, processedBytes);

        READ_ENTITY_PROPERTY_TO_PROPERTIES(PROP_FLYING_ALLOWED, bool, setFlyingAllowed);
        READ_ENTITY_PROPERTY_TO_PROPERTIES(PROP_GHOSTING_ALLOWED, bool, setGhostingAllowed);
        READ_ENTITY_PROPERTY_TO_PROPERTIES(PROP_FILTER_URL, QString, setFilterURL);

        READ_ENTITY_PROPERTY_TO_PROPERTIES(PROP_KEY_LIGHT_MODE, uint32_t, setKeyLightMode);
        READ_ENTITY_PROPERTY_TO_PROPERTIES(PROP_AMBIENT_LIGHT_MODE, uint32_t, setAmbientLightMode);
        READ_ENTITY_PROPERTY_TO_PROPERTIES(PROP_SKYBOX_MODE, uint32_t, setSkyboxMode);
        READ_ENTITY_PROPERTY_TO_PROPERTIES(PROP_HAZE_MODE, uint32_t, setHazeMode);
        READ_ENTITY_PROPERTY_TO_PROPERTIES(PROP_BLOOM_MODE, uint32_t, setBloomMode);
        READ_ENTITY_PROPERTY_TO_PROPERTIES(PROP_AVATAR_PRIORITY, uint32_t, setAvatarPriority);
    }

    if (properties.getType() == EntityTypes::PolyVox) {
        READ_ENTITY_PROPERTY_TO_PROPERTIES(PROP_VOXEL_VOLUME_SIZE, vec3, setVoxelVolumeSize);
        READ_ENTITY_PROPERTY_TO_PROPERTIES(PROP_VOXEL_DATA, QByteArray, setVoxelData);
        READ_ENTITY_PROPERTY_TO_PROPERTIES(PROP_VOXEL_SURFACE_STYLE, uint16_t, setVoxelSurfaceStyle);
        READ_ENTITY_PROPERTY_TO_PROPERTIES(PROP_X_TEXTURE_URL, QString, setXTextureURL);
        READ_ENTITY_PROPERTY_TO_PROPERTIES(PROP_Y_TEXTURE_URL, QString, setYTextureURL);
        READ_ENTITY_PROPERTY_TO_PROPERTIES(PROP_Z_TEXTURE_URL, QString, setZTextureURL);
        READ_ENTITY_PROPERTY_TO_PROPERTIES(PROP_X_N_NEIGHBOR_ID, EntityItemID, setXNNeighborID);
        READ_ENTITY_PROPERTY_TO_PROPERTIES(PROP_Y_N_NEIGHBOR_ID, EntityItemID, setYNNeighborID);
        READ_ENTITY_PROPERTY_TO_PROPERTIES(PROP_Z_N_NEIGHBOR_ID, EntityItemID, setZNNeighborID);
        READ_ENTITY_PROPERTY_TO_PROPERTIES(PROP_X_P_NEIGHBOR_ID, EntityItemID, setXPNeighborID);
        READ_ENTITY_PROPERTY_TO_PROPERTIES(PROP_Y_P_NEIGHBOR_ID, EntityItemID, setYPNeighborID);
        READ_ENTITY_PROPERTY_TO_PROPERTIES(PROP_Z_P_NEIGHBOR_ID, EntityItemID, setZPNeighborID);
    }

    if (properties.getType() == EntityTypes::Web) {
        READ_ENTITY_PROPERTY_TO_PROPERTIES(PROP_COLOR, u8vec3Color, setColor);
        READ_ENTITY_PROPERTY_TO_PROPERTIES(PROP_ALPHA, float, setAlpha);
        properties.getPulse().decodeFromEditPacket(propertyFlags, dataAt, processedBytes);
        READ_ENTITY_PROPERTY_TO_PROPERTIES(PROP_BILLBOARD_MODE, BillboardMode, setBillboardMode);

        READ_ENTITY_PROPERTY_TO_PROPERTIES(PROP_SOURCE_URL, QString, setSourceUrl);
        READ_ENTITY_PROPERTY_TO_PROPERTIES(PROP_DPI, uint16_t, setDPI);
        READ_ENTITY_PROPERTY_TO_PROPERTIES(PROP_SCRIPT_URL, QString, setScriptURL);
        READ_ENTITY_PROPERTY_TO_PROPERTIES(PROP_MAX_FPS, uint8_t, setMaxFPS);
        READ_ENTITY_PROPERTY_TO_PROPERTIES(PROP_INPUT_MODE, WebInputMode, setInputMode);
        READ_ENTITY_PROPERTY_TO_PROPERTIES(PROP_SHOW_KEYBOARD_FOCUS_HIGHLIGHT, bool, setShowKeyboardFocusHighlight);
    }

    if (properties.getType() == EntityTypes::Line) {
        READ_ENTITY_PROPERTY_TO_PROPERTIES(PROP_COLOR, u8vec3Color, setColor);

        READ_ENTITY_PROPERTY_TO_PROPERTIES(PROP_LINE_POINTS, QVector<vec3>, setLinePoints);
    }

    if (properties.getType() == EntityTypes::PolyLine) {
        READ_ENTITY_PROPERTY_TO_PROPERTIES(PROP_COLOR, u8vec3Color, setColor);
        READ_ENTITY_PROPERTY_TO_PROPERTIES(PROP_TEXTURES, QString, setTextures);

        READ_ENTITY_PROPERTY_TO_PROPERTIES(PROP_LINE_POINTS, QVector<vec3>, setLinePoints);
        READ_ENTITY_PROPERTY_TO_PROPERTIES(PROP_STROKE_WIDTHS, QVector<float>, setStrokeWidths);
        READ_ENTITY_PROPERTY_TO_PROPERTIES(PROP_STROKE_NORMALS, QByteArray, setPackedNormals);
        READ_ENTITY_PROPERTY_TO_PROPERTIES(PROP_STROKE_COLORS, QByteArray, setPackedStrokeColors);
        READ_ENTITY_PROPERTY_TO_PROPERTIES(PROP_IS_UV_MODE_STRETCH, bool, setIsUVModeStretch);
        READ_ENTITY_PROPERTY_TO_PROPERTIES(PROP_LINE_GLOW, bool, setGlow);
        READ_ENTITY_PROPERTY_TO_PROPERTIES(PROP_LINE_FACE_CAMERA, bool, setFaceCamera);
    }

    // NOTE: Spheres and Boxes are just special cases of Shape, and they need to include their PROP_SHAPE
    // when encoding/decoding edits because otherwise they can't polymorph to other shape types
    if (properties.getType() == EntityTypes::Shape ||
        properties.getType() == EntityTypes::Box ||
        properties.getType() == EntityTypes::Sphere) {
        READ_ENTITY_PROPERTY_TO_PROPERTIES(PROP_COLOR, u8vec3Color, setColor);
        READ_ENTITY_PROPERTY_TO_PROPERTIES(PROP_ALPHA, float, setAlpha);
        properties.getPulse().decodeFromEditPacket(propertyFlags, dataAt, processedBytes);

        READ_ENTITY_PROPERTY_TO_PROPERTIES(PROP_SHAPE, QString, setShape);
    }

    // Materials
    if (properties.getType() == EntityTypes::Material) {
        READ_ENTITY_PROPERTY_TO_PROPERTIES(PROP_MATERIAL_URL, QString, setMaterialURL);
        READ_ENTITY_PROPERTY_TO_PROPERTIES(PROP_MATERIAL_MAPPING_MODE, MaterialMappingMode, setMaterialMappingMode);
        READ_ENTITY_PROPERTY_TO_PROPERTIES(PROP_MATERIAL_PRIORITY, quint16, setPriority);
        READ_ENTITY_PROPERTY_TO_PROPERTIES(PROP_PARENT_MATERIAL_NAME, QString, setParentMaterialName);
        READ_ENTITY_PROPERTY_TO_PROPERTIES(PROP_MATERIAL_MAPPING_POS, vec2, setMaterialMappingPos);
        READ_ENTITY_PROPERTY_TO_PROPERTIES(PROP_MATERIAL_MAPPING_SCALE, vec2, setMaterialMappingScale);
        READ_ENTITY_PROPERTY_TO_PROPERTIES(PROP_MATERIAL_MAPPING_ROT, float, setMaterialMappingRot);
        READ_ENTITY_PROPERTY_TO_PROPERTIES(PROP_MATERIAL_DATA, QString, setMaterialData);
        READ_ENTITY_PROPERTY_TO_PROPERTIES(PROP_MATERIAL_REPEAT, bool, setMaterialRepeat);
    }

    // Image
    if (properties.getType() == EntityTypes::Image) {
        READ_ENTITY_PROPERTY_TO_PROPERTIES(PROP_COLOR, u8vec3Color, setColor);
        READ_ENTITY_PROPERTY_TO_PROPERTIES(PROP_ALPHA, float, setAlpha);
        properties.getPulse().decodeFromEditPacket(propertyFlags, dataAt, processedBytes);
        READ_ENTITY_PROPERTY_TO_PROPERTIES(PROP_BILLBOARD_MODE, BillboardMode, setBillboardMode);

        READ_ENTITY_PROPERTY_TO_PROPERTIES(PROP_IMAGE_URL, QString, setImageURL);
        READ_ENTITY_PROPERTY_TO_PROPERTIES(PROP_EMISSIVE, bool, setEmissive);
        READ_ENTITY_PROPERTY_TO_PROPERTIES(PROP_KEEP_ASPECT_RATIO, bool, setKeepAspectRatio);
        READ_ENTITY_PROPERTY_TO_PROPERTIES(PROP_SUB_IMAGE, QRect, setSubImage);
    }

    // Grid
    if (properties.getType() == EntityTypes::Grid) {
        READ_ENTITY_PROPERTY_TO_PROPERTIES(PROP_COLOR, u8vec3Color, setColor);
        READ_ENTITY_PROPERTY_TO_PROPERTIES(PROP_ALPHA, float, setAlpha);
        properties.getPulse().decodeFromEditPacket(propertyFlags, dataAt, processedBytes);

        READ_ENTITY_PROPERTY_TO_PROPERTIES(PROP_GRID_FOLLOW_CAMERA, bool, setFollowCamera);
        READ_ENTITY_PROPERTY_TO_PROPERTIES(PROP_MAJOR_GRID_EVERY, uint32_t, setMajorGridEvery);
        READ_ENTITY_PROPERTY_TO_PROPERTIES(PROP_MINOR_GRID_EVERY, float, setMinorGridEvery);
    }

    if (properties.getType() == EntityTypes::Gizmo) {
        READ_ENTITY_PROPERTY_TO_PROPERTIES(PROP_GIZMO_TYPE, GizmoType, setGizmoType);
        properties.getRing().decodeFromEditPacket(propertyFlags, dataAt, processedBytes);
    }

    return valid;
}

void EntityItemProperties::setPackedNormals(const QByteArray& value) {
    setNormals(unpackNormals(value));
}

QVector<vec3> EntityItemProperties::unpackNormals(const QByteArray& normals) {
    // the size of the vector is packed first
    QVector<vec3> unpackedNormals = QVector<vec3>((int)normals[0]);

    if ((int)normals[0] == normals.size() / 6) {
        int j = 0;
        for (int i = 1; i < normals.size();) {
            vec3 aux = vec3();
            i += unpackFloatVec3FromSignedTwoByteFixed((unsigned char*)normals.data() + i, aux, 15);
            unpackedNormals[j] = aux;
            j++;
        }
    } else {
        qCDebug(entities) << "WARNING - Expected received size for normals does not match. Expected: " << (int)normals[0]
                          << " Received: " << (normals.size() / 6);
    }
    return unpackedNormals;
}

void EntityItemProperties::setPackedStrokeColors(const QByteArray& value) {
    setStrokeColors(unpackStrokeColors(value));
}

QVector<vec3> EntityItemProperties::unpackStrokeColors(const QByteArray& strokeColors) {
    // the size of the vector is packed first
    QVector<vec3> unpackedStrokeColors = QVector<vec3>((int)strokeColors[0]);

    if ((int)strokeColors[0] == strokeColors.size() / 3) {
        int j = 0;
        for (int i = 1; i < strokeColors.size();) {

            float r = (uint8_t)strokeColors[i++] / 255.0f;
            float g = (uint8_t)strokeColors[i++] / 255.0f;
            float b = (uint8_t)strokeColors[i++] / 255.0f;
            unpackedStrokeColors[j++] = vec3(r, g, b);
        }
    } else {
        qCDebug(entities) << "WARNING - Expected received size for stroke colors does not match. Expected: "
            << (int)strokeColors[0] << " Received: " << (strokeColors.size() / 3);
    }

    return unpackedStrokeColors;
}

// NOTE: This version will only encode the portion of the edit message immediately following the
// header it does not include the send times and sequence number because that is handled by the
// edit packet sender...
bool EntityItemProperties::encodeEraseEntityMessage(const EntityItemID& entityItemID, QByteArray& buffer) {

    char* copyAt = buffer.data();
    uint16_t numberOfIds = 1; // only one entity ID in this message

    int outputLength = 0;

    if (buffer.size() < (int)(sizeof(numberOfIds) + NUM_BYTES_RFC4122_UUID)) {
        qCDebug(entities) << "ERROR - encodeEraseEntityMessage() called with buffer that is too small!";
        return false;
    }

    memcpy(copyAt, &numberOfIds, sizeof(numberOfIds));
    copyAt += sizeof(numberOfIds);
    outputLength = sizeof(numberOfIds);

    memcpy(copyAt, entityItemID.toRfc4122().constData(), NUM_BYTES_RFC4122_UUID);
    outputLength += NUM_BYTES_RFC4122_UUID;

    buffer.resize(outputLength);

    return true;
}

bool EntityItemProperties::encodeCloneEntityMessage(const EntityItemID& entityIDToClone, const EntityItemID& newEntityID, QByteArray& buffer) {
    char* copyAt = buffer.data();
    int outputLength = 0;

    if (buffer.size() < (int)(NUM_BYTES_RFC4122_UUID * 2)) {
        qCDebug(entities) << "ERROR - encodeCloneEntityMessage() called with buffer that is too small!";
        return false;
    }

    memcpy(copyAt, entityIDToClone.toRfc4122().constData(), NUM_BYTES_RFC4122_UUID);
    copyAt += NUM_BYTES_RFC4122_UUID;
    outputLength += NUM_BYTES_RFC4122_UUID;

    memcpy(copyAt, newEntityID.toRfc4122().constData(), NUM_BYTES_RFC4122_UUID);
    outputLength += NUM_BYTES_RFC4122_UUID;

    buffer.resize(outputLength);

    return true;
}

bool EntityItemProperties::decodeCloneEntityMessage(const QByteArray& buffer, int& processedBytes, EntityItemID& entityIDToClone, EntityItemID& newEntityID) {
    const unsigned char* packetData = (const unsigned char*)buffer.constData();
    const unsigned char* dataAt = packetData;
    size_t packetLength = buffer.size();
    processedBytes = 0;

    if (NUM_BYTES_RFC4122_UUID * 2 > packetLength) {
        qCDebug(entities) << "EntityItemProperties::processEraseMessageDetails().... bailing because not enough bytes in buffer";
        return false; // bail to prevent buffer overflow
    }

    QByteArray encodedID = buffer.mid((int)processedBytes, NUM_BYTES_RFC4122_UUID);
    entityIDToClone = QUuid::fromRfc4122(encodedID);
    dataAt += encodedID.size();
    processedBytes += encodedID.size();

    encodedID = buffer.mid((int)processedBytes, NUM_BYTES_RFC4122_UUID);
    newEntityID = QUuid::fromRfc4122(encodedID);
    dataAt += encodedID.size();
    processedBytes += encodedID.size();

    return true;
}

void EntityItemProperties::markAllChanged() {
    // Core
    _simulationOwnerChanged = true;
    _parentIDChanged = true;
    _parentJointIndexChanged = true;
    _visibleChanged = true;
    _nameChanged = true;
    _lockedChanged = true;
    _userDataChanged = true;
    _privateUserDataChanged = true;
    _hrefChanged = true;
    _descriptionChanged = true;
    _positionChanged = true;
    _dimensionsChanged = true;
    _rotationChanged = true;
    _registrationPointChanged = true;
    _createdChanged = true;
    _lastEditedByChanged = true;
    _entityHostTypeChanged = true;
    _owningAvatarIDChanged = true;
    _queryAACubeChanged = true;
    _canCastShadowChanged = true;
    _isVisibleInSecondaryCameraChanged = true;
    _renderLayerChanged = true;
    _primitiveModeChanged = true;
    _ignorePickIntersectionChanged = true;
    _grab.markAllChanged();

    // Physics
    _densityChanged = true;
    _velocityChanged = true;
    _angularVelocityChanged = true;
    _gravityChanged = true;
    _accelerationChanged = true;
    _dampingChanged = true;
    _angularDampingChanged = true;
    _restitutionChanged = true;
    _frictionChanged = true;
    _lifetimeChanged = true;
    _collisionlessChanged = true;
    _collisionMaskChanged = true;
    _dynamicChanged = true;
    _collisionSoundURLChanged = true;
    _actionDataChanged = true;

    // Cloning
    _cloneableChanged = true;
    _cloneLifetimeChanged = true;
    _cloneLimitChanged = true;
    _cloneDynamicChanged = true;
    _cloneAvatarEntityChanged = true;
    _cloneOriginIDChanged = true;

    // Scripts
    _scriptChanged = true;
    _scriptTimestampChanged = true;
    _serverScriptsChanged = true;

    // Certifiable Properties
    _itemNameChanged = true;
    _itemDescriptionChanged = true;
    _itemCategoriesChanged = true;
    _itemArtistChanged = true;
    _itemLicenseChanged = true;
    _limitedRunChanged = true;
    _marketplaceIDChanged = true;
    _editionNumberChanged = true;
    _entityInstanceNumberChanged = true;
    _certificateIDChanged = true;
    _certificateTypeChanged = true;
    _staticCertificateVersionChanged = true;

    // Common
    _shapeTypeChanged = true;
    _compoundShapeURLChanged = true;
    _colorChanged = true;
    _alphaChanged = true;
    _pulse.markAllChanged();
    _texturesChanged = true;
    _billboardModeChanged = true;

    // Particles
    _maxParticlesChanged = true;
    _lifespanChanged = true;
    _isEmittingChanged = true;
    _emitRateChanged = true;
    _emitSpeedChanged = true;
    _speedSpreadChanged = true;
    _emitOrientationChanged = true;
    _emitDimensionsChanged = true;
    _emitRadiusStartChanged = true;
    _polarStartChanged = true;
    _polarFinishChanged = true;
    _azimuthStartChanged = true;
    _azimuthFinishChanged = true;
    _emitAccelerationChanged = true;
    _accelerationSpreadChanged = true;
    _particleRadiusChanged = true;
    _radiusSpreadChanged = true;
    _radiusStartChanged = true;
    _radiusFinishChanged = true;
    _colorSpreadChanged = true;
    _colorStartChanged = true;
    _colorFinishChanged = true;
    _alphaSpreadChanged = true;
    _alphaStartChanged = true;
    _alphaFinishChanged = true;
    _emitterShouldTrailChanged = true;
    _particleSpinChanged = true;
    _spinStartChanged = true;
    _spinFinishChanged = true;
    _spinSpreadChanged = true;
    _rotateWithEntityChanged = true;

    // Model
    _modelURLChanged = true;
    _modelScaleChanged = true;
    _jointRotationsSetChanged = true;
    _jointRotationsChanged = true;
    _jointTranslationsSetChanged = true;
    _jointTranslationsChanged = true;
    _relayParentJointsChanged = true;
    _groupCulledChanged = true;
    _animation.markAllChanged();

    // Light
    _isSpotlightChanged = true;
    _intensityChanged = true;
    _exponentChanged = true;
    _cutoffChanged = true;
    _falloffRadiusChanged = true;

    // Text
    _textChanged = true;
    _lineHeightChanged = true;
    _textColorChanged = true;
    _textAlphaChanged = true;
    _backgroundColorChanged = true;
    _backgroundAlphaChanged = true;
    _leftMarginChanged = true;
    _rightMarginChanged = true;
    _topMarginChanged = true;
    _bottomMarginChanged = true;
    _unlitChanged = true;

    // Zone
    _keyLight.markAllChanged();
    _ambientLight.markAllChanged();
    _skybox.markAllChanged();
    _haze.markAllChanged();
    _bloom.markAllChanged();
    _flyingAllowedChanged = true;
    _ghostingAllowedChanged = true;
    _filterURLChanged = true;
    _keyLightModeChanged = true;
    _ambientLightModeChanged = true;
    _skyboxModeChanged = true;
    _hazeModeChanged = true;
    _bloomModeChanged = true;
    _avatarPriorityChanged = true;

    // Polyvox
    _voxelVolumeSizeChanged = true;
    _voxelDataChanged = true;
    _voxelSurfaceStyleChanged = true;
    _xTextureURLChanged = true;
    _yTextureURLChanged = true;
    _zTextureURLChanged = true;
    _xNNeighborIDChanged = true;
    _yNNeighborIDChanged = true;
    _zNNeighborIDChanged = true;
    _xPNeighborIDChanged = true;
    _yPNeighborIDChanged = true;
    _zPNeighborIDChanged = true;

    // Web
    _sourceUrlChanged = true;
    _dpiChanged = true;
    _scriptURLChanged = true;
    _maxFPSChanged = true;
    _inputModeChanged = true;
    _showKeyboardFocusHighlightChanged = true;

    // Polyline
    _linePointsChanged = true;
    _strokeWidthsChanged = true;
    _normalsChanged = true;
    _strokeColorsChanged = true;
    _isUVModeStretchChanged = true;
    _glowChanged = true;
    _faceCameraChanged = true;

    // Shape
    _shapeChanged = true;

    // Material
    _materialURLChanged = true;
    _materialMappingModeChanged = true;
    _priorityChanged = true;
    _parentMaterialNameChanged = true;
    _materialMappingPosChanged = true;
    _materialMappingScaleChanged = true;
    _materialMappingRotChanged = true;
    _materialDataChanged = true;
    _materialRepeatChanged = true;

    // Image
    _imageURLChanged = true;
    _emissiveChanged = true;
    _keepAspectRatioChanged = true;
    _subImageChanged = true;

    // Grid
    _followCameraChanged = true;
    _majorGridEveryChanged = true;
    _minorGridEveryChanged = true;

    // Gizmo
    _gizmoTypeChanged = true;
    _ring.markAllChanged();
}

// The minimum bounding box for the entity.
AABox EntityItemProperties::getAABox() const {

    // _position represents the position of the registration point.
    vec3 registrationRemainder = vec3(1.0f) - _registrationPoint;

    vec3 unrotatedMinRelativeToEntity = -(_dimensions * _registrationPoint);
    vec3 unrotatedMaxRelativeToEntity = _dimensions * registrationRemainder;
    Extents unrotatedExtentsRelativeToRegistrationPoint = { unrotatedMinRelativeToEntity, unrotatedMaxRelativeToEntity };
    Extents rotatedExtentsRelativeToRegistrationPoint = unrotatedExtentsRelativeToRegistrationPoint.getRotated(_rotation);

    // shift the extents to be relative to the position/registration point
    rotatedExtentsRelativeToRegistrationPoint.shiftBy(_position);

    return AABox(rotatedExtentsRelativeToRegistrationPoint);
}

bool EntityItemProperties::hasTransformOrVelocityChanges() const {
    return _positionChanged || _localPositionChanged
        || _rotationChanged || _localRotationChanged
        || _velocityChanged || _localVelocityChanged
        || _angularVelocityChanged || _localAngularVelocityChanged
        || _accelerationChanged;
}

void EntityItemProperties::clearTransformOrVelocityChanges() {
    _positionChanged = false;
    _localPositionChanged = false;
    _rotationChanged = false;
    _localRotationChanged = false;
    _velocityChanged = false;
    _localVelocityChanged = false;
    _angularVelocityChanged = false;
    _localAngularVelocityChanged = false;
    _accelerationChanged = false;
}

bool EntityItemProperties::hasMiscPhysicsChanges() const {
    return _gravityChanged || _dimensionsChanged || _densityChanged || _frictionChanged
        || _restitutionChanged || _dampingChanged || _angularDampingChanged || _registrationPointChanged ||
        _compoundShapeURLChanged || _dynamicChanged || _collisionlessChanged || _collisionMaskChanged;
}

bool EntityItemProperties::hasSimulationRestrictedChanges() const {
    return _positionChanged || _localPositionChanged
        || _rotationChanged || _localRotationChanged
        || _velocityChanged || _localVelocityChanged
        || _localDimensionsChanged || _dimensionsChanged
        || _angularVelocityChanged || _localAngularVelocityChanged
        || _accelerationChanged
        || _parentIDChanged || _parentJointIndexChanged;
}

void EntityItemProperties::copySimulationRestrictedProperties(const EntityItemPointer& entity) {
    if (!_parentIDChanged) {
        setParentID(entity->getParentID());
    }
    if (!_parentJointIndexChanged) {
        setParentJointIndex(entity->getParentJointIndex());
    }
    if (!_localPositionChanged && !_positionChanged) {
        setPosition(entity->getWorldPosition());
    }
    if (!_localRotationChanged && !_rotationChanged) {
        setRotation(entity->getWorldOrientation());
    }
    if (!_localVelocityChanged && !_velocityChanged) {
        setVelocity(entity->getWorldVelocity());
    }
    if (!_localAngularVelocityChanged && !_angularVelocityChanged) {
        setAngularVelocity(entity->getWorldAngularVelocity());
    }
    if (!_accelerationChanged) {
        setAcceleration(entity->getAcceleration());
    }
    if (!_localDimensionsChanged && !_dimensionsChanged) {
        setLocalDimensions(entity->getScaledDimensions());
    }
}

void EntityItemProperties::clearSimulationRestrictedProperties() {
    _positionChanged = false;
    _localPositionChanged = false;
    _rotationChanged = false;
    _localRotationChanged = false;
    _velocityChanged = false;
    _localVelocityChanged = false;
    _angularVelocityChanged = false;
    _localAngularVelocityChanged = false;
    _accelerationChanged = false;
    _parentIDChanged = false;
    _parentJointIndexChanged = false;
}

void EntityItemProperties::clearSimulationOwner() {
    _simulationOwner.clear();
    _simulationOwnerChanged = true;
}

void EntityItemProperties::setSimulationOwner(const QUuid& id, uint8_t priority) {
    if (!_simulationOwner.matchesValidID(id) || _simulationOwner.getPriority() != priority) {
        _simulationOwner.set(id, priority);
        _simulationOwnerChanged = true;
    }
}

void EntityItemProperties::setSimulationOwner(const QByteArray& data) {
    if (_simulationOwner.fromByteArray(data)) {
        _simulationOwnerChanged = true;
    }
}

uint8_t EntityItemProperties::computeSimulationBidPriority() const {
    uint8_t priority = 0;
    if (_parentIDChanged || _parentJointIndexChanged) {
        // we need higher simulation ownership priority to chang parenting info
        priority = SCRIPT_GRAB_SIMULATION_PRIORITY;
    } else if (_positionChanged || _localPositionChanged
            || _rotationChanged || _localRotationChanged
            || _velocityChanged || _localVelocityChanged
            || _angularVelocityChanged || _localAngularVelocityChanged) {
        priority = SCRIPT_POKE_SIMULATION_PRIORITY;
    }
    return priority;
}

QList<QString> EntityItemProperties::listChangedProperties() {
    QList<QString> out;

    // Core
    if (simulationOwnerChanged()) {
        out += "simulationOwner";
    }
    if (parentIDChanged()) {
        out += "parentID";
    }
    if (parentJointIndexChanged()) {
        out += "parentJointIndex";
    }
    if (visibleChanged()) {
        out += "visible";
    }
    if (nameChanged()) {
        out += "name";
    }
    if (lockedChanged()) {
        out += "locked";
    }
    if (userDataChanged()) {
        out += "userData";
    }
    if (privateUserDataChanged()) {
        out += "privateUserData";
    }
    if (hrefChanged()) {
        out += "href";
    }
    if (descriptionChanged()) {
        out += "description";
    }
    if (containsPositionChange()) {
        out += "position";
    }
    if (dimensionsChanged()) {
        out += "dimensions";
    }
    if (rotationChanged()) {
        out += "rotation";
    }
    if (registrationPointChanged()) {
        out += "registrationPoint";
    }
    if (createdChanged()) {
        out += "created";
    }
    if (lastEditedByChanged()) {
        out += "lastEditedBy";
    }
    if (entityHostTypeChanged()) {
        out += "entityHostType";
    }
    if (owningAvatarIDChanged()) {
        out += "owningAvatarID";
    }
    if (queryAACubeChanged()) {
        out += "queryAACube";
    }
    if (canCastShadowChanged()) {
        out += "canCastShadow";
    }
    if (isVisibleInSecondaryCameraChanged()) {
        out += "isVisibleInSecondaryCamera";
    }
    if (renderLayerChanged()) {
        out += "renderLayer";
    }
    if (primitiveModeChanged()) {
        out += "primitiveMode";
    }
    if (ignorePickIntersectionChanged()) {
        out += "ignorePickIntersection";
    }
    getGrab().listChangedProperties(out);

    // Physics
    if (densityChanged()) {
        out += "density";
    }
    if (velocityChanged()) {
        out += "velocity";
    }
    if (angularVelocityChanged()) {
        out += "angularVelocity";
    }
    if (gravityChanged()) {
        out += "gravity";
    }
    if (accelerationChanged()) {
        out += "acceleration";
    }
    if (dampingChanged()) {
        out += "damping";
    }
    if (angularDampingChanged()) {
        out += "angularDamping";
    }
    if (restitutionChanged()) {
        out += "restitution";
    }
    if (frictionChanged()) {
        out += "friction";
    }
    if (lifetimeChanged()) {
        out += "lifetime";
    }
    if (collisionlessChanged()) {
        out += "collisionless";
    }
    if (collisionMaskChanged()) {
        out += "collisionMask";
    }
    if (dynamicChanged()) {
        out += "dynamic";
    }
    if (collisionSoundURLChanged()) {
        out += "collisionSoundURL";
    }
    if (actionDataChanged()) {
        out += "actionData";
    }

    // Cloning
    if (cloneableChanged()) {
        out += "cloneable";
    }
    if (cloneLifetimeChanged()) {
        out += "cloneLifetime";
    }
    if (cloneLimitChanged()) {
        out += "cloneLimit";
    }
    if (cloneDynamicChanged()) {
        out += "cloneDynamic";
    }
    if (cloneAvatarEntityChanged()) {
        out += "cloneAvatarEntity";
    }
    if (cloneOriginIDChanged()) {
        out += "cloneOriginID";
    }

    // Scripts
    if (scriptChanged()) {
        out += "script";
    }
    if (scriptTimestampChanged()) {
        out += "scriptTimestamp";
    }
    if (serverScriptsChanged()) {
        out += "serverScripts";
    }

    // Certifiable Properties
    if (itemNameChanged()) {
        out += "itemName";
    }
    if (itemDescriptionChanged()) {
        out += "itemDescription";
    }
    if (itemCategoriesChanged()) {
        out += "itemCategories";
    }
    if (itemArtistChanged()) {
        out += "itemArtist";
    }
    if (itemLicenseChanged()) {
        out += "itemLicense";
    }
    if (limitedRunChanged()) {
        out += "limitedRun";
    }
    if (marketplaceIDChanged()) {
        out += "marketplaceID";
    }
    if (editionNumberChanged()) {
        out += "editionNumber";
    }
    if (entityInstanceNumberChanged()) {
        out += "entityInstanceNumber";
    }
    if (certificateIDChanged()) {
        out += "certificateID";
    }
    if (certificateTypeChanged()) {
        out += "certificateType";
    }
    if (staticCertificateVersionChanged()) {
        out += "staticCertificateVersion";
    }

    // Common
    if (shapeTypeChanged()) {
        out += "shapeType";
    }
    if (compoundShapeURLChanged()) {
        out += "compoundShapeURL";
    }
    if (colorChanged()) {
        out += "color";
    }
    if (alphaChanged()) {
        out += "alpha";
    }
    getPulse().listChangedProperties(out);
    if (texturesChanged()) {
        out += "textures";
    }
    if (billboardModeChanged()) {
        out += "billboardMode";
    }

    // Particles
    if (maxParticlesChanged()) {
        out += "maxParticles";
    }
    if (lifespanChanged()) {
        out += "lifespan";
    }
    if (isEmittingChanged()) {
        out += "isEmitting";
    }
    if (emitRateChanged()) {
        out += "emitRate";
    }
    if (emitSpeedChanged()) {
        out += "emitSpeed";
    }
    if (speedSpreadChanged()) {
        out += "speedSpread";
    }
    if (emitOrientationChanged()) {
        out += "emitOrientation";
    }
    if (emitDimensionsChanged()) {
        out += "emitDimensions";
    }
    if (emitRadiusStartChanged()) {
        out += "emitRadiusStart";
    }
    if (polarStartChanged()) {
        out += "polarStart";
    }
    if (polarFinishChanged()) {
        out += "polarFinish";
    }
    if (azimuthStartChanged()) {
        out += "azimuthStart";
    }
    if (azimuthFinishChanged()) {
        out += "azimuthFinish";
    }
    if (emitAccelerationChanged()) {
        out += "emitAcceleration";
    }
    if (accelerationSpreadChanged()) {
        out += "accelerationSpread";
    }
    if (particleRadiusChanged()) {
        out += "particleRadius";
    }
    if (radiusSpreadChanged()) {
        out += "radiusSpread";
    }
    if (radiusStartChanged()) {
        out += "radiusStart";
    }
    if (radiusFinishChanged()) {
        out += "radiusFinish";
    }
    if (colorSpreadChanged()) {
        out += "colorSpread";
    }
    if (colorStartChanged()) {
        out += "colorStart";
    }
    if (colorFinishChanged()) {
        out += "colorFinish";
    }
    if (alphaSpreadChanged()) {
        out += "alphaSpread";
    }
    if (alphaStartChanged()) {
        out += "alphaStart";
    }
    if (alphaFinishChanged()) {
        out += "alphaFinish";
    }
    if (emitterShouldTrailChanged()) {
        out += "emitterShouldTrail";
    }
    if (particleSpinChanged()) {
        out += "particleSpin";
    }
    if (spinSpreadChanged()) {
        out += "spinSpread";
    }
    if (spinStartChanged()) {
        out += "spinStart";
    }
    if (spinFinishChanged()) {
        out += "spinFinish";
    }
    if (rotateWithEntityChanged()) {
        out += "rotateWithEntity";
    }

    // Model
    if (modelURLChanged()) {
        out += "modelURL";
    }
    if (modelScaleChanged()) {
        out += "scale";
    }
    if (jointRotationsSetChanged()) {
        out += "jointRotationsSet";
    }
    if (jointRotationsChanged()) {
        out += "jointRotations";
    }
    if (jointTranslationsSetChanged()) {
        out += "jointTranslationsSet";
    }
    if (jointTranslationsChanged()) {
        out += "jointTranslations";
    }
    if (relayParentJointsChanged()) {
        out += "relayParentJoints";
    }
    if (groupCulledChanged()) {
        out += "groupCulled";
    }
    getAnimation().listChangedProperties(out);

    // Light
    if (isSpotlightChanged()) {
        out += "isSpotlight";
    }
    if (intensityChanged()) {
        out += "intensity";
    }
    if (exponentChanged()) {
        out += "exponent";
    }
    if (cutoffChanged()) {
        out += "cutoff";
    }
    if (falloffRadiusChanged()) {
        out += "falloffRadius";
    }

    // Text
    if (textChanged()) {
        out += "text";
    }
    if (lineHeightChanged()) {
        out += "lineHeight";
    }
    if (textColorChanged()) {
        out += "textColor";
    }
    if (textAlphaChanged()) {
        out += "textAlpha";
    }
    if (backgroundColorChanged()) {
        out += "backgroundColor";
    }
    if (backgroundAlphaChanged()) {
        out += "backgroundAlpha";
    }
    if (leftMarginChanged()) {
        out += "leftMargin";
    }
    if (rightMarginChanged()) {
        out += "rightMargin";
    }
    if (topMarginChanged()) {
        out += "topMargin";
    }
    if (bottomMarginChanged()) {
        out += "bottomMargin";
    }
    if (unlitChanged()) {
        out += "unlit";
    }

    // Zone
    getKeyLight().listChangedProperties(out);
    getAmbientLight().listChangedProperties(out);
    getSkybox().listChangedProperties(out);
    getHaze().listChangedProperties(out);
    getBloom().listChangedProperties(out);
    if (flyingAllowedChanged()) {
        out += "flyingAllowed";
    }
    if (ghostingAllowedChanged()) {
        out += "ghostingAllowed";
    }
    if (filterURLChanged()) {
        out += "filterURL";
    }
    if (keyLightModeChanged()) {
        out += "keyLightMode";
    }
    if (ambientLightModeChanged()) {
        out += "ambientLightMode";
    }
    if (skyboxModeChanged()) {
        out += "skyboxMode";
    }
    if (hazeModeChanged()) {
        out += "hazeMode";
    }
    if (bloomModeChanged()) {
        out += "bloomMode";
    }
    if (avatarPriorityChanged()) {
        out += "avatarPriority";
    }

    // Polyvox
    if (voxelVolumeSizeChanged()) {
        out += "voxelVolumeSize";
    }
    if (voxelDataChanged()) {
        out += "voxelData";
    }
    if (voxelSurfaceStyleChanged()) {
        out += "voxelSurfaceStyle";
    }
    if (xTextureURLChanged()) {
        out += "xTextureURL";
    }
    if (yTextureURLChanged()) {
        out += "yTextureURL";
    }
    if (zTextureURLChanged()) {
        out += "zTextureURL";
    }
    if (xNNeighborIDChanged()) {
        out += "xNNeighborID";
    }
    if (yNNeighborIDChanged()) {
        out += "yNNeighborID";
    }
    if (zNNeighborIDChanged()) {
        out += "zNNeighborID";
    }
    if (xPNeighborIDChanged()) {
        out += "xPNeighborID";
    }
    if (yPNeighborIDChanged()) {
        out += "yPNeighborID";
    }
    if (zPNeighborIDChanged()) {
        out += "zPNeighborID";
    }

    // Web
    if (sourceUrlChanged()) {
        out += "sourceUrl";
    }
    if (dpiChanged()) {
        out += "dpi";
    }
    if (scriptURLChanged()) {
        out += "scriptURL";
    }
    if (maxFPSChanged()) {
        out += "maxFPS";
    }
    if (inputModeChanged()) {
        out += "inputMode";
    }

    // Polyline
    if (linePointsChanged()) {
        out += "linePoints";
    }
    if (strokeWidthsChanged()) {
        out += "strokeWidths";
    }
    if (normalsChanged()) {
        out += "normals";
    }
    if (strokeColorsChanged()) {
        out += "strokeColors";
    }
    if (isUVModeStretchChanged()) {
        out += "isUVModeStretch";
    }
    if (glowChanged()) {
        out += "glow";
    }
    if (faceCameraChanged()) {
        out += "faceCamera";
    }
    if (showKeyboardFocusHighlightChanged()) {
        out += "showKeyboardFocusHighlight";
    }

    // Shape
    if (shapeChanged()) {
        out += "shape";
    }

    // Material
    if (materialURLChanged()) {
        out += "materialURL";
    }
    if (materialMappingModeChanged()) {
        out += "materialMappingMode";
    }
    if (priorityChanged()) {
        out += "priority";
    }
    if (parentMaterialNameChanged()) {
        out += "parentMaterialName";
    }
    if (materialMappingPosChanged()) {
        out += "materialMappingPos";
    }
    if (materialMappingScaleChanged()) {
        out += "materialMappingScale";
    }
    if (materialMappingRotChanged()) {
        out += "materialMappingRot";
    }
    if (materialDataChanged()) {
        out += "materialData";
    }
    if (materialRepeatChanged()) {
        out += "materialRepeat";
    }

    // Image
    if (imageURLChanged()) {
        out += "imageURL";
    }
    if (emissiveChanged()) {
        out += "emissive";
    }
    if (keepAspectRatioChanged()) {
        out += "keepAspectRatio";
    }
    if (subImageChanged()) {
        out += "subImage";
    }

    // Grid
    if (followCameraChanged()) {
        out += "followCamera";
    }
    if (majorGridEveryChanged()) {
        out += "majorGridEvery";
    }
    if (minorGridEveryChanged()) {
        out += "minorGridEvery";
    }

    // Gizmo
    if (gizmoTypeChanged()) {
        out += "gizmoType";
    }
    getRing().listChangedProperties(out);

    return out;
}

bool EntityItemProperties::transformChanged() const {
    return positionChanged() || rotationChanged() ||
        localPositionChanged() || localRotationChanged();
}

bool EntityItemProperties::getScalesWithParent() const {
    // keep this logic the same as in EntityItem::getScalesWithParent
    bool scalesWithParent { false };
    if (parentIDChanged()) {
        bool success;
        SpatiallyNestablePointer parent = SpatiallyNestable::findByID(getParentID(), success);
        if (success && parent) {
            bool avatarAncestor = (parent->getNestableType() == NestableType::Avatar ||
                                   parent->hasAncestorOfType(NestableType::Avatar));
            scalesWithParent = getEntityHostType() == entity::HostType::AVATAR && avatarAncestor;
        }
    }
    return scalesWithParent;
}

bool EntityItemProperties::parentRelatedPropertyChanged() const {
    return positionChanged() || rotationChanged() ||
        localPositionChanged() || localRotationChanged() ||
        localDimensionsChanged() ||
        parentIDChanged() || parentJointIndexChanged();
}

bool EntityItemProperties::queryAACubeRelatedPropertyChanged() const {
    return parentRelatedPropertyChanged() || dimensionsChanged();
}

bool EntityItemProperties::grabbingRelatedPropertyChanged() const {
    const GrabPropertyGroup& grabProperties = getGrab();
    return grabProperties.triggerableChanged() || grabProperties.grabbableChanged() ||
        grabProperties.grabFollowsControllerChanged() || grabProperties.grabKinematicChanged() ||
        grabProperties.equippableChanged() || grabProperties.equippableLeftPositionChanged() ||
        grabProperties.equippableRightPositionChanged() || grabProperties.equippableLeftRotationChanged() ||
        grabProperties.equippableRightRotationChanged() || grabProperties.equippableIndicatorURLChanged() ||
        grabProperties.equippableIndicatorScaleChanged() || grabProperties.equippableIndicatorOffsetChanged();
}

// Checking Certifiable Properties
#define ADD_STRING_PROPERTY(n, N) if (!get##N().isEmpty()) json[#n] = get##N()
#define ADD_ENUM_PROPERTY(n, N) json[#n] = get##N##AsString()
#define ADD_INT_PROPERTY(n, N) if (get##N() != 0) json[#n] = (get##N() == (quint32) -1) ? -1.0 : ((double) get##N())
QByteArray EntityItemProperties::getStaticCertificateJSON() const {
    // Produce a compact json of every non-default static certificate property, with the property names in alphabetical order.
    // The static certificate properties include all an only those properties that cannot be changed without altering the identity
    // of the entity as reviewed during the certification submission.

    QJsonObject json;

    quint32 staticCertificateVersion = getStaticCertificateVersion();

    if (!getAnimation().getURL().isEmpty()) {
        json["animationURL"] = getAnimation().getURL();
    }
    if (staticCertificateVersion >= 3) {
        ADD_STRING_PROPERTY(certificateType, CertificateType);
    }
    ADD_STRING_PROPERTY(collisionSoundURL, CollisionSoundURL);
    ADD_STRING_PROPERTY(compoundShapeURL, CompoundShapeURL);
    ADD_INT_PROPERTY(editionNumber, EditionNumber);
    ADD_INT_PROPERTY(entityInstanceNumber, EntityInstanceNumber);
    ADD_STRING_PROPERTY(itemArtist, ItemArtist);
    ADD_STRING_PROPERTY(itemCategories, ItemCategories);
    ADD_STRING_PROPERTY(itemDescription, ItemDescription);
    ADD_STRING_PROPERTY(itemLicenseUrl, ItemLicense);
    ADD_STRING_PROPERTY(itemName, ItemName);
    ADD_INT_PROPERTY(limitedRun, LimitedRun);
    ADD_STRING_PROPERTY(marketplaceID, MarketplaceID);
    ADD_STRING_PROPERTY(modelURL, ModelURL);
    ADD_STRING_PROPERTY(script, Script);
    if (staticCertificateVersion >= 1) {
        ADD_STRING_PROPERTY(serverScripts, ServerScripts);
    }
    ADD_ENUM_PROPERTY(shapeType, ShapeType);
    ADD_INT_PROPERTY(staticCertificateVersion, StaticCertificateVersion);
    json["type"] = EntityTypes::getEntityTypeName(getType());

    return QJsonDocument(json).toJson(QJsonDocument::Compact);
}
QByteArray EntityItemProperties::getStaticCertificateHash() const {
    return QCryptographicHash::hash(getStaticCertificateJSON(), QCryptographicHash::Sha256);
}

// FIXME: This is largely copied from EntityItemProperties::verifyStaticCertificateProperties, which should be refactored to use this.
// I also don't like the nested-if style, but for this step I'm deliberately preserving the similarity.
bool EntityItemProperties::verifySignature(const QString& publicKey, const QByteArray& digestByteArray, const QByteArray& signatureByteArray) {

    if (digestByteArray.isEmpty()) {
        return false;
    }

    auto keyByteArray = publicKey.toUtf8();
    auto key = keyByteArray.constData();
    int keyLength = publicKey.length();

    BIO *bio = BIO_new_mem_buf((void*)key, keyLength);
    EVP_PKEY* evp_key = PEM_read_bio_PUBKEY(bio, NULL, NULL, NULL);
    if (evp_key) {
        EC_KEY* ec = EVP_PKEY_get1_EC_KEY(evp_key);
        if (ec) {
            const unsigned char* digest = reinterpret_cast<const unsigned char*>(digestByteArray.constData());
            int digestLength = digestByteArray.length();

            const unsigned char* signature = reinterpret_cast<const unsigned char*>(signatureByteArray.constData());
            int signatureLength = signatureByteArray.length();

            ERR_clear_error();
            // ECSDA verification prototype: note that type is currently ignored
            // int ECDSA_verify(int type, const unsigned char *dgst, int dgstlen,
            // const unsigned char *sig, int siglen, EC_KEY *eckey);
            int answer = ECDSA_verify(0,
                digest,
                digestLength,
                signature,
                signatureLength,
                ec);
            long error = ERR_get_error();
            if (error != 0 || answer == -1) {
                qCWarning(entities) << "ERROR while verifying signature!"
                    << "\nKey:" << publicKey << "\nutf8 Key Length:" << keyLength
                    << "\nDigest:" << digest << "\nDigest Length:" << digestLength
                    << "\nSignature:" << signature << "\nSignature Length:" << signatureLength;
                while (error != 0) {
                    const char* error_str = ERR_error_string(error, NULL);
                    qCWarning(entities) << "EC error:" << error_str;
                    error = ERR_get_error();
                }
            }
            EC_KEY_free(ec);
            if (bio) {
                BIO_free(bio);
            }
            if (evp_key) {
                EVP_PKEY_free(evp_key);
            }
            return (answer == 1);
        } else {
            if (bio) {
                BIO_free(bio);
            }
            if (evp_key) {
                EVP_PKEY_free(evp_key);
            }
            long error = ERR_get_error();
            const char* error_str = ERR_error_string(error, NULL);
            qCWarning(entities) << "Failed to verify signature! key" << publicKey << " EC key error:" << error_str;
            return false;
        }
    } else {
        if (bio) {
            BIO_free(bio);
        }
        long error = ERR_get_error();
        const char* error_str = ERR_error_string(error, NULL);
        qCWarning(entities) << "Failed to verify signature! key" << publicKey << " EC PEM error:" << error_str;
        return false;
    }
}

bool EntityItemProperties::verifyStaticCertificateProperties() {
    // True IFF a non-empty certificateID matches the static certificate json.
    // I.e., if we can verify that the certificateID was produced by High Fidelity signing the static certificate hash.
    return verifySignature(EntityItem::_marketplacePublicKey, getStaticCertificateHash(), QByteArray::fromBase64(getCertificateID().toUtf8()));
}

void EntityItemProperties::convertToCloneProperties(const EntityItemID& entityIDToClone) {
    setName(getName() + "-clone-" + entityIDToClone.toString());
    setLocked(false);
    setParentID(QUuid());
    setParentJointIndex(-1);
    setLifetime(getCloneLifetime());
    setDynamic(getCloneDynamic());
    if (getEntityHostType() != entity::HostType::LOCAL) {
        setEntityHostType(getCloneAvatarEntity() ? entity::HostType::AVATAR : entity::HostType::DOMAIN);
    } else {
        // Local Entities clone as local entities
        setEntityHostType(entity::HostType::LOCAL);
        setCollisionless(true);
    }
    setCreated(usecTimestampNow());
    setLastEdited(usecTimestampNow());
    setCloneable(ENTITY_ITEM_DEFAULT_CLONEABLE);
    setCloneLifetime(ENTITY_ITEM_DEFAULT_CLONE_LIFETIME);
    setCloneLimit(ENTITY_ITEM_DEFAULT_CLONE_LIMIT);
    setCloneDynamic(ENTITY_ITEM_DEFAULT_CLONE_DYNAMIC);
    setCloneAvatarEntity(ENTITY_ITEM_DEFAULT_CLONE_AVATAR_ENTITY);
}

bool EntityItemProperties::blobToProperties(QScriptEngine& scriptEngine, const QByteArray& blob, EntityItemProperties& properties) {
    // DANGER: this method is NOT efficient.
    // begin recipe for converting unfortunately-formatted-binary-blob to EntityItemProperties
    QJsonDocument jsonProperties = QJsonDocument::fromBinaryData(blob);
    if (jsonProperties.isEmpty() || jsonProperties.isNull() || !jsonProperties.isObject() || jsonProperties.object().isEmpty()) {
        qCDebug(entities) << "bad avatarEntityData json" << QString(blob.toHex());
        return false;
    }
    QVariant variant = jsonProperties.toVariant();
    QVariantMap variantMap = variant.toMap();
    QScriptValue scriptValue = variantMapToScriptValue(variantMap, scriptEngine);
    EntityItemPropertiesFromScriptValueIgnoreReadOnly(scriptValue, properties);
    // end recipe
    return true;
}

void EntityItemProperties::propertiesToBlob(QScriptEngine& scriptEngine, const QUuid& myAvatarID, const EntityItemProperties& properties, QByteArray& blob) {
    // DANGER: this method is NOT efficient.
    // begin recipe for extracting unfortunately-formatted-binary-blob from EntityItem
    QScriptValue scriptValue = EntityItemNonDefaultPropertiesToScriptValue(&scriptEngine, properties);
    QVariant variantProperties = scriptValue.toVariant();
    QJsonDocument jsonProperties = QJsonDocument::fromVariant(variantProperties);
    // the ID of the parent/avatar changes from session to session.  use a special UUID to indicate the avatar
    QJsonObject jsonObject = jsonProperties.object();
    if (jsonObject.contains("parentID")) {
        if (QUuid(jsonObject["parentID"].toString()) == myAvatarID) {
            jsonObject["parentID"] = AVATAR_SELF_ID.toString();
        }
    }
    jsonProperties = QJsonDocument(jsonObject);
    blob = jsonProperties.toBinaryData();
    // end recipe
}

QDebug& operator<<(QDebug& dbg, const EntityPropertyFlags& f) {
    QString result = "[ ";

    for (int i = 0; i < PROP_AFTER_LAST_ITEM; i++) {
        auto prop = EntityPropertyList(i);
        if (f.getHasProperty(prop)) {
            result = result + _enumsToPropertyStrings[prop] + " ";
        }
    }

    result += "]";
    dbg.nospace() << result;
    return dbg;
}<|MERGE_RESOLUTION|>--- conflicted
+++ resolved
@@ -892,13 +892,6 @@
  * Material entities render as non-scalable spheres if they don't have their parent set.</p>
  *
  * @typedef {object} Entities.EntityProperties-Material
-<<<<<<< HEAD
- * @property {string} materialURL="" - URL to a {@link MaterialResource}. If you append <code>#name</code> to the URL, the 
- *     material with that name in the {@link MaterialResource} will be applied to the entity. <br />
- *     Alternatively, set the property value to <code>"materialData"</code> to use the <code>materialData</code> property  
- *     for the {@link MaterialResource} values.
- * @property {number} priority=0 - The priority for applying the material to its parent. Only the highest priority material is 
-=======
  * @property {Vec3} dimensions=0.1,0.1,0.1 - Used when <code>materialMappingMode == "projected"</code>.
  * @property {string} materialURL="" - URL to a {@link Entities.MaterialResource|MaterialResource}. If you append 
  *     <code>"#name"</code> to the URL, the  material with that name in the {@link Entities.MaterialResource|MaterialResource} 
@@ -908,7 +901,6 @@
  *     You can use <code>JSON.parse()</code> to parse the string into a JavaScript object which you can manipulate the 
  *     properties of, and use <code>JSON.stringify()</code> to convert the object into a string to put in the property.
  * @property {number} priority=0 - The priority for applying the material to its parent. Only the highest priority material is
->>>>>>> a58efe74
  *     applied, with materials of the same priority randomly assigned. Materials that come with the model have a priority of 
  *     <code>0</code>.
  * @property {string} parentMaterialName="0" - Selects the mesh part or parts within the parent to which to apply the material.
