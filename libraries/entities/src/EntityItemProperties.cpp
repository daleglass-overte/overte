//
//  EntityItemProperties.cpp
//  libraries/entities/src
//
//  Created by Brad Hefta-Gaub on 12/4/13.
//  Copyright 2013 High Fidelity, Inc.
//
//  Distributed under the Apache License, Version 2.0.
//  See the accompanying file LICENSE or http://www.apache.org/licenses/LICENSE-2.0.html
//

#include <QDebug>
#include <QHash>
#include <QObject>
#include <QtCore/QJsonDocument>

#include <ByteCountCoding.h>
#include <GLMHelpers.h>
#include <RegisteredMetaTypes.h>

#include "EntitiesLogging.h"
#include "EntityItem.h"
#include "EntityItemProperties.h"
#include "EntityItemPropertiesDefaults.h"
#include "ModelEntityItem.h"
#include "ParticleEffectEntityItem.h"
#include "TextEntityItem.h"
#include "ZoneEntityItem.h"
#include "PolyVoxEntityItem.h"
#include "LineEntityItem.h"

AtmospherePropertyGroup EntityItemProperties::_staticAtmosphere;
SkyboxPropertyGroup EntityItemProperties::_staticSkybox;
StagePropertyGroup EntityItemProperties::_staticStage;

EntityPropertyList PROP_LAST_ITEM = (EntityPropertyList)(PROP_AFTER_LAST_ITEM - 1);

EntityItemProperties::EntityItemProperties() :

CONSTRUCT_PROPERTY(visible, ENTITY_ITEM_DEFAULT_VISIBLE),
CONSTRUCT_PROPERTY(position, 0),
CONSTRUCT_PROPERTY(dimensions, ENTITY_ITEM_DEFAULT_DIMENSIONS),
CONSTRUCT_PROPERTY(rotation, ENTITY_ITEM_DEFAULT_ROTATION),
CONSTRUCT_PROPERTY(density, ENTITY_ITEM_DEFAULT_DENSITY),
CONSTRUCT_PROPERTY(velocity, ENTITY_ITEM_DEFAULT_VELOCITY),
CONSTRUCT_PROPERTY(gravity, ENTITY_ITEM_DEFAULT_GRAVITY),
CONSTRUCT_PROPERTY(acceleration, ENTITY_ITEM_DEFAULT_ACCELERATION),
CONSTRUCT_PROPERTY(damping, ENTITY_ITEM_DEFAULT_DAMPING),
CONSTRUCT_PROPERTY(restitution, ENTITY_ITEM_DEFAULT_RESTITUTION),
CONSTRUCT_PROPERTY(friction, ENTITY_ITEM_DEFAULT_FRICTION),
CONSTRUCT_PROPERTY(lifetime, ENTITY_ITEM_DEFAULT_LIFETIME),
CONSTRUCT_PROPERTY(created, UNKNOWN_CREATED_TIME),
CONSTRUCT_PROPERTY(script, ENTITY_ITEM_DEFAULT_SCRIPT),
CONSTRUCT_PROPERTY(collisionSoundURL, ENTITY_ITEM_DEFAULT_COLLISION_SOUND_URL),
CONSTRUCT_PROPERTY(color, ),
CONSTRUCT_PROPERTY(modelURL, ""),
CONSTRUCT_PROPERTY(compoundShapeURL, ""),
CONSTRUCT_PROPERTY(animationURL, ""),
CONSTRUCT_PROPERTY(animationFPS, ModelEntityItem::DEFAULT_ANIMATION_FPS),
CONSTRUCT_PROPERTY(animationFrameIndex, ModelEntityItem::DEFAULT_ANIMATION_FRAME_INDEX),
CONSTRUCT_PROPERTY(animationIsPlaying, ModelEntityItem::DEFAULT_ANIMATION_IS_PLAYING),
CONSTRUCT_PROPERTY(registrationPoint, ENTITY_ITEM_DEFAULT_REGISTRATION_POINT),
CONSTRUCT_PROPERTY(angularVelocity, ENTITY_ITEM_DEFAULT_ANGULAR_VELOCITY),
CONSTRUCT_PROPERTY(angularDamping, ENTITY_ITEM_DEFAULT_ANGULAR_DAMPING),
CONSTRUCT_PROPERTY(ignoreForCollisions, ENTITY_ITEM_DEFAULT_IGNORE_FOR_COLLISIONS),
CONSTRUCT_PROPERTY(collisionsWillMove, ENTITY_ITEM_DEFAULT_COLLISIONS_WILL_MOVE),
CONSTRUCT_PROPERTY(isSpotlight, false),
CONSTRUCT_PROPERTY(intensity, 1.0f),
CONSTRUCT_PROPERTY(exponent, 0.0f),
CONSTRUCT_PROPERTY(cutoff, ENTITY_ITEM_DEFAULT_CUTOFF),
CONSTRUCT_PROPERTY(locked, ENTITY_ITEM_DEFAULT_LOCKED),
CONSTRUCT_PROPERTY(textures, ""),
CONSTRUCT_PROPERTY(animationSettings, ""),
CONSTRUCT_PROPERTY(userData, ENTITY_ITEM_DEFAULT_USER_DATA),
CONSTRUCT_PROPERTY(simulatorID, ENTITY_ITEM_DEFAULT_SIMULATOR_ID),
CONSTRUCT_PROPERTY(text, TextEntityItem::DEFAULT_TEXT),
CONSTRUCT_PROPERTY(lineHeight, TextEntityItem::DEFAULT_LINE_HEIGHT),
CONSTRUCT_PROPERTY(textColor, TextEntityItem::DEFAULT_TEXT_COLOR),
CONSTRUCT_PROPERTY(backgroundColor, TextEntityItem::DEFAULT_BACKGROUND_COLOR),
CONSTRUCT_PROPERTY(shapeType, SHAPE_TYPE_NONE),
CONSTRUCT_PROPERTY(maxParticles, ParticleEffectEntityItem::DEFAULT_MAX_PARTICLES),
CONSTRUCT_PROPERTY(lifespan, ParticleEffectEntityItem::DEFAULT_LIFESPAN),
CONSTRUCT_PROPERTY(emitRate, ParticleEffectEntityItem::DEFAULT_EMIT_RATE),
CONSTRUCT_PROPERTY(emitDirection, ParticleEffectEntityItem::DEFAULT_EMIT_DIRECTION),
CONSTRUCT_PROPERTY(emitStrength, ParticleEffectEntityItem::DEFAULT_EMIT_STRENGTH),
CONSTRUCT_PROPERTY(localGravity, ParticleEffectEntityItem::DEFAULT_LOCAL_GRAVITY),
CONSTRUCT_PROPERTY(particleRadius, ParticleEffectEntityItem::DEFAULT_PARTICLE_RADIUS),
CONSTRUCT_PROPERTY(marketplaceID, ENTITY_ITEM_DEFAULT_MARKETPLACE_ID),
CONSTRUCT_PROPERTY(keyLightColor, ZoneEntityItem::DEFAULT_KEYLIGHT_COLOR),
CONSTRUCT_PROPERTY(keyLightIntensity, ZoneEntityItem::DEFAULT_KEYLIGHT_INTENSITY),
CONSTRUCT_PROPERTY(keyLightAmbientIntensity, ZoneEntityItem::DEFAULT_KEYLIGHT_AMBIENT_INTENSITY),
CONSTRUCT_PROPERTY(keyLightDirection, ZoneEntityItem::DEFAULT_KEYLIGHT_DIRECTION),
CONSTRUCT_PROPERTY(voxelVolumeSize, PolyVoxEntityItem::DEFAULT_VOXEL_VOLUME_SIZE),
CONSTRUCT_PROPERTY(voxelData, PolyVoxEntityItem::DEFAULT_VOXEL_DATA),
CONSTRUCT_PROPERTY(voxelSurfaceStyle, PolyVoxEntityItem::DEFAULT_VOXEL_SURFACE_STYLE),
CONSTRUCT_PROPERTY(name, ENTITY_ITEM_DEFAULT_NAME),
CONSTRUCT_PROPERTY(backgroundMode, BACKGROUND_MODE_INHERIT),
CONSTRUCT_PROPERTY(sourceUrl, ""),
CONSTRUCT_PROPERTY(lineWidth, LineEntityItem::DEFAULT_LINE_WIDTH),
CONSTRUCT_PROPERTY(linePoints, QVector<glm::vec3>()),
<<<<<<< HEAD
CONSTRUCT_PROPERTY(actionData, QByteArray()),
=======
CONSTRUCT_PROPERTY(faceCamera, TextEntityItem::DEFAULT_FACE_CAMERA),

>>>>>>> 2c307112

_id(UNKNOWN_ENTITY_ID),
_idSet(false),
_lastEdited(0),
_type(EntityTypes::Unknown),

_glowLevel(0.0f),
_localRenderAlpha(1.0f),

_glowLevelChanged(false),
_localRenderAlphaChanged(false),

_defaultSettings(true),
_naturalDimensions(1.0f, 1.0f, 1.0f)
{
}

EntityItemProperties::~EntityItemProperties() {
}

void EntityItemProperties::setSittingPoints(const QVector<SittingPoint>& sittingPoints) {
    _sittingPoints.clear();
    foreach (SittingPoint sitPoint, sittingPoints) {
        _sittingPoints.append(sitPoint);
    }
}

void EntityItemProperties::setAnimationSettings(const QString& value) {
    // the animations setting is a JSON string that may contain various animation settings.
    // if it includes fps, frameIndex, or running, those values will be parsed out and
    // will over ride the regular animation settings
    
    QJsonDocument settingsAsJson = QJsonDocument::fromJson(value.toUtf8());
    QJsonObject settingsAsJsonObject = settingsAsJson.object();
    QVariantMap settingsMap = settingsAsJsonObject.toVariantMap();
    if (settingsMap.contains("fps")) {
        float fps = settingsMap["fps"].toFloat();
        setAnimationFPS(fps);
    }
    
    if (settingsMap.contains("frameIndex")) {
        float frameIndex = settingsMap["frameIndex"].toFloat();
        setAnimationFrameIndex(frameIndex);
    }
    
    if (settingsMap.contains("running")) {
        bool running = settingsMap["running"].toBool();
        setAnimationIsPlaying(running);
    }
    
    _animationSettings = value;
    _animationSettingsChanged = true;
}

QString EntityItemProperties::getAnimationSettings() const {
    // the animations setting is a JSON string that may contain various animation settings.
    // if it includes fps, frameIndex, or running, those values will be parsed out and
    // will over ride the regular animation settings
    QString value = _animationSettings;
    
    QJsonDocument settingsAsJson = QJsonDocument::fromJson(value.toUtf8());
    QJsonObject settingsAsJsonObject = settingsAsJson.object();
    QVariantMap settingsMap = settingsAsJsonObject.toVariantMap();
    
    QVariant fpsValue(getAnimationFPS());
    settingsMap["fps"] = fpsValue;
    
    QVariant frameIndexValue(getAnimationFrameIndex());
    settingsMap["frameIndex"] = frameIndexValue;
    
    QVariant runningValue(getAnimationIsPlaying());
    settingsMap["running"] = runningValue;
    
    settingsAsJsonObject = QJsonObject::fromVariantMap(settingsMap);
    QJsonDocument newDocument(settingsAsJsonObject);
    QByteArray jsonByteArray = newDocument.toJson(QJsonDocument::Compact);
    QString jsonByteString(jsonByteArray);
    return jsonByteString;
}

void EntityItemProperties::setCreated(QDateTime &v) {
    _created = v.toMSecsSinceEpoch() * 1000; // usec per msec
}

void EntityItemProperties::debugDump() const {
    qCDebug(entities) << "EntityItemProperties...";
    qCDebug(entities) << "    _type=" << EntityTypes::getEntityTypeName(_type);
    qCDebug(entities) << "   _id=" << _id;
    qCDebug(entities) << "   _idSet=" << _idSet;
    qCDebug(entities) << "   _position=" << _position.x << "," << _position.y << "," << _position.z;
    qCDebug(entities) << "   _dimensions=" << getDimensions();
    qCDebug(entities) << "   _modelURL=" << _modelURL;
    qCDebug(entities) << "   _compoundShapeURL=" << _compoundShapeURL;
    
    getAtmosphere().debugDump();
    getSkybox().debugDump();
    
    qCDebug(entities) << "   changed properties...";
    EntityPropertyFlags props = getChangedProperties();
    props.debugDumpBits();
}

void EntityItemProperties::setLastEdited(quint64 usecTime) {
    _lastEdited = usecTime > _created ? usecTime : _created;
}

const char* shapeTypeNames[] = {"none", "box", "sphere", "ellipsoid", "plane", "compound", "capsule-x",
    "capsule-y", "capsule-z", "cylinder-x", "cylinder-y", "cylinder-z"};

QHash<QString, ShapeType> stringToShapeTypeLookup;

void addShapeType(ShapeType type) {
    stringToShapeTypeLookup[shapeTypeNames[type]] = type;
}

void buildStringToShapeTypeLookup() {
    addShapeType(SHAPE_TYPE_NONE);
    addShapeType(SHAPE_TYPE_BOX);
    addShapeType(SHAPE_TYPE_SPHERE);
    addShapeType(SHAPE_TYPE_ELLIPSOID);
    addShapeType(SHAPE_TYPE_PLANE);
    addShapeType(SHAPE_TYPE_COMPOUND);
    addShapeType(SHAPE_TYPE_CAPSULE_X);
    addShapeType(SHAPE_TYPE_CAPSULE_Y);
    addShapeType(SHAPE_TYPE_CAPSULE_Z);
    addShapeType(SHAPE_TYPE_CYLINDER_X);
    addShapeType(SHAPE_TYPE_CYLINDER_Y);
    addShapeType(SHAPE_TYPE_CYLINDER_Z);
}

QString EntityItemProperties::getShapeTypeAsString() const {
    if (_shapeType < sizeof(shapeTypeNames) / sizeof(char *))
        return QString(shapeTypeNames[_shapeType]);
    return QString(shapeTypeNames[SHAPE_TYPE_NONE]);
}

void EntityItemProperties::setShapeTypeFromString(const QString& shapeName) {
    if (stringToShapeTypeLookup.empty()) {
        buildStringToShapeTypeLookup();
    }
    auto shapeTypeItr = stringToShapeTypeLookup.find(shapeName.toLower());
    if (shapeTypeItr != stringToShapeTypeLookup.end()) {
        _shapeType = shapeTypeItr.value();
        _shapeTypeChanged = true;
    }
}

const char* backgroundModeNames[] = {"inherit", "atmosphere", "skybox" };

QHash<QString, BackgroundMode> stringToBackgroundModeLookup;

void addBackgroundMode(BackgroundMode type) {
    stringToBackgroundModeLookup[backgroundModeNames[type]] = type;
}

void buildStringToBackgroundModeLookup() {
    addBackgroundMode(BACKGROUND_MODE_INHERIT);
    addBackgroundMode(BACKGROUND_MODE_ATMOSPHERE);
    addBackgroundMode(BACKGROUND_MODE_SKYBOX);
}

QString EntityItemProperties::getBackgroundModeAsString() const {
    if (_backgroundMode < sizeof(backgroundModeNames) / sizeof(char *))
        return QString(backgroundModeNames[_backgroundMode]);
    return QString(backgroundModeNames[BACKGROUND_MODE_INHERIT]);
}

QString EntityItemProperties::getBackgroundModeString(BackgroundMode mode) {
    if (mode < sizeof(backgroundModeNames) / sizeof(char *))
        return QString(backgroundModeNames[mode]);
    return QString(backgroundModeNames[BACKGROUND_MODE_INHERIT]);
}

void EntityItemProperties::setBackgroundModeFromString(const QString& backgroundMode) {
    if (stringToBackgroundModeLookup.empty()) {
        buildStringToBackgroundModeLookup();
    }
    auto backgroundModeItr = stringToBackgroundModeLookup.find(backgroundMode.toLower());
    if (backgroundModeItr != stringToBackgroundModeLookup.end()) {
        _backgroundMode = backgroundModeItr.value();
        _backgroundModeChanged = true;
    }
}

EntityPropertyFlags EntityItemProperties::getChangedProperties() const {
    EntityPropertyFlags changedProperties;
    
    CHECK_PROPERTY_CHANGE(PROP_DIMENSIONS, dimensions);
    CHECK_PROPERTY_CHANGE(PROP_POSITION, position);
    CHECK_PROPERTY_CHANGE(PROP_ROTATION, rotation);
    CHECK_PROPERTY_CHANGE(PROP_DENSITY, density);
    CHECK_PROPERTY_CHANGE(PROP_VELOCITY, velocity);
    CHECK_PROPERTY_CHANGE(PROP_GRAVITY, gravity);
    CHECK_PROPERTY_CHANGE(PROP_ACCELERATION, acceleration);
    CHECK_PROPERTY_CHANGE(PROP_DAMPING, damping);
    CHECK_PROPERTY_CHANGE(PROP_RESTITUTION, restitution);
    CHECK_PROPERTY_CHANGE(PROP_FRICTION, friction);
    CHECK_PROPERTY_CHANGE(PROP_LIFETIME, lifetime);
    CHECK_PROPERTY_CHANGE(PROP_SCRIPT, script);
    CHECK_PROPERTY_CHANGE(PROP_COLLISION_SOUND_URL, collisionSoundURL);
    CHECK_PROPERTY_CHANGE(PROP_COLOR, color);
    CHECK_PROPERTY_CHANGE(PROP_MODEL_URL, modelURL);
    CHECK_PROPERTY_CHANGE(PROP_COMPOUND_SHAPE_URL, compoundShapeURL);
    CHECK_PROPERTY_CHANGE(PROP_ANIMATION_URL, animationURL);
    CHECK_PROPERTY_CHANGE(PROP_ANIMATION_PLAYING, animationIsPlaying);
    CHECK_PROPERTY_CHANGE(PROP_ANIMATION_FRAME_INDEX, animationFrameIndex);
    CHECK_PROPERTY_CHANGE(PROP_ANIMATION_FPS, animationFPS);
    CHECK_PROPERTY_CHANGE(PROP_ANIMATION_SETTINGS, animationSettings);
    CHECK_PROPERTY_CHANGE(PROP_VISIBLE, visible);
    CHECK_PROPERTY_CHANGE(PROP_REGISTRATION_POINT, registrationPoint);
    CHECK_PROPERTY_CHANGE(PROP_ANGULAR_VELOCITY, angularVelocity);
    CHECK_PROPERTY_CHANGE(PROP_ANGULAR_DAMPING, angularDamping);
    CHECK_PROPERTY_CHANGE(PROP_IGNORE_FOR_COLLISIONS, ignoreForCollisions);
    CHECK_PROPERTY_CHANGE(PROP_COLLISIONS_WILL_MOVE, collisionsWillMove);
    CHECK_PROPERTY_CHANGE(PROP_IS_SPOTLIGHT, isSpotlight);
    CHECK_PROPERTY_CHANGE(PROP_INTENSITY, intensity);
    CHECK_PROPERTY_CHANGE(PROP_EXPONENT, exponent);
    CHECK_PROPERTY_CHANGE(PROP_CUTOFF, cutoff);
    CHECK_PROPERTY_CHANGE(PROP_LOCKED, locked);
    CHECK_PROPERTY_CHANGE(PROP_TEXTURES, textures);
    CHECK_PROPERTY_CHANGE(PROP_USER_DATA, userData);
    CHECK_PROPERTY_CHANGE(PROP_SIMULATOR_ID, simulatorID);
    CHECK_PROPERTY_CHANGE(PROP_TEXT, text);
    CHECK_PROPERTY_CHANGE(PROP_LINE_HEIGHT, lineHeight);
    CHECK_PROPERTY_CHANGE(PROP_TEXT_COLOR, textColor);
    CHECK_PROPERTY_CHANGE(PROP_BACKGROUND_COLOR, backgroundColor);
    CHECK_PROPERTY_CHANGE(PROP_SHAPE_TYPE, shapeType);
    CHECK_PROPERTY_CHANGE(PROP_MAX_PARTICLES, maxParticles);
    CHECK_PROPERTY_CHANGE(PROP_LIFESPAN, lifespan);
    CHECK_PROPERTY_CHANGE(PROP_EMIT_RATE, emitRate);
    CHECK_PROPERTY_CHANGE(PROP_EMIT_DIRECTION, emitDirection);
    CHECK_PROPERTY_CHANGE(PROP_EMIT_STRENGTH, emitStrength);
    CHECK_PROPERTY_CHANGE(PROP_LOCAL_GRAVITY, localGravity);
    CHECK_PROPERTY_CHANGE(PROP_PARTICLE_RADIUS, particleRadius);
    CHECK_PROPERTY_CHANGE(PROP_MARKETPLACE_ID, marketplaceID);
    CHECK_PROPERTY_CHANGE(PROP_NAME, name);
    CHECK_PROPERTY_CHANGE(PROP_KEYLIGHT_COLOR, keyLightColor);
    CHECK_PROPERTY_CHANGE(PROP_KEYLIGHT_INTENSITY, keyLightIntensity);
    CHECK_PROPERTY_CHANGE(PROP_KEYLIGHT_AMBIENT_INTENSITY, keyLightAmbientIntensity);
    CHECK_PROPERTY_CHANGE(PROP_KEYLIGHT_DIRECTION, keyLightDirection);
    CHECK_PROPERTY_CHANGE(PROP_BACKGROUND_MODE, backgroundMode);
    CHECK_PROPERTY_CHANGE(PROP_SOURCE_URL, sourceUrl);
    CHECK_PROPERTY_CHANGE(PROP_VOXEL_VOLUME_SIZE, voxelVolumeSize);
    CHECK_PROPERTY_CHANGE(PROP_VOXEL_DATA, voxelData);
    CHECK_PROPERTY_CHANGE(PROP_VOXEL_SURFACE_STYLE, voxelSurfaceStyle);
    CHECK_PROPERTY_CHANGE(PROP_LINE_WIDTH, lineWidth);
    CHECK_PROPERTY_CHANGE(PROP_LINE_POINTS, linePoints);
    CHECK_PROPERTY_CHANGE(PROP_HREF, href);
    CHECK_PROPERTY_CHANGE(PROP_DESCRIPTION, description);
<<<<<<< HEAD
    CHECK_PROPERTY_CHANGE(PROP_ACTION_DATA, actionData);
=======
    CHECK_PROPERTY_CHANGE(PROP_FACE_CAMERA, faceCamera);
>>>>>>> 2c307112

    changedProperties += _stage.getChangedProperties();
    changedProperties += _atmosphere.getChangedProperties();
    changedProperties += _skybox.getChangedProperties();
    
    return changedProperties;
}

QScriptValue EntityItemProperties::copyToScriptValue(QScriptEngine* engine, bool skipDefaults) const {
    QScriptValue properties = engine->newObject();
    EntityItemProperties defaultEntityProperties;
    
    if (_idSet) {
        COPY_PROPERTY_TO_QSCRIPTVALUE_GETTER(id, _id.toString());
    }
    
    COPY_PROPERTY_TO_QSCRIPTVALUE_GETTER(type, EntityTypes::getEntityTypeName(_type));
    COPY_PROPERTY_TO_QSCRIPTVALUE(position);
    COPY_PROPERTY_TO_QSCRIPTVALUE(dimensions);
    if (!skipDefaults) {
        COPY_PROPERTY_TO_QSCRIPTVALUE(naturalDimensions); // gettable, but not settable
    }
    COPY_PROPERTY_TO_QSCRIPTVALUE(rotation);
    COPY_PROPERTY_TO_QSCRIPTVALUE(velocity);
    COPY_PROPERTY_TO_QSCRIPTVALUE(gravity);
    COPY_PROPERTY_TO_QSCRIPTVALUE(acceleration);
    COPY_PROPERTY_TO_QSCRIPTVALUE(damping);
    COPY_PROPERTY_TO_QSCRIPTVALUE(restitution);
    COPY_PROPERTY_TO_QSCRIPTVALUE(friction);
    COPY_PROPERTY_TO_QSCRIPTVALUE(density);
    COPY_PROPERTY_TO_QSCRIPTVALUE(lifetime);

    if (!skipDefaults || _lifetime != defaultEntityProperties._lifetime) {
        COPY_PROPERTY_TO_QSCRIPTVALUE_GETTER_NO_SKIP(age, getAge()); // gettable, but not settable
        COPY_PROPERTY_TO_QSCRIPTVALUE_GETTER_NO_SKIP(ageAsText, formatSecondsElapsed(getAge())); // gettable, but not settable
    }

    auto created = QDateTime::fromMSecsSinceEpoch(getCreated() / 1000.0f, Qt::UTC); // usec per msec
    created.setTimeSpec(Qt::OffsetFromUTC);
    COPY_PROPERTY_TO_QSCRIPTVALUE_GETTER(created, created.toString(Qt::ISODate));

    COPY_PROPERTY_TO_QSCRIPTVALUE(script);
    COPY_PROPERTY_TO_QSCRIPTVALUE(registrationPoint);
    COPY_PROPERTY_TO_QSCRIPTVALUE(angularVelocity);
    COPY_PROPERTY_TO_QSCRIPTVALUE(angularDamping);
    COPY_PROPERTY_TO_QSCRIPTVALUE(visible);
    COPY_PROPERTY_TO_QSCRIPTVALUE(color);
    COPY_PROPERTY_TO_QSCRIPTVALUE(modelURL);
    COPY_PROPERTY_TO_QSCRIPTVALUE(compoundShapeURL);
    COPY_PROPERTY_TO_QSCRIPTVALUE(animationURL);
    COPY_PROPERTY_TO_QSCRIPTVALUE(animationIsPlaying);
    COPY_PROPERTY_TO_QSCRIPTVALUE(animationFPS);
    COPY_PROPERTY_TO_QSCRIPTVALUE(animationFrameIndex);
    COPY_PROPERTY_TO_QSCRIPTVALUE_GETTER(animationSettings, getAnimationSettings());
    COPY_PROPERTY_TO_QSCRIPTVALUE(glowLevel);
    COPY_PROPERTY_TO_QSCRIPTVALUE(localRenderAlpha);
    COPY_PROPERTY_TO_QSCRIPTVALUE(ignoreForCollisions);
    COPY_PROPERTY_TO_QSCRIPTVALUE(collisionsWillMove);
    COPY_PROPERTY_TO_QSCRIPTVALUE(isSpotlight);
    COPY_PROPERTY_TO_QSCRIPTVALUE(intensity);
    COPY_PROPERTY_TO_QSCRIPTVALUE(exponent);
    COPY_PROPERTY_TO_QSCRIPTVALUE(cutoff);
    COPY_PROPERTY_TO_QSCRIPTVALUE(locked);
    COPY_PROPERTY_TO_QSCRIPTVALUE(textures);
    COPY_PROPERTY_TO_QSCRIPTVALUE(userData);
    COPY_PROPERTY_TO_QSCRIPTVALUE_GETTER(simulatorID, getSimulatorIDAsString());
    COPY_PROPERTY_TO_QSCRIPTVALUE(text);
    COPY_PROPERTY_TO_QSCRIPTVALUE(lineHeight);
    COPY_PROPERTY_TO_QSCRIPTVALUE_GETTER(textColor, getTextColor());
    COPY_PROPERTY_TO_QSCRIPTVALUE_GETTER(backgroundColor, getBackgroundColor());
    COPY_PROPERTY_TO_QSCRIPTVALUE_GETTER(shapeType, getShapeTypeAsString());
    COPY_PROPERTY_TO_QSCRIPTVALUE(maxParticles);
    COPY_PROPERTY_TO_QSCRIPTVALUE(lifespan);
    COPY_PROPERTY_TO_QSCRIPTVALUE(emitRate);
    COPY_PROPERTY_TO_QSCRIPTVALUE(emitDirection);
    COPY_PROPERTY_TO_QSCRIPTVALUE(emitStrength);
    COPY_PROPERTY_TO_QSCRIPTVALUE(localGravity);
    COPY_PROPERTY_TO_QSCRIPTVALUE(particleRadius);
    COPY_PROPERTY_TO_QSCRIPTVALUE(marketplaceID);
    COPY_PROPERTY_TO_QSCRIPTVALUE(name);
    COPY_PROPERTY_TO_QSCRIPTVALUE(collisionSoundURL);
    
    COPY_PROPERTY_TO_QSCRIPTVALUE(keyLightColor);
    COPY_PROPERTY_TO_QSCRIPTVALUE(keyLightIntensity);
    COPY_PROPERTY_TO_QSCRIPTVALUE(keyLightAmbientIntensity);
    COPY_PROPERTY_TO_QSCRIPTVALUE(keyLightDirection);
    COPY_PROPERTY_TO_QSCRIPTVALUE_GETTER(backgroundMode, getBackgroundModeAsString());
    COPY_PROPERTY_TO_QSCRIPTVALUE(sourceUrl);
    COPY_PROPERTY_TO_QSCRIPTVALUE(voxelVolumeSize);
    COPY_PROPERTY_TO_QSCRIPTVALUE(voxelData);
    COPY_PROPERTY_TO_QSCRIPTVALUE(voxelSurfaceStyle);
    COPY_PROPERTY_TO_QSCRIPTVALUE(lineWidth);
    COPY_PROPERTY_TO_QSCRIPTVALUE(linePoints);
    COPY_PROPERTY_TO_QSCRIPTVALUE(href);
    COPY_PROPERTY_TO_QSCRIPTVALUE(description);
<<<<<<< HEAD
    COPY_PROPERTY_TO_QSCRIPTVALUE(actionData);
=======
    COPY_PROPERTY_TO_QSCRIPTVALUE(faceCamera);
>>>>>>> 2c307112

    // Sitting properties support
    if (!skipDefaults) {
        QScriptValue sittingPoints = engine->newObject();
        for (int i = 0; i < _sittingPoints.size(); ++i) {
            QScriptValue sittingPoint = engine->newObject();
            sittingPoint.setProperty("name", _sittingPoints.at(i).name);
            sittingPoint.setProperty("position", vec3toScriptValue(engine, _sittingPoints.at(i).position));
            sittingPoint.setProperty("rotation", quatToScriptValue(engine, _sittingPoints.at(i).rotation));
            sittingPoints.setProperty(i, sittingPoint);
        }
        sittingPoints.setProperty("length", _sittingPoints.size());
        COPY_PROPERTY_TO_QSCRIPTVALUE_GETTER(sittingPoints, sittingPoints); // gettable, but not settable
    }
    
    if (!skipDefaults) {
        AABox aaBox = getAABox();
        QScriptValue boundingBox = engine->newObject();
        QScriptValue bottomRightNear = vec3toScriptValue(engine, aaBox.getCorner());
        QScriptValue topFarLeft = vec3toScriptValue(engine, aaBox.calcTopFarLeft());
        QScriptValue center = vec3toScriptValue(engine, aaBox.calcCenter());
        QScriptValue boundingBoxDimensions = vec3toScriptValue(engine, aaBox.getDimensions());
        boundingBox.setProperty("brn", bottomRightNear);
        boundingBox.setProperty("tfl", topFarLeft);
        boundingBox.setProperty("center", center);
        boundingBox.setProperty("dimensions", boundingBoxDimensions);
        COPY_PROPERTY_TO_QSCRIPTVALUE_GETTER_NO_SKIP(boundingBox, boundingBox); // gettable, but not settable
    }
    
    QString textureNamesList = _textureNames.join(",\n");
    if (!skipDefaults) {
        COPY_PROPERTY_TO_QSCRIPTVALUE_GETTER_NO_SKIP(originalTextures, textureNamesList); // gettable, but not settable
    }
    
    _stage.copyToScriptValue(properties, engine, skipDefaults, defaultEntityProperties);
    _atmosphere.copyToScriptValue(properties, engine, skipDefaults, defaultEntityProperties);
    _skybox.copyToScriptValue(properties, engine, skipDefaults, defaultEntityProperties);
    
    return properties;
}

void EntityItemProperties::copyFromScriptValue(const QScriptValue& object, bool honorReadOnly) {
    QScriptValue typeScriptValue = object.property("type");
    if (typeScriptValue.isValid()) {
        setType(typeScriptValue.toVariant().toString());
    }
    
    COPY_PROPERTY_FROM_QSCRIPTVALUE(position, glmVec3, setPosition);
    COPY_PROPERTY_FROM_QSCRIPTVALUE(dimensions, glmVec3, setDimensions);
    COPY_PROPERTY_FROM_QSCRIPTVALUE(rotation, glmQuat, setRotation);
    COPY_PROPERTY_FROM_QSCRIPTVALUE(density, float, setDensity);
    COPY_PROPERTY_FROM_QSCRIPTVALUE(velocity, glmVec3, setVelocity);
    COPY_PROPERTY_FROM_QSCRIPTVALUE(gravity, glmVec3, setGravity);
    COPY_PROPERTY_FROM_QSCRIPTVALUE(acceleration, glmVec3, setAcceleration);
    COPY_PROPERTY_FROM_QSCRIPTVALUE(damping, float, setDamping);
    COPY_PROPERTY_FROM_QSCRIPTVALUE(restitution, float, setRestitution);
    COPY_PROPERTY_FROM_QSCRIPTVALUE(friction, float, setFriction);
    COPY_PROPERTY_FROM_QSCRIPTVALUE(lifetime, float, setLifetime);
    COPY_PROPERTY_FROM_QSCRIPTVALUE(script, QString, setScript);
    COPY_PROPERTY_FROM_QSCRIPTVALUE(registrationPoint, glmVec3, setRegistrationPoint);
    COPY_PROPERTY_FROM_QSCRIPTVALUE(angularVelocity, glmVec3, setAngularVelocity);
    COPY_PROPERTY_FROM_QSCRIPTVALUE(angularDamping, float, setAngularDamping);
    COPY_PROPERTY_FROM_QSCRIPTVALUE(visible, bool, setVisible);
    COPY_PROPERTY_FROM_QSCRIPTVALUE(color, xColor, setColor);
    COPY_PROPERTY_FROM_QSCRIPTVALUE(modelURL, QString, setModelURL);
    COPY_PROPERTY_FROM_QSCRIPTVALUE(compoundShapeURL, QString, setCompoundShapeURL);
    COPY_PROPERTY_FROM_QSCRIPTVALUE(animationURL, QString, setAnimationURL);
    COPY_PROPERTY_FROM_QSCRIPTVALUE(animationIsPlaying, bool, setAnimationIsPlaying);
    COPY_PROPERTY_FROM_QSCRIPTVALUE(animationFPS, float, setAnimationFPS);
    COPY_PROPERTY_FROM_QSCRIPTVALUE(animationFrameIndex, float, setAnimationFrameIndex);
    COPY_PROPERTY_FROM_QSCRIPTVALUE(animationSettings, QString, setAnimationSettings);
    COPY_PROPERTY_FROM_QSCRIPTVALUE(glowLevel, float, setGlowLevel);
    COPY_PROPERTY_FROM_QSCRIPTVALUE(localRenderAlpha, float, setLocalRenderAlpha);
    COPY_PROPERTY_FROM_QSCRIPTVALUE(ignoreForCollisions, bool, setIgnoreForCollisions);
    COPY_PROPERTY_FROM_QSCRIPTVALUE(collisionsWillMove, bool, setCollisionsWillMove);
    COPY_PROPERTY_FROM_QSCRIPTVALUE(isSpotlight, bool, setIsSpotlight);
    COPY_PROPERTY_FROM_QSCRIPTVALUE(intensity, float, setIntensity);
    COPY_PROPERTY_FROM_QSCRIPTVALUE(exponent, float, setExponent);
    COPY_PROPERTY_FROM_QSCRIPTVALUE(cutoff, float, setCutoff);
    COPY_PROPERTY_FROM_QSCRIPTVALUE(locked, bool, setLocked);
    COPY_PROPERTY_FROM_QSCRIPTVALUE(textures, QString, setTextures);
    COPY_PROPERTY_FROM_QSCRIPTVALUE(userData, QString, setUserData);
    COPY_PROPERTY_FROM_QSCRIPTVALUE(text, QString, setText);
    COPY_PROPERTY_FROM_QSCRIPTVALUE(lineHeight, float, setLineHeight);
    COPY_PROPERTY_FROM_QSCRIPTVALUE(textColor, xColor, setTextColor);
    COPY_PROPERTY_FROM_QSCRIPTVALUE(backgroundColor, xColor, setBackgroundColor);
    COPY_PROPERTY_FROM_QSCRITPTVALUE_ENUM(shapeType, ShapeType);
    COPY_PROPERTY_FROM_QSCRIPTVALUE(maxParticles, float, setMaxParticles);
    COPY_PROPERTY_FROM_QSCRIPTVALUE(lifespan, float, setLifespan);
    COPY_PROPERTY_FROM_QSCRIPTVALUE(emitRate, float, setEmitRate);
    COPY_PROPERTY_FROM_QSCRIPTVALUE(emitDirection, glmVec3, setEmitDirection);
    COPY_PROPERTY_FROM_QSCRIPTVALUE(emitStrength, float, setEmitStrength);
    COPY_PROPERTY_FROM_QSCRIPTVALUE(localGravity, float, setLocalGravity);
    COPY_PROPERTY_FROM_QSCRIPTVALUE(particleRadius, float, setParticleRadius);
    COPY_PROPERTY_FROM_QSCRIPTVALUE(marketplaceID, QString, setMarketplaceID);
    COPY_PROPERTY_FROM_QSCRIPTVALUE(name, QString, setName);
    COPY_PROPERTY_FROM_QSCRIPTVALUE(collisionSoundURL, QString, setCollisionSoundURL);
    
    COPY_PROPERTY_FROM_QSCRIPTVALUE(keyLightColor, xColor, setKeyLightColor);
    COPY_PROPERTY_FROM_QSCRIPTVALUE(keyLightIntensity, float, setKeyLightIntensity);
    COPY_PROPERTY_FROM_QSCRIPTVALUE(keyLightAmbientIntensity, float, setKeyLightAmbientIntensity);
    COPY_PROPERTY_FROM_QSCRIPTVALUE(keyLightDirection, glmVec3, setKeyLightDirection);
    COPY_PROPERTY_FROM_QSCRITPTVALUE_ENUM(backgroundMode, BackgroundMode);
    COPY_PROPERTY_FROM_QSCRIPTVALUE(sourceUrl, QString, setSourceUrl);
    COPY_PROPERTY_FROM_QSCRIPTVALUE(voxelVolumeSize, glmVec3, setVoxelVolumeSize);
    COPY_PROPERTY_FROM_QSCRIPTVALUE(voxelData, QByteArray, setVoxelData);
    COPY_PROPERTY_FROM_QSCRIPTVALUE(voxelSurfaceStyle, uint16_t, setVoxelSurfaceStyle);
    COPY_PROPERTY_FROM_QSCRIPTVALUE(lineWidth, float, setLineWidth);
    COPY_PROPERTY_FROM_QSCRIPTVALUE(linePoints, qVectorVec3, setLinePoints);
    COPY_PROPERTY_FROM_QSCRIPTVALUE(href, QString, setHref);
    COPY_PROPERTY_FROM_QSCRIPTVALUE(description, QString, setDescription);
<<<<<<< HEAD
    COPY_PROPERTY_FROM_QSCRIPTVALUE(actionData, QByteArray, setActionData);

=======
    COPY_PROPERTY_FROM_QSCRIPTVALUE(faceCamera, bool, setFaceCamera);
>>>>>>> 2c307112

    if (!honorReadOnly) {
        // this is used by the json reader to set things that we don't want javascript to able to affect.
        COPY_PROPERTY_FROM_QSCRIPTVALUE_GETTER(created, QDateTime, setCreated, [this]() {
                auto result = QDateTime::fromMSecsSinceEpoch(_created / 1000, Qt::UTC); // usec per msec
                return result;
            });
        COPY_PROPERTY_FROM_QSCRIPTVALUE(simulatorID, QUuid, setSimulatorID);
    }

    _stage.copyFromScriptValue(object, _defaultSettings);
    _atmosphere.copyFromScriptValue(object, _defaultSettings);
    _skybox.copyFromScriptValue(object, _defaultSettings);
    _lastEdited = usecTimestampNow();
}

QScriptValue EntityItemPropertiesToScriptValue(QScriptEngine* engine, const EntityItemProperties& properties) {
    return properties.copyToScriptValue(engine, false);
}

QScriptValue EntityItemNonDefaultPropertiesToScriptValue(QScriptEngine* engine, const EntityItemProperties& properties) {
    return properties.copyToScriptValue(engine, true);
}

void EntityItemPropertiesFromScriptValueIgnoreReadOnly(const QScriptValue &object, EntityItemProperties& properties) {
    properties.copyFromScriptValue(object, false);
}

void EntityItemPropertiesFromScriptValueHonorReadOnly(const QScriptValue &object, EntityItemProperties& properties) {
    properties.copyFromScriptValue(object, true);
}


// TODO: Implement support for edit packets that can span an MTU sized buffer. We need to implement a mechanism for the
//       encodeEntityEditPacket() method to communicate the the caller which properties couldn't fit in the buffer. Similar
//       to how we handle this in the Octree streaming case.
//
// TODO: Right now, all possible properties for all subclasses are handled here. Ideally we'd prefer
//       to handle this in a more generic way. Allowing subclasses of EntityItem to register their properties
//
// TODO: There's a lot of repeated patterns in the code below to handle each property. It would be nice if the property
//       registration mechanism allowed us to collapse these repeated sections of code into a single implementation that
//       utilized the registration table to shorten up and simplify this code.
//
// TODO: Implement support for paged properties, spanning MTU, and custom properties
//
// TODO: Implement support for script and visible properties.
//
bool EntityItemProperties::encodeEntityEditPacket(PacketType command, EntityItemID id, const EntityItemProperties& properties,
                                                  unsigned char* bufferOut, int sizeIn, int& sizeOut) {
    OctreePacketData ourDataPacket(false, sizeIn); // create a packetData object to add out packet details too.
    OctreePacketData* packetData = &ourDataPacket; // we want a pointer to this so we can use our APPEND_ENTITY_PROPERTY macro
    
    bool success = true; // assume the best
    OctreeElement::AppendState appendState = OctreeElement::COMPLETED; // assume the best
    sizeOut = 0;
    
    // TODO: We need to review how jurisdictions should be handled for entities. (The old Models and Particles code
    // didn't do anything special for jurisdictions, so we're keeping that same behavior here.)
    //
    // Always include the root octcode. This is only because the OctreeEditPacketSender will check these octcodes
    // to determine which server to send the changes to in the case of multiple jurisdictions. The root will be sent
    // to all servers.
    glm::vec3 rootPosition(0);
    float rootScale = 0.5f;
    unsigned char* octcode = pointToOctalCode(rootPosition.x, rootPosition.y, rootPosition.z, rootScale);
    
    success = packetData->startSubTree(octcode);
    delete[] octcode;
    
    // assuming we have rome to fit our octalCode, proceed...
    if (success) {
        
        // Now add our edit content details...
        
        // id
        // encode our ID as a byte count coded byte stream
        QByteArray encodedID = id.toRfc4122(); // NUM_BYTES_RFC4122_UUID
        
        // encode our ID as a byte count coded byte stream
        ByteCountCoded<quint32> tokenCoder;
        QByteArray encodedToken;
        
        // encode our type as a byte count coded byte stream
        ByteCountCoded<quint32> typeCoder = (quint32)properties.getType();
        QByteArray encodedType = typeCoder;
        
        quint64 updateDelta = 0; // this is an edit so by definition, it's update is in sync
        ByteCountCoded<quint64> updateDeltaCoder = updateDelta;
        QByteArray encodedUpdateDelta = updateDeltaCoder;
        
        EntityPropertyFlags propertyFlags(PROP_LAST_ITEM);
        EntityPropertyFlags requestedProperties = properties.getChangedProperties();
        EntityPropertyFlags propertiesDidntFit = requestedProperties;
        
        // TODO: we need to handle the multi-pass form of this, similar to how we handle entity data
        //
        // If we are being called for a subsequent pass at appendEntityData() that failed to completely encode this item,
        // then our modelTreeElementExtraEncodeData should include data about which properties we need to append.
        //if (modelTreeElementExtraEncodeData && modelTreeElementExtraEncodeData->includedItems.contains(getEntityItemID())) {
        //    requestedProperties = modelTreeElementExtraEncodeData->includedItems.value(getEntityItemID());
        //}
        
        LevelDetails entityLevel = packetData->startLevel();
        
        // Last Edited quint64 always first, before any other details, which allows us easy access to adjusting this
        // timestamp for clock skew
        quint64 lastEdited = properties.getLastEdited();
        bool successLastEditedFits = packetData->appendValue(lastEdited);
        
        bool successIDFits = packetData->appendRawData(encodedID);
        if (successIDFits) {
            successIDFits = packetData->appendRawData(encodedToken);
        }
        bool successTypeFits = packetData->appendRawData(encodedType);
        
        // NOTE: We intentionally do not send "created" times in edit messages. This is because:
        //   1) if the edit is to an existing entity, the created time can not be changed
        //   2) if the edit is to a new entity, the created time is the last edited time
        
        // TODO: Should we get rid of this in this in edit packets, since this has to always be 0?
        bool successLastUpdatedFits = packetData->appendRawData(encodedUpdateDelta);
        
        int propertyFlagsOffset = packetData->getUncompressedByteOffset();
        QByteArray encodedPropertyFlags = propertyFlags;
        int oldPropertyFlagsLength = encodedPropertyFlags.length();
        bool successPropertyFlagsFits = packetData->appendRawData(encodedPropertyFlags);
        int propertyCount = 0;
        
        bool headerFits = successIDFits && successTypeFits && successLastEditedFits
        && successLastUpdatedFits && successPropertyFlagsFits;
        
        int startOfEntityItemData = packetData->getUncompressedByteOffset();
        
        if (headerFits) {
            bool successPropertyFits;
            propertyFlags -= PROP_LAST_ITEM; // clear the last item for now, we may or may not set it as the actual item
            
            // These items would go here once supported....
            //      PROP_PAGED_PROPERTY,
            //      PROP_CUSTOM_PROPERTIES_INCLUDED,
            
            APPEND_ENTITY_PROPERTY(PROP_POSITION, properties.getPosition());
            APPEND_ENTITY_PROPERTY(PROP_DIMENSIONS, properties.getDimensions()); // NOTE: PROP_RADIUS obsolete
            APPEND_ENTITY_PROPERTY(PROP_ROTATION, properties.getRotation());
            APPEND_ENTITY_PROPERTY(PROP_DENSITY, properties.getDensity());
            APPEND_ENTITY_PROPERTY(PROP_VELOCITY, properties.getVelocity());
            APPEND_ENTITY_PROPERTY(PROP_GRAVITY, properties.getGravity());
            APPEND_ENTITY_PROPERTY(PROP_ACCELERATION, properties.getAcceleration());
            APPEND_ENTITY_PROPERTY(PROP_DAMPING, properties.getDamping());
            APPEND_ENTITY_PROPERTY(PROP_RESTITUTION, properties.getRestitution());
            APPEND_ENTITY_PROPERTY(PROP_FRICTION, properties.getFriction());
            APPEND_ENTITY_PROPERTY(PROP_LIFETIME, properties.getLifetime());
            APPEND_ENTITY_PROPERTY(PROP_SCRIPT, properties.getScript());
            APPEND_ENTITY_PROPERTY(PROP_COLOR, properties.getColor());
            APPEND_ENTITY_PROPERTY(PROP_REGISTRATION_POINT, properties.getRegistrationPoint());
            APPEND_ENTITY_PROPERTY(PROP_ANGULAR_VELOCITY, properties.getAngularVelocity());
            APPEND_ENTITY_PROPERTY(PROP_ANGULAR_DAMPING, properties.getAngularDamping());
            APPEND_ENTITY_PROPERTY(PROP_VISIBLE, properties.getVisible());
            APPEND_ENTITY_PROPERTY(PROP_IGNORE_FOR_COLLISIONS, properties.getIgnoreForCollisions());
            APPEND_ENTITY_PROPERTY(PROP_COLLISIONS_WILL_MOVE, properties.getCollisionsWillMove());
            APPEND_ENTITY_PROPERTY(PROP_LOCKED, properties.getLocked());
            APPEND_ENTITY_PROPERTY(PROP_USER_DATA, properties.getUserData());
            APPEND_ENTITY_PROPERTY(PROP_SIMULATOR_ID, properties.getSimulatorID());
            APPEND_ENTITY_PROPERTY(PROP_HREF, properties.getHref());
            APPEND_ENTITY_PROPERTY(PROP_DESCRIPTION, properties.getDescription());
            
            
            if (properties.getType() == EntityTypes::Web) {
                APPEND_ENTITY_PROPERTY(PROP_SOURCE_URL, properties.getSourceUrl());
            }
            
            if (properties.getType() == EntityTypes::Text) {
                APPEND_ENTITY_PROPERTY(PROP_TEXT, properties.getText());
                APPEND_ENTITY_PROPERTY(PROP_LINE_HEIGHT, properties.getLineHeight());
                APPEND_ENTITY_PROPERTY(PROP_TEXT_COLOR, properties.getTextColor());
                APPEND_ENTITY_PROPERTY(PROP_BACKGROUND_COLOR, properties.getBackgroundColor());
                APPEND_ENTITY_PROPERTY(PROP_FACE_CAMERA, properties.getFaceCamera());
            }
            
            if (properties.getType() == EntityTypes::Model) {
                APPEND_ENTITY_PROPERTY(PROP_MODEL_URL, properties.getModelURL());
                APPEND_ENTITY_PROPERTY(PROP_COMPOUND_SHAPE_URL, properties.getCompoundShapeURL());
                APPEND_ENTITY_PROPERTY(PROP_ANIMATION_URL, properties.getAnimationURL());
                APPEND_ENTITY_PROPERTY(PROP_ANIMATION_FPS, properties.getAnimationFPS());
                APPEND_ENTITY_PROPERTY(PROP_ANIMATION_FRAME_INDEX, properties.getAnimationFrameIndex());
                APPEND_ENTITY_PROPERTY(PROP_ANIMATION_PLAYING, properties.getAnimationIsPlaying());
                APPEND_ENTITY_PROPERTY(PROP_TEXTURES, properties.getTextures());
                APPEND_ENTITY_PROPERTY(PROP_ANIMATION_SETTINGS, properties.getAnimationSettings());
                APPEND_ENTITY_PROPERTY(PROP_SHAPE_TYPE, (uint32_t)(properties.getShapeType()));
            }
            
            if (properties.getType() == EntityTypes::Light) {
                APPEND_ENTITY_PROPERTY(PROP_IS_SPOTLIGHT, properties.getIsSpotlight());
                APPEND_ENTITY_PROPERTY(PROP_COLOR, properties.getColor());
                APPEND_ENTITY_PROPERTY(PROP_INTENSITY, properties.getIntensity());
                APPEND_ENTITY_PROPERTY(PROP_EXPONENT, properties.getExponent());
                APPEND_ENTITY_PROPERTY(PROP_CUTOFF, properties.getCutoff());
            }
            
            if (properties.getType() == EntityTypes::ParticleEffect) {
                APPEND_ENTITY_PROPERTY(PROP_ANIMATION_FPS, properties.getAnimationFPS());
                APPEND_ENTITY_PROPERTY(PROP_ANIMATION_FRAME_INDEX, properties.getAnimationFrameIndex());
                APPEND_ENTITY_PROPERTY(PROP_ANIMATION_PLAYING, properties.getAnimationIsPlaying());
                APPEND_ENTITY_PROPERTY(PROP_ANIMATION_SETTINGS, properties.getAnimationSettings());
                APPEND_ENTITY_PROPERTY(PROP_TEXTURES, properties.getTextures());
                APPEND_ENTITY_PROPERTY(PROP_MAX_PARTICLES, properties.getMaxParticles());
                APPEND_ENTITY_PROPERTY(PROP_LIFESPAN, properties.getLifespan());
                APPEND_ENTITY_PROPERTY(PROP_EMIT_RATE, properties.getEmitRate());
                APPEND_ENTITY_PROPERTY(PROP_EMIT_DIRECTION, properties.getEmitDirection());
                APPEND_ENTITY_PROPERTY(PROP_EMIT_STRENGTH, properties.getEmitStrength());
                APPEND_ENTITY_PROPERTY(PROP_LOCAL_GRAVITY, properties.getLocalGravity());
                APPEND_ENTITY_PROPERTY(PROP_PARTICLE_RADIUS, properties.getParticleRadius());
            }
            
            if (properties.getType() == EntityTypes::Zone) {
                APPEND_ENTITY_PROPERTY(PROP_KEYLIGHT_COLOR, properties.getKeyLightColor());
                APPEND_ENTITY_PROPERTY(PROP_KEYLIGHT_INTENSITY,  properties.getKeyLightIntensity());
                APPEND_ENTITY_PROPERTY(PROP_KEYLIGHT_AMBIENT_INTENSITY, properties.getKeyLightAmbientIntensity());
                APPEND_ENTITY_PROPERTY(PROP_KEYLIGHT_DIRECTION, properties.getKeyLightDirection());
                
                _staticStage.setProperties(properties);
                _staticStage.appentToEditPacket(packetData, requestedProperties, propertyFlags, propertiesDidntFit,  propertyCount, appendState );
                
                APPEND_ENTITY_PROPERTY(PROP_SHAPE_TYPE, (uint32_t)properties.getShapeType());
                APPEND_ENTITY_PROPERTY(PROP_COMPOUND_SHAPE_URL, properties.getCompoundShapeURL());
                
                APPEND_ENTITY_PROPERTY(PROP_BACKGROUND_MODE, (uint32_t)properties.getBackgroundMode());
                
                _staticAtmosphere.setProperties(properties);
                _staticAtmosphere.appentToEditPacket(packetData, requestedProperties, propertyFlags, propertiesDidntFit,  propertyCount, appendState );
                
                _staticSkybox.setProperties(properties);
                _staticSkybox.appentToEditPacket(packetData, requestedProperties, propertyFlags, propertiesDidntFit,  propertyCount, appendState );
            }

            if (properties.getType() == EntityTypes::PolyVox) {
                APPEND_ENTITY_PROPERTY(PROP_VOXEL_VOLUME_SIZE, properties.getVoxelVolumeSize());
                APPEND_ENTITY_PROPERTY(PROP_VOXEL_DATA, properties.getVoxelData());
                APPEND_ENTITY_PROPERTY(PROP_VOXEL_SURFACE_STYLE, properties.getVoxelSurfaceStyle());
            }
            
            if (properties.getType() == EntityTypes::Line) {
                APPEND_ENTITY_PROPERTY(PROP_LINE_WIDTH, properties.getLineWidth());
                APPEND_ENTITY_PROPERTY(PROP_LINE_POINTS, properties.getLinePoints());
            }
            
            APPEND_ENTITY_PROPERTY(PROP_MARKETPLACE_ID, properties.getMarketplaceID());
            APPEND_ENTITY_PROPERTY(PROP_NAME, properties.getName());
            APPEND_ENTITY_PROPERTY(PROP_COLLISION_SOUND_URL, properties.getCollisionSoundURL());
            APPEND_ENTITY_PROPERTY(PROP_ACTION_DATA, properties.getActionData());
        }
        if (propertyCount > 0) {
            int endOfEntityItemData = packetData->getUncompressedByteOffset();
            
            encodedPropertyFlags = propertyFlags;
            int newPropertyFlagsLength = encodedPropertyFlags.length();
            packetData->updatePriorBytes(propertyFlagsOffset,
                                         (const unsigned char*)encodedPropertyFlags.constData(), encodedPropertyFlags.length());
            
            // if the size of the PropertyFlags shrunk, we need to shift everything down to front of packet.
            if (newPropertyFlagsLength < oldPropertyFlagsLength) {
                int oldSize = packetData->getUncompressedSize();
                
                const unsigned char* modelItemData = packetData->getUncompressedData(propertyFlagsOffset + oldPropertyFlagsLength);
                int modelItemDataLength = endOfEntityItemData - startOfEntityItemData;
                int newEntityItemDataStart = propertyFlagsOffset + newPropertyFlagsLength;
                packetData->updatePriorBytes(newEntityItemDataStart, modelItemData, modelItemDataLength);
                
                int newSize = oldSize - (oldPropertyFlagsLength - newPropertyFlagsLength);
                packetData->setUncompressedSize(newSize);
                
            } else {
                assert(newPropertyFlagsLength == oldPropertyFlagsLength); // should not have grown
            }
            
            packetData->endLevel(entityLevel);
        } else {
            packetData->discardLevel(entityLevel);
            appendState = OctreeElement::NONE; // if we got here, then we didn't include the item
        }
        
        // If any part of the model items didn't fit, then the element is considered partial
        if (appendState != OctreeElement::COMPLETED) {
            
            // TODO: handle mechanism for handling partial fitting data!
            // add this item into our list for the next appendElementData() pass
            //modelTreeElementExtraEncodeData->includedItems.insert(getEntityItemID(), propertiesDidntFit);
            
            // for now, if it's not complete, it's not successful
            success = false;
        }
    }
    
    if (success) {
        packetData->endSubTree();
        const unsigned char* finalizedData = packetData->getFinalizedData();
        int  finalizedSize = packetData->getFinalizedSize();
        if (finalizedSize <= sizeIn) {
            memcpy(bufferOut, finalizedData, finalizedSize);
            sizeOut = finalizedSize;
        } else {
            qCDebug(entities) << "ERROR - encoded edit message doesn't fit in output buffer.";
            sizeOut = 0;
            success = false;
        }
    } else {
        packetData->discardSubTree();
        sizeOut = 0;
    }
    return success;
}

// TODO:
//   how to handle lastEdited?
//   how to handle lastUpdated?
//   consider handling case where no properties are included... we should just ignore this packet...
//
// TODO: Right now, all possible properties for all subclasses are handled here. Ideally we'd prefer
//       to handle this in a more generic way. Allowing subclasses of EntityItem to register their properties
//
// TODO: There's a lot of repeated patterns in the code below to handle each property. It would be nice if the property
//       registration mechanism allowed us to collapse these repeated sections of code into a single implementation that
//       utilized the registration table to shorten up and simplify this code.
//
// TODO: Implement support for paged properties, spanning MTU, and custom properties
//
// TODO: Implement support for script and visible properties.
//
bool EntityItemProperties::decodeEntityEditPacket(const unsigned char* data, int bytesToRead, int& processedBytes,
                                                  EntityItemID& entityID, EntityItemProperties& properties) {
    bool valid = false;
    
    const unsigned char* dataAt = data;
    processedBytes = 0;
    
    // the first part of the data is an octcode, this is a required element of the edit packet format, but we don't
    // actually use it, we do need to skip it and read to the actual data we care about.
    int octets = numberOfThreeBitSectionsInCode(data);
    int bytesToReadOfOctcode = bytesRequiredForCodeLength(octets);
    
    // we don't actually do anything with this octcode...
    dataAt += bytesToReadOfOctcode;
    processedBytes += bytesToReadOfOctcode;
    
    // Edit packets have a last edited time stamp immediately following the octcode.
    // NOTE: the edit times have been set by the editor to match out clock, so we don't need to adjust
    // these times for clock skew at this point.
    quint64 lastEdited;
    memcpy(&lastEdited, dataAt, sizeof(lastEdited));
    dataAt += sizeof(lastEdited);
    processedBytes += sizeof(lastEdited);
    properties.setLastEdited(lastEdited);
    
    // NOTE: We intentionally do not send "created" times in edit messages. This is because:
    //   1) if the edit is to an existing entity, the created time can not be changed
    //   2) if the edit is to a new entity, the created time is the last edited time
    
    // encoded id
    QByteArray encodedID((const char*)dataAt, NUM_BYTES_RFC4122_UUID); // maximum possible size
    QUuid editID = QUuid::fromRfc4122(encodedID);
    dataAt += encodedID.size();
    processedBytes += encodedID.size();
    
    entityID = editID;
    valid = true;
    
    // Entity Type...
    QByteArray encodedType((const char*)dataAt, (bytesToRead - processedBytes));
    ByteCountCoded<quint32> typeCoder = encodedType;
    quint32 entityTypeCode = typeCoder;
    properties.setType((EntityTypes::EntityType)entityTypeCode);
    encodedType = typeCoder; // determine true bytesToRead
    dataAt += encodedType.size();
    processedBytes += encodedType.size();
    
    // Update Delta - when was this item updated relative to last edit... this really should be 0
    // TODO: Should we get rid of this in this in edit packets, since this has to always be 0?
    // TODO: do properties need to handle lastupdated???
    
    // last updated is stored as ByteCountCoded delta from lastEdited
    QByteArray encodedUpdateDelta((const char*)dataAt, (bytesToRead - processedBytes));
    ByteCountCoded<quint64> updateDeltaCoder = encodedUpdateDelta;
    encodedUpdateDelta = updateDeltaCoder; // determine true bytesToRead
    dataAt += encodedUpdateDelta.size();
    processedBytes += encodedUpdateDelta.size();
    
    // TODO: Do we need this lastUpdated?? We don't seem to use it.
    //quint64 updateDelta = updateDeltaCoder;
    //quint64 lastUpdated = lastEdited + updateDelta; // don't adjust for clock skew since we already did that for lastEdited
    
    // Property Flags...
    QByteArray encodedPropertyFlags((const char*)dataAt, (bytesToRead - processedBytes));
    EntityPropertyFlags propertyFlags = encodedPropertyFlags;
    dataAt += propertyFlags.getEncodedLength();
    processedBytes += propertyFlags.getEncodedLength();
    
    READ_ENTITY_PROPERTY_TO_PROPERTIES(PROP_POSITION, glm::vec3, setPosition);
    READ_ENTITY_PROPERTY_TO_PROPERTIES(PROP_DIMENSIONS, glm::vec3, setDimensions);  // NOTE: PROP_RADIUS obsolete
    READ_ENTITY_PROPERTY_TO_PROPERTIES(PROP_ROTATION, glm::quat, setRotation);
    READ_ENTITY_PROPERTY_TO_PROPERTIES(PROP_DENSITY, float, setDensity);
    READ_ENTITY_PROPERTY_TO_PROPERTIES(PROP_VELOCITY, glm::vec3, setVelocity);
    READ_ENTITY_PROPERTY_TO_PROPERTIES(PROP_GRAVITY, glm::vec3, setGravity);
    READ_ENTITY_PROPERTY_TO_PROPERTIES(PROP_ACCELERATION, glm::vec3, setAcceleration);
    READ_ENTITY_PROPERTY_TO_PROPERTIES(PROP_DAMPING, float, setDamping);
    READ_ENTITY_PROPERTY_TO_PROPERTIES(PROP_RESTITUTION, float, setRestitution);
    READ_ENTITY_PROPERTY_TO_PROPERTIES(PROP_FRICTION, float, setFriction);
    READ_ENTITY_PROPERTY_TO_PROPERTIES(PROP_LIFETIME, float, setLifetime);
    READ_ENTITY_PROPERTY_TO_PROPERTIES(PROP_SCRIPT,QString, setScript);
    READ_ENTITY_PROPERTY_TO_PROPERTIES(PROP_COLOR, xColor, setColor);
    READ_ENTITY_PROPERTY_TO_PROPERTIES(PROP_REGISTRATION_POINT, glm::vec3, setRegistrationPoint);
    READ_ENTITY_PROPERTY_TO_PROPERTIES(PROP_ANGULAR_VELOCITY, glm::vec3, setAngularVelocity);
    READ_ENTITY_PROPERTY_TO_PROPERTIES(PROP_ANGULAR_DAMPING, float, setAngularDamping);
    READ_ENTITY_PROPERTY_TO_PROPERTIES(PROP_VISIBLE, bool, setVisible);
    READ_ENTITY_PROPERTY_TO_PROPERTIES(PROP_IGNORE_FOR_COLLISIONS, bool, setIgnoreForCollisions);
    READ_ENTITY_PROPERTY_TO_PROPERTIES(PROP_COLLISIONS_WILL_MOVE, bool, setCollisionsWillMove);
    READ_ENTITY_PROPERTY_TO_PROPERTIES(PROP_LOCKED, bool, setLocked);
    READ_ENTITY_PROPERTY_TO_PROPERTIES(PROP_USER_DATA, QString, setUserData);
    READ_ENTITY_PROPERTY_TO_PROPERTIES(PROP_SIMULATOR_ID, QUuid, setSimulatorID);
    READ_ENTITY_PROPERTY_TO_PROPERTIES(PROP_HREF, QString, setHref);
    READ_ENTITY_PROPERTY_TO_PROPERTIES(PROP_DESCRIPTION, QString, setDescription);
    
    
    if (properties.getType() == EntityTypes::Web) {
        READ_ENTITY_PROPERTY_TO_PROPERTIES(PROP_SOURCE_URL, QString, setSourceUrl);
    }
    
    if (properties.getType() == EntityTypes::Text) {
        READ_ENTITY_PROPERTY_TO_PROPERTIES(PROP_TEXT, QString, setText);
        READ_ENTITY_PROPERTY_TO_PROPERTIES(PROP_LINE_HEIGHT, float, setLineHeight);
        READ_ENTITY_PROPERTY_TO_PROPERTIES(PROP_TEXT_COLOR, xColor, setTextColor);
        READ_ENTITY_PROPERTY_TO_PROPERTIES(PROP_BACKGROUND_COLOR, xColor, setBackgroundColor);
        READ_ENTITY_PROPERTY_TO_PROPERTIES(PROP_FACE_CAMERA, bool, setFaceCamera);
    }
    
    if (properties.getType() == EntityTypes::Model) {
        READ_ENTITY_PROPERTY_TO_PROPERTIES(PROP_MODEL_URL, QString, setModelURL);
        READ_ENTITY_PROPERTY_TO_PROPERTIES(PROP_COMPOUND_SHAPE_URL, QString, setCompoundShapeURL);
        READ_ENTITY_PROPERTY_TO_PROPERTIES(PROP_ANIMATION_URL, QString, setAnimationURL);
        READ_ENTITY_PROPERTY_TO_PROPERTIES(PROP_ANIMATION_FPS, float, setAnimationFPS);
        READ_ENTITY_PROPERTY_TO_PROPERTIES(PROP_ANIMATION_FRAME_INDEX, float, setAnimationFrameIndex);
        READ_ENTITY_PROPERTY_TO_PROPERTIES(PROP_ANIMATION_PLAYING, bool, setAnimationIsPlaying);
        READ_ENTITY_PROPERTY_TO_PROPERTIES(PROP_TEXTURES, QString, setTextures);
        READ_ENTITY_PROPERTY_TO_PROPERTIES(PROP_ANIMATION_SETTINGS, QString, setAnimationSettings);
        READ_ENTITY_PROPERTY_TO_PROPERTIES(PROP_SHAPE_TYPE, ShapeType, setShapeType);
    }
    
    if (properties.getType() == EntityTypes::Light) {
        READ_ENTITY_PROPERTY_TO_PROPERTIES(PROP_IS_SPOTLIGHT, bool, setIsSpotlight);
        READ_ENTITY_PROPERTY_TO_PROPERTIES(PROP_COLOR, xColor, setColor);
        READ_ENTITY_PROPERTY_TO_PROPERTIES(PROP_INTENSITY, float, setIntensity);
        READ_ENTITY_PROPERTY_TO_PROPERTIES(PROP_EXPONENT, float, setExponent);
        READ_ENTITY_PROPERTY_TO_PROPERTIES(PROP_CUTOFF, float, setCutoff);
    }
    
    if (properties.getType() == EntityTypes::ParticleEffect) {
        READ_ENTITY_PROPERTY_TO_PROPERTIES(PROP_ANIMATION_FPS, float, setAnimationFPS);
        READ_ENTITY_PROPERTY_TO_PROPERTIES(PROP_ANIMATION_FRAME_INDEX, float, setAnimationFrameIndex);
        READ_ENTITY_PROPERTY_TO_PROPERTIES(PROP_ANIMATION_PLAYING, bool, setAnimationIsPlaying);
        READ_ENTITY_PROPERTY_TO_PROPERTIES(PROP_ANIMATION_SETTINGS, QString, setAnimationSettings);
        READ_ENTITY_PROPERTY_TO_PROPERTIES(PROP_TEXTURES, QString, setTextures);
        
        READ_ENTITY_PROPERTY_TO_PROPERTIES(PROP_MAX_PARTICLES, float, setMaxParticles);
        READ_ENTITY_PROPERTY_TO_PROPERTIES(PROP_LIFESPAN, float, setLifespan);
        READ_ENTITY_PROPERTY_TO_PROPERTIES(PROP_EMIT_RATE, float, setEmitRate);
        READ_ENTITY_PROPERTY_TO_PROPERTIES(PROP_EMIT_DIRECTION, glm::vec3, setEmitDirection);
        READ_ENTITY_PROPERTY_TO_PROPERTIES(PROP_EMIT_STRENGTH, float, setEmitStrength);
        READ_ENTITY_PROPERTY_TO_PROPERTIES(PROP_LOCAL_GRAVITY, float, setLocalGravity);
        READ_ENTITY_PROPERTY_TO_PROPERTIES(PROP_PARTICLE_RADIUS, float, setParticleRadius);
    }
    
    if (properties.getType() == EntityTypes::Zone) {
        READ_ENTITY_PROPERTY_TO_PROPERTIES(PROP_KEYLIGHT_COLOR, xColor, setKeyLightColor);
        READ_ENTITY_PROPERTY_TO_PROPERTIES(PROP_KEYLIGHT_INTENSITY,  float, setKeyLightIntensity);
        READ_ENTITY_PROPERTY_TO_PROPERTIES(PROP_KEYLIGHT_AMBIENT_INTENSITY, float, setKeyLightAmbientIntensity);
        READ_ENTITY_PROPERTY_TO_PROPERTIES(PROP_KEYLIGHT_DIRECTION, glm::vec3, setKeyLightDirection);
        
        properties.getStage().decodeFromEditPacket(propertyFlags, dataAt , processedBytes);
        
        READ_ENTITY_PROPERTY_TO_PROPERTIES(PROP_SHAPE_TYPE, ShapeType, setShapeType);
        READ_ENTITY_PROPERTY_TO_PROPERTIES(PROP_COMPOUND_SHAPE_URL, QString, setCompoundShapeURL);
        READ_ENTITY_PROPERTY_TO_PROPERTIES(PROP_BACKGROUND_MODE, BackgroundMode, setBackgroundMode);
        properties.getAtmosphere().decodeFromEditPacket(propertyFlags, dataAt , processedBytes);
        properties.getSkybox().decodeFromEditPacket(propertyFlags, dataAt , processedBytes);
    }

    if (properties.getType() == EntityTypes::PolyVox) {
        READ_ENTITY_PROPERTY_TO_PROPERTIES(PROP_VOXEL_VOLUME_SIZE, glm::vec3, setVoxelVolumeSize);
        READ_ENTITY_PROPERTY_TO_PROPERTIES(PROP_VOXEL_DATA, QByteArray, setVoxelData);
        READ_ENTITY_PROPERTY_TO_PROPERTIES(PROP_VOXEL_SURFACE_STYLE, uint16_t, setVoxelSurfaceStyle);
    }
    
    if (properties.getType() == EntityTypes::Line) {
        READ_ENTITY_PROPERTY_TO_PROPERTIES(PROP_LINE_WIDTH, float, setLineWidth);
        READ_ENTITY_PROPERTY_TO_PROPERTIES(PROP_LINE_POINTS, QVector<glm::vec3>, setLinePoints);
    }
    
    READ_ENTITY_PROPERTY_TO_PROPERTIES(PROP_MARKETPLACE_ID, QString, setMarketplaceID);
    READ_ENTITY_PROPERTY_TO_PROPERTIES(PROP_NAME, QString, setName);
    READ_ENTITY_PROPERTY_TO_PROPERTIES(PROP_COLLISION_SOUND_URL, QString, setCollisionSoundURL);
    READ_ENTITY_PROPERTY_TO_PROPERTIES(PROP_ACTION_DATA, QByteArray, setActionData);

    return valid;
}


// NOTE: This version will only encode the portion of the edit message immediately following the
// header it does not include the send times and sequence number because that is handled by the
// edit packet sender...
bool EntityItemProperties::encodeEraseEntityMessage(const EntityItemID& entityItemID,
                                                    unsigned char* outputBuffer, size_t maxLength, size_t& outputLength) {
    
    unsigned char* copyAt = outputBuffer;
    uint16_t numberOfIds = 1; // only one entity ID in this message
    
    if (maxLength < sizeof(numberOfIds) + NUM_BYTES_RFC4122_UUID) {
        qCDebug(entities) << "ERROR - encodeEraseEntityMessage() called with buffer that is too small!";
        outputLength = 0;
        return false;
    }
    memcpy(copyAt, &numberOfIds, sizeof(numberOfIds));
    copyAt += sizeof(numberOfIds);
    outputLength = sizeof(numberOfIds);
    
    QUuid entityID = entityItemID;
    QByteArray encodedEntityID = entityID.toRfc4122();
    
    memcpy(copyAt, encodedEntityID.constData(), NUM_BYTES_RFC4122_UUID);
    copyAt += NUM_BYTES_RFC4122_UUID;
    outputLength += NUM_BYTES_RFC4122_UUID;
    
    return true;
}

void EntityItemProperties::markAllChanged() {
    _positionChanged = true;
    _dimensionsChanged = true;
    _rotationChanged = true;
    _densityChanged = true;
    _velocityChanged = true;
    _gravityChanged = true;
    _accelerationChanged = true;
    _dampingChanged = true;
    _restitutionChanged = true;
    _frictionChanged = true;
    _lifetimeChanged = true;
    _userDataChanged = true;
    _simulatorIDChanged = true;
    _scriptChanged = true;
    _collisionSoundURLChanged = true;
    _registrationPointChanged = true;
    _angularVelocityChanged = true;
    _angularDampingChanged = true;
    _nameChanged = true;
    _visibleChanged = true;
    _colorChanged = true;
    _modelURLChanged = true;
    _compoundShapeURLChanged = true;
    _animationURLChanged = true;
    _animationIsPlayingChanged = true;
    _animationFrameIndexChanged = true;
    _animationFPSChanged = true;
    _animationSettingsChanged = true;
    _glowLevelChanged = true;
    _localRenderAlphaChanged = true;
    _isSpotlightChanged = true;
    _ignoreForCollisionsChanged = true;
    _collisionsWillMoveChanged = true;
    
    _intensityChanged = true;
    _exponentChanged = true;
    _cutoffChanged = true;
    _lockedChanged = true;
    _texturesChanged = true;
    
    _textChanged = true;
    _lineHeightChanged = true;
    _textColorChanged = true;
    _backgroundColorChanged = true;
    _shapeTypeChanged = true;
    
    _maxParticlesChanged = true;
    _lifespanChanged = true;
    _emitRateChanged = true;
    _emitDirectionChanged = true;
    _emitStrengthChanged = true;
    _localGravityChanged = true;
    _particleRadiusChanged = true;
    
    _marketplaceIDChanged = true;
    
    _keyLightColorChanged = true;
    _keyLightIntensityChanged = true;
    _keyLightAmbientIntensityChanged = true;
    _keyLightDirectionChanged = true;
    
    _backgroundModeChanged = true;
    _stage.markAllChanged();
    _atmosphere.markAllChanged();
    _skybox.markAllChanged();
    
    _sourceUrlChanged = true;
    _voxelVolumeSizeChanged = true;
    _voxelDataChanged = true;
    _voxelSurfaceStyleChanged = true;
    
    _lineWidthChanged = true;
    _linePointsChanged = true;

    _hrefChanged = true;
    _descriptionChanged = true;
<<<<<<< HEAD

    _actionDataChanged = true;
=======
    
    _faceCameraChanged = true;
    
>>>>>>> 2c307112
}

/// The maximum bounding cube for the entity, independent of it's rotation.
/// This accounts for the registration point (upon which rotation occurs around).
///
AACube EntityItemProperties::getMaximumAACube() const {
    // * we know that the position is the center of rotation
    glm::vec3 centerOfRotation = _position; // also where _registration point is
    
    // * we know that the registration point is the center of rotation
    // * we can calculate the length of the furthest extent from the registration point
    //   as the dimensions * max (registrationPoint, (1.0,1.0,1.0) - registrationPoint)
    glm::vec3 registrationPoint = (_dimensions * _registrationPoint);
    glm::vec3 registrationRemainder = (_dimensions * (glm::vec3(1.0f, 1.0f, 1.0f) - _registrationPoint));
    glm::vec3 furthestExtentFromRegistration = glm::max(registrationPoint, registrationRemainder);
    
    // * we know that if you rotate in any direction you would create a sphere
    //   that has a radius of the length of furthest extent from registration point
    float radius = glm::length(furthestExtentFromRegistration);
    
    // * we know that the minimum bounding cube of this maximum possible sphere is
    //   (center - radius) to (center + radius)
    glm::vec3 minimumCorner = centerOfRotation - glm::vec3(radius, radius, radius);
    float diameter = radius * 2.0f;
    
    return AACube(minimumCorner, diameter);
}

// The minimum bounding box for the entity.
AABox EntityItemProperties::getAABox() const {
    
    // _position represents the position of the registration point.
    glm::vec3 registrationRemainder = glm::vec3(1.0f, 1.0f, 1.0f) - _registrationPoint;
    
    glm::vec3 unrotatedMinRelativeToEntity = - (_dimensions * _registrationPoint);
    glm::vec3 unrotatedMaxRelativeToEntity = _dimensions * registrationRemainder;
    Extents unrotatedExtentsRelativeToRegistrationPoint = { unrotatedMinRelativeToEntity, unrotatedMaxRelativeToEntity };
    Extents rotatedExtentsRelativeToRegistrationPoint = unrotatedExtentsRelativeToRegistrationPoint.getRotated(getRotation());
    
    // shift the extents to be relative to the position/registration point
    rotatedExtentsRelativeToRegistrationPoint.shiftBy(_position);
    
    return AABox(rotatedExtentsRelativeToRegistrationPoint);
}

bool EntityItemProperties::hasTerseUpdateChanges() const {
    // a TerseUpdate includes the transform and its derivatives
    return _positionChanged || _velocityChanged || _rotationChanged || _angularVelocityChanged || _accelerationChanged;
}<|MERGE_RESOLUTION|>--- conflicted
+++ resolved
@@ -98,12 +98,8 @@
 CONSTRUCT_PROPERTY(sourceUrl, ""),
 CONSTRUCT_PROPERTY(lineWidth, LineEntityItem::DEFAULT_LINE_WIDTH),
 CONSTRUCT_PROPERTY(linePoints, QVector<glm::vec3>()),
-<<<<<<< HEAD
+CONSTRUCT_PROPERTY(faceCamera, TextEntityItem::DEFAULT_FACE_CAMERA),
 CONSTRUCT_PROPERTY(actionData, QByteArray()),
-=======
-CONSTRUCT_PROPERTY(faceCamera, TextEntityItem::DEFAULT_FACE_CAMERA),
-
->>>>>>> 2c307112
 
 _id(UNKNOWN_ENTITY_ID),
 _idSet(false),
@@ -353,11 +349,8 @@
     CHECK_PROPERTY_CHANGE(PROP_LINE_POINTS, linePoints);
     CHECK_PROPERTY_CHANGE(PROP_HREF, href);
     CHECK_PROPERTY_CHANGE(PROP_DESCRIPTION, description);
-<<<<<<< HEAD
+    CHECK_PROPERTY_CHANGE(PROP_FACE_CAMERA, faceCamera);
     CHECK_PROPERTY_CHANGE(PROP_ACTION_DATA, actionData);
-=======
-    CHECK_PROPERTY_CHANGE(PROP_FACE_CAMERA, faceCamera);
->>>>>>> 2c307112
 
     changedProperties += _stage.getChangedProperties();
     changedProperties += _atmosphere.getChangedProperties();
@@ -453,11 +446,8 @@
     COPY_PROPERTY_TO_QSCRIPTVALUE(linePoints);
     COPY_PROPERTY_TO_QSCRIPTVALUE(href);
     COPY_PROPERTY_TO_QSCRIPTVALUE(description);
-<<<<<<< HEAD
+    COPY_PROPERTY_TO_QSCRIPTVALUE(faceCamera);
     COPY_PROPERTY_TO_QSCRIPTVALUE(actionData);
-=======
-    COPY_PROPERTY_TO_QSCRIPTVALUE(faceCamera);
->>>>>>> 2c307112
 
     // Sitting properties support
     if (!skipDefaults) {
@@ -569,12 +559,8 @@
     COPY_PROPERTY_FROM_QSCRIPTVALUE(linePoints, qVectorVec3, setLinePoints);
     COPY_PROPERTY_FROM_QSCRIPTVALUE(href, QString, setHref);
     COPY_PROPERTY_FROM_QSCRIPTVALUE(description, QString, setDescription);
-<<<<<<< HEAD
+    COPY_PROPERTY_FROM_QSCRIPTVALUE(faceCamera, bool, setFaceCamera);
     COPY_PROPERTY_FROM_QSCRIPTVALUE(actionData, QByteArray, setActionData);
-
-=======
-    COPY_PROPERTY_FROM_QSCRIPTVALUE(faceCamera, bool, setFaceCamera);
->>>>>>> 2c307112
 
     if (!honorReadOnly) {
         // this is used by the json reader to set things that we don't want javascript to able to affect.
@@ -1186,14 +1172,8 @@
 
     _hrefChanged = true;
     _descriptionChanged = true;
-<<<<<<< HEAD
-
+    _faceCameraChanged = true;
     _actionDataChanged = true;
-=======
-    
-    _faceCameraChanged = true;
-    
->>>>>>> 2c307112
 }
 
 /// The maximum bounding cube for the entity, independent of it's rotation.
