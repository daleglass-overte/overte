//
//  EntityItemProperties.cpp
//  libraries/entities/src
//
//  Created by Brad Hefta-Gaub on 12/4/13.
//  Copyright 2013 High Fidelity, Inc.
//  Copyright 2020 Vircadia contributors.
//  Copyright 2022-2023 Overte e.V.
//
//  Distributed under the Apache License, Version 2.0.
//  See the accompanying file LICENSE or http://www.apache.org/licenses/LICENSE-2.0.html
//  SPDX-License-Identifier: Apache-2.0
//

#include "EntityItemProperties.h"

#include <openssl/err.h>
#include <openssl/pem.h>
#include <openssl/x509.h>
#include <openssl/ecdsa.h>

#include <QDebug>
#include <QHash>
#include <QObject>
#include <QtCore/QJsonDocument>
#include <QtNetwork/QNetworkReply>
#include <QtNetwork/QNetworkRequest>

#include <NetworkAccessManager.h>
#include <ByteCountCoding.h>
#include <GLMHelpers.h>
#include <RegisteredMetaTypes.h>
#include <Extents.h>
#include <VariantMapToScriptValue.h>
#include <ScriptValue.h>

#include "EntitiesLogging.h"
#include "EntityItem.h"
#include "ModelEntityItem.h"
#include "PolyLineEntityItem.h"
#include "WarningsSuppression.h"

AnimationPropertyGroup EntityItemProperties::_staticAnimation;
SkyboxPropertyGroup EntityItemProperties::_staticSkybox;
HazePropertyGroup EntityItemProperties::_staticHaze;
BloomPropertyGroup EntityItemProperties::_staticBloom;
KeyLightPropertyGroup EntityItemProperties::_staticKeyLight;
AmbientLightPropertyGroup EntityItemProperties::_staticAmbientLight;
GrabPropertyGroup EntityItemProperties::_staticGrab;
PulsePropertyGroup EntityItemProperties::_staticPulse;
RingGizmoPropertyGroup EntityItemProperties::_staticRing;

EntityPropertyList PROP_LAST_ITEM = (EntityPropertyList)(PROP_AFTER_LAST_ITEM - 1);

EntityItemProperties::EntityItemProperties(EntityPropertyFlags desiredProperties) :
    _id(UNKNOWN_ENTITY_ID),
    _idSet(false),
    _lastEdited(0),
    _type(EntityTypes::Unknown),

    _defaultSettings(true),
    _naturalDimensions(1.0f, 1.0f, 1.0f),
    _naturalPosition(0.0f, 0.0f, 0.0f),
    _desiredProperties(desiredProperties)
{

}

void EntityItemProperties::calculateNaturalPosition(const vec3& min, const vec3& max) {
    vec3 halfDimension = (max - min) / 2.0f;
    _naturalPosition = max - halfDimension;
}

void EntityItemProperties::debugDump() const {
    qCDebug(entities) << "EntityItemProperties...";
    qCDebug(entities) << "    _type=" << EntityTypes::getEntityTypeName(_type);
    qCDebug(entities) << "   _id=" << _id;
    qCDebug(entities) << "   _idSet=" << _idSet;
    qCDebug(entities) << "   _position=" << _position.x << "," << _position.y << "," << _position.z;
    qCDebug(entities) << "   _dimensions=" << getDimensions();
    qCDebug(entities) << "   _modelURL=" << _modelURL;
    qCDebug(entities) << "   _compoundShapeURL=" << _compoundShapeURL;

    getAnimation().debugDump();
    getSkybox().debugDump();
    getHaze().debugDump();
    getKeyLight().debugDump();
    getAmbientLight().debugDump();
    getBloom().debugDump();
    getGrab().debugDump();

    qCDebug(entities) << "   changed properties...";
    EntityPropertyFlags props = getChangedProperties();
    props.debugDumpBits();
}

void EntityItemProperties::setLastEdited(quint64 usecTime) {
    _lastEdited = usecTime > _created ? usecTime : _created;
}

bool EntityItemProperties::constructFromBuffer(const unsigned char* data, int dataLength) {
    ReadBitstreamToTreeParams args;
    EntityItemPointer tempEntity = EntityTypes::constructEntityItem(data, dataLength);
    if (!tempEntity) {
        return false;
    }
    tempEntity->readEntityDataFromBuffer(data, dataLength, args);
    (*this) = tempEntity->getProperties();
    return true;
}

inline void addShapeType(QHash<QString, ShapeType>& lookup, ShapeType type) { lookup[ShapeInfo::getNameForShapeType(type)] = type; }
QHash<QString, ShapeType> stringToShapeTypeLookup = [] {
    QHash<QString, ShapeType> toReturn;
    addShapeType(toReturn, SHAPE_TYPE_NONE);
    addShapeType(toReturn, SHAPE_TYPE_BOX);
    addShapeType(toReturn, SHAPE_TYPE_SPHERE);
    addShapeType(toReturn, SHAPE_TYPE_CAPSULE_X);
    addShapeType(toReturn, SHAPE_TYPE_CAPSULE_Y);
    addShapeType(toReturn, SHAPE_TYPE_CAPSULE_Z);
    addShapeType(toReturn, SHAPE_TYPE_CYLINDER_X);
    addShapeType(toReturn, SHAPE_TYPE_CYLINDER_Y);
    addShapeType(toReturn, SHAPE_TYPE_CYLINDER_Z);
    addShapeType(toReturn, SHAPE_TYPE_HULL);
    addShapeType(toReturn, SHAPE_TYPE_PLANE);
    addShapeType(toReturn, SHAPE_TYPE_COMPOUND);
    addShapeType(toReturn, SHAPE_TYPE_SIMPLE_HULL);
    addShapeType(toReturn, SHAPE_TYPE_SIMPLE_COMPOUND);
    addShapeType(toReturn, SHAPE_TYPE_STATIC_MESH);
    addShapeType(toReturn, SHAPE_TYPE_ELLIPSOID);
    addShapeType(toReturn, SHAPE_TYPE_CIRCLE);
    return toReturn;
}();
QString EntityItemProperties::getShapeTypeAsString() const { return ShapeInfo::getNameForShapeType(_shapeType); }
void EntityItemProperties::setShapeTypeFromString(const QString& shapeName) {
    auto shapeTypeItr = stringToShapeTypeLookup.find(shapeName.toLower());
    if (shapeTypeItr != stringToShapeTypeLookup.end()) {
        _shapeType = shapeTypeItr.value();
        _shapeTypeChanged = true;
    }
}

inline void addMaterialMappingMode(QHash<QString, MaterialMappingMode>& lookup, MaterialMappingMode mode) { lookup[MaterialMappingModeHelpers::getNameForMaterialMappingMode(mode)] = mode; }
const QHash<QString, MaterialMappingMode> stringToMaterialMappingModeLookup = [] {
    QHash<QString, MaterialMappingMode> toReturn;
    addMaterialMappingMode(toReturn, UV);
    addMaterialMappingMode(toReturn, PROJECTED);
    return toReturn;
}();
QString EntityItemProperties::getMaterialMappingModeAsString() const { return MaterialMappingModeHelpers::getNameForMaterialMappingMode(_materialMappingMode); }
void EntityItemProperties::setMaterialMappingModeFromString(const QString& materialMappingMode) {
    auto materialMappingModeItr = stringToMaterialMappingModeLookup.find(materialMappingMode.toLower());
    if (materialMappingModeItr != stringToMaterialMappingModeLookup.end()) {
        _materialMappingMode = materialMappingModeItr.value();
        _materialMappingModeChanged = true;
    }
}

inline void addBillboardMode(QHash<QString, BillboardMode>& lookup, BillboardMode mode) { lookup[BillboardModeHelpers::getNameForBillboardMode(mode)] = mode; }
const QHash<QString, BillboardMode> stringToBillboardModeLookup = [] {
    QHash<QString, BillboardMode> toReturn;
    addBillboardMode(toReturn, BillboardMode::NONE);
    addBillboardMode(toReturn, BillboardMode::YAW);
    addBillboardMode(toReturn, BillboardMode::FULL);
    return toReturn;
}();
QString EntityItemProperties::getBillboardModeAsString() const { return BillboardModeHelpers::getNameForBillboardMode(_billboardMode); }
void EntityItemProperties::setBillboardModeFromString(const QString& billboardMode) {
    auto billboardModeItr = stringToBillboardModeLookup.find(billboardMode.toLower());
    if (billboardModeItr != stringToBillboardModeLookup.end()) {
        _billboardMode = billboardModeItr.value();
        _billboardModeChanged = true;
    }
}

inline void addRenderLayer(QHash<QString, RenderLayer>& lookup, RenderLayer mode) { lookup[RenderLayerHelpers::getNameForRenderLayer(mode)] = mode; }
const QHash<QString, RenderLayer> stringToRenderLayerLookup = [] {
    QHash<QString, RenderLayer> toReturn;
    addRenderLayer(toReturn, RenderLayer::WORLD);
    addRenderLayer(toReturn, RenderLayer::FRONT);
    addRenderLayer(toReturn, RenderLayer::HUD);
    return toReturn;
}();
QString EntityItemProperties::getRenderLayerAsString() const { return RenderLayerHelpers::getNameForRenderLayer(_renderLayer); }
void EntityItemProperties::setRenderLayerFromString(const QString& renderLayer) {
    auto renderLayerItr = stringToRenderLayerLookup.find(renderLayer.toLower());
    if (renderLayerItr != stringToRenderLayerLookup.end()) {
        _renderLayer = renderLayerItr.value();
        _renderLayerChanged = true;
    }
}

inline void addPrimitiveMode(QHash<QString, PrimitiveMode>& lookup, PrimitiveMode mode) { lookup[PrimitiveModeHelpers::getNameForPrimitiveMode(mode)] = mode; }
const QHash<QString, PrimitiveMode> stringToPrimitiveModeLookup = [] {
    QHash<QString, PrimitiveMode> toReturn;
    addPrimitiveMode(toReturn, PrimitiveMode::SOLID);
    addPrimitiveMode(toReturn, PrimitiveMode::LINES);
    return toReturn;
}();
QString EntityItemProperties::getPrimitiveModeAsString() const { return PrimitiveModeHelpers::getNameForPrimitiveMode(_primitiveMode); }
void EntityItemProperties::setPrimitiveModeFromString(const QString& primitiveMode) {
    auto primitiveModeItr = stringToPrimitiveModeLookup.find(primitiveMode.toLower());
    if (primitiveModeItr != stringToPrimitiveModeLookup.end()) {
        _primitiveMode = primitiveModeItr.value();
        _primitiveModeChanged = true;
    }
}

inline void addWebInputMode(QHash<QString, WebInputMode>& lookup, WebInputMode mode) { lookup[WebInputModeHelpers::getNameForWebInputMode(mode)] = mode; }
const QHash<QString, WebInputMode> stringToWebInputModeLookup = [] {
    QHash<QString, WebInputMode> toReturn;
    addWebInputMode(toReturn, WebInputMode::TOUCH);
    addWebInputMode(toReturn, WebInputMode::MOUSE);
    return toReturn;
}();
QString EntityItemProperties::getInputModeAsString() const { return WebInputModeHelpers::getNameForWebInputMode(_inputMode); }
void EntityItemProperties::setInputModeFromString(const QString& webInputMode) {
    auto webInputModeItr = stringToWebInputModeLookup.find(webInputMode.toLower());
    if (webInputModeItr != stringToWebInputModeLookup.end()) {
        _inputMode = webInputModeItr.value();
        _inputModeChanged = true;
    }
}

inline void addGizmoType(QHash<QString, GizmoType>& lookup, GizmoType mode) { lookup[GizmoTypeHelpers::getNameForGizmoType(mode)] = mode; }
const QHash<QString, GizmoType> stringToGizmoTypeLookup = [] {
    QHash<QString, GizmoType> toReturn;
    addGizmoType(toReturn, GizmoType::RING);
    return toReturn;
}();
QString EntityItemProperties::getGizmoTypeAsString() const { return GizmoTypeHelpers::getNameForGizmoType(_gizmoType); }
void EntityItemProperties::setGizmoTypeFromString(const QString& gizmoType) {
    auto gizmoTypeItr = stringToGizmoTypeLookup.find(gizmoType.toLower());
    if (gizmoTypeItr != stringToGizmoTypeLookup.end()) {
        _gizmoType = gizmoTypeItr.value();
        _gizmoTypeChanged = true;
    }
}

inline void addComponentMode(QHash<QString, ComponentMode>& lookup, ComponentMode mode) { lookup[ComponentModeHelpers::getNameForComponentMode(mode)] = mode; }
const QHash<QString, ComponentMode> stringToComponentMode = [] {
    QHash<QString, ComponentMode> toReturn;
    addComponentMode(toReturn, ComponentMode::COMPONENT_MODE_INHERIT);
    addComponentMode(toReturn, ComponentMode::COMPONENT_MODE_DISABLED);
    addComponentMode(toReturn, ComponentMode::COMPONENT_MODE_ENABLED);
    return toReturn;
}();
QString EntityItemProperties::getComponentModeAsString(uint32_t mode) { return ComponentModeHelpers::getNameForComponentMode((ComponentMode)mode); }
QString EntityItemProperties::getSkyboxModeAsString() const { return getComponentModeAsString(_skyboxMode); }
QString EntityItemProperties::getKeyLightModeAsString() const { return getComponentModeAsString(_keyLightMode); }
QString EntityItemProperties::getAmbientLightModeAsString() const { return getComponentModeAsString(_ambientLightMode); }
QString EntityItemProperties::getHazeModeAsString() const { return getComponentModeAsString(_hazeMode); }
QString EntityItemProperties::getBloomModeAsString() const { return getComponentModeAsString(_bloomMode); }
void EntityItemProperties::setSkyboxModeFromString(const QString& mode) {
    auto modeItr = stringToComponentMode.find(mode.toLower());
    if (modeItr != stringToComponentMode.end()) {
        _skyboxMode = modeItr.value();
        _skyboxModeChanged = true;
    }
}
void EntityItemProperties::setKeyLightModeFromString(const QString& mode) {
    auto modeItr = stringToComponentMode.find(mode.toLower());
    if (modeItr != stringToComponentMode.end()) {
        _keyLightMode = modeItr.value();
        _keyLightModeChanged = true;
    }
}
void EntityItemProperties::setAmbientLightModeFromString(const QString& mode) {
    auto modeItr = stringToComponentMode.find(mode.toLower());
    if (modeItr != stringToComponentMode.end()) {
        _ambientLightMode = modeItr.value();
        _ambientLightModeChanged = true;
    }
}
void EntityItemProperties::setHazeModeFromString(const QString& mode) {
    auto modeItr = stringToComponentMode.find(mode.toLower());
    if (modeItr != stringToComponentMode.end()) {
        _hazeMode = modeItr.value();
        _hazeModeChanged = true;
    }
}
void EntityItemProperties::setBloomModeFromString(const QString& mode) {
    auto modeItr = stringToComponentMode.find(mode.toLower());
    if (modeItr != stringToComponentMode.end()) {
        _bloomMode = modeItr.value();
        _bloomModeChanged = true;
    }
}

inline void addAvatarPriorityMode(QHash<QString, AvatarPriorityMode>& lookup, AvatarPriorityMode mode) { lookup[AvatarPriorityModeHelpers::getNameForAvatarPriorityMode(mode)] = mode; }
const QHash<QString, AvatarPriorityMode> stringToAvatarPriority = [] {
    QHash<QString, AvatarPriorityMode> toReturn;
    addAvatarPriorityMode(toReturn, AvatarPriorityMode::AVATAR_PRIORITY_INHERIT);
    addAvatarPriorityMode(toReturn, AvatarPriorityMode::AVATAR_PRIORITY_CROWD);
    addAvatarPriorityMode(toReturn, AvatarPriorityMode::AVATAR_PRIORITY_HERO);
    return toReturn;
}();
QString EntityItemProperties::getAvatarPriorityAsString() const { return AvatarPriorityModeHelpers::getNameForAvatarPriorityMode((AvatarPriorityMode)_avatarPriority); }
void EntityItemProperties::setAvatarPriorityFromString(const QString& mode) {
    auto modeItr = stringToAvatarPriority.find(mode.toLower());
    if (modeItr != stringToAvatarPriority.end()) {
        _avatarPriority = modeItr.value();
        _avatarPriorityChanged = true;
    }
}

QString EntityItemProperties::getScreenshareAsString() const { return getComponentModeAsString(_screenshare); }
void EntityItemProperties::setScreenshareFromString(const QString& mode) {
    auto modeItr = stringToComponentMode.find(mode.toLower());
    if (modeItr != stringToComponentMode.end()) {
        _screenshare = modeItr.value();
        _screenshareChanged = true;
    }
}

inline void addTextEffect(QHash<QString, TextEffect>& lookup, TextEffect effect) { lookup[TextEffectHelpers::getNameForTextEffect(effect)] = effect; }
const QHash<QString, TextEffect> stringToTextEffectLookup = [] {
    QHash<QString, TextEffect> toReturn;
    addTextEffect(toReturn, TextEffect::NO_EFFECT);
    addTextEffect(toReturn, TextEffect::OUTLINE_EFFECT);
    addTextEffect(toReturn, TextEffect::OUTLINE_WITH_FILL_EFFECT);
    addTextEffect(toReturn, TextEffect::SHADOW_EFFECT);
    return toReturn;
}();
QString EntityItemProperties::getTextEffectAsString() const { return TextEffectHelpers::getNameForTextEffect(_textEffect); }
void EntityItemProperties::setTextEffectFromString(const QString& effect) {
    auto textEffectItr = stringToTextEffectLookup.find(effect.toLower());
    if (textEffectItr != stringToTextEffectLookup.end()) {
        _textEffect = textEffectItr.value();
        _textEffectChanged = true;
    }
}

inline void addTextAlignment(QHash<QString, TextAlignment>& lookup, TextAlignment alignment) { lookup[TextAlignmentHelpers::getNameForTextAlignment(alignment)] = alignment; }
const QHash<QString, TextAlignment> stringToTextAlignmentLookup = [] {
    QHash<QString, TextAlignment> toReturn;
    addTextAlignment(toReturn, TextAlignment::LEFT);
    addTextAlignment(toReturn, TextAlignment::CENTER);
    addTextAlignment(toReturn, TextAlignment::RIGHT);
    return toReturn;
}();
QString EntityItemProperties::getAlignmentAsString() const { return TextAlignmentHelpers::getNameForTextAlignment(_alignment); }
void EntityItemProperties::setAlignmentFromString(const QString& alignment) {
    auto textAlignmentItr = stringToTextAlignmentLookup.find(alignment.toLower());
    if (textAlignmentItr != stringToTextAlignmentLookup.end()) {
        _alignment = textAlignmentItr.value();
        _alignmentChanged = true;
    }
}

QString getCollisionGroupAsString(uint16_t group) {
    switch (group) {
        case USER_COLLISION_GROUP_DYNAMIC:
            return "dynamic";
        case USER_COLLISION_GROUP_STATIC:
            return "static";
        case USER_COLLISION_GROUP_KINEMATIC:
            return "kinematic";
        case USER_COLLISION_GROUP_MY_AVATAR:
            return "myAvatar";
        case USER_COLLISION_GROUP_OTHER_AVATAR:
            return "otherAvatar";
    };
    return "";
}

uint16_t getCollisionGroupAsBitMask(const QStringRef& name) {
    if (0 == name.compare(QString("dynamic"))) {
        return USER_COLLISION_GROUP_DYNAMIC;
    } else if (0 == name.compare(QString("static"))) {
        return USER_COLLISION_GROUP_STATIC;
    } else if (0 == name.compare(QString("kinematic"))) {
        return USER_COLLISION_GROUP_KINEMATIC;
    } else if (0 == name.compare(QString("myAvatar"))) {
        return USER_COLLISION_GROUP_MY_AVATAR;
    } else if (0 == name.compare(QString("otherAvatar"))) {
        return USER_COLLISION_GROUP_OTHER_AVATAR;
    }
    return 0;
}

QString EntityItemProperties::getCollisionMaskAsString() const {
    QString maskString("");
    for (int i = 0; i < NUM_USER_COLLISION_GROUPS; ++i) {
        uint16_t group = 0x0001 << i;
        if (group & _collisionMask) {
            maskString.append(getCollisionGroupAsString(group));
            maskString.append(',');
        }
    }
    return maskString;
}

void EntityItemProperties::setCollisionMaskFromString(const QString& maskString) {
    QVector<QStringRef> groups = maskString.splitRef(',');
    uint16_t mask = 0x0000;
    for (auto groupName : groups) {
        mask |= getCollisionGroupAsBitMask(groupName);
    }
    _collisionMask = mask;
    _collisionMaskChanged = true;
}

QString EntityItemProperties::getEntityHostTypeAsString() const {
    switch (_entityHostType) {
        case entity::HostType::DOMAIN:
            return "domain";
        case entity::HostType::AVATAR:
            return "avatar";
        case entity::HostType::LOCAL:
            return "local";
        default:
            return "";
    }
}

void EntityItemProperties::setEntityHostTypeFromString(const QString& entityHostType) {
    if (entityHostType == "domain") {
        _entityHostType = entity::HostType::DOMAIN;
    } else if (entityHostType == "avatar") {
        _entityHostType = entity::HostType::AVATAR;
    } else if (entityHostType == "local") {
        _entityHostType = entity::HostType::LOCAL;
    }
}

<<<<<<< HEAD
QVector<QString> EntityItemProperties::getTagsAsVector() const {
    QVector<QString> tags;
    for (const QString& tag : _tags) {
        tags.push_back(tag);
    }
    return tags;
}

void EntityItemProperties::setTagsFromVector(const QVector<QString>& tags) {
    _tags.clear();
    for (const QString& tag : tags) {
        _tags.insert(tag);
=======
inline void addMirrorMode(QHash<QString, MirrorMode>& lookup, MirrorMode mirrorMode) { lookup[MirrorModeHelpers::getNameForMirrorMode(mirrorMode)] = mirrorMode; }
const QHash<QString, MirrorMode> stringToMirrorModeLookup = [] {
    QHash<QString, MirrorMode> toReturn;
    addMirrorMode(toReturn, MirrorMode::NONE);
    addMirrorMode(toReturn, MirrorMode::MIRROR);
    addMirrorMode(toReturn, MirrorMode::PORTAL);
    return toReturn;
}();
QString EntityItemProperties::getMirrorModeAsString() const { return MirrorModeHelpers::getNameForMirrorMode(_mirrorMode); }
void EntityItemProperties::setMirrorModeFromString(const QString& mirrorMode) {
    auto mirrorModeItr = stringToMirrorModeLookup.find(mirrorMode.toLower());
    if (mirrorModeItr != stringToMirrorModeLookup.end()) {
        _mirrorMode = mirrorModeItr.value();
        _mirrorModeChanged = true;
>>>>>>> ca094dc6
    }
}

EntityPropertyFlags EntityItemProperties::getChangedProperties() const {
    EntityPropertyFlags changedProperties;

    // Core
    CHECK_PROPERTY_CHANGE(PROP_SIMULATION_OWNER, simulationOwner);
    CHECK_PROPERTY_CHANGE(PROP_PARENT_ID, parentID);
    CHECK_PROPERTY_CHANGE(PROP_PARENT_JOINT_INDEX, parentJointIndex);
    CHECK_PROPERTY_CHANGE(PROP_VISIBLE, visible);
    CHECK_PROPERTY_CHANGE(PROP_NAME, name);
    CHECK_PROPERTY_CHANGE(PROP_LOCKED, locked);
    CHECK_PROPERTY_CHANGE(PROP_USER_DATA, userData);
    CHECK_PROPERTY_CHANGE(PROP_PRIVATE_USER_DATA, privateUserData);
    CHECK_PROPERTY_CHANGE(PROP_HREF, href);
    CHECK_PROPERTY_CHANGE(PROP_DESCRIPTION, description);
    CHECK_PROPERTY_CHANGE(PROP_POSITION, position);
    CHECK_PROPERTY_CHANGE(PROP_DIMENSIONS, dimensions);
    CHECK_PROPERTY_CHANGE(PROP_ROTATION, rotation);
    CHECK_PROPERTY_CHANGE(PROP_REGISTRATION_POINT, registrationPoint);
    CHECK_PROPERTY_CHANGE(PROP_CREATED, created);
    CHECK_PROPERTY_CHANGE(PROP_LAST_EDITED_BY, lastEditedBy);
    CHECK_PROPERTY_CHANGE(PROP_ENTITY_HOST_TYPE, entityHostType);
    CHECK_PROPERTY_CHANGE(PROP_OWNING_AVATAR_ID, owningAvatarID);
    CHECK_PROPERTY_CHANGE(PROP_QUERY_AA_CUBE, queryAACube);
    CHECK_PROPERTY_CHANGE(PROP_CAN_CAST_SHADOW, canCastShadow);
    CHECK_PROPERTY_CHANGE(PROP_VISIBLE_IN_SECONDARY_CAMERA, isVisibleInSecondaryCamera);
    CHECK_PROPERTY_CHANGE(PROP_RENDER_LAYER, renderLayer);
    CHECK_PROPERTY_CHANGE(PROP_PRIMITIVE_MODE, primitiveMode);
    CHECK_PROPERTY_CHANGE(PROP_IGNORE_PICK_INTERSECTION, ignorePickIntersection);
    CHECK_PROPERTY_CHANGE(PROP_RENDER_WITH_ZONES, renderWithZones);
    CHECK_PROPERTY_CHANGE(PROP_BILLBOARD_MODE, billboardMode);
    CHECK_PROPERTY_CHANGE(PROP_TAGS, tags);
    changedProperties += _grab.getChangedProperties();
    CHECK_PROPERTY_CHANGE(PROP_MIRROR_MODE, mirrorMode);
    CHECK_PROPERTY_CHANGE(PROP_PORTAL_EXIT_ID, portalExitID);

    // Physics
    CHECK_PROPERTY_CHANGE(PROP_DENSITY, density);
    CHECK_PROPERTY_CHANGE(PROP_VELOCITY, velocity);
    CHECK_PROPERTY_CHANGE(PROP_ANGULAR_VELOCITY, angularVelocity);
    CHECK_PROPERTY_CHANGE(PROP_GRAVITY, gravity);
    CHECK_PROPERTY_CHANGE(PROP_ACCELERATION, acceleration);
    CHECK_PROPERTY_CHANGE(PROP_DAMPING, damping);
    CHECK_PROPERTY_CHANGE(PROP_ANGULAR_DAMPING, angularDamping);
    CHECK_PROPERTY_CHANGE(PROP_RESTITUTION, restitution);
    CHECK_PROPERTY_CHANGE(PROP_FRICTION, friction);
    CHECK_PROPERTY_CHANGE(PROP_LIFETIME, lifetime);
    CHECK_PROPERTY_CHANGE(PROP_COLLISIONLESS, collisionless);
    CHECK_PROPERTY_CHANGE(PROP_COLLISION_MASK, collisionMask);
    CHECK_PROPERTY_CHANGE(PROP_DYNAMIC, dynamic);
    CHECK_PROPERTY_CHANGE(PROP_COLLISION_SOUND_URL, collisionSoundURL);
    CHECK_PROPERTY_CHANGE(PROP_ACTION_DATA, actionData);

    // Cloning
    CHECK_PROPERTY_CHANGE(PROP_CLONEABLE, cloneable);
    CHECK_PROPERTY_CHANGE(PROP_CLONE_LIFETIME, cloneLifetime);
    CHECK_PROPERTY_CHANGE(PROP_CLONE_LIMIT, cloneLimit);
    CHECK_PROPERTY_CHANGE(PROP_CLONE_DYNAMIC, cloneDynamic);
    CHECK_PROPERTY_CHANGE(PROP_CLONE_AVATAR_ENTITY, cloneAvatarEntity);
    CHECK_PROPERTY_CHANGE(PROP_CLONE_ORIGIN_ID, cloneOriginID);

    // Scripts
    CHECK_PROPERTY_CHANGE(PROP_SCRIPT, script);
    CHECK_PROPERTY_CHANGE(PROP_SCRIPT_TIMESTAMP, scriptTimestamp);
    CHECK_PROPERTY_CHANGE(PROP_SERVER_SCRIPTS, serverScripts);

    // Location data for scripts
    CHECK_PROPERTY_CHANGE(PROP_LOCAL_POSITION, localPosition);
    CHECK_PROPERTY_CHANGE(PROP_LOCAL_ROTATION, localRotation);
    CHECK_PROPERTY_CHANGE(PROP_LOCAL_VELOCITY, localVelocity);
    CHECK_PROPERTY_CHANGE(PROP_LOCAL_ANGULAR_VELOCITY, localAngularVelocity);
    CHECK_PROPERTY_CHANGE(PROP_LOCAL_DIMENSIONS, localDimensions);

    // Common
    CHECK_PROPERTY_CHANGE(PROP_SHAPE_TYPE, shapeType);
    CHECK_PROPERTY_CHANGE(PROP_COMPOUND_SHAPE_URL, compoundShapeURL);
    CHECK_PROPERTY_CHANGE(PROP_COLOR, color);
    CHECK_PROPERTY_CHANGE(PROP_ALPHA, alpha);
    changedProperties += _pulse.getChangedProperties();
    CHECK_PROPERTY_CHANGE(PROP_TEXTURES, textures);

    // Particles
    CHECK_PROPERTY_CHANGE(PROP_MAX_PARTICLES, maxParticles);
    CHECK_PROPERTY_CHANGE(PROP_LIFESPAN, lifespan);
    CHECK_PROPERTY_CHANGE(PROP_EMITTING_PARTICLES, isEmitting);
    CHECK_PROPERTY_CHANGE(PROP_EMIT_RATE, emitRate);
    CHECK_PROPERTY_CHANGE(PROP_EMIT_SPEED, emitSpeed);
    CHECK_PROPERTY_CHANGE(PROP_SPEED_SPREAD, speedSpread);
    CHECK_PROPERTY_CHANGE(PROP_EMIT_ORIENTATION, emitOrientation);
    CHECK_PROPERTY_CHANGE(PROP_EMIT_DIMENSIONS, emitDimensions);
    CHECK_PROPERTY_CHANGE(PROP_EMIT_RADIUS_START, emitRadiusStart);
    CHECK_PROPERTY_CHANGE(PROP_POLAR_START, polarStart);
    CHECK_PROPERTY_CHANGE(PROP_POLAR_FINISH, polarFinish);
    CHECK_PROPERTY_CHANGE(PROP_AZIMUTH_START, azimuthStart);
    CHECK_PROPERTY_CHANGE(PROP_AZIMUTH_FINISH, azimuthFinish);
    CHECK_PROPERTY_CHANGE(PROP_EMIT_ACCELERATION, emitAcceleration);
    CHECK_PROPERTY_CHANGE(PROP_ACCELERATION_SPREAD, accelerationSpread);
    CHECK_PROPERTY_CHANGE(PROP_PARTICLE_RADIUS, particleRadius);
    CHECK_PROPERTY_CHANGE(PROP_RADIUS_SPREAD, radiusSpread);
    CHECK_PROPERTY_CHANGE(PROP_RADIUS_START, radiusStart);
    CHECK_PROPERTY_CHANGE(PROP_RADIUS_FINISH, radiusFinish);
    CHECK_PROPERTY_CHANGE(PROP_COLOR_SPREAD, colorSpread);
    CHECK_PROPERTY_CHANGE(PROP_COLOR_START, colorStart);
    CHECK_PROPERTY_CHANGE(PROP_COLOR_FINISH, colorFinish);
    CHECK_PROPERTY_CHANGE(PROP_ALPHA_SPREAD, alphaSpread);
    CHECK_PROPERTY_CHANGE(PROP_ALPHA_START, alphaStart);
    CHECK_PROPERTY_CHANGE(PROP_ALPHA_FINISH, alphaFinish);
    CHECK_PROPERTY_CHANGE(PROP_EMITTER_SHOULD_TRAIL, emitterShouldTrail);
    CHECK_PROPERTY_CHANGE(PROP_PARTICLE_SPIN, particleSpin);
    CHECK_PROPERTY_CHANGE(PROP_SPIN_SPREAD, spinSpread);
    CHECK_PROPERTY_CHANGE(PROP_SPIN_START, spinStart);
    CHECK_PROPERTY_CHANGE(PROP_SPIN_FINISH, spinFinish);
    CHECK_PROPERTY_CHANGE(PROP_PARTICLE_ROTATE_WITH_ENTITY, rotateWithEntity);

    // Model
    CHECK_PROPERTY_CHANGE(PROP_MODEL_URL, modelURL);
    CHECK_PROPERTY_CHANGE(PROP_MODEL_SCALE, modelScale);
    CHECK_PROPERTY_CHANGE(PROP_JOINT_ROTATIONS_SET, jointRotationsSet);
    CHECK_PROPERTY_CHANGE(PROP_JOINT_ROTATIONS, jointRotations);
    CHECK_PROPERTY_CHANGE(PROP_JOINT_TRANSLATIONS_SET, jointTranslationsSet);
    CHECK_PROPERTY_CHANGE(PROP_JOINT_TRANSLATIONS, jointTranslations);
    CHECK_PROPERTY_CHANGE(PROP_RELAY_PARENT_JOINTS, relayParentJoints);
    CHECK_PROPERTY_CHANGE(PROP_GROUP_CULLED, groupCulled);
    CHECK_PROPERTY_CHANGE(PROP_BLENDSHAPE_COEFFICIENTS, blendshapeCoefficients);
    CHECK_PROPERTY_CHANGE(PROP_USE_ORIGINAL_PIVOT, useOriginalPivot);
    changedProperties += _animation.getChangedProperties();

    // Light
    CHECK_PROPERTY_CHANGE(PROP_IS_SPOTLIGHT, isSpotlight);
    CHECK_PROPERTY_CHANGE(PROP_INTENSITY, intensity);
    CHECK_PROPERTY_CHANGE(PROP_EXPONENT, exponent);
    CHECK_PROPERTY_CHANGE(PROP_CUTOFF, cutoff);
    CHECK_PROPERTY_CHANGE(PROP_FALLOFF_RADIUS, falloffRadius);

    // Text
    CHECK_PROPERTY_CHANGE(PROP_TEXT, text);
    CHECK_PROPERTY_CHANGE(PROP_LINE_HEIGHT, lineHeight);
    CHECK_PROPERTY_CHANGE(PROP_TEXT_COLOR, textColor);
    CHECK_PROPERTY_CHANGE(PROP_TEXT_ALPHA, textAlpha);
    CHECK_PROPERTY_CHANGE(PROP_BACKGROUND_COLOR, backgroundColor);
    CHECK_PROPERTY_CHANGE(PROP_BACKGROUND_ALPHA, backgroundAlpha);
    CHECK_PROPERTY_CHANGE(PROP_LEFT_MARGIN, leftMargin);
    CHECK_PROPERTY_CHANGE(PROP_RIGHT_MARGIN, rightMargin);
    CHECK_PROPERTY_CHANGE(PROP_TOP_MARGIN, topMargin);
    CHECK_PROPERTY_CHANGE(PROP_BOTTOM_MARGIN, bottomMargin);
    CHECK_PROPERTY_CHANGE(PROP_UNLIT, unlit);
    CHECK_PROPERTY_CHANGE(PROP_FONT, font);
    CHECK_PROPERTY_CHANGE(PROP_TEXT_EFFECT, textEffect);
    CHECK_PROPERTY_CHANGE(PROP_TEXT_EFFECT_COLOR, textEffectColor);
    CHECK_PROPERTY_CHANGE(PROP_TEXT_EFFECT_THICKNESS, textEffectThickness);
    CHECK_PROPERTY_CHANGE(PROP_TEXT_ALIGNMENT, alignment);

    // Zone
    changedProperties += _keyLight.getChangedProperties();
    changedProperties += _ambientLight.getChangedProperties();
    changedProperties += _skybox.getChangedProperties();
    changedProperties += _haze.getChangedProperties();
    changedProperties += _bloom.getChangedProperties();
    CHECK_PROPERTY_CHANGE(PROP_FLYING_ALLOWED, flyingAllowed);
    CHECK_PROPERTY_CHANGE(PROP_GHOSTING_ALLOWED, ghostingAllowed);
    CHECK_PROPERTY_CHANGE(PROP_FILTER_URL, filterURL);
    CHECK_PROPERTY_CHANGE(PROP_KEY_LIGHT_MODE, keyLightMode);
    CHECK_PROPERTY_CHANGE(PROP_AMBIENT_LIGHT_MODE, ambientLightMode);
    CHECK_PROPERTY_CHANGE(PROP_SKYBOX_MODE, skyboxMode);
    CHECK_PROPERTY_CHANGE(PROP_HAZE_MODE, hazeMode);
    CHECK_PROPERTY_CHANGE(PROP_BLOOM_MODE, bloomMode);
    CHECK_PROPERTY_CHANGE(PROP_AVATAR_PRIORITY, avatarPriority);
    CHECK_PROPERTY_CHANGE(PROP_SCREENSHARE, screenshare);

    // Polyvox
    CHECK_PROPERTY_CHANGE(PROP_VOXEL_VOLUME_SIZE, voxelVolumeSize);
    CHECK_PROPERTY_CHANGE(PROP_VOXEL_DATA, voxelData);
    CHECK_PROPERTY_CHANGE(PROP_VOXEL_SURFACE_STYLE, voxelSurfaceStyle);
    CHECK_PROPERTY_CHANGE(PROP_X_TEXTURE_URL, xTextureURL);
    CHECK_PROPERTY_CHANGE(PROP_Y_TEXTURE_URL, yTextureURL);
    CHECK_PROPERTY_CHANGE(PROP_Z_TEXTURE_URL, zTextureURL);
    CHECK_PROPERTY_CHANGE(PROP_X_N_NEIGHBOR_ID, xNNeighborID);
    CHECK_PROPERTY_CHANGE(PROP_Y_N_NEIGHBOR_ID, yNNeighborID);
    CHECK_PROPERTY_CHANGE(PROP_Z_N_NEIGHBOR_ID, zNNeighborID);
    CHECK_PROPERTY_CHANGE(PROP_X_P_NEIGHBOR_ID, xPNeighborID);
    CHECK_PROPERTY_CHANGE(PROP_Y_P_NEIGHBOR_ID, yPNeighborID);
    CHECK_PROPERTY_CHANGE(PROP_Z_P_NEIGHBOR_ID, zPNeighborID);

    // Web
    CHECK_PROPERTY_CHANGE(PROP_SOURCE_URL, sourceUrl);
    CHECK_PROPERTY_CHANGE(PROP_DPI, dpi);
    CHECK_PROPERTY_CHANGE(PROP_SCRIPT_URL, scriptURL);
    CHECK_PROPERTY_CHANGE(PROP_MAX_FPS, maxFPS);
    CHECK_PROPERTY_CHANGE(PROP_INPUT_MODE, inputMode);
    CHECK_PROPERTY_CHANGE(PROP_SHOW_KEYBOARD_FOCUS_HIGHLIGHT, showKeyboardFocusHighlight);
    CHECK_PROPERTY_CHANGE(PROP_WEB_USE_BACKGROUND, useBackground);
    CHECK_PROPERTY_CHANGE(PROP_USER_AGENT, userAgent);

    // Polyline
    CHECK_PROPERTY_CHANGE(PROP_LINE_POINTS, linePoints);
    CHECK_PROPERTY_CHANGE(PROP_STROKE_WIDTHS, strokeWidths);
    CHECK_PROPERTY_CHANGE(PROP_STROKE_NORMALS, normals);
    CHECK_PROPERTY_CHANGE(PROP_STROKE_COLORS, strokeColors);
    CHECK_PROPERTY_CHANGE(PROP_IS_UV_MODE_STRETCH, isUVModeStretch);
    CHECK_PROPERTY_CHANGE(PROP_LINE_GLOW, glow);
    CHECK_PROPERTY_CHANGE(PROP_LINE_FACE_CAMERA, faceCamera);

    // Shape
    CHECK_PROPERTY_CHANGE(PROP_SHAPE, shape);

    // Material
    CHECK_PROPERTY_CHANGE(PROP_MATERIAL_URL, materialURL);
    CHECK_PROPERTY_CHANGE(PROP_MATERIAL_MAPPING_MODE, materialMappingMode);
    CHECK_PROPERTY_CHANGE(PROP_MATERIAL_PRIORITY, priority);
    CHECK_PROPERTY_CHANGE(PROP_PARENT_MATERIAL_NAME, parentMaterialName);
    CHECK_PROPERTY_CHANGE(PROP_MATERIAL_MAPPING_POS, materialMappingPos);
    CHECK_PROPERTY_CHANGE(PROP_MATERIAL_MAPPING_SCALE, materialMappingScale);
    CHECK_PROPERTY_CHANGE(PROP_MATERIAL_MAPPING_ROT, materialMappingRot);
    CHECK_PROPERTY_CHANGE(PROP_MATERIAL_DATA, materialData);
    CHECK_PROPERTY_CHANGE(PROP_MATERIAL_REPEAT, materialRepeat);

    // Image
    CHECK_PROPERTY_CHANGE(PROP_IMAGE_URL, imageURL);
    CHECK_PROPERTY_CHANGE(PROP_EMISSIVE, emissive);
    CHECK_PROPERTY_CHANGE(PROP_KEEP_ASPECT_RATIO, keepAspectRatio);
    CHECK_PROPERTY_CHANGE(PROP_SUB_IMAGE, subImage);

    // Grid
    CHECK_PROPERTY_CHANGE(PROP_GRID_FOLLOW_CAMERA, followCamera);
    CHECK_PROPERTY_CHANGE(PROP_MAJOR_GRID_EVERY, majorGridEvery);
    CHECK_PROPERTY_CHANGE(PROP_MINOR_GRID_EVERY, minorGridEvery);

    // Gizmo
    CHECK_PROPERTY_CHANGE(PROP_GIZMO_TYPE, gizmoType);
    changedProperties += _ring.getChangedProperties();

    return changedProperties;
}

/*@jsdoc
 * Different entity types have different properties: some common to all entities (listed in the table) and some specific to
 * each {@link Entities.EntityType|EntityType} (linked to below).
 *
 * @typedef {object} Entities.EntityProperties
 * @property {Uuid} id - The ID of the entity. <em>Read-only.</em>
 * @property {string} name="" - A name for the entity. Need not be unique.
 * @property {Entities.EntityType} type - The entity's type. You cannot change the type of an entity after it's created.
 *     However, its value may switch among <code>"Box"</code>, <code>"Shape"</code>, and <code>"Sphere"</code> depending on
 *     changes to the <code>shape</code> property set for entities of these types. <em>Read-only.</em>
 *
 * @property {Entities.EntityHostType} entityHostType="domain" - How the entity is hosted and sent to others for display.
 *     The value can only be set at entity creation by one of the {@link Entities.addEntity} methods. <em>Read-only.</em>
 * @property {boolean} avatarEntity=false - <code>true</code> if the entity is an {@link Entities.EntityHostType|avatar entity},
 *     <code>false</code> if it isn't. The value is per the <code>entityHostType</code> property value, set at entity creation
 *     by one of the {@link Entities.addEntity} methods. <em>Read-only.</em>
 * @property {boolean} clientOnly=false - A synonym for <code>avatarEntity</code>. <em>Read-only.</em>
 * @property {boolean} localEntity=false - <code>true</code> if the entity is a {@link Entities.EntityHostType|local entity},
 *     <code>false</code> if it isn't. The value is per the <code>entityHostType</code> property value, set at entity creation
 *     by one of the {@link Entities.addEntity} methods. <em>Read-only.</em>
 *
 * @property {Uuid} owningAvatarID=Uuid.NULL - The session ID of the owning avatar if <code>avatarEntity</code> is
 *     <code>true</code>, otherwise {@link Uuid(0)|Uuid.NULL}. <em>Read-only.</em>
 *
 * @property {number} created - When the entity was created, expressed as the number of microseconds since
 *     1970-01-01T00:00:00 UTC. <em>Read-only.</em>
 * @property {number} age - The age of the entity in seconds since it was created. <em>Read-only.</em>
 * @property {string} ageAsText - The age of the entity since it was created, formatted as <code>h hours m minutes s
 *     seconds</code>.
 * @property {number} lifetime=-1 - How long an entity lives for, in seconds, before being automatically deleted. A value of
 *     <code>-1</code> means that the entity lives for ever.
 * @property {number} lastEdited - When the entity was last edited, expressed as the number of microseconds since
 *     1970-01-01T00:00:00 UTC. <em>Read-only.</em>
 * @property {Uuid} lastEditedBy - The session ID of the avatar or agent that most recently created or edited the entity.
 *     <em>Read-only.</em>
 *
 * @property {boolean} locked=false - <code>true</code> if properties other than <code>locked</code> cannot be changed and the
 *     entity cannot be deleted, <code>false</code> if all properties can be changed and the entity can be deleted.
 * @property {boolean} visible=true - <code>true</code> if the entity is rendered, <code>false</code> if it isn't.
 * @property {boolean} canCastShadow=true - <code>true</code> if the entity can cast a shadow, <code>false</code> if it can't.
 *     Currently applicable only to {@link Entities.EntityProperties-Model|Model} and
 *     {@link Entities.EntityProperties-Shape|Shape} entities. Shadows are cast if inside a
 *     {@link Entities.EntityProperties-Zone|Zone} entity with <code>castShadows</code> enabled in its <code>keyLight</code>
 *     property.
 * @property {boolean} isVisibleInSecondaryCamera=true - <code>true</code> if the entity is rendered in the secondary camera,
 *     <code>false</code> if it isn't.
 * @property {Entities.RenderLayer} renderLayer="world" - The layer that the entity renders in.
 * @property {Entities.PrimitiveMode} primitiveMode="solid" - How the entity's geometry is rendered.
 * @property {boolean} ignorePickIntersection=false - <code>true</code> if {@link Picks} and {@link RayPick} ignore the entity,
 *     <code>false</code> if they don't.
 *
 * @property {Vec3} position=0,0,0 - The position of the entity in world coordinates.
 * @property {Quat} rotation=0,0,0,1 - The orientation of the entity in world coordinates.
 * @property {Vec3} registrationPoint=0.5,0.5,0.5 - The point in the entity that is set to the entity's position and is rotated
 *      about, range {@link Vec3(0)|Vec3.ZERO} &ndash; {@link Vec3(0)|Vec3.ONE}. A value of {@link Vec3(0)|Vec3.ZERO} is the
 *      entity's minimum x, y, z corner; a value of {@link Vec3(0)|Vec3.ONE} is the entity's maximum x, y, z corner.
 *
 * @property {Vec3} naturalPosition=0,0,0 - The center of the entity's unscaled mesh model if it has one, otherwise
 *     {@link Vec3(0)|Vec3.ZERO}. <em>Read-only.</em>
 * @property {Vec3} naturalDimensions - The dimensions of the entity's unscaled mesh model or image if it has one, otherwise
 *     {@link Vec3(0)|Vec3.ONE}. <em>Read-only.</em>
 *
 * @property {Vec3} velocity=0,0,0 - The linear velocity of the entity in m/s with respect to world coordinates.
 * @property {number} damping=0.39347 - How much the linear velocity of an entity slows down over time, range
 *     <code>0.0</code> &ndash; <code>1.0</code>. A higher damping value slows down the entity more quickly. The default value
 *     is for an exponential decay timescale of 2.0s, where it takes 2.0s for the movement to slow to <code>1/e = 0.368</code>
 *     of its initial value.
 * @property {Vec3} angularVelocity=0,0,0 - The angular velocity of the entity in rad/s with respect to its axes, about its
 *     registration point.
 * @property {number} angularDamping=0.39347 - How much the angular velocity of an entity slows down over time, range
 *     <code>0.0</code> &ndash; <code>1.0</code>. A higher damping value slows down the entity more quickly. The default value
 *     is for an exponential decay timescale of 2.0s, where it takes 2.0s for the movement to slow to <code>1/e = 0.368</code>
 *     of its initial value.
 *
 * @property {Vec3} gravity=0,0,0 - The acceleration due to gravity in m/s<sup>2</sup> that the entity should move with, in
 *     world coordinates. Use a value of <code>{ x: 0, y: -9.8, z: 0 }</code> to simulate Earth's gravity. Gravity is applied
 *     to an entity's motion only if its <code>dynamic</code> property is <code>true</code>.
 *     <p>If changing an entity's <code>gravity</code> from {@link Vec3(0)|Vec3.ZERO}, you need to give it a small
 *     <code>velocity</code> in order to kick off physics simulation.</p>
 * @property {Vec3} acceleration - The current, measured acceleration of the entity, in m/s<sup>2</sup>.
 *     <p class="important">Deprecated: This property is deprecated and will be removed.</p>
 * @property {number} restitution=0.5 - The "bounciness" of an entity when it collides, range <code>0.0</code> &ndash;
 *     <code>0.99</code>. The higher the value, the more bouncy.
 * @property {number} friction=0.5 - How much an entity slows down when it's moving against another, range <code>0.0</code>
 *     &ndash; <code>10.0</code>. The higher the value, the more quickly it slows down. Examples: <code>0.1</code> for ice,
 *     <code>0.9</code> for sandpaper.
 * @property {number} density=1000 - The density of the entity in kg/m<sup>3</sup>, range <code>100</code> &ndash;
 *     <code>10000</code>. Examples: <code>100</code> for balsa wood, <code>10000</code> for silver. The density is used in
 *     conjunction with the entity's bounding box volume to work out its mass in the application of physics.
 *
 * @property {boolean} collisionless=false - <code>true</code> if the entity shouldn't collide, <code>false</code> if it
 *     collides with items per its <code>collisionMask</code> property.
 * @property {boolean} ignoreForCollisions - Synonym for <code>collisionless</code>.
 * @property {CollisionMask} collisionMask=31 - What types of items the entity should collide with.
 * @property {string} collidesWith="static,dynamic,kinematic,myAvatar,otherAvatar," - Synonym for <code>collisionMask</code>,
 *     in text format.
 * @property {string} collisionSoundURL="" - The sound that's played when the entity experiences a collision. Valid file
 *     formats are per {@link SoundObject}.
 * @property {boolean} dynamic=false - <code>true</code> if the entity's movement is affected by collisions, <code>false</code>
 *     if it isn't.
 * @property {boolean} collisionsWillMove - A synonym for <code>dynamic</code>.
 *
 * @property {string} href="" - A "hifi://" directory services address that a user is teleported to when they click on the entity.
 * @property {string} description="" - A description of the <code>href</code> property value.
 *
 * @property {string} userData="" - Used to store extra data about the entity in JSON format.
 *     <p><strong>Warning:</strong> Other apps may also use this property, so make sure you handle data stored by other apps:
 *     edit only your bit and leave the rest of the data intact. You can use <code>JSON.parse()</code> to parse the string into
 *     a JavaScript object which you can manipulate the properties of, and use <code>JSON.stringify()</code> to convert the
 *     object into a string to put back in the property.</p>
 *
 * @property {string} privateUserData="" - Like <code>userData</code>, but only accessible by server entity scripts, assignment
 *     client scripts, and users who have "Can Get and Set Private User Data" permissions in the domain.
 *
 * @property {string} script="" - The URL of the client entity script, if any, that is attached to the entity.
 * @property {number} scriptTimestamp=0 - Used to indicate when the client entity script was loaded. Should be
 *     an integer number of milliseconds since midnight GMT on January 1, 1970 (e.g., as supplied by <code>Date.now()</code>.
 *     If you update the property's value, the <code>script</code> is re-downloaded and reloaded. This is how the "reload"
 *     button beside the "script URL" field in properties tab of the Create app works.
 * @property {string} serverScripts="" - The URL of the server entity script, if any, that is attached to the entity.
 *
 * @property {Uuid} parentID=Uuid.NULL - The ID of the entity or avatar that the entity is parented to. A value of
 *     {@link Uuid(0)|Uuid.NULL} is used if the entity is not parented.
 * @property {number} parentJointIndex=65535 - The joint of the entity or avatar that the entity is parented to. Use
 *     <code>65535</code> or <code>-1</code> to parent to the entity or avatar's position and orientation rather than a joint.
 * @property {Vec3} localPosition=0,0,0 - The position of the entity relative to its parent if the entity is parented,
 *     otherwise the same value as <code>position</code>. If the entity is parented to an avatar and is an avatar entity
 *     so that it scales with the avatar, this value remains the original local position value while the avatar scale changes.
 * @property {Quat} localRotation=0,0,0,1 - The rotation of the entity relative to its parent if the entity is parented,
 *     otherwise the same value as <code>rotation</code>.
 * @property {Vec3} localVelocity=0,0,0 - The velocity of the entity relative to its parent if the entity is parented,
 *     otherwise the same value as <code>velocity</code>.
 * @property {Vec3} localAngularVelocity=0,0,0 - The angular velocity of the entity relative to its parent if the entity is
 *     parented, otherwise the same value as <code>angularVelocity</code>.
 * @property {Vec3} localDimensions - The dimensions of the entity. If the entity is parented to an avatar and is an
 *     avatar entity so that it scales with the avatar, this value remains the original dimensions value while the
 *     avatar scale changes.
 *
 * @property {Entities.BoundingBox} boundingBox - The axis-aligned bounding box that tightly encloses the entity.
 *     <em>Read-only.</em>
 * @property {AACube} queryAACube - The axis-aligned cube that determines where the entity lives in the entity server's octree.
 *     The cube may be considerably larger than the entity in some situations, e.g., when the entity is grabbed by an avatar:
 *     the position of the entity is determined through avatar mixer updates and so the AA cube is expanded in order to reduce
 *     unnecessary entity server updates. Scripts should not change this property's value.
 *
 * @property {string} actionData="" - Base-64 encoded compressed dump of the actions associated with the entity. This property
 *     is typically not used in scripts directly; rather, functions that manipulate an entity's actions update it, e.g.,
 *     {@link Entities.addAction}. The size of this property increases with the number of actions. Because this property value
 *     has to fit within a Overte datagram packet, there is a limit to the number of actions that an entity can have;
 *     edits which would result in overflow are rejected. <em>Read-only.</em>
 * @property {Entities.RenderInfo} renderInfo - Information on the cost of rendering the entity. Currently information is only
 *     provided for <code>Model</code> entities. <em>Read-only.</em>
 *
 * @property {boolean} cloneable=false - <code>true</code> if the domain or avatar entity can be cloned via
 *     {@link Entities.cloneEntity}, <code>false</code> if it can't be.
 * @property {number} cloneLifetime=300 - The entity lifetime for clones created from this entity.
 * @property {number} cloneLimit=0 - The total number of clones of this entity that can exist in the domain at any given time.
 * @property {boolean} cloneDynamic=false - <code>true</code> if clones created from this entity will have their
 *     <code>dynamic</code> property set to <code>true</code>, <code>false</code> if they won't.
 * @property {boolean} cloneAvatarEntity=false - <code>true</code> if clones created from this entity will be created as
 *     avatar entities, <code>false</code> if they won't be.
 * @property {Uuid} cloneOriginID - The ID of the entity that this entity was cloned from.
 *
 * @property {Uuid[]} renderWithZones=[]] - A list of entity IDs representing with which zones this entity should render.
 *     If it is empty, this entity will render normally.  Otherwise, this entity will only render if your avatar is within
 *     one of the zones in this list.
 * @property {BillboardMode} billboardMode="none" - Whether the entity is billboarded to face the camera.  Use the rotation
 *     property to control which axis is facing you.
 * @property {string[]} tags=[] - A set of tags describing this entity.
 *
 * @property {Entities.Grab} grab - The entity's grab-related properties.
 *
 * @property {MirrorMode} mirrorMode="none" - If this entity should render as a mirror (reflecting the view of the camera),
 *     a portal (reflecting the view through its <code>portalExitID</code>), or normally.
 * @property {Uuid} portalExitID=Uuid.NULL - The ID of the entity that should act as the portal exit if the <code>mirrorMode</code>
 *     is set to <code>portal</code>.
 *
 * @comment The different entity types have additional properties as follows:
 * @see {@link Entities.EntityProperties-Box|EntityProperties-Box}
 * @see {@link Entities.EntityProperties-Gizmo|EntityProperties-Gizmo}
 * @see {@link Entities.EntityProperties-Grid|EntityProperties-Grid}
 * @see {@link Entities.EntityProperties-Image|EntityProperties-Image}
 * @see {@link Entities.EntityProperties-Light|EntityProperties-Light}
 * @see {@link Entities.EntityProperties-Line|EntityProperties-Line}
 * @see {@link Entities.EntityProperties-Material|EntityProperties-Material}
 * @see {@link Entities.EntityProperties-Model|EntityProperties-Model}
 * @see {@link Entities.EntityProperties-ParticleEffect|EntityProperties-ParticleEffect}
 * @see {@link Entities.EntityProperties-PolyLine|EntityProperties-PolyLine}
 * @see {@link Entities.EntityProperties-PolyVox|EntityProperties-PolyVox}
 * @see {@link Entities.EntityProperties-Shape|EntityProperties-Shape}
 * @see {@link Entities.EntityProperties-Sphere|EntityProperties-Sphere}
 * @see {@link Entities.EntityProperties-Text|EntityProperties-Text}
 * @see {@link Entities.EntityProperties-Web|EntityProperties-Web}
 * @see {@link Entities.EntityProperties-Zone|EntityProperties-Zone}
 */

/*@jsdoc
 * The <code>"Box"</code> {@link Entities.EntityType|EntityType} is the same as the <code>"Shape"</code>
 * {@link Entities.EntityType|EntityType} except that its <code>shape</code> value is always set to <code>"Cube"</code>
 * when the entity is created. If its <code>shape</code> property value is subsequently changed then the entity's
 * <code>type</code> will be reported as <code>"Sphere"</code> if the <code>shape</code> is set to <code>"Sphere"</code>,
 * otherwise it will be reported as <code>"Shape"</code>.
 *
 * @typedef {object} Entities.EntityProperties-Box
 * @see {@link Entities.EntityProperties-Shape|EntityProperties-Shape}
 */

/*@jsdoc
 * The <code>"Light"</code> {@link Entities.EntityType|EntityType} adds local lighting effects. It has properties in addition
 * to the common {@link Entities.EntityProperties|EntityProperties}.
 *
 * @typedef {object} Entities.EntityProperties-Light
 * @property {Vec3} dimensions=0.1,0.1,0.1 - The dimensions of the entity. Surfaces outside these dimensions are not lit
 *     by the light.
 * @property {Color} color=255,255,255 - The color of the light emitted.
 * @property {number} intensity=1 - The brightness of the light.
 * @property {number} falloffRadius=0.1 - The distance from the light's center at which intensity is reduced by 25%.
 * @property {boolean} isSpotlight=false - <code>true</code> if the light is directional, emitting along the entity's
 *     local negative z-axis; <code>false</code> if the light is a point light which emanates in all directions.
 * @property {number} exponent=0 - Affects the softness of the spotlight beam: the higher the value the softer the beam.
 * @property {number} cutoff=1.57 - Affects the size of the spotlight beam: the higher the value the larger the beam.
 * @example <caption>Create a spotlight pointing at the ground.</caption>
 * Entities.addEntity({
 *     type: "Light",
 *     position: Vec3.sum(MyAvatar.position, Vec3.multiplyQbyV(MyAvatar.orientation, { x: 0, y: 0.5, z: -4 })),
 *     rotation: Quat.fromPitchYawRollDegrees(-75, 0, 0),
 *     dimensions: { x: 5, y: 5, z: 5 },
 *     intensity: 100,
 *     falloffRadius: 0.3,
 *     isSpotlight: true,
 *     exponent: 20,
 *     cutoff: 30,
 *     lifetime: 300  // Delete after 5 minutes.
 * });
 */

/*@jsdoc
 * The <code>"Line"</code> {@link Entities.EntityType|EntityType} draws thin, straight lines between a sequence of two or more
 * points. It has properties in addition to the common {@link Entities.EntityProperties|EntityProperties}.
 * <p class=important>Deprecated: Use {@link Entities.EntityProperties-PolyLine|PolyLine} entities instead.</p>
 *
 * @typedef {object} Entities.EntityProperties-Line
 * @property {Vec3} dimensions=0.1,0.1,0.1 - The dimensions of the entity. Must be sufficient to contain all the
 *     <code>linePoints</code>.
 * @property {Vec3[]} linePoints=[]] - The sequence of points to draw lines between. The values are relative to the entity's
 *     position. A maximum of 70 points can be specified. The property's value is set only if all the <code>linePoints</code>
 *     lie within the entity's <code>dimensions</code>.
 * @property {Color} color=255,255,255 - The color of the line.
 * @example <caption>Draw lines in a "V".</caption>
 * var entity = Entities.addEntity({
 *     type: "Line",
 *     position: Vec3.sum(MyAvatar.position, Vec3.multiplyQbyV(MyAvatar.orientation, { x: 0, y: 0.75, z: -5 })),
 *     rotation: MyAvatar.orientation,
 *     dimensions: { x: 2, y: 2, z: 1 },
 *     linePoints: [
 *         { x: -1, y: 1, z: 0 },
 *         { x: 0, y: -1, z: 0 },
 *         { x: 1, y: 1, z: 0 },
 *     ],
 *     color: { red: 255, green: 0, blue: 0 },
 *     lifetime: 300  // Delete after 5 minutes.
 * });
 */

/*@jsdoc
 * The <code>"Material"</code> {@link Entities.EntityType|EntityType} modifies existing materials on entities and avatars. It
 * has properties in addition to the common {@link Entities.EntityProperties|EntityProperties}.
 * <p>To apply a material to an entity, set the material entity's <code>parentID</code> property to the entity ID.
 * To apply a material to an avatar, set the material entity's <code>parentID</code> property to the avatar's session UUID.
 * To apply a material to your avatar such that it persists across domains and log-ins, create the material as an avatar entity
 * by setting the <code>entityHostType</code> parameter in {@link Entities.addEntity} to <code>"avatar"</code> and set the
 * entity's <code>parentID</code> property to <code>MyAvatar.SELF_ID</code>.
 * Material entities render as non-scalable spheres if they don't have their parent set.</p>
 *
 * @typedef {object} Entities.EntityProperties-Material
 * @property {Vec3} dimensions=0.1,0.1,0.1 - Used when <code>materialMappingMode == "projected"</code>.
 * @property {string} materialURL="" - URL to a {@link Entities.MaterialResource|MaterialResource}. Alternatively, set the
 *     property value to <code>"materialData"</code> to use the <code>materialData</code> property for the
 *     {@link Entities.MaterialResource|MaterialResource} values. If you append <code>"#name"</code> to the URL, the material
 *     with that name will be applied to the entity. You can also use the ID of another Material entity as the URL, in which
 *     case this material will act as a copy of that material, with its own unique material transform, priority, etc.
 * @property {string} materialData="" - Used to store {@link Entities.MaterialResource|MaterialResource} data as a JSON string.
 *     You can use <code>JSON.parse()</code> to parse the string into a JavaScript object which you can manipulate the
 *     properties of, and use <code>JSON.stringify()</code> to convert the object into a string to put in the property.
 * @property {number} priority=0 - The priority for applying the material to its parent. Only the highest priority material is
 *     applied, with materials of the same priority randomly assigned. Materials that come with the model have a priority of
 *     <code>0</code>.
 * @property {string} parentMaterialName="0" - Selects the mesh part or parts within the parent to which to apply the material.
 *     If in the format <code>"mat::string"</code>, all mesh parts with material name <code>"string"</code> are replaced.
 *     If <code>"all"</code>, then all mesh parts are replaced.
 *     Otherwise the property value is parsed as an unsigned integer, specifying the mesh part index to modify.
 *     <p>If the string represents an array (starts with <code>"["</code> and ends with <code>"]"</code>), the string is split
 *     at each <code>","</code> and each element parsed as either a number or a string if it starts with <code>"mat::"</code>.
 *     For example, <code>"[0,1,mat::string,mat::string2]"</code> will replace mesh parts 0 and 1, and any mesh parts with
 *     material <code>"string"</code> or <code>"string2"</code>. Do not put spaces around the commas. Invalid values are parsed
 *     to <code>0</code>.</p>
 * @property {string} materialMappingMode="uv" - How the material is mapped to the entity. Either <code>"uv"</code> or
 *     <code>"projected"</code>. In <code>"uv"</code> mode, the material is evaluated within the UV space of the mesh it is
 *     applied to. In <code>"projected"</code> mode, the 3D transform (position, rotation, and dimensions) of the Material
 *     entity is used to evaluate the texture coordinates for the material.
 * @property {Vec2} materialMappingPos=0,0 - Offset position in UV-space of the top left of the material, range
 *     <code>{ x: 0, y: 0 }</code> &ndash; <code>{ x: 1, y: 1 }</code>.
 * @property {Vec2} materialMappingScale=1,1 - How much to scale the material within the parent's UV-space.
 * @property {number} materialMappingRot=0 - How much to rotate the material within the parent's UV-space, in degrees.
 * @property {boolean} materialRepeat=true - <code>true</code> if the material repeats, <code>false</code> if it doesn't. If
 *     <code>false</code>, fragments outside of texCoord 0 &ndash; 1 will be discarded. Works in both <code>"uv"</code> and
 *     <code>"projected"</code> modes.
 * @example <caption>Color a sphere using a Material entity.</caption>
 * var entityID = Entities.addEntity({
 *     type: "Sphere",
 *     position: Vec3.sum(MyAvatar.position, Vec3.multiplyQbyV(MyAvatar.orientation, { x: 0, y: 0, z: -5 })),
 *     dimensions: { x: 1, y: 1, z: 1 },
 *     color: { red: 128, green: 128, blue: 128 },
 *     lifetime: 300  // Delete after 5 minutes.
 * });
 *
 * var materialID = Entities.addEntity({
 *     type: "Material",
 *     parentID: entityID,
 *     materialURL: "materialData",
 *     priority: 1,
 *     materialData: JSON.stringify({
 *         materialVersion: 1,
 *         materials: {
 *             // Value overrides entity's "color" property.
 *             albedo: [1.0, 1.0, 0]  // Yellow
 *         }
 *     })
 * });
 */

/*@jsdoc
 * The <code>"Model"</code> {@link Entities.EntityType|EntityType} displays a glTF, FBX, or OBJ model. When adding an entity,
 * if no <code>dimensions</code> value is specified then the model is automatically sized to its
 * <code>{@link Entities.EntityProperties|naturalDimensions}</code>. It has properties in addition to the common
 * {@link Entities.EntityProperties|EntityProperties}.
 *
 * @typedef {object} Entities.EntityProperties-Model
 * @property {Vec3} dimensions=0.1,0.1,0.1 - The dimensions of the entity. When adding an entity, if no <code>dimensions</code>
 *     value is specified then the model is automatically sized to its
 *     <code>{@link Entities.EntityProperties|naturalDimensions}</code>.
 * @property {string} modelURL="" - The URL of the glTF, FBX, or OBJ model. glTF models may be in JSON or binary format
 *     (".gltf" or ".glb" URLs respectively). Baked models' URLs have ".baked" before the file type. Model files may also be
 *     compressed in GZ format, in which case the URL ends in ".gz".
 * @property {Vec3} modelScale - The scale factor applied to the model's dimensions.
 *     <p class="important">Deprecated: This property is deprecated and will be removed.</p>
 * @property {string} blendshapeCoefficients - A JSON string of a map of blendshape names to values.  Only stores set values.
 *     When editing this property, only coefficients that you are editing will change; it will not explicitly reset other
 *     coefficients.
 * @property {boolean} useOriginalPivot=false - If <code>false</code>, the model will be centered based on its content,
 *     ignoring any offset in the model itself. If <code>true</code>, the model will respect its original offset.  Currently,
 *     only pivots relative to <code>{x: 0, y: 0, z: 0}</code> are supported.
 * @property {string} textures="" - A JSON string of texture name, URL pairs used when rendering the model in place of the
 *     model's original textures. Use a texture name from the <code>originalTextures</code> property to override that texture.
 *     Only the texture names and URLs to be overridden need be specified; original textures are used where there are no
 *     overrides. You can use <code>JSON.stringify()</code> to convert a JavaScript object of name, URL pairs into a JSON
 *     string.
 * @property {string} originalTextures="{}" - A JSON string of texture name, URL pairs used in the model. The property value is
 *     filled in after the entity has finished rezzing (i.e., textures have loaded). You can use <code>JSON.parse()</code> to
 *     parse the JSON string into a JavaScript object of name, URL pairs. <em>Read-only.</em>
 * @property {Color} color=255,255,255 - <em>Currently not used.</em>
 *
 * @property {ShapeType} shapeType="none" - The shape of the collision hull used if collisions are enabled.
 * @property {string} compoundShapeURL="" - The model file to use for the compound shape if <code>shapeType</code> is
 *     <code>"compound"</code>.
 *
 * @property {Entities.AnimationProperties} animation - An animation to play on the model.
 *
 * @property {Quat[]} jointRotations=[]] - Joint rotations applied to the model; <code>[]</code> if none are applied or the
 *     model hasn't loaded. The array indexes are per {@link Entities.getJointIndex|getJointIndex}. Rotations are relative to
 *     each joint's parent.
 *     <p>Joint rotations can be set by {@link Entities.setLocalJointRotation|setLocalJointRotation} and similar functions, or
 *     by setting the value of this property. If you set a joint rotation using this property, you also need to set the
 *     corresponding <code>jointRotationsSet</code> value to <code>true</code>.</p>
 * @property {boolean[]} jointRotationsSet=[]] - <code>true</code> values for joints that have had rotations applied,
 *     <code>false</code> otherwise; <code>[]</code> if none are applied or the model hasn't loaded. The array indexes are per
 *     {@link Entities.getJointIndex|getJointIndex}.
 * @property {Vec3[]} jointTranslations=[]] - Joint translations applied to the model; <code>[]</code> if none are applied or
 *     the model hasn't loaded. The array indexes are per {@link Entities.getJointIndex|getJointIndex}. Translations are
 *     relative to each joint's parent.
 *     <p>Joint translations can be set by {@link Entities.setLocalJointTranslation|setLocalJointTranslation} and similar
 *     functions, or by setting the value of this property. If you set a joint translation using this property you also need to
 *     set the corresponding <code>jointTranslationsSet</code> value to <code>true</code>.</p>
 * @property {boolean[]} jointTranslationsSet=[]] - <code>true</code> values for joints that have had translations applied,
 *     <code>false</code> otherwise; <code>[]</code> if none are applied or the model hasn't loaded. The array indexes are per
 *     {@link Entities.getJointIndex|getJointIndex}.
 * @property {boolean} relayParentJoints=false - <code>true</code> if when the entity is parented to an avatar, the avatar's
 *     joint rotations are applied to the entity's joints; <code>false</code> if a parent avatar's joint rotations are not
 *     applied to the entity's joints.
 * @property {boolean} groupCulled=false - <code>true</code> if the mesh parts of the model are LOD culled as a group,
 *     <code>false</code> if separate mesh parts are LOD culled individually.
 *
 * @example <caption>Rez a cowboy hat.</caption>
 * var entity = Entities.addEntity({
 *     type: "Model",
 *     position: Vec3.sum(MyAvatar.position, Vec3.multiplyQbyV(MyAvatar.orientation, { x: 0, y: 0.75, z: -2 })),
 *     rotation: MyAvatar.orientation,
 *     modelURL: "https://apidocs.overte.org/examples/cowboy-hat.fbx",
 *     dimensions: { x: 0.8569, y: 0.3960, z: 1.0744 },
 *     lifetime: 300  // Delete after 5 minutes.
 * });
 */

/*@jsdoc
 * The <code>"ParticleEffect"</code> {@link Entities.EntityType|EntityType} displays a particle system that can be used to
 * simulate things such as fire, smoke, snow, magic spells, etc. The particles emanate from an ellipsoid or part thereof.
 * It has properties in addition to the common {@link Entities.EntityProperties|EntityProperties}.
 *
 * @typedef {object} Entities.EntityProperties-ParticleEffect
 * @property {boolean} isEmitting=true - <code>true</code> if particles are being emitted, <code>false</code> if they aren't.
 * @property {number} maxParticles=1000 - The maximum number of particles to render at one time. Older particles are deleted if
 *     necessary when new ones are created.
 * @property {number} lifespan=3s - How long, in seconds, each particle lives.
 * @property {number} emitRate=15 - The number of particles per second to emit.
 * @property {number} emitSpeed=5 - The speed, in m/s, that each particle is emitted at.
 * @property {number} speedSpread=1 - The spread in speeds at which particles are emitted at. For example, if
 *     <code>emitSpeed == 5</code> and <code>speedSpread == 1</code>, particles will be emitted with speeds in the range
 *     <code>4</code> &ndash; <code>6</code>m/s.
 * @property {Vec3} emitAcceleration=0,-9.8,0 - The acceleration that is applied to each particle during its lifetime. The
 *     default is Earth's gravity value.
 * @property {Vec3} accelerationSpread=0,0,0 - The spread in accelerations that each particle is given. For example, if
 *     <code>emitAccelerations == {x: 0, y: -9.8, z: 0}</code> and <code>accelerationSpread ==
 *     {x: 0, y: 1, z: 0}</code>, each particle will have an acceleration in the range <code>{x: 0, y: -10.8, z: 0}</code>
 *     &ndash; <code>{x: 0, y: -8.8, z: 0}</code>.
 * @property {Vec3} dimensions - The dimensions of the particle effect, i.e., a bounding box containing all the particles
 *     during their lifetimes, assuming that <code>emitterShouldTrail == false</code>. <em>Read-only.</em>
 * @property {boolean} emitterShouldTrail=false - <code>true</code> if particles are "left behind" as the emitter moves,
 *     <code>false</code> if they stay within the entity's dimensions.
 *
 * @property {Quat} emitOrientation=-0.707,0,0,0.707 - The orientation of particle emission relative to the entity's axes. By
 *     default, particles emit along the entity's local z-axis, and <code>azimuthStart</code> and <code>azimuthFinish</code>
 *     are relative to the entity's local x-axis. The default value is a rotation of -90 degrees about the local x-axis, i.e.,
 *     the particles emit vertically.
 *
 * @property {ShapeType} shapeType="ellipsoid" - The shape from which particles are emitted.
 * @property {string} compoundShapeURL="" - The model file to use for the compound shape if <code>shapeType ==
 *     "compound"</code>.
 * @property {Vec3} emitDimensions=0,0,0 - The dimensions of the shape from which particles are emitted.
 * @property {number} emitRadiusStart=1 - The starting radius within the shape at which particles start being emitted;
 *     range <code>0.0</code> &ndash; <code>1.0</code> for the center to the surface, respectively.
 *     Particles are emitted from the portion of the shape that lies between <code>emitRadiusStart</code> and the
 *     shape's surface.
 * @property {number} polarStart=0 - The angle in radians from the entity's local z-axis at which particles start being emitted
 *     within the shape; range <code>0</code> &ndash; <code>Math.PI</code>. Particles are emitted from the portion of the
 *     shape that lies between <code>polarStart</code> and <code>polarFinish</code>. Only used if <code>shapeType</code> is
 *     <code>"ellipsoid"</code> or <code>"sphere"</code>.
 * @property {number} polarFinish=0 - The angle in radians from the entity's local z-axis at which particles stop being emitted
 *     within the shape; range <code>0</code> &ndash; <code>Math.PI</code>. Particles are emitted from the portion of the
 *     shape that lies between <code>polarStart</code> and <code>polarFinish</code>. Only used if <code>shapeType</code> is
 *     <code>"ellipsoid"</code> or <code>"sphere"</code>.
 * @property {number} azimuthStart=-Math.PI - The angle in radians from the entity's local x-axis about the entity's local
 *     z-axis at which particles start being emitted; range <code>-Math.PI</code> &ndash; <code>Math.PI</code>. Particles are
 *     emitted from the portion of the shape that lies between <code>azimuthStart</code> and <code>azimuthFinish</code>.
 *     Only used if <code>shapeType</code> is <code>"ellipsoid"</code>, <code>"sphere"</code>, or <code>"circle"</code>.
 * @property {number} azimuthFinish=Math.PI - The angle in radians from the entity's local x-axis about the entity's local
 *     z-axis at which particles stop being emitted; range <code>-Math.PI</code> &ndash; <code>Math.PI</code>. Particles are
 *     emitted from the portion of the shape that lies between <code>azimuthStart</code> and <code>azimuthFinish</code>.
 *     Only used if <code>shapeType</code> is <code>"ellipsoid"</code>, <code>"sphere"</code>, or <code>"circle"</code>.
 *
 * @property {string} textures="" - The URL of a JPG or PNG image file to display for each particle. If you want transparency,
 *     use PNG format.
 * @property {number} particleRadius=0.025 - The radius of each particle at the middle of its life.
 * @property {number} radiusStart=null - The radius of each particle at the start of its life. If <code>null</code>, the
 *     <code>particleRadius</code> value is used.
 * @property {number} radiusFinish=null - The radius of each particle at the end of its life. If <code>null</code>, the
 *     <code>particleRadius</code> value is used.
 * @property {number} radiusSpread=0 - The spread in radius that each particle is given. For example, if
 *     <code>particleRadius == 0.5</code> and <code>radiusSpread == 0.25</code>, each particle will have a radius in the range
 *     <code>0.25</code> &ndash; <code>0.75</code>.
 * @property {Color} color=255,255,255 - The color of each particle at the middle of its life.
 * @property {ColorFloat} colorStart=null,null,null - The color of each particle at the start of its life. If any of the
 *     component values are undefined, the <code>color</code> value is used.
 * @property {ColorFloat} colorFinish=null,null,null - The color of each particle at the end of its life. If any of the
 *     component values are undefined, the <code>color</code> value is used.
 * @property {Color} colorSpread=0,0,0 - The spread in color that each particle is given. For example, if
 *     <code>color == {red: 100, green: 100, blue: 100}</code> and <code>colorSpread ==
 *     {red: 10, green: 25, blue: 50}</code>, each particle will have a color in the range
 *     <code>{red: 90, green: 75, blue: 50}</code> &ndash; <code>{red: 110, green: 125, blue: 150}</code>.
 * @property {number} alpha=1 - The opacity of each particle at the middle of its life.
 * @property {number} alphaStart=null - The opacity of each particle at the start of its life. If <code>null</code>, the
 *     <code>alpha</code> value is used.
 * @property {number} alphaFinish=null - The opacity of each particle at the end of its life. If <code>null</code>, the
 *     <code>alpha</code> value is used.
 * @property {number} alphaSpread=0 - The spread in alpha that each particle is given. For example, if
 *     <code>alpha == 0.5</code> and <code>alphaSpread == 0.25</code>, each particle will have an alpha in the range
 *     <code>0.25</code> &ndash; <code>0.75</code>.
 * @property {Entities.Pulse} pulse - Color and alpha pulse.
 *     <p class="important">Deprecated: This property is deprecated and will be removed.</p>
 * @property {number} particleSpin=0 - The rotation of each particle at the middle of its life, range <code>-2 * Math.PI</code>
 *     &ndash; <code>2 * Math.PI</code> radians.
 * @property {number} spinStart=null - The rotation of each particle at the start of its life, range <code>-2 * Math.PI</code>
 *     &ndash; <code>2 * Math.PI</code> radians. If <code>null</code>, the <code>particleSpin</code> value is used.
 * @property {number} spinFinish=null - The rotation of each particle at the end of its life, range <code>-2 * Math.PI</code>
 *     &ndash; <code>2 * Math.PI</code> radians. If <code>null</code>, the <code>particleSpin</code> value is used.
 * @property {number} spinSpread=0 - The spread in spin that each particle is given, range <code>0</code> &ndash;
 *     <code>2 * Math.PI</code> radians. For example, if <code>particleSpin == Math.PI</code> and
 *     <code>spinSpread == Math.PI / 2</code>, each particle will have a rotation in the range <code>Math.PI / 2</code> &ndash;
 *     <code>3 * Math.PI / 2</code>.
 * @property {boolean} rotateWithEntity=false - <code>true</code> if the particles' rotations are relative to the entity's
 *     instantaneous rotation, <code>false</code> if they're relative to world coordinates. If <code>true</code> with
 *     <code>particleSpin == 0</code>, the particles keep oriented per the entity's orientation.
 *
 * @example <caption>Create a ball of green smoke.</caption>
 * particles = Entities.addEntity({
 *     type: "ParticleEffect",
 *     position: Vec3.sum(MyAvatar.position, Vec3.multiplyQbyV(MyAvatar.orientation, { x: 0, y: 0.5, z: -4 })),
 *     lifespan: 5,
 *     emitRate: 10,
 *     emitSpeed: 0.02,
 *     speedSpread: 0.01,
 *     emitAcceleration: { x: 0, y: 0.02, z: 0 },
 *     polarFinish: Math.PI,
 *     textures: "https://content.overte.org/Bazaar/Assets/Textures/Defaults/Interface/default_particle.png",
 *     particleRadius: 0.1,
 *     color: { red: 0, green: 255, blue: 0 },
 *     alphaFinish: 0,
 *     lifetime: 300  // Delete after 5 minutes.
 * });
 */

/*@jsdoc
 * The <code>"PolyLine"</code> {@link Entities.EntityType|EntityType} draws textured, straight lines between a sequence of
 * points. It has properties in addition to the common {@link Entities.EntityProperties|EntityProperties}.
 *
 * @typedef {object} Entities.EntityProperties-PolyLine
 * @property {Vec3} dimensions=0.1,0.1,0.1 - The dimensions of the entity, i.e., the size of the bounding box that contains the
 *     lines drawn. <em>Read-only.</em>
 * @property {Vec3[]} linePoints=[]] - The sequence of points to draw lines between. The values are relative to the entity's
 *     position. A maximum of 70 points can be specified.
 * @property {Vec3[]} normals=[]] - The normal vectors for the line's surface at the <code>linePoints</code>. The values are
 *     relative to the entity's orientation. Must be specified in order for the entity to render.
 * @property {number[]} strokeWidths=[]] - The widths, in m, of the line at the <code>linePoints</code>. Must be specified in
 *     order for the entity to render.
 * @property {Vec3[]} strokeColors=[]] - The base colors of each point, with values in the range <code>0.0,0.0,0.0</code>
 *     &ndash; <code>1.0,1.0,1.0</code>. These colors are multiplied with the color of the texture. If there are more line
 *     points than stroke colors, the <code>color</code> property value is used for the remaining points.
 *     <p><strong>Warning:</strong> The ordinate values are in the range <code>0.0</code> &ndash; <code>1.0</code>.</p>
 * @property {Color} color=255,255,255 - Used as the color for each point if <code>strokeColors</code> doesn't have a value for
 *     the point.
 * @property {string} textures="" - The URL of a JPG or PNG texture to use for the lines. If you want transparency, use PNG
 *     format.
 * @property {boolean} isUVModeStretch=true - <code>true</code> if the texture is stretched to fill the whole line,
 *     <code>false</code> if the texture repeats along the line.
 * @property {boolean} glow=false - <code>true</code> if the opacity of the strokes drops off away from the line center,
 *     <code>false</code> if it doesn't.
 * @property {boolean} faceCamera=false - <code>true</code> if each line segment rotates to face the camera, <code>false</code>
 *     if they don't.
 * @example <caption>Draw a textured "V".</caption>
 * var entity = Entities.addEntity({
 *     type: "PolyLine",
 *     position: Vec3.sum(MyAvatar.position, Vec3.multiplyQbyV(MyAvatar.orientation, { x: 0, y: 0.75, z: -5 })),
 *     rotation: MyAvatar.orientation,
 *     linePoints: [
 *         { x: -1, y: 0.5, z: 0 },
 *         { x: 0, y: 0, z: 0 },
 *         { x: 1, y: 0.5, z: 0 }
 *     ],
 *     normals: [
 *         { x: 0, y: 0, z: 1 },
 *         { x: 0, y: 0, z: 1 },
 *         { x: 0, y: 0, z: 1 }
 *     ],
 *     strokeWidths: [ 0.1, 0.1, 0.1 ],
 *     color: { red: 255, green: 0, blue: 0 },  // Use just the red channel from the image.
 *     textures: "https://hifi-content/DomainContent/Toybox/flowArts/trails.png",
 *     isUVModeStretch: true,
 *     lifetime: 300  // Delete after 5 minutes.
 * });
 */

/*@jsdoc
 * The <code>"PolyVox"</code> {@link Entities.EntityType|EntityType} displays a set of textured voxels.
 * It has properties in addition to the common {@link Entities.EntityProperties|EntityProperties}.
 * If you have two or more neighboring PolyVox entities of the same size abutting each other, you can display them as joined by
 * configuring their <code>voxelSurfaceStyle</code> and various neighbor ID properties.
 * <p>PolyVox entities uses a library from <a href="http://www.volumesoffun.com/">Volumes of Fun</a>. Their
 * <a href="http://www.volumesoffun.com/polyvox-documentation/">library documentation</a> may be useful to read.</p>
 *
 * @typedef {object} Entities.EntityProperties-PolyVox
 * @property {Vec3} dimensions=0.1,0.1,0.1 - The dimensions of the entity.
 * @property {Vec3} voxelVolumeSize=32,32,32 - Integer number of voxels along each axis of the entity, in the range
 *     <code>1,1,1</code> to <code>128,128,128</code>. The dimensions of each voxel is
 *     <code>dimensions / voxelVolumesize</code>.
 * @property {string} voxelData="ABAAEAAQAAAAHgAAEAB42u3BAQ0AAADCoPdPbQ8HFAAAAPBuEAAAAQ==" - Base-64 encoded compressed dump of
 *     the PolyVox data. This property is typically not used in scripts directly; rather, functions that manipulate a PolyVox
 *     entity update it.
 *     <p>The size of this property increases with the size and complexity of the PolyVox entity, with the size depending on how
 *     the particular entity's voxels compress. Because this property value has to fit within a Overte datagram packet,
 *     there is a limit to the size and complexity of a PolyVox entity; edits which would result in an overflow are rejected.</p>
 * @property {Entities.PolyVoxSurfaceStyle} voxelSurfaceStyle=2 - The style of rendering the voxels' surface and how
 *     neighboring PolyVox entities are joined.
 * @property {string} xTextureURL="" - The URL of the texture to map to surfaces perpendicular to the entity's local x-axis.
 *     JPG or PNG format. If no texture is specified the surfaces display white.
 * @property {string} yTextureURL="" - The URL of the texture to map to surfaces perpendicular to the entity's local y-axis.
 *     JPG or PNG format. If no texture is specified the surfaces display white.
 * @property {string} zTextureURL="" - The URL of the texture to map to surfaces perpendicular to the entity's local z-axis.
 *     JPG or PNG format. If no texture is specified the surfaces display white.
 * @property {Uuid} xNNeighborID=Uuid.NULL - The ID of the neighboring PolyVox entity in the entity's -ve local x-axis
 *     direction, if you want them joined. Set to {@link Uuid(0)|Uuid.NULL} if there is none or you don't want to join them.
 * @property {Uuid} yNNeighborID=Uuid.NULL - The ID of the neighboring PolyVox entity in the entity's -ve local y-axis
 *     direction, if you want them joined. Set to {@link Uuid(0)|Uuid.NULL} if there is none or you don't want to join them.
 * @property {Uuid} zNNeighborID=Uuid.NULL - The ID of the neighboring PolyVox entity in the entity's -ve local z-axis
 *     direction, if you want them joined. Set to {@link Uuid(0)|Uuid.NULL} if there is none or you don't want to join them.
 * @property {Uuid} xPNeighborID=Uuid.NULL - The ID of the neighboring PolyVox entity in the entity's +ve local x-axis
 *     direction, if you want them joined. Set to {@link Uuid(0)|Uuid.NULL} if there is none or you don't want to join them.
 * @property {Uuid} yPNeighborID=Uuid.NULL - The ID of the neighboring PolyVox entity in the entity's +ve local y-axis
 *     direction, if you want them joined. Set to {@link Uuid(0)|Uuid.NULL} if there is none or you don't want to join them.
 * @property {Uuid} zPNeighborID=Uuid.NULL - The ID of the neighboring PolyVox entity in the entity's +ve local z-axis
 *     direction, if you want them joined. Set to {@link Uuid(0)|Uuid.NULL} if there is none or you don't want to join them.
 * @example <caption>Create a textured PolyVox sphere.</caption>
 * var position = Vec3.sum(MyAvatar.position, Vec3.multiplyQbyV(MyAvatar.orientation, { x: 0, y: 0.5, z: -8 }));
 * var texture = "http://public.highfidelity.com/cozza13/tuscany/Concrete2.jpg";
 * var polyVox = Entities.addEntity({
 *     type: "PolyVox",
 *     position: position,
 *     dimensions: { x: 2, y: 2, z: 2 },
 *     voxelVolumeSize: { x: 16, y: 16, z: 16 },
 *     voxelSurfaceStyle: 2,
 *     xTextureURL: texture,
 *     yTextureURL: texture,
 *     zTextureURL: texture,
 *     lifetime: 300  // Delete after 5 minutes.
 * });
 * Entities.setVoxelSphere(polyVox, position, 0.8, 255);
 */

/*@jsdoc
 * The <code>"Shape"</code> {@link Entities.EntityType|EntityType} displays an entity of a specified <code>shape</code>.
 * It has properties in addition to the common {@link Entities.EntityProperties|EntityProperties}.
 *
 * @typedef {object} Entities.EntityProperties-Shape
 * @property {Entities.Shape} shape="Sphere" - The shape of the entity.
 * @property {Vec3} dimensions=0.1,0.1,0.1 - The dimensions of the entity.
 * @property {Color} color=255,255,255 - The color of the entity.
 * @property {number} alpha=1 - The opacity of the entity, range <code>0.0</code> &ndash; <code>1.0</code>.
 * @property {Entities.Pulse} pulse - Color and alpha pulse.
 *     <p class="important">Deprecated: This property is deprecated and will be removed.</p>
 * @example <caption>Create a cylinder.</caption>
 * var shape = Entities.addEntity({
 *     type: "Shape",
 *     shape: "Cylinder",
 *     position: Vec3.sum(MyAvatar.position, Vec3.multiplyQbyV(MyAvatar.orientation, { x: 0, y: 0, z: -5 })),
 *     dimensions: { x: 0.4, y: 0.6, z: 0.4 },
 *     lifetime: 300  // Delete after 5 minutes.
 * });
 */

/*@jsdoc
 * The <code>"Sphere"</code> {@link Entities.EntityType|EntityType} is the same as the <code>"Shape"</code>
 * {@link Entities.EntityType|EntityType} except that its <code>shape</code> value is always set to <code>"Sphere"</code>
 * when the entity is created. If its <code>shape</code> property value is subsequently changed then the entity's
 * <code>type</code> will be reported as <code>"Box"</code> if the <code>shape</code> is set to <code>"Cube"</code>,
 * otherwise it will be reported as <code>"Shape"</code>.
 *
 * @typedef {object} Entities.EntityProperties-Sphere
 * @see {@link Entities.EntityProperties-Shape|EntityProperties-Shape}
 */

/*@jsdoc
 * The <code>"Text"</code> {@link Entities.EntityType|EntityType} displays a 2D rectangle of text in the domain.
 * It has properties in addition to the common {@link Entities.EntityProperties|EntityProperties}.
 *
 * @typedef {object} Entities.EntityProperties-Text
 * @property {Vec3} dimensions=0.1,0.1,0.01 - The dimensions of the entity.
 * @property {string} text="" - The text to display on the face of the entity. Text wraps if necessary to fit. New lines can be
 *     created using <code>\n</code>. Overflowing lines are not displayed.
 * @property {number} lineHeight=0.1 - The height of each line of text (thus determining the font size).
 * @property {Color} textColor=255,255,255 - The color of the text.
 * @property {number} textAlpha=1.0 - The opacity of the text.
 * @property {Color} backgroundColor=0,0,0 - The color of the background rectangle.
 * @property {number} backgroundAlpha=1.0 - The opacity of the background.
 * @property {Entities.Pulse} pulse - Color and alpha pulse.
 *     <p class="important">Deprecated: This property is deprecated and will be removed.</p>
 * @property {number} leftMargin=0.0 - The left margin, in meters.
 * @property {number} rightMargin=0.0 - The right margin, in meters.
 * @property {number} topMargin=0.0 - The top margin, in meters.
 * @property {number} bottomMargin=0.0 - The bottom margin, in meters.
 * @property {boolean} unlit=false - <code>true</code> if the entity is unaffected by lighting, <code>false</code> if it is lit
 *     by the key light and local lights.
 * @property {string} font="" - The font to render the text with. It can be one of the following: <code>"Courier"</code>,
 *     <code>"Inconsolata"</code>, <code>"Roboto"</code>, <code>"Timeless"</code>, or a path to a .sdff file.
 * @property {Entities.TextEffect} textEffect="none" - The effect that is applied to the text.
 * @property {Color} textEffectColor=255,255,255 - The color of the effect.
 * @property {number} textEffectThickness=0.2 - The magnitude of the text effect, range <code>0.0</code> &ndash; <code>0.5</code>.
 * @property {Entities.TextAlignment} alignment="left" - How the text is aligned against its background.
 * @property {boolean} faceCamera - <code>true</code> if <code>billboardMode</code> is <code>"yaw"</code>, <code>false</code>
 *     if it isn't. Setting this property to <code>false</code> sets the <code>billboardMode</code> to <code>"none"</code>.
 *     <p class="important">Deprecated: This property is deprecated and will be removed.</p>
 * @property {boolean} isFacingAvatar - <code>true</code> if <code>billboardMode</code> is <code>"full"</code>,
 *     <code>false</code> if it isn't. Setting this property to <code>false</code> sets the <code>billboardMode</code> to
 *     <code>"none"</code>.
 *     <p class="important">Deprecated: This property is deprecated and will be removed.</p>
 * @example <caption>Create a text entity.</caption>
 * var text = Entities.addEntity({
 *     type: "Text",
 *     position: Vec3.sum(MyAvatar.position, Vec3.multiplyQbyV(MyAvatar.orientation, { x: 0, y: 0, z: -5 })),
 *     dimensions: { x: 0.6, y: 0.3, z: 0.01 },
 *     lineHeight: 0.12,
 *     text: "Hello\nthere!",
 *     billboardMode: "yaw",
 *     lifetime: 300  // Delete after 5 minutes.
 * });
 */

/*@jsdoc
 * The <code>"Web"</code> {@link Entities.EntityType|EntityType} displays a browsable web page. Each user views their own copy
 * of the web page: if one user navigates to another page on the entity, other users do not see the change; if a video is being
 * played, users don't see it in sync. Internally, a Web entity is rendered as a non-repeating, upside down texture, so additional
 * transformations may be necessary if you reference a Web entity texture by UUID. It has properties in addition to the common
 * {@link Entities.EntityProperties|EntityProperties}.
 *
 * @typedef {object} Entities.EntityProperties-Web
 * @property {Vec3} dimensions=0.1,0.1,0.01 - The dimensions of the entity.
 * @property {string} sourceUrl="" - The URL of the web page to display. This value does not change as you or others navigate
 *     on the Web entity.
 * @property {Color} color=255,255,255 - The color of the web surface. This color tints the web page displayed: the pixel
 *     colors on the web page are multiplied by the property color. For example, a value of
 *     <code>{ red: 255, green: 0, blue: 0 }</code> lets only the red channel of pixels' colors through.
 * @property {number} alpha=1 - The opacity of the web surface.
 * @property {Entities.Pulse} pulse - Color and alpha pulse.
 *     <p class="important">Deprecated: This property is deprecated and will be removed.</p>
 * @property {boolean} faceCamera - <code>true</code> if <code>billboardMode</code> is <code>"yaw"</code>, <code>false</code>
 *     if it isn't. Setting this property to <code>false</code> sets the <code>billboardMode</code> to <code>"none"</code>.
 *     <p class="important">Deprecated: This property is deprecated and will be removed.</p>
 * @property {boolean} isFacingAvatar - <code>true</code> if <code>billboardMode</code> is <code>"full"</code>,
 *     <code>false</code> if it isn't. Setting this property to <code>false</code> sets the <code>billboardMode</code> to
 *     <code>"none"</code>.
 *     <p class="important">Deprecated: This property is deprecated and will be removed.</p>
 * @property {number} dpi=30 - The resolution to display the page at, in dots per inch. If you convert this to dots per meter
 *     (multiply by 1 / 0.0254 = 39.3701) then multiply <code>dimensions.x</code> and <code>dimensions.y</code> by that value
 *     you get the resolution in pixels.
 * @property {string} scriptURL="" - The URL of a JavaScript file to inject into the web page.
 * @property {number} maxFPS=10 - The maximum update rate for the web content, in frames/second.
 * @property {WebInputMode} inputMode="touch" - The user input mode to use.
 * @property {boolean} showKeyboardFocusHighlight=true - <code>true</code> if the entity is highlighted when it has keyboard
 *     focus, <code>false</code> if it isn't.
 * @property {boolean} useBackground=true - <code>true</code> if the web entity should have a background,
 *     <code>false</code> if the web entity's background should be transparent. The webpage must have CSS properties for transparency set
 *     on the <code>background-color</code> for this property to have an effect.
 * @property {string} userAgent - The user agent for the web entity to use when visiting web pages.
 *     Default value: <code>Mozilla/5.0 (Linux; Android 6.0; Nexus 5 Build/MRA58N) AppleWebKit/537.36 (KHTML, like Gecko)
 *     Chrome/69.0.3497.113 Mobile Safari/537.36</code>
 * @example <caption>Create a Web entity displaying at 1920 x 1080 resolution.</caption>
 * var METERS_TO_INCHES = 39.3701;
 * var entity = Entities.addEntity({
 *     type: "Web",
 *     sourceUrl: "https://overte.org/",
 *     position: Vec3.sum(MyAvatar.position, Vec3.multiplyQbyV(MyAvatar.orientation, { x: 0, y: 0.75, z: -4 })),
 *     rotation: MyAvatar.orientation,
 *     dimensions: {
 *         x: 3,
 *         y: 3 * 1080 / 1920,
 *         z: 0.01
 *     },
 *     dpi: 1920 / (3 * METERS_TO_INCHES),
 *     lifetime: 300  // Delete after 5 minutes.
 * });
 */

/*@jsdoc
 * The <code>"Zone"</code> {@link Entities.EntityType|EntityType} is a volume of lighting effects and avatar permissions.
 * Avatar interaction events such as {@link Entities.enterEntity} are also often used with a Zone entity. It has properties in
 * addition to the common {@link Entities.EntityProperties|EntityProperties}.
 *
 * @typedef {object} Entities.EntityProperties-Zone
 * @property {Vec3} dimensions=0.1,0.1,0.1 - The dimensions of the volume in which the zone's lighting effects and avatar
 *     permissions have effect.
 *
 * @property {ShapeType} shapeType="box" - The shape of the volume in which the zone's lighting effects and avatar
 *     permissions have effect. Reverts to the default value if set to <code>"none"</code>, or set to <code>"compound"</code>
 *     and <code>compoundShapeURL</code> is <code>""</code>.
  * @property {string} compoundShapeURL="" - The model file to use for the compound shape if <code>shapeType</code> is
 *     <code>"compound"</code>.
 *
 * @property {Entities.ComponentMode} keyLightMode="inherit" - Configures the key light in the zone.
 * @property {Entities.KeyLight} keyLight - The key light properties of the zone.
 *
 * @property {Entities.ComponentMode} ambientLightMode="inherit" - Configures the ambient light in the zone.
 * @property {Entities.AmbientLight} ambientLight - The ambient light properties of the zone.
 *
 * @property {Entities.ComponentMode} skyboxMode="inherit" - Configures the skybox displayed in the zone.
 * @property {Entities.Skybox} skybox - The skybox properties of the zone.
 *
 * @property {Entities.ComponentMode} hazeMode="inherit" - Configures the haze in the zone.
 * @property {Entities.Haze} haze - The haze properties of the zone.
 *
 * @property {Entities.ComponentMode} bloomMode="inherit" - Configures the bloom in the zone.
 * @property {Entities.Bloom} bloom - The bloom properties of the zone.
 *
 * @property {boolean} flyingAllowed=true - <code>true</code> if visitors can fly in the zone; <code>false</code> if they
 *     cannot. Only works for domain entities.
 * @property {boolean} ghostingAllowed=true - <code>true</code> if visitors with avatar collisions turned off will not
 *     collide with content in the zone; <code>false</code> if visitors will always collide with content in the zone. Only
 *     works for domain entities.
 *
 * @property {string} filterURL="" - The URL of a JavaScript file that filters changes to properties of entities within the
 *     zone. It is periodically executed for each entity in the zone. It can, for example, be used to not allow changes to
 *     certain properties:
 * <pre>
 * function filter(properties) {
 *     // Check and edit properties object values,
 *     // e.g., properties.modelURL, as required.
 *     return properties;
 * }
 * </pre>
 *
 * @property {Entities.AvatarPriorityMode} avatarPriority="inherit" - Configures the priority of updates from avatars in the
 *     zone to other clients.
 *
 * @property {Entities.ScreenshareMode} screenshare="inherit" - Configures a zone for screen-sharing.
 *
 * @example <caption>Create a zone that casts a red key light along the x-axis.</caption>
 * var zone = Entities.addEntity({
 *     type: "Zone",
 *     position: MyAvatar.position,
 *     dimensions: { x: 100, y: 100, z: 100 },
 *     keyLightMode: "enabled",
 *     keyLight: {
 *         "color": { "red": 255, "green": 0, "blue": 0 },
 *         "direction": { "x": 1, "y": 0, "z": 0 }
 *     },
 *     lifetime: 300  // Delete after 5 minutes.
 * });
 */

/*@jsdoc
 * The <code>"Image"</code> {@link Entities.EntityType|EntityType} displays an image on a 2D rectangle in the domain.
 * It has properties in addition to the common {@link Entities.EntityProperties|EntityProperties}.
 *
 * @typedef {object} Entities.EntityProperties-Image
 * @property {Vec3} dimensions=0.1,0.1,0.01 - The dimensions of the entity.
 * @property {string} imageURL="" - The URL of the image to use.
 * @property {boolean} emissive=false - <code>true</code> if the image should be emissive (unlit), <code>false</code> if it
 *     shouldn't.
 * @property {boolean} keepAspectRatio=true - <code>true</code> if the image should maintain its aspect ratio,
 *     <code>false</code> if it shouldn't.
 * @property {Rect} subImage=0,0,0,0 - The portion of the image to display. If width or height are <code>0</code>, it defaults
 *     to the full image in that dimension.
 * @property {Color} color=255,255,255 - The color of the image.
 * @property {number} alpha=1 - The opacity of the image.
 * @property {Entities.Pulse} pulse - Color and alpha pulse.
 *     <p class="important">Deprecated: This property is deprecated and will be removed.</p>
 * @property {boolean} faceCamera - <code>true</code> if <code>billboardMode</code> is <code>"yaw"</code>, <code>false</code>
 *     if it isn't. Setting this property to <code>false</code> sets the <code>billboardMode</code> to <code>"none"</code>.
 *     <p class="important">Deprecated: This property is deprecated and will be removed.</p>
 * @property {boolean} isFacingAvatar - <code>true</code> if <code>billboardMode</code> is <code>"full"</code>,
 *     <code>false</code> if it isn't. Setting this property to <code>false</code> sets the <code>billboardMode</code> to
 *     <code>"none"</code>.
 *     <p class="important">Deprecated: This property is deprecated and will be removed.</p>
 * @example <caption>Create an image entity.</caption>
 * var image = Entities.addEntity({
 *     type: "Image",
 *     position: Vec3.sum(MyAvatar.position, Vec3.multiplyQbyV(MyAvatar.orientation, { x: 0, y: 0, z: -5 })),
 *     dimensions: { x: 0.6, y: 0.3, z: 0.01 },
 *     imageURL: "https://images.pexels.com/photos/1020315/pexels-photo-1020315.jpeg",
 *     billboardMode: "yaw",
 *     lifetime: 300  // Delete after 5 minutes.
 * });
 */

/*@jsdoc
 * The <code>"Grid"</code> {@link Entities.EntityType|EntityType} displays a grid on a 2D plane.
 * It has properties in addition to the common {@link Entities.EntityProperties|EntityProperties}.
 *
 * @typedef {object} Entities.EntityProperties-Grid
 * @property {Vec3} dimensions - 0.1,0.1,0.01 - The dimensions of the entity.
 * @property {Color} color=255,255,255 - The color of the grid.
 * @property {number} alpha=1 - The opacity of the grid.
 * @property {Entities.Pulse} pulse - Color and alpha pulse.
 *     <p class="important">Deprecated: This property is deprecated and will be removed.</p>
 * @property {boolean} followCamera=true - <code>true</code> if the grid is always visible even as the camera moves to another
 *     position, <code>false</code> if it doesn't follow the camrmea.
 * @property {number} majorGridEvery=5 - Integer number of <code>minorGridEvery</code> intervals at which to draw a thick grid
 *     line. Minimum value = <code>1</code>.
 * @property {number} minorGridEvery=1 - Real number of meters at which to draw thin grid lines. Minimum value =
 *     <code>0.001</code>.
 * @example <caption>Create a grid entity.</caption>
 * var grid = Entities.addEntity({
 *     type: "Grid",
 *     position: Vec3.sum(MyAvatar.position, Vec3.multiplyQbyV(MyAvatar.orientation, { x: 0, y: 0, z: -5 })),
 *     dimensions: { x: 100.0, y: 100.0, z: 0.01 },
 *     followCamera: false,
 *     majorGridEvery: 4,
 *     minorGridEvery: 0.5,
 *     lifetime: 300  // Delete after 5 minutes.
 * });
 */

/*@jsdoc
 * The <code>"Gizmo"</code> {@link Entities.EntityType|EntityType} displays an entity that could be used as UI.
 * It has properties in addition to the common {@link Entities.EntityProperties|EntityProperties}.
 *
 * @typedef {object} Entities.EntityProperties-Gizmo
 * @property {Vec3} dimensions=0.1,0.001,0.1 - The dimensions of the entity.
 * @property {Entities.GizmoType} gizmoType="ring" - The gizmo type of the entity.
 * @property {Entities.RingGizmo} ring - The ring gizmo properties.
 */

ScriptValue EntityItemProperties::copyToScriptValue(ScriptEngine* engine, bool skipDefaults, bool allowUnknownCreateTime,
    bool strictSemantics,
                                                    EntityPseudoPropertyFlags pseudoPropertyFlags) const {

    // If strictSemantics is true and skipDefaults is false, then all and only those properties are copied for which the property flag
    // is included in _desiredProperties, or is one of the specially enumerated ALWAYS properties below.
    // (There may be exceptions, but if so, they are bugs.)
    // In all other cases, you are welcome to inspect the code and try to figure out what was intended. I wish you luck. -HRS 1/18/17
    ScriptValue properties = engine->newObject();
    EntityItemProperties defaultEntityProperties;

    const bool pseudoPropertyFlagsActive = pseudoPropertyFlags.test(EntityPseudoPropertyFlag::FlagsActive);
    // Fix to skip the default return all mechanism, when pseudoPropertyFlagsActive
    const bool pseudoPropertyFlagsButDesiredEmpty = pseudoPropertyFlagsActive && _desiredProperties.isEmpty();

    if (_created == UNKNOWN_CREATED_TIME && !allowUnknownCreateTime) {
        // No entity properties can have been set so return without setting any default, zero property values.
        return properties;
    }

    if (_idSet && (!pseudoPropertyFlagsActive || pseudoPropertyFlags.test(EntityPseudoPropertyFlag::ID))) {
        COPY_PROPERTY_TO_QSCRIPTVALUE_GETTER_ALWAYS(id, _id.toString());
    }
    if (!pseudoPropertyFlagsActive || pseudoPropertyFlags.test(EntityPseudoPropertyFlag::Type)) {
        COPY_PROPERTY_TO_QSCRIPTVALUE_GETTER_ALWAYS(type, EntityTypes::getEntityTypeName(_type));
    }
    if ((!skipDefaults || _lifetime != defaultEntityProperties._lifetime) && !strictSemantics) {
        if (!pseudoPropertyFlagsActive || pseudoPropertyFlags.test(EntityPseudoPropertyFlag::Age)) {
            COPY_PROPERTY_TO_QSCRIPTVALUE_GETTER_NO_SKIP(age, getAge()); // gettable, but not settable
        }
        if (!pseudoPropertyFlagsActive || pseudoPropertyFlags.test(EntityPseudoPropertyFlag::AgeAsText)) {
            COPY_PROPERTY_TO_QSCRIPTVALUE_GETTER_NO_SKIP(ageAsText, formatSecondsElapsed(getAge())); // gettable, but not settable
        }
    }
    if (!pseudoPropertyFlagsActive || pseudoPropertyFlags.test(EntityPseudoPropertyFlag::LastEdited)) {
        properties.setProperty("lastEdited", convertScriptValue(engine, _lastEdited));
    }
    if (!skipDefaults) {
        COPY_PROPERTY_TO_QSCRIPTVALUE(PROP_DIMENSIONS, naturalDimensions); // gettable, but not settable
        COPY_PROPERTY_TO_QSCRIPTVALUE(PROP_POSITION, naturalPosition);
    }

    // Core properties
    //COPY_PROPERTY_TO_QSCRIPTVALUE(PROP_SIMULATION_OWNER, simulationOwner); // not exposed yet
    COPY_PROPERTY_TO_QSCRIPTVALUE(PROP_PARENT_ID, parentID);
    COPY_PROPERTY_TO_QSCRIPTVALUE(PROP_PARENT_JOINT_INDEX, parentJointIndex);
    COPY_PROPERTY_TO_QSCRIPTVALUE(PROP_VISIBLE, visible);
    COPY_PROPERTY_TO_QSCRIPTVALUE(PROP_NAME, name);
    COPY_PROPERTY_TO_QSCRIPTVALUE(PROP_LOCKED, locked);
    COPY_PROPERTY_TO_QSCRIPTVALUE(PROP_USER_DATA, userData);
    COPY_PROPERTY_TO_QSCRIPTVALUE(PROP_PRIVATE_USER_DATA, privateUserData);
    COPY_PROPERTY_TO_QSCRIPTVALUE(PROP_HREF, href);
    COPY_PROPERTY_TO_QSCRIPTVALUE(PROP_DESCRIPTION, description);
    COPY_PROPERTY_TO_QSCRIPTVALUE(PROP_POSITION, position);
    COPY_PROPERTY_TO_QSCRIPTVALUE(PROP_DIMENSIONS, dimensions);
    COPY_PROPERTY_TO_QSCRIPTVALUE(PROP_ROTATION, rotation);
    COPY_PROPERTY_TO_QSCRIPTVALUE(PROP_REGISTRATION_POINT, registrationPoint);
    COPY_PROPERTY_TO_QSCRIPTVALUE(PROP_CREATED, created);
    COPY_PROPERTY_TO_QSCRIPTVALUE(PROP_LAST_EDITED_BY, lastEditedBy);
    COPY_PROPERTY_TO_QSCRIPTVALUE_GETTER(PROP_ENTITY_HOST_TYPE, entityHostType, getEntityHostTypeAsString());
    COPY_PROPERTY_TO_QSCRIPTVALUE(PROP_OWNING_AVATAR_ID, owningAvatarID);
    COPY_PROPERTY_TO_QSCRIPTVALUE(PROP_QUERY_AA_CUBE, queryAACube);
    COPY_PROPERTY_TO_QSCRIPTVALUE(PROP_CAN_CAST_SHADOW, canCastShadow);
    COPY_PROPERTY_TO_QSCRIPTVALUE(PROP_VISIBLE_IN_SECONDARY_CAMERA, isVisibleInSecondaryCamera);
    COPY_PROPERTY_TO_QSCRIPTVALUE_GETTER(PROP_RENDER_LAYER, renderLayer, getRenderLayerAsString());
    COPY_PROPERTY_TO_QSCRIPTVALUE_GETTER(PROP_PRIMITIVE_MODE, primitiveMode, getPrimitiveModeAsString());
    COPY_PROPERTY_TO_QSCRIPTVALUE(PROP_IGNORE_PICK_INTERSECTION, ignorePickIntersection);
    COPY_PROPERTY_TO_QSCRIPTVALUE(PROP_RENDER_WITH_ZONES, renderWithZones);
    COPY_PROPERTY_TO_QSCRIPTVALUE_GETTER(PROP_BILLBOARD_MODE, billboardMode, getBillboardModeAsString());
    COPY_PROPERTY_TO_QSCRIPTVALUE_GETTER(PROP_TAGS, tags, getTagsAsVector());
    _grab.copyToScriptValue(_desiredProperties, properties, engine, skipDefaults, defaultEntityProperties);
    COPY_PROPERTY_TO_QSCRIPTVALUE_GETTER(PROP_MIRROR_MODE, mirrorMode, getMirrorModeAsString());
    COPY_PROPERTY_TO_QSCRIPTVALUE(PROP_PORTAL_EXIT_ID, portalExitID);

    // Physics
    COPY_PROPERTY_TO_QSCRIPTVALUE(PROP_DENSITY, density);
    COPY_PROPERTY_TO_QSCRIPTVALUE(PROP_VELOCITY, velocity);
    COPY_PROPERTY_TO_QSCRIPTVALUE(PROP_ANGULAR_VELOCITY, angularVelocity);
    COPY_PROPERTY_TO_QSCRIPTVALUE(PROP_GRAVITY, gravity);
    COPY_PROPERTY_TO_QSCRIPTVALUE(PROP_ACCELERATION, acceleration);
    COPY_PROPERTY_TO_QSCRIPTVALUE(PROP_DAMPING, damping);
    COPY_PROPERTY_TO_QSCRIPTVALUE(PROP_ANGULAR_DAMPING, angularDamping);
    COPY_PROPERTY_TO_QSCRIPTVALUE(PROP_RESTITUTION, restitution);
    COPY_PROPERTY_TO_QSCRIPTVALUE(PROP_FRICTION, friction);
    COPY_PROPERTY_TO_QSCRIPTVALUE(PROP_LIFETIME, lifetime);
    COPY_PROPERTY_TO_QSCRIPTVALUE(PROP_COLLISIONLESS, collisionless);
    COPY_PROXY_PROPERTY_TO_QSCRIPTVALUE_GETTER(PROP_COLLISIONLESS, collisionless, ignoreForCollisions, getCollisionless()); // legacy support
    COPY_PROPERTY_TO_QSCRIPTVALUE(PROP_COLLISION_MASK, collisionMask);
    COPY_PROXY_PROPERTY_TO_QSCRIPTVALUE_GETTER(PROP_COLLISION_MASK, collisionMask, collidesWith, getCollisionMaskAsString());
    COPY_PROPERTY_TO_QSCRIPTVALUE(PROP_DYNAMIC, dynamic);
    COPY_PROXY_PROPERTY_TO_QSCRIPTVALUE_GETTER(PROP_DYNAMIC, dynamic, collisionsWillMove, getDynamic()); // legacy support
    COPY_PROPERTY_TO_QSCRIPTVALUE(PROP_COLLISION_SOUND_URL, collisionSoundURL);
    COPY_PROPERTY_TO_QSCRIPTVALUE(PROP_ACTION_DATA, actionData);

    // Cloning
    COPY_PROPERTY_TO_QSCRIPTVALUE(PROP_CLONEABLE, cloneable);
    COPY_PROPERTY_TO_QSCRIPTVALUE(PROP_CLONE_LIFETIME, cloneLifetime);
    COPY_PROPERTY_TO_QSCRIPTVALUE(PROP_CLONE_LIMIT, cloneLimit);
    COPY_PROPERTY_TO_QSCRIPTVALUE(PROP_CLONE_DYNAMIC, cloneDynamic);
    COPY_PROPERTY_TO_QSCRIPTVALUE(PROP_CLONE_AVATAR_ENTITY, cloneAvatarEntity);
    COPY_PROPERTY_TO_QSCRIPTVALUE(PROP_CLONE_ORIGIN_ID, cloneOriginID);

    // Scripts
    COPY_PROPERTY_TO_QSCRIPTVALUE(PROP_SCRIPT, script);
    COPY_PROPERTY_TO_QSCRIPTVALUE(PROP_SCRIPT_TIMESTAMP, scriptTimestamp);
    COPY_PROPERTY_TO_QSCRIPTVALUE(PROP_SERVER_SCRIPTS, serverScripts);

    // Local props for scripts
    COPY_PROPERTY_TO_QSCRIPTVALUE(PROP_LOCAL_POSITION, localPosition);
    COPY_PROPERTY_TO_QSCRIPTVALUE(PROP_LOCAL_ROTATION, localRotation);
    COPY_PROPERTY_TO_QSCRIPTVALUE(PROP_LOCAL_VELOCITY, localVelocity);
    COPY_PROPERTY_TO_QSCRIPTVALUE(PROP_LOCAL_ANGULAR_VELOCITY, localAngularVelocity);
    COPY_PROPERTY_TO_QSCRIPTVALUE(PROP_LOCAL_DIMENSIONS, localDimensions);

    // Particles only
    if (_type == EntityTypes::ParticleEffect) {
        COPY_PROPERTY_TO_QSCRIPTVALUE_GETTER(PROP_SHAPE_TYPE, shapeType, getShapeTypeAsString());
        COPY_PROPERTY_TO_QSCRIPTVALUE(PROP_COMPOUND_SHAPE_URL, compoundShapeURL);
        COPY_PROPERTY_TO_QSCRIPTVALUE_TYPED(PROP_COLOR, color, u8vec3Color);
        COPY_PROPERTY_TO_QSCRIPTVALUE(PROP_ALPHA, alpha);
        _pulse.copyToScriptValue(_desiredProperties, properties, engine, skipDefaults, defaultEntityProperties);
        COPY_PROPERTY_TO_QSCRIPTVALUE(PROP_TEXTURES, textures);

        COPY_PROPERTY_TO_QSCRIPTVALUE(PROP_MAX_PARTICLES, maxParticles);
        COPY_PROPERTY_TO_QSCRIPTVALUE(PROP_LIFESPAN, lifespan);

        COPY_PROPERTY_TO_QSCRIPTVALUE(PROP_EMITTING_PARTICLES, isEmitting);
        COPY_PROPERTY_TO_QSCRIPTVALUE(PROP_EMIT_RATE, emitRate);
        COPY_PROPERTY_TO_QSCRIPTVALUE(PROP_EMIT_SPEED, emitSpeed);
        COPY_PROPERTY_TO_QSCRIPTVALUE(PROP_SPEED_SPREAD, speedSpread);
        COPY_PROPERTY_TO_QSCRIPTVALUE(PROP_EMIT_ORIENTATION, emitOrientation);
        COPY_PROPERTY_TO_QSCRIPTVALUE(PROP_EMIT_DIMENSIONS, emitDimensions);
        COPY_PROPERTY_TO_QSCRIPTVALUE(PROP_EMIT_RADIUS_START, emitRadiusStart);

        COPY_PROPERTY_TO_QSCRIPTVALUE(PROP_POLAR_START, polarStart);
        COPY_PROPERTY_TO_QSCRIPTVALUE(PROP_POLAR_FINISH, polarFinish);
        COPY_PROPERTY_TO_QSCRIPTVALUE(PROP_AZIMUTH_START, azimuthStart);
        COPY_PROPERTY_TO_QSCRIPTVALUE(PROP_AZIMUTH_FINISH, azimuthFinish);

        COPY_PROPERTY_TO_QSCRIPTVALUE(PROP_EMIT_ACCELERATION, emitAcceleration);
        COPY_PROPERTY_TO_QSCRIPTVALUE(PROP_ACCELERATION_SPREAD, accelerationSpread);

        COPY_PROPERTY_TO_QSCRIPTVALUE(PROP_PARTICLE_RADIUS, particleRadius);
        COPY_PROPERTY_TO_QSCRIPTVALUE(PROP_RADIUS_SPREAD, radiusSpread);
        COPY_PROPERTY_TO_QSCRIPTVALUE(PROP_RADIUS_START, radiusStart);
        COPY_PROPERTY_TO_QSCRIPTVALUE(PROP_RADIUS_FINISH, radiusFinish);

        COPY_PROPERTY_TO_QSCRIPTVALUE_TYPED(PROP_COLOR_SPREAD, colorSpread, u8vec3Color);
        COPY_PROPERTY_TO_QSCRIPTVALUE_TYPED(PROP_COLOR_START, colorStart, vec3Color);
        COPY_PROPERTY_TO_QSCRIPTVALUE_TYPED(PROP_COLOR_FINISH, colorFinish, vec3Color);

        COPY_PROPERTY_TO_QSCRIPTVALUE(PROP_ALPHA_SPREAD, alphaSpread);
        COPY_PROPERTY_TO_QSCRIPTVALUE(PROP_ALPHA_START, alphaStart);
        COPY_PROPERTY_TO_QSCRIPTVALUE(PROP_ALPHA_FINISH, alphaFinish);

        COPY_PROPERTY_TO_QSCRIPTVALUE(PROP_EMITTER_SHOULD_TRAIL, emitterShouldTrail);

        COPY_PROPERTY_TO_QSCRIPTVALUE(PROP_PARTICLE_SPIN, particleSpin);
        COPY_PROPERTY_TO_QSCRIPTVALUE(PROP_SPIN_SPREAD, spinSpread);
        COPY_PROPERTY_TO_QSCRIPTVALUE(PROP_SPIN_START, spinStart);
        COPY_PROPERTY_TO_QSCRIPTVALUE(PROP_SPIN_FINISH, spinFinish);
        COPY_PROPERTY_TO_QSCRIPTVALUE(PROP_PARTICLE_ROTATE_WITH_ENTITY, rotateWithEntity);
    }

    // Models only
    if (_type == EntityTypes::Model) {
        COPY_PROPERTY_TO_QSCRIPTVALUE_GETTER(PROP_SHAPE_TYPE, shapeType, getShapeTypeAsString());
        COPY_PROPERTY_TO_QSCRIPTVALUE(PROP_COMPOUND_SHAPE_URL, compoundShapeURL);
        COPY_PROPERTY_TO_QSCRIPTVALUE_TYPED(PROP_COLOR, color, u8vec3Color);
        COPY_PROPERTY_TO_QSCRIPTVALUE(PROP_TEXTURES, textures);

        COPY_PROPERTY_TO_QSCRIPTVALUE(PROP_MODEL_URL, modelURL);
        COPY_PROPERTY_TO_QSCRIPTVALUE(PROP_MODEL_SCALE, modelScale);
        COPY_PROPERTY_TO_QSCRIPTVALUE(PROP_JOINT_ROTATIONS_SET, jointRotationsSet);
        COPY_PROPERTY_TO_QSCRIPTVALUE(PROP_JOINT_ROTATIONS, jointRotations);
        COPY_PROPERTY_TO_QSCRIPTVALUE(PROP_JOINT_TRANSLATIONS_SET, jointTranslationsSet);
        COPY_PROPERTY_TO_QSCRIPTVALUE(PROP_JOINT_TRANSLATIONS, jointTranslations);
        COPY_PROPERTY_TO_QSCRIPTVALUE(PROP_RELAY_PARENT_JOINTS, relayParentJoints);
        COPY_PROPERTY_TO_QSCRIPTVALUE(PROP_GROUP_CULLED, groupCulled);
        COPY_PROPERTY_TO_QSCRIPTVALUE(PROP_BLENDSHAPE_COEFFICIENTS, blendshapeCoefficients);
        COPY_PROPERTY_TO_QSCRIPTVALUE(PROP_USE_ORIGINAL_PIVOT, useOriginalPivot);
        if (!pseudoPropertyFlagsButDesiredEmpty) {
            _animation.copyToScriptValue(_desiredProperties, properties, engine, skipDefaults, defaultEntityProperties);
        }
    }

    // FIXME: Shouldn't provide a shapeType property for Box and Sphere entities.
    if (_type == EntityTypes::Box) {
        COPY_PROPERTY_TO_QSCRIPTVALUE_GETTER(PROP_SHAPE_TYPE, shapeType, QString("Box"));
    }
    if (_type == EntityTypes::Sphere) {
        COPY_PROPERTY_TO_QSCRIPTVALUE_GETTER(PROP_SHAPE_TYPE, shapeType, QString("Sphere"));
    }

    if (_type == EntityTypes::Box || _type == EntityTypes::Sphere || _type == EntityTypes::Shape) {
        COPY_PROPERTY_TO_QSCRIPTVALUE_TYPED(PROP_COLOR, color, u8vec3Color);
        COPY_PROPERTY_TO_QSCRIPTVALUE(PROP_ALPHA, alpha);
        _pulse.copyToScriptValue(_desiredProperties, properties, engine, skipDefaults, defaultEntityProperties);
        COPY_PROPERTY_TO_QSCRIPTVALUE(PROP_SHAPE, shape);
    }

    // Lights only
    if (_type == EntityTypes::Light) {
        COPY_PROPERTY_TO_QSCRIPTVALUE_TYPED(PROP_COLOR, color, u8vec3Color);
        COPY_PROPERTY_TO_QSCRIPTVALUE(PROP_IS_SPOTLIGHT, isSpotlight);
        COPY_PROPERTY_TO_QSCRIPTVALUE(PROP_INTENSITY, intensity);
        COPY_PROPERTY_TO_QSCRIPTVALUE(PROP_EXPONENT, exponent);
        COPY_PROPERTY_TO_QSCRIPTVALUE(PROP_CUTOFF, cutoff);
        COPY_PROPERTY_TO_QSCRIPTVALUE(PROP_FALLOFF_RADIUS, falloffRadius);
    }

    // Text only
    if (_type == EntityTypes::Text) {
        _pulse.copyToScriptValue(_desiredProperties, properties, engine, skipDefaults, defaultEntityProperties);

        COPY_PROPERTY_TO_QSCRIPTVALUE(PROP_TEXT, text);
        COPY_PROPERTY_TO_QSCRIPTVALUE(PROP_LINE_HEIGHT, lineHeight);
        COPY_PROPERTY_TO_QSCRIPTVALUE_TYPED(PROP_TEXT_COLOR, textColor, u8vec3Color);
        COPY_PROPERTY_TO_QSCRIPTVALUE(PROP_TEXT_ALPHA, textAlpha);
        COPY_PROPERTY_TO_QSCRIPTVALUE_TYPED(PROP_BACKGROUND_COLOR, backgroundColor, u8vec3Color);
        COPY_PROPERTY_TO_QSCRIPTVALUE(PROP_BACKGROUND_ALPHA, backgroundAlpha);
        COPY_PROPERTY_TO_QSCRIPTVALUE(PROP_LEFT_MARGIN, leftMargin);
        COPY_PROPERTY_TO_QSCRIPTVALUE(PROP_RIGHT_MARGIN, rightMargin);
        COPY_PROPERTY_TO_QSCRIPTVALUE(PROP_TOP_MARGIN, topMargin);
        COPY_PROPERTY_TO_QSCRIPTVALUE(PROP_BOTTOM_MARGIN, bottomMargin);
        COPY_PROPERTY_TO_QSCRIPTVALUE(PROP_UNLIT, unlit);
        COPY_PROPERTY_TO_QSCRIPTVALUE(PROP_FONT, font);
        COPY_PROPERTY_TO_QSCRIPTVALUE_GETTER(PROP_TEXT_EFFECT, textEffect, getTextEffectAsString());
        COPY_PROPERTY_TO_QSCRIPTVALUE_TYPED(PROP_TEXT_EFFECT_COLOR, textEffectColor, u8vec3Color);
        COPY_PROPERTY_TO_QSCRIPTVALUE(PROP_TEXT_EFFECT_THICKNESS, textEffectThickness);
        COPY_PROPERTY_TO_QSCRIPTVALUE_GETTER(PROP_TEXT_ALIGNMENT, alignment, getAlignmentAsString());
    }

    // Zones only
    if (_type == EntityTypes::Zone) {
        COPY_PROPERTY_TO_QSCRIPTVALUE_GETTER(PROP_SHAPE_TYPE, shapeType, getShapeTypeAsString());
        COPY_PROPERTY_TO_QSCRIPTVALUE(PROP_COMPOUND_SHAPE_URL, compoundShapeURL);

        if (!pseudoPropertyFlagsButDesiredEmpty) {
            _keyLight.copyToScriptValue(_desiredProperties, properties, engine, skipDefaults, defaultEntityProperties);
            _ambientLight.copyToScriptValue(_desiredProperties, properties, engine, skipDefaults, defaultEntityProperties);
            _skybox.copyToScriptValue(_desiredProperties, properties, engine, skipDefaults, defaultEntityProperties);
            _haze.copyToScriptValue(_desiredProperties, properties, engine, skipDefaults, defaultEntityProperties);
            _bloom.copyToScriptValue(_desiredProperties, properties, engine, skipDefaults, defaultEntityProperties);
        }

        COPY_PROPERTY_TO_QSCRIPTVALUE(PROP_FLYING_ALLOWED, flyingAllowed);
        COPY_PROPERTY_TO_QSCRIPTVALUE(PROP_GHOSTING_ALLOWED, ghostingAllowed);
        COPY_PROPERTY_TO_QSCRIPTVALUE(PROP_FILTER_URL, filterURL);

        COPY_PROPERTY_TO_QSCRIPTVALUE_GETTER(PROP_KEY_LIGHT_MODE, keyLightMode, getKeyLightModeAsString());
        COPY_PROPERTY_TO_QSCRIPTVALUE_GETTER(PROP_AMBIENT_LIGHT_MODE, ambientLightMode, getAmbientLightModeAsString());
        COPY_PROPERTY_TO_QSCRIPTVALUE_GETTER(PROP_SKYBOX_MODE, skyboxMode, getSkyboxModeAsString());
        COPY_PROPERTY_TO_QSCRIPTVALUE_GETTER(PROP_HAZE_MODE, hazeMode, getHazeModeAsString());
        COPY_PROPERTY_TO_QSCRIPTVALUE_GETTER(PROP_BLOOM_MODE, bloomMode, getBloomModeAsString());
        COPY_PROPERTY_TO_QSCRIPTVALUE_GETTER(PROP_AVATAR_PRIORITY, avatarPriority, getAvatarPriorityAsString());
        COPY_PROPERTY_TO_QSCRIPTVALUE_GETTER(PROP_SCREENSHARE, screenshare, getScreenshareAsString());
    }

    // Web only
    if (_type == EntityTypes::Web) {
        COPY_PROPERTY_TO_QSCRIPTVALUE_TYPED(PROP_COLOR, color, u8vec3Color);
        COPY_PROPERTY_TO_QSCRIPTVALUE(PROP_ALPHA, alpha);
        _pulse.copyToScriptValue(_desiredProperties, properties, engine, skipDefaults, defaultEntityProperties);

        COPY_PROPERTY_TO_QSCRIPTVALUE(PROP_SOURCE_URL, sourceUrl);
        COPY_PROPERTY_TO_QSCRIPTVALUE(PROP_DPI, dpi);
        COPY_PROPERTY_TO_QSCRIPTVALUE(PROP_SCRIPT_URL, scriptURL);
        COPY_PROPERTY_TO_QSCRIPTVALUE(PROP_MAX_FPS, maxFPS);
        COPY_PROPERTY_TO_QSCRIPTVALUE_GETTER(PROP_INPUT_MODE, inputMode, getInputModeAsString());
        COPY_PROPERTY_TO_QSCRIPTVALUE(PROP_SHOW_KEYBOARD_FOCUS_HIGHLIGHT, showKeyboardFocusHighlight);
        COPY_PROPERTY_TO_QSCRIPTVALUE(PROP_WEB_USE_BACKGROUND, useBackground);
        COPY_PROPERTY_TO_QSCRIPTVALUE(PROP_USER_AGENT, userAgent);
    }

    // PolyVoxel only
    if (_type == EntityTypes::PolyVox) {
        COPY_PROPERTY_TO_QSCRIPTVALUE(PROP_VOXEL_VOLUME_SIZE, voxelVolumeSize);
        COPY_PROPERTY_TO_QSCRIPTVALUE(PROP_VOXEL_DATA, voxelData);
        COPY_PROPERTY_TO_QSCRIPTVALUE(PROP_VOXEL_SURFACE_STYLE, voxelSurfaceStyle);
        COPY_PROPERTY_TO_QSCRIPTVALUE(PROP_X_TEXTURE_URL, xTextureURL);
        COPY_PROPERTY_TO_QSCRIPTVALUE(PROP_Y_TEXTURE_URL, yTextureURL);
        COPY_PROPERTY_TO_QSCRIPTVALUE(PROP_Z_TEXTURE_URL, zTextureURL);

        COPY_PROPERTY_TO_QSCRIPTVALUE(PROP_X_N_NEIGHBOR_ID, xNNeighborID);
        COPY_PROPERTY_TO_QSCRIPTVALUE(PROP_Y_N_NEIGHBOR_ID, yNNeighborID);
        COPY_PROPERTY_TO_QSCRIPTVALUE(PROP_Z_N_NEIGHBOR_ID, zNNeighborID);

        COPY_PROPERTY_TO_QSCRIPTVALUE(PROP_X_P_NEIGHBOR_ID, xPNeighborID);
        COPY_PROPERTY_TO_QSCRIPTVALUE(PROP_Y_P_NEIGHBOR_ID, yPNeighborID);
        COPY_PROPERTY_TO_QSCRIPTVALUE(PROP_Z_P_NEIGHBOR_ID, zPNeighborID);
    }

    // Lines
    if (_type == EntityTypes::Line) {
        COPY_PROPERTY_TO_QSCRIPTVALUE_TYPED(PROP_COLOR, color, u8vec3Color);

        COPY_PROPERTY_TO_QSCRIPTVALUE(PROP_LINE_POINTS, linePoints);
    }

    // Polylines
    if (_type == EntityTypes::PolyLine) {
        COPY_PROPERTY_TO_QSCRIPTVALUE_TYPED(PROP_COLOR, color, u8vec3Color);
        COPY_PROPERTY_TO_QSCRIPTVALUE(PROP_TEXTURES, textures);

        COPY_PROPERTY_TO_QSCRIPTVALUE(PROP_LINE_POINTS, linePoints);
        COPY_PROPERTY_TO_QSCRIPTVALUE(PROP_STROKE_WIDTHS, strokeWidths);
        COPY_PROPERTY_TO_QSCRIPTVALUE(PROP_STROKE_NORMALS, normals);
        COPY_PROPERTY_TO_QSCRIPTVALUE_TYPED(PROP_STROKE_COLORS, strokeColors, qVectorVec3Color);
        COPY_PROPERTY_TO_QSCRIPTVALUE(PROP_IS_UV_MODE_STRETCH, isUVModeStretch);
        COPY_PROPERTY_TO_QSCRIPTVALUE(PROP_LINE_GLOW, glow);
        COPY_PROPERTY_TO_QSCRIPTVALUE(PROP_LINE_FACE_CAMERA, faceCamera);
    }

    // Materials
    if (_type == EntityTypes::Material) {
        COPY_PROPERTY_TO_QSCRIPTVALUE(PROP_MATERIAL_URL, materialURL);
        COPY_PROPERTY_TO_QSCRIPTVALUE_GETTER(PROP_MATERIAL_MAPPING_MODE, materialMappingMode, getMaterialMappingModeAsString());
        COPY_PROPERTY_TO_QSCRIPTVALUE(PROP_MATERIAL_PRIORITY, priority);
        COPY_PROPERTY_TO_QSCRIPTVALUE(PROP_PARENT_MATERIAL_NAME, parentMaterialName);
        COPY_PROPERTY_TO_QSCRIPTVALUE(PROP_MATERIAL_MAPPING_POS, materialMappingPos);
        COPY_PROPERTY_TO_QSCRIPTVALUE(PROP_MATERIAL_MAPPING_SCALE, materialMappingScale);
        COPY_PROPERTY_TO_QSCRIPTVALUE(PROP_MATERIAL_MAPPING_ROT, materialMappingRot);
        COPY_PROPERTY_TO_QSCRIPTVALUE(PROP_MATERIAL_DATA, materialData);
        COPY_PROPERTY_TO_QSCRIPTVALUE(PROP_MATERIAL_REPEAT, materialRepeat);
    }

    // Image only
    if (_type == EntityTypes::Image) {
        COPY_PROPERTY_TO_QSCRIPTVALUE_TYPED(PROP_COLOR, color, u8vec3Color);
        COPY_PROPERTY_TO_QSCRIPTVALUE(PROP_ALPHA, alpha);
        _pulse.copyToScriptValue(_desiredProperties, properties, engine, skipDefaults, defaultEntityProperties);

        COPY_PROPERTY_TO_QSCRIPTVALUE(PROP_IMAGE_URL, imageURL);
        COPY_PROPERTY_TO_QSCRIPTVALUE(PROP_EMISSIVE, emissive);
        COPY_PROPERTY_TO_QSCRIPTVALUE(PROP_KEEP_ASPECT_RATIO, keepAspectRatio);
        COPY_PROPERTY_TO_QSCRIPTVALUE(PROP_SUB_IMAGE, subImage);

        // Handle conversions to old 'textures' property from "imageURL"
        if (((!pseudoPropertyFlagsButDesiredEmpty && _desiredProperties.isEmpty()) || _desiredProperties.getHasProperty(PROP_IMAGE_URL)) &&
                (!skipDefaults || defaultEntityProperties._imageURL != _imageURL)) {
            ScriptValue textures = engine->newObject();
            textures.setProperty("tex.picture", _imageURL);
            properties.setProperty("textures", textures);
        }
    }

    // Grid only
    if (_type == EntityTypes::Grid) {
        COPY_PROPERTY_TO_QSCRIPTVALUE_TYPED(PROP_COLOR, color, u8vec3Color);
        COPY_PROPERTY_TO_QSCRIPTVALUE(PROP_ALPHA, alpha);
        _pulse.copyToScriptValue(_desiredProperties, properties, engine, skipDefaults, defaultEntityProperties);

        COPY_PROPERTY_TO_QSCRIPTVALUE(PROP_GRID_FOLLOW_CAMERA, followCamera);
        COPY_PROPERTY_TO_QSCRIPTVALUE(PROP_MAJOR_GRID_EVERY, majorGridEvery);
        COPY_PROPERTY_TO_QSCRIPTVALUE(PROP_MINOR_GRID_EVERY, minorGridEvery);
    }

    // Gizmo only
    if (_type == EntityTypes::Gizmo) {
        COPY_PROPERTY_TO_QSCRIPTVALUE_GETTER(PROP_GIZMO_TYPE, gizmoType, getGizmoTypeAsString());
        _ring.copyToScriptValue(_desiredProperties, properties, engine, skipDefaults, defaultEntityProperties);
    }

    /*@jsdoc
     * The axis-aligned bounding box of an entity.
     * @typedef {object} Entities.BoundingBox
     * @property {Vec3} brn - The bottom right near (minimum axes values) corner of the AA box.
     * @property {Vec3} tfl - The top far left (maximum axes values) corner of the AA box.
     * @property {Vec3} center - The center of the AA box.
     * @property {Vec3} dimensions - The dimensions of the AA box.
     */
    if (!skipDefaults && !strictSemantics &&
        (!pseudoPropertyFlagsActive || pseudoPropertyFlags.test(EntityPseudoPropertyFlag::BoundingBox))) {

        AABox aaBox = getAABox();
        ScriptValue boundingBox = engine->newObject();
        ScriptValue bottomRightNear = vec3ToScriptValue(engine, aaBox.getCorner());
        ScriptValue topFarLeft = vec3ToScriptValue(engine, aaBox.calcTopFarLeft());
        ScriptValue center = vec3ToScriptValue(engine, aaBox.calcCenter());
        ScriptValue boundingBoxDimensions = vec3ToScriptValue(engine, aaBox.getDimensions());
        boundingBox.setProperty("brn", bottomRightNear);
        boundingBox.setProperty("tfl", topFarLeft);
        boundingBox.setProperty("center", center);
        boundingBox.setProperty("dimensions", boundingBoxDimensions);
        COPY_PROPERTY_TO_QSCRIPTVALUE_GETTER_NO_SKIP(boundingBox, boundingBox); // gettable, but not settable
    }

    QString textureNamesStr = QJsonDocument::fromVariant(_textureNames).toJson();
    if (!skipDefaults && !strictSemantics && (!pseudoPropertyFlagsActive || pseudoPropertyFlags.test(EntityPseudoPropertyFlag::OriginalTextures))) {
        COPY_PROPERTY_TO_QSCRIPTVALUE_GETTER_NO_SKIP(originalTextures, textureNamesStr); // gettable, but not settable
    }

    // Rendering info
    if (!skipDefaults && !strictSemantics &&
        (!pseudoPropertyFlagsActive || pseudoPropertyFlags.test(EntityPseudoPropertyFlag::RenderInfo))) {

        ScriptValue renderInfo = engine->newObject();

        /*@jsdoc
         * Information on how an entity is rendered. Properties are only filled in for <code>Model</code> entities; other
         * entity types have an empty object, <code>{}</code>.
         * @typedef {object} Entities.RenderInfo
         * @property {number} verticesCount - The number of vertices in the entity.
         * @property {number} texturesCount  - The number of textures in the entity.
         * @property {number} texturesSize - The total size of the textures in the entity, in bytes.
         * @property {boolean} hasTransparent - <code>true</code> if any of the textures has transparency, <code>false</code>
         *     if none of them do.
         * @property {number} drawCalls - The number of draw calls required to render the entity.
         */
        // currently only supported by models
        if (_type == EntityTypes::Model) {
            renderInfo.setProperty("verticesCount", (int)getRenderInfoVertexCount()); // FIXME - theoretically the number of vertex could be > max int
            renderInfo.setProperty("texturesSize", (int)getRenderInfoTextureSize()); // FIXME - theoretically the size of textures could be > max int
            renderInfo.setProperty("hasTransparent", getRenderInfoHasTransparent());
            renderInfo.setProperty("drawCalls", getRenderInfoDrawCalls());
            renderInfo.setProperty("texturesCount", getRenderInfoTextureCount());
        }

        COPY_PROPERTY_TO_QSCRIPTVALUE_GETTER_NO_SKIP(renderInfo, renderInfo);  // Gettable but not settable
    }

    if (!pseudoPropertyFlagsActive || pseudoPropertyFlags.test(EntityPseudoPropertyFlag::ClientOnly)) {
        properties.setProperty("clientOnly", convertScriptValue(engine, getEntityHostType() == entity::HostType::AVATAR));
    }
    if (!pseudoPropertyFlagsActive || pseudoPropertyFlags.test(EntityPseudoPropertyFlag::AvatarEntity)) {
        properties.setProperty("avatarEntity", convertScriptValue(engine, getEntityHostType() == entity::HostType::AVATAR));
    }
    if (!pseudoPropertyFlagsActive || pseudoPropertyFlags.test(EntityPseudoPropertyFlag::LocalEntity)) {
        properties.setProperty("localEntity", convertScriptValue(engine, getEntityHostType() == entity::HostType::LOCAL));
    }

    if (_type != EntityTypes::PolyLine && (!pseudoPropertyFlagsActive || pseudoPropertyFlags.test(EntityPseudoPropertyFlag::FaceCamera))) {
        properties.setProperty("faceCamera", convertScriptValue(engine, getBillboardMode() == BillboardMode::YAW));
    }
    if (!pseudoPropertyFlagsActive || pseudoPropertyFlags.test(EntityPseudoPropertyFlag::IsFacingAvatar)) {
        properties.setProperty("isFacingAvatar", convertScriptValue(engine, getBillboardMode() == BillboardMode::FULL));
    }

    return properties;
}

void EntityItemProperties::copyFromScriptValue(const ScriptValue& object, bool honorReadOnly) {
    //qDebug() << "EntityItemProperties::copyFromScriptValue: properties: " << object.getPropertyNames();
    QList<QString> namesList = object.getPropertyNames();

    QSet<QString> namesSet;
    for (auto name = namesList.cbegin(); name != namesList.cend(); name++) {
        namesSet.insert(*name);
    }

    ScriptValue typeScriptValue = object.property("type");
    if (typeScriptValue.isValid()) {
        setType(typeScriptValue.toVariant().toString());
    }

    // Core
    if (!honorReadOnly) {
        // not handled yet
        // COPY_PROPERTY_FROM_QSCRIPTVALUE(simulationOwner, SimulationOwner, setSimulationOwner);
    }
    COPY_PROPERTY_FROM_QSCRIPTVALUE(parentID, QUuid, setParentID);
    COPY_PROPERTY_FROM_QSCRIPTVALUE(parentJointIndex, quint16, setParentJointIndex);
    COPY_PROPERTY_FROM_QSCRIPTVALUE(visible, bool, setVisible);
    COPY_PROPERTY_FROM_QSCRIPTVALUE(name, QString, setName);
    COPY_PROPERTY_FROM_QSCRIPTVALUE(locked, bool, setLocked);
    COPY_PROPERTY_FROM_QSCRIPTVALUE(userData, QString, setUserData);
    COPY_PROPERTY_FROM_QSCRIPTVALUE(privateUserData, QString, setPrivateUserData);
    COPY_PROPERTY_FROM_QSCRIPTVALUE(href, QString, setHref);
    COPY_PROPERTY_FROM_QSCRIPTVALUE(description, QString, setDescription);
    COPY_PROPERTY_FROM_QSCRIPTVALUE(position, vec3, setPosition);
    COPY_PROPERTY_FROM_QSCRIPTVALUE(dimensions, vec3, setDimensions);
    COPY_PROPERTY_FROM_QSCRIPTVALUE(rotation, quat, setRotation);
    COPY_PROPERTY_FROM_QSCRIPTVALUE(registrationPoint, vec3, setRegistrationPoint);
    if (!honorReadOnly) {
        COPY_PROPERTY_FROM_QSCRIPTVALUE(created, quint64, setCreated);
        COPY_PROPERTY_FROM_QSCRIPTVALUE(lastEditedBy, QUuid, setLastEditedBy);
        COPY_PROPERTY_FROM_QSCRIPTVALUE_ENUM(entityHostType, EntityHostType);
        COPY_PROPERTY_FROM_QSCRIPTVALUE(owningAvatarID, QUuid, setOwningAvatarID);
    }
    COPY_PROPERTY_FROM_QSCRIPTVALUE(queryAACube, AACube, setQueryAACube); // TODO: should scripts be able to set this?
    COPY_PROPERTY_FROM_QSCRIPTVALUE(canCastShadow, bool, setCanCastShadow);
    COPY_PROPERTY_FROM_QSCRIPTVALUE(isVisibleInSecondaryCamera, bool, setIsVisibleInSecondaryCamera);
    COPY_PROPERTY_FROM_QSCRIPTVALUE_ENUM(renderLayer, RenderLayer);
    COPY_PROPERTY_FROM_QSCRIPTVALUE_ENUM(primitiveMode, PrimitiveMode);
    COPY_PROPERTY_FROM_QSCRIPTVALUE(ignorePickIntersection, bool, setIgnorePickIntersection);
    COPY_PROPERTY_FROM_QSCRIPTVALUE(renderWithZones, qVectorQUuid, setRenderWithZones);
    COPY_PROPERTY_FROM_QSCRIPTVALUE_ENUM(billboardMode, BillboardMode);
    COPY_PROPERTY_FROM_QSCRIPTVALUE_GETTER(tags, qVectorQString, setTagsFromVector, getTagsAsVector);
    _grab.copyFromScriptValue(object, namesSet, _defaultSettings);
    COPY_PROPERTY_FROM_QSCRIPTVALUE_ENUM(mirrorMode, MirrorMode);
    COPY_PROPERTY_FROM_QSCRIPTVALUE(portalExitID, QUuid, setPortalExitID);

    // Physics
    COPY_PROPERTY_FROM_QSCRIPTVALUE(density, float, setDensity);
    COPY_PROPERTY_FROM_QSCRIPTVALUE(velocity, vec3, setVelocity);
    COPY_PROPERTY_FROM_QSCRIPTVALUE(angularVelocity, vec3, setAngularVelocity);
    COPY_PROPERTY_FROM_QSCRIPTVALUE(gravity, vec3, setGravity);
    COPY_PROPERTY_FROM_QSCRIPTVALUE(acceleration, vec3, setAcceleration);
    COPY_PROPERTY_FROM_QSCRIPTVALUE(damping, float, setDamping);
    COPY_PROPERTY_FROM_QSCRIPTVALUE(angularDamping, float, setAngularDamping);
    COPY_PROPERTY_FROM_QSCRIPTVALUE(restitution, float, setRestitution);
    COPY_PROPERTY_FROM_QSCRIPTVALUE(friction, float, setFriction);
    COPY_PROPERTY_FROM_QSCRIPTVALUE(lifetime, float, setLifetime);
    COPY_PROPERTY_FROM_QSCRIPTVALUE(collisionless, bool, setCollisionless);
    COPY_PROPERTY_FROM_QSCRIPTVALUE_GETTER(ignoreForCollisions, bool, setCollisionless, getCollisionless); // legacy support
    COPY_PROPERTY_FROM_QSCRIPTVALUE(collisionMask, uint16_t, setCollisionMask);
    COPY_PROPERTY_FROM_QSCRIPTVALUE_ENUM(collidesWith, CollisionMask);
    COPY_PROPERTY_FROM_QSCRIPTVALUE_GETTER(collisionsWillMove, bool, setDynamic, getDynamic); // legacy support
    COPY_PROPERTY_FROM_QSCRIPTVALUE(dynamic, bool, setDynamic);
    COPY_PROPERTY_FROM_QSCRIPTVALUE(collisionSoundURL, QString, setCollisionSoundURL);
    if (!honorReadOnly) {
        COPY_PROPERTY_FROM_QSCRIPTVALUE(actionData, QByteArray, setActionData);
    }

    // Cloning
    COPY_PROPERTY_FROM_QSCRIPTVALUE(cloneable, bool, setCloneable);
    COPY_PROPERTY_FROM_QSCRIPTVALUE(cloneLifetime, float, setCloneLifetime);
    COPY_PROPERTY_FROM_QSCRIPTVALUE(cloneLimit, float, setCloneLimit);
    COPY_PROPERTY_FROM_QSCRIPTVALUE(cloneDynamic, bool, setCloneDynamic);
    COPY_PROPERTY_FROM_QSCRIPTVALUE(cloneAvatarEntity, bool, setCloneAvatarEntity);
    COPY_PROPERTY_FROM_QSCRIPTVALUE(cloneOriginID, QUuid, setCloneOriginID);

    // Scripts
    COPY_PROPERTY_FROM_QSCRIPTVALUE(script, QString, setScript);
    COPY_PROPERTY_FROM_QSCRIPTVALUE(scriptTimestamp, quint64, setScriptTimestamp);
    COPY_PROPERTY_FROM_QSCRIPTVALUE(serverScripts, QString, setServerScripts);

    // Script location data
    COPY_PROPERTY_FROM_QSCRIPTVALUE(localPosition, vec3, setLocalPosition);
    COPY_PROPERTY_FROM_QSCRIPTVALUE(localRotation, quat, setLocalRotation);
    COPY_PROPERTY_FROM_QSCRIPTVALUE(localVelocity, vec3, setLocalVelocity);
    COPY_PROPERTY_FROM_QSCRIPTVALUE(localAngularVelocity, vec3, setLocalAngularVelocity);
    COPY_PROPERTY_FROM_QSCRIPTVALUE(localDimensions, vec3, setLocalDimensions);

    // Common
    COPY_PROPERTY_FROM_QSCRIPTVALUE_ENUM(shapeType, ShapeType);
    COPY_PROPERTY_FROM_QSCRIPTVALUE(compoundShapeURL, QString, setCompoundShapeURL);
    COPY_PROPERTY_FROM_QSCRIPTVALUE(color, u8vec3Color, setColor);
    COPY_PROPERTY_FROM_QSCRIPTVALUE(alpha, float, setAlpha);
    _pulse.copyFromScriptValue(object, namesSet, _defaultSettings);
    COPY_PROPERTY_FROM_QSCRIPTVALUE(textures, QString, setTextures);

    // Particles
    COPY_PROPERTY_FROM_QSCRIPTVALUE(maxParticles, quint32, setMaxParticles);
    COPY_PROPERTY_FROM_QSCRIPTVALUE(lifespan, float, setLifespan);
    COPY_PROPERTY_FROM_QSCRIPTVALUE(isEmitting, bool, setIsEmitting);
    COPY_PROPERTY_FROM_QSCRIPTVALUE(emitRate, float, setEmitRate);
    COPY_PROPERTY_FROM_QSCRIPTVALUE(emitSpeed, float, setEmitSpeed);
    COPY_PROPERTY_FROM_QSCRIPTVALUE(speedSpread, float, setSpeedSpread);
    COPY_PROPERTY_FROM_QSCRIPTVALUE(emitOrientation, quat, setEmitOrientation);
    COPY_PROPERTY_FROM_QSCRIPTVALUE(emitDimensions, vec3, setEmitDimensions);
    COPY_PROPERTY_FROM_QSCRIPTVALUE(emitRadiusStart, float, setEmitRadiusStart);
    COPY_PROPERTY_FROM_QSCRIPTVALUE(polarStart, float, setPolarStart);
    COPY_PROPERTY_FROM_QSCRIPTVALUE(polarFinish, float, setPolarFinish);
    COPY_PROPERTY_FROM_QSCRIPTVALUE(azimuthStart, float, setAzimuthStart);
    COPY_PROPERTY_FROM_QSCRIPTVALUE(azimuthFinish, float, setAzimuthFinish);
    COPY_PROPERTY_FROM_QSCRIPTVALUE(emitAcceleration, vec3, setEmitAcceleration);
    COPY_PROPERTY_FROM_QSCRIPTVALUE(accelerationSpread, vec3, setAccelerationSpread);
    COPY_PROPERTY_FROM_QSCRIPTVALUE(particleRadius, float, setParticleRadius);
    COPY_PROPERTY_FROM_QSCRIPTVALUE(radiusSpread, float, setRadiusSpread);
    COPY_PROPERTY_FROM_QSCRIPTVALUE(radiusStart, float, setRadiusStart);
    COPY_PROPERTY_FROM_QSCRIPTVALUE(radiusFinish, float, setRadiusFinish);
    COPY_PROPERTY_FROM_QSCRIPTVALUE(colorSpread, u8vec3Color, setColorSpread);
    COPY_PROPERTY_FROM_QSCRIPTVALUE(colorStart, vec3Color, setColorStart);
    COPY_PROPERTY_FROM_QSCRIPTVALUE(colorFinish, vec3Color, setColorFinish);
    COPY_PROPERTY_FROM_QSCRIPTVALUE(alphaSpread, float, setAlphaSpread);
    COPY_PROPERTY_FROM_QSCRIPTVALUE(alphaStart, float, setAlphaStart);
    COPY_PROPERTY_FROM_QSCRIPTVALUE(alphaFinish, float, setAlphaFinish);
    COPY_PROPERTY_FROM_QSCRIPTVALUE(emitterShouldTrail, bool, setEmitterShouldTrail);
    COPY_PROPERTY_FROM_QSCRIPTVALUE(particleSpin, float, setParticleSpin);
    COPY_PROPERTY_FROM_QSCRIPTVALUE(spinSpread, float, setSpinSpread);
    COPY_PROPERTY_FROM_QSCRIPTVALUE(spinStart, float, setSpinStart);
    COPY_PROPERTY_FROM_QSCRIPTVALUE(spinFinish, float, setSpinFinish);
    COPY_PROPERTY_FROM_QSCRIPTVALUE(rotateWithEntity, bool, setRotateWithEntity);

    // Model
    COPY_PROPERTY_FROM_QSCRIPTVALUE(modelURL, QString, setModelURL);
    COPY_PROPERTY_FROM_QSCRIPTVALUE(modelScale, vec3, setModelScale);
    COPY_PROPERTY_FROM_QSCRIPTVALUE(jointRotationsSet, qVectorBool, setJointRotationsSet);
    COPY_PROPERTY_FROM_QSCRIPTVALUE(jointRotations, qVectorQuat, setJointRotations);
    COPY_PROPERTY_FROM_QSCRIPTVALUE(jointTranslationsSet, qVectorBool, setJointTranslationsSet);
    COPY_PROPERTY_FROM_QSCRIPTVALUE(jointTranslations, qVectorVec3, setJointTranslations);
    COPY_PROPERTY_FROM_QSCRIPTVALUE(relayParentJoints, bool, setRelayParentJoints);
    COPY_PROPERTY_FROM_QSCRIPTVALUE(groupCulled, bool, setGroupCulled);
    COPY_PROPERTY_FROM_QSCRIPTVALUE(blendshapeCoefficients, QString, setBlendshapeCoefficients);
    COPY_PROPERTY_FROM_QSCRIPTVALUE(useOriginalPivot, bool, setUseOriginalPivot);
    _animation.copyFromScriptValue(object, namesSet, _defaultSettings);

    // Light
    COPY_PROPERTY_FROM_QSCRIPTVALUE(isSpotlight, bool, setIsSpotlight);
    COPY_PROPERTY_FROM_QSCRIPTVALUE(intensity, float, setIntensity);
    COPY_PROPERTY_FROM_QSCRIPTVALUE(exponent, float, setExponent);
    COPY_PROPERTY_FROM_QSCRIPTVALUE(cutoff, float, setCutoff);
    COPY_PROPERTY_FROM_QSCRIPTVALUE(falloffRadius, float, setFalloffRadius);

    // Text
    COPY_PROPERTY_FROM_QSCRIPTVALUE(text, QString, setText);
    COPY_PROPERTY_FROM_QSCRIPTVALUE(lineHeight, float, setLineHeight);
    COPY_PROPERTY_FROM_QSCRIPTVALUE(textColor, u8vec3Color, setTextColor);
    COPY_PROPERTY_FROM_QSCRIPTVALUE(textAlpha, float, setTextAlpha);
    COPY_PROPERTY_FROM_QSCRIPTVALUE(backgroundColor, u8vec3Color, setBackgroundColor);
    COPY_PROPERTY_FROM_QSCRIPTVALUE(backgroundAlpha, float, setBackgroundAlpha);
    COPY_PROPERTY_FROM_QSCRIPTVALUE(leftMargin, float, setLeftMargin);
    COPY_PROPERTY_FROM_QSCRIPTVALUE(rightMargin, float, setRightMargin);
    COPY_PROPERTY_FROM_QSCRIPTVALUE(topMargin, float, setTopMargin);
    COPY_PROPERTY_FROM_QSCRIPTVALUE(bottomMargin, float, setBottomMargin);
    COPY_PROPERTY_FROM_QSCRIPTVALUE(unlit, bool, setUnlit);
    COPY_PROPERTY_FROM_QSCRIPTVALUE(font, QString, setFont);
    COPY_PROPERTY_FROM_QSCRIPTVALUE_ENUM(textEffect, TextEffect);
    COPY_PROPERTY_FROM_QSCRIPTVALUE(textEffectColor, u8vec3Color, setTextEffectColor);
    COPY_PROPERTY_FROM_QSCRIPTVALUE(textEffectThickness, float, setTextEffectThickness);
    COPY_PROPERTY_FROM_QSCRIPTVALUE_ENUM(alignment, Alignment);

    // Zone
    _keyLight.copyFromScriptValue(object, namesSet, _defaultSettings);
    _ambientLight.copyFromScriptValue(object, namesSet, _defaultSettings);
    _skybox.copyFromScriptValue(object, namesSet, _defaultSettings);
    _haze.copyFromScriptValue(object, namesSet, _defaultSettings);
    _bloom.copyFromScriptValue(object, namesSet, _defaultSettings);
    COPY_PROPERTY_FROM_QSCRIPTVALUE(flyingAllowed, bool, setFlyingAllowed);
    COPY_PROPERTY_FROM_QSCRIPTVALUE(ghostingAllowed, bool, setGhostingAllowed);
    COPY_PROPERTY_FROM_QSCRIPTVALUE(filterURL, QString, setFilterURL);
    COPY_PROPERTY_FROM_QSCRIPTVALUE_ENUM(keyLightMode, KeyLightMode);
    COPY_PROPERTY_FROM_QSCRIPTVALUE_ENUM(ambientLightMode, AmbientLightMode);
    COPY_PROPERTY_FROM_QSCRIPTVALUE_ENUM(skyboxMode, SkyboxMode);
    COPY_PROPERTY_FROM_QSCRIPTVALUE_ENUM(hazeMode, HazeMode);
    COPY_PROPERTY_FROM_QSCRIPTVALUE_ENUM(bloomMode, BloomMode);
    COPY_PROPERTY_FROM_QSCRIPTVALUE_ENUM(avatarPriority, AvatarPriority);
    COPY_PROPERTY_FROM_QSCRIPTVALUE_ENUM(screenshare, Screenshare);

    // Polyvox
    COPY_PROPERTY_FROM_QSCRIPTVALUE(voxelVolumeSize, vec3, setVoxelVolumeSize);
    COPY_PROPERTY_FROM_QSCRIPTVALUE(voxelData, QByteArray, setVoxelData);
    COPY_PROPERTY_FROM_QSCRIPTVALUE(voxelSurfaceStyle, uint16_t, setVoxelSurfaceStyle);
    COPY_PROPERTY_FROM_QSCRIPTVALUE(xTextureURL, QString, setXTextureURL);
    COPY_PROPERTY_FROM_QSCRIPTVALUE(yTextureURL, QString, setYTextureURL);
    COPY_PROPERTY_FROM_QSCRIPTVALUE(zTextureURL, QString, setZTextureURL);
    COPY_PROPERTY_FROM_QSCRIPTVALUE(xNNeighborID, EntityItemID, setXNNeighborID);
    COPY_PROPERTY_FROM_QSCRIPTVALUE(yNNeighborID, EntityItemID, setYNNeighborID);
    COPY_PROPERTY_FROM_QSCRIPTVALUE(zNNeighborID, EntityItemID, setZNNeighborID);
    COPY_PROPERTY_FROM_QSCRIPTVALUE(xPNeighborID, EntityItemID, setXPNeighborID);
    COPY_PROPERTY_FROM_QSCRIPTVALUE(yPNeighborID, EntityItemID, setYPNeighborID);
    COPY_PROPERTY_FROM_QSCRIPTVALUE(zPNeighborID, EntityItemID, setZPNeighborID);

    // Web
    COPY_PROPERTY_FROM_QSCRIPTVALUE(sourceUrl, QString, setSourceUrl);
    COPY_PROPERTY_FROM_QSCRIPTVALUE(dpi, uint16_t, setDPI);
    COPY_PROPERTY_FROM_QSCRIPTVALUE(scriptURL, QString, setScriptURL);
    COPY_PROPERTY_FROM_QSCRIPTVALUE(maxFPS, uint8_t, setMaxFPS);
    COPY_PROPERTY_FROM_QSCRIPTVALUE_ENUM(inputMode, InputMode);
    COPY_PROPERTY_FROM_QSCRIPTVALUE(showKeyboardFocusHighlight, bool, setShowKeyboardFocusHighlight);
    COPY_PROPERTY_FROM_QSCRIPTVALUE(useBackground, bool, setUseBackground);
    COPY_PROPERTY_FROM_QSCRIPTVALUE(userAgent, QString, setUserAgent);

    // Polyline
    COPY_PROPERTY_FROM_QSCRIPTVALUE(linePoints, qVectorVec3, setLinePoints);
    COPY_PROPERTY_FROM_QSCRIPTVALUE(strokeWidths, qVectorFloat, setStrokeWidths);
    COPY_PROPERTY_FROM_QSCRIPTVALUE(normals, qVectorVec3, setNormals);
    COPY_PROPERTY_FROM_QSCRIPTVALUE(strokeColors, qVectorVec3, setStrokeColors);
    COPY_PROPERTY_FROM_QSCRIPTVALUE(isUVModeStretch, bool, setIsUVModeStretch);
    COPY_PROPERTY_FROM_QSCRIPTVALUE(glow, bool, setGlow);
    COPY_PROPERTY_FROM_QSCRIPTVALUE(faceCamera, bool, setFaceCamera);

    // Shape
    COPY_PROPERTY_FROM_QSCRIPTVALUE(shape, QString, setShape);

    // Material
    COPY_PROPERTY_FROM_QSCRIPTVALUE(materialURL, QString, setMaterialURL);
    COPY_PROPERTY_FROM_QSCRIPTVALUE_ENUM(materialMappingMode, MaterialMappingMode);
    COPY_PROPERTY_FROM_QSCRIPTVALUE(priority, quint16, setPriority);
    COPY_PROPERTY_FROM_QSCRIPTVALUE(parentMaterialName, QString, setParentMaterialName);
    COPY_PROPERTY_FROM_QSCRIPTVALUE(materialMappingPos, vec2, setMaterialMappingPos);
    COPY_PROPERTY_FROM_QSCRIPTVALUE(materialMappingScale, vec2, setMaterialMappingScale);
    COPY_PROPERTY_FROM_QSCRIPTVALUE(materialMappingRot, float, setMaterialMappingRot);
    COPY_PROPERTY_FROM_QSCRIPTVALUE(materialData, QString, setMaterialData);
    COPY_PROPERTY_FROM_QSCRIPTVALUE(materialRepeat, bool, setMaterialRepeat);

    // Image
    COPY_PROPERTY_FROM_QSCRIPTVALUE(imageURL, QString, setImageURL);
    COPY_PROPERTY_FROM_QSCRIPTVALUE(emissive, bool, setEmissive);
    COPY_PROPERTY_FROM_QSCRIPTVALUE(keepAspectRatio, bool, setKeepAspectRatio);
    COPY_PROPERTY_FROM_QSCRIPTVALUE(subImage, QRect, setSubImage);

    // Grid
    COPY_PROPERTY_FROM_QSCRIPTVALUE(followCamera, bool, setFollowCamera);
    COPY_PROPERTY_FROM_QSCRIPTVALUE(majorGridEvery, uint32_t, setMajorGridEvery);
    COPY_PROPERTY_FROM_QSCRIPTVALUE(minorGridEvery, float, setMinorGridEvery);

    // Gizmo
    COPY_PROPERTY_FROM_QSCRIPTVALUE_ENUM(gizmoType, GizmoType);
    _ring.copyFromScriptValue(object, namesSet, _defaultSettings);

    // Handle conversions from old 'textures' property to "imageURL"
    if (namesSet.contains("textures")) {
        ScriptValue V = object.property("textures");
        if (_type == EntityTypes::Image && V.isValid() && !object.property("imageURL").isValid()) {
            bool isValid = false;
            QString textures = QString_convertFromScriptValue(V, isValid);
            if (isValid) {
                QVariantMap texturesMap = parseTexturesToMap(textures, QVariantMap());
                auto texPicture = texturesMap.find("tex.picture");
                if (texPicture != texturesMap.end()) {
                    auto imageURL = texPicture.value().toString();
                    if (_defaultSettings || imageURL != _imageURL) {
                        setImageURL(imageURL);
                    }
                }
            }
        }
    }

    // Handle old "faceCamera" and "isFacingAvatar" props
    if (_type != EntityTypes::PolyLine && namesSet.contains("textures")) {
        ScriptValue P = object.property("faceCamera");
        if (P.isValid() && !object.property("billboardMode").isValid()) {
            bool newValue = P.toVariant().toBool();
            bool oldValue = getBillboardMode() == BillboardMode::YAW;
            if (_defaultSettings || newValue != oldValue) {
                setBillboardMode(newValue ? BillboardMode::YAW : BillboardMode::NONE);
            }
        }
    }
    if (namesSet.contains("isFacingAvatar")) {
        ScriptValue P = object.property("isFacingAvatar");
        if (P.isValid() && !object.property("billboardMode").isValid() && !object.property("faceCamera").isValid()) {
            bool newValue = P.toVariant().toBool();
            bool oldValue = getBillboardMode() == BillboardMode::FULL;
            if (_defaultSettings || newValue != oldValue) {
                setBillboardMode(newValue ? BillboardMode::FULL : BillboardMode::NONE);
            }
        }
    }

    _lastEdited = usecTimestampNow();
}

void EntityItemProperties::copyFromJSONString(ScriptEngine& scriptEngine, const QString& jsonString) {
    // DANGER: this method is expensive
    QJsonDocument propertiesDoc = QJsonDocument::fromJson(jsonString.toUtf8());
    QJsonObject propertiesObj = propertiesDoc.object();
    QVariant propertiesVariant(propertiesObj);
    QVariantMap propertiesMap = propertiesVariant.toMap();
    ScriptValue propertiesScriptValue = variantMapToScriptValue(propertiesMap, scriptEngine);
    bool honorReadOnly = true;
    copyFromScriptValue(propertiesScriptValue, honorReadOnly);
}


void EntityItemProperties::merge(const EntityItemProperties& other) {
    // Core
    COPY_PROPERTY_IF_CHANGED(simulationOwner);
    COPY_PROPERTY_IF_CHANGED(parentID);
    COPY_PROPERTY_IF_CHANGED(parentJointIndex);
    COPY_PROPERTY_IF_CHANGED(visible);
    COPY_PROPERTY_IF_CHANGED(name);
    COPY_PROPERTY_IF_CHANGED(locked);
    COPY_PROPERTY_IF_CHANGED(userData);
    COPY_PROPERTY_IF_CHANGED(privateUserData);
    COPY_PROPERTY_IF_CHANGED(href);
    COPY_PROPERTY_IF_CHANGED(description);
    COPY_PROPERTY_IF_CHANGED(position);
    COPY_PROPERTY_IF_CHANGED(dimensions);
    COPY_PROPERTY_IF_CHANGED(rotation);
    COPY_PROPERTY_IF_CHANGED(registrationPoint);
    COPY_PROPERTY_IF_CHANGED(created);
    COPY_PROPERTY_IF_CHANGED(lastEditedBy);
    COPY_PROPERTY_IF_CHANGED(entityHostType);
    COPY_PROPERTY_IF_CHANGED(owningAvatarID);
    COPY_PROPERTY_IF_CHANGED(queryAACube);
    COPY_PROPERTY_IF_CHANGED(canCastShadow);
    COPY_PROPERTY_IF_CHANGED(isVisibleInSecondaryCamera);
    COPY_PROPERTY_IF_CHANGED(renderLayer);
    COPY_PROPERTY_IF_CHANGED(primitiveMode);
    COPY_PROPERTY_IF_CHANGED(ignorePickIntersection);
    COPY_PROPERTY_IF_CHANGED(renderWithZones);
    COPY_PROPERTY_IF_CHANGED(billboardMode);
    COPY_PROPERTY_IF_CHANGED(tags);
    _grab.merge(other._grab);
    COPY_PROPERTY_IF_CHANGED(mirrorMode);
    COPY_PROPERTY_IF_CHANGED(portalExitID);

    // Physics
    COPY_PROPERTY_IF_CHANGED(density);
    COPY_PROPERTY_IF_CHANGED(velocity);
    COPY_PROPERTY_IF_CHANGED(angularVelocity);
    COPY_PROPERTY_IF_CHANGED(gravity);
    COPY_PROPERTY_IF_CHANGED(acceleration);
    COPY_PROPERTY_IF_CHANGED(damping);
    COPY_PROPERTY_IF_CHANGED(angularDamping);
    COPY_PROPERTY_IF_CHANGED(restitution);
    COPY_PROPERTY_IF_CHANGED(friction);
    COPY_PROPERTY_IF_CHANGED(lifetime);
    COPY_PROPERTY_IF_CHANGED(collisionless);
    COPY_PROPERTY_IF_CHANGED(collisionMask);
    COPY_PROPERTY_IF_CHANGED(dynamic);
    COPY_PROPERTY_IF_CHANGED(collisionSoundURL);
    COPY_PROPERTY_IF_CHANGED(actionData);

    // Cloning
    COPY_PROPERTY_IF_CHANGED(cloneable);
    COPY_PROPERTY_IF_CHANGED(cloneLifetime);
    COPY_PROPERTY_IF_CHANGED(cloneLimit);
    COPY_PROPERTY_IF_CHANGED(cloneDynamic);
    COPY_PROPERTY_IF_CHANGED(cloneAvatarEntity);
    COPY_PROPERTY_IF_CHANGED(cloneOriginID);

    // Scripts
    COPY_PROPERTY_IF_CHANGED(script);
    COPY_PROPERTY_IF_CHANGED(scriptTimestamp);
    COPY_PROPERTY_IF_CHANGED(serverScripts);

    // Local props for scripts
    COPY_PROPERTY_IF_CHANGED(localPosition);
    COPY_PROPERTY_IF_CHANGED(localRotation);
    COPY_PROPERTY_IF_CHANGED(localVelocity);
    COPY_PROPERTY_IF_CHANGED(localAngularVelocity);
    COPY_PROPERTY_IF_CHANGED(localDimensions);

    // Common
    COPY_PROPERTY_IF_CHANGED(shapeType);
    COPY_PROPERTY_IF_CHANGED(compoundShapeURL);
    COPY_PROPERTY_IF_CHANGED(color);
    COPY_PROPERTY_IF_CHANGED(alpha);
    _pulse.merge(other._pulse);
    COPY_PROPERTY_IF_CHANGED(textures);

    // Particles
    COPY_PROPERTY_IF_CHANGED(maxParticles);
    COPY_PROPERTY_IF_CHANGED(lifespan);
    COPY_PROPERTY_IF_CHANGED(isEmitting);
    COPY_PROPERTY_IF_CHANGED(emitRate);
    COPY_PROPERTY_IF_CHANGED(emitSpeed);
    COPY_PROPERTY_IF_CHANGED(speedSpread);
    COPY_PROPERTY_IF_CHANGED(emitOrientation);
    COPY_PROPERTY_IF_CHANGED(emitDimensions);
    COPY_PROPERTY_IF_CHANGED(emitRadiusStart);
    COPY_PROPERTY_IF_CHANGED(polarStart);
    COPY_PROPERTY_IF_CHANGED(polarFinish);
    COPY_PROPERTY_IF_CHANGED(azimuthStart);
    COPY_PROPERTY_IF_CHANGED(azimuthFinish);
    COPY_PROPERTY_IF_CHANGED(emitAcceleration);
    COPY_PROPERTY_IF_CHANGED(accelerationSpread);
    COPY_PROPERTY_IF_CHANGED(particleRadius);
    COPY_PROPERTY_IF_CHANGED(radiusSpread);
    COPY_PROPERTY_IF_CHANGED(radiusStart);
    COPY_PROPERTY_IF_CHANGED(radiusFinish);
    COPY_PROPERTY_IF_CHANGED(colorSpread);
    COPY_PROPERTY_IF_CHANGED(colorStart);
    COPY_PROPERTY_IF_CHANGED(colorFinish);
    COPY_PROPERTY_IF_CHANGED(alphaSpread);
    COPY_PROPERTY_IF_CHANGED(alphaStart);
    COPY_PROPERTY_IF_CHANGED(alphaFinish);
    COPY_PROPERTY_IF_CHANGED(emitterShouldTrail);
    COPY_PROPERTY_IF_CHANGED(particleSpin);
    COPY_PROPERTY_IF_CHANGED(spinSpread);
    COPY_PROPERTY_IF_CHANGED(spinStart);
    COPY_PROPERTY_IF_CHANGED(spinFinish);
    COPY_PROPERTY_IF_CHANGED(rotateWithEntity);

    // Model
    COPY_PROPERTY_IF_CHANGED(modelURL);
    COPY_PROPERTY_IF_CHANGED(modelScale);
    COPY_PROPERTY_IF_CHANGED(jointRotationsSet);
    COPY_PROPERTY_IF_CHANGED(jointRotations);
    COPY_PROPERTY_IF_CHANGED(jointTranslationsSet);
    COPY_PROPERTY_IF_CHANGED(jointTranslations);
    COPY_PROPERTY_IF_CHANGED(relayParentJoints);
    COPY_PROPERTY_IF_CHANGED(groupCulled);
    COPY_PROPERTY_IF_CHANGED(blendshapeCoefficients);
    COPY_PROPERTY_IF_CHANGED(useOriginalPivot);
    _animation.merge(other._animation);

    // Light
    COPY_PROPERTY_IF_CHANGED(isSpotlight);
    COPY_PROPERTY_IF_CHANGED(intensity);
    COPY_PROPERTY_IF_CHANGED(exponent);
    COPY_PROPERTY_IF_CHANGED(cutoff);
    COPY_PROPERTY_IF_CHANGED(falloffRadius);

    // Text
    COPY_PROPERTY_IF_CHANGED(text);
    COPY_PROPERTY_IF_CHANGED(lineHeight);
    COPY_PROPERTY_IF_CHANGED(textColor);
    COPY_PROPERTY_IF_CHANGED(textAlpha);
    COPY_PROPERTY_IF_CHANGED(backgroundColor);
    COPY_PROPERTY_IF_CHANGED(backgroundAlpha);
    COPY_PROPERTY_IF_CHANGED(leftMargin);
    COPY_PROPERTY_IF_CHANGED(rightMargin);
    COPY_PROPERTY_IF_CHANGED(topMargin);
    COPY_PROPERTY_IF_CHANGED(bottomMargin);
    COPY_PROPERTY_IF_CHANGED(unlit);
    COPY_PROPERTY_IF_CHANGED(font);
    COPY_PROPERTY_IF_CHANGED(textEffect);
    COPY_PROPERTY_IF_CHANGED(textEffectColor);
    COPY_PROPERTY_IF_CHANGED(textEffectThickness);
    COPY_PROPERTY_IF_CHANGED(alignment);

    // Zone
    _keyLight.merge(other._keyLight);
    _ambientLight.merge(other._ambientLight);
    _skybox.merge(other._skybox);
    _haze.merge(other._haze);
    _bloom.merge(other._bloom);
    COPY_PROPERTY_IF_CHANGED(flyingAllowed);
    COPY_PROPERTY_IF_CHANGED(ghostingAllowed);
    COPY_PROPERTY_IF_CHANGED(filterURL);
    COPY_PROPERTY_IF_CHANGED(keyLightMode);
    COPY_PROPERTY_IF_CHANGED(ambientLightMode);
    COPY_PROPERTY_IF_CHANGED(skyboxMode);
    COPY_PROPERTY_IF_CHANGED(hazeMode);
    COPY_PROPERTY_IF_CHANGED(bloomMode);
    COPY_PROPERTY_IF_CHANGED(avatarPriority);
    COPY_PROPERTY_IF_CHANGED(screenshare);

    // Polyvox
    COPY_PROPERTY_IF_CHANGED(voxelVolumeSize);
    COPY_PROPERTY_IF_CHANGED(voxelData);
    COPY_PROPERTY_IF_CHANGED(voxelSurfaceStyle);
    COPY_PROPERTY_IF_CHANGED(xTextureURL);
    COPY_PROPERTY_IF_CHANGED(yTextureURL);
    COPY_PROPERTY_IF_CHANGED(zTextureURL);
    COPY_PROPERTY_IF_CHANGED(xNNeighborID);
    COPY_PROPERTY_IF_CHANGED(yNNeighborID);
    COPY_PROPERTY_IF_CHANGED(zNNeighborID);
    COPY_PROPERTY_IF_CHANGED(xPNeighborID);
    COPY_PROPERTY_IF_CHANGED(yPNeighborID);
    COPY_PROPERTY_IF_CHANGED(zPNeighborID);

    // Web
    COPY_PROPERTY_IF_CHANGED(sourceUrl);
    COPY_PROPERTY_IF_CHANGED(dpi);
    COPY_PROPERTY_IF_CHANGED(scriptURL);
    COPY_PROPERTY_IF_CHANGED(maxFPS);
    COPY_PROPERTY_IF_CHANGED(inputMode);
    COPY_PROPERTY_IF_CHANGED(showKeyboardFocusHighlight);
    COPY_PROPERTY_IF_CHANGED(useBackground);
    COPY_PROPERTY_IF_CHANGED(userAgent);

    // Polyline
    COPY_PROPERTY_IF_CHANGED(linePoints);
    COPY_PROPERTY_IF_CHANGED(strokeWidths);
    COPY_PROPERTY_IF_CHANGED(normals);
    COPY_PROPERTY_IF_CHANGED(strokeColors);
    COPY_PROPERTY_IF_CHANGED(isUVModeStretch);
    COPY_PROPERTY_IF_CHANGED(glow);
    COPY_PROPERTY_IF_CHANGED(faceCamera);

    // Shape
    COPY_PROPERTY_IF_CHANGED(shape);

    // Material
    COPY_PROPERTY_IF_CHANGED(materialURL);
    COPY_PROPERTY_IF_CHANGED(materialMappingMode);
    COPY_PROPERTY_IF_CHANGED(priority);
    COPY_PROPERTY_IF_CHANGED(parentMaterialName);
    COPY_PROPERTY_IF_CHANGED(materialMappingPos);
    COPY_PROPERTY_IF_CHANGED(materialMappingScale);
    COPY_PROPERTY_IF_CHANGED(materialMappingRot);
    COPY_PROPERTY_IF_CHANGED(materialData);
    COPY_PROPERTY_IF_CHANGED(materialRepeat);

    // Image
    COPY_PROPERTY_IF_CHANGED(imageURL);
    COPY_PROPERTY_IF_CHANGED(emissive);
    COPY_PROPERTY_IF_CHANGED(keepAspectRatio);
    COPY_PROPERTY_IF_CHANGED(subImage);

    // Grid
    COPY_PROPERTY_IF_CHANGED(followCamera);
    COPY_PROPERTY_IF_CHANGED(majorGridEvery);
    COPY_PROPERTY_IF_CHANGED(minorGridEvery);

    // Gizmo
    COPY_PROPERTY_IF_CHANGED(gizmoType);
    _ring.merge(other._ring);

    _lastEdited = usecTimestampNow();
}

ScriptValue EntityItemPropertiesToScriptValue(ScriptEngine* engine, const EntityItemProperties& properties) {
    return properties.copyToScriptValue(engine, false);
}

ScriptValue EntityItemNonDefaultPropertiesToScriptValue(ScriptEngine* engine, const EntityItemProperties& properties) {
    return properties.copyToScriptValue(engine, true);
}

bool EntityItemPropertiesFromScriptValueIgnoreReadOnly(const ScriptValue &object, EntityItemProperties& properties) {
    properties.copyFromScriptValue(object, false);
    return true;
}

bool EntityItemPropertiesFromScriptValueHonorReadOnly(const ScriptValue &object, EntityItemProperties& properties) {
    properties.copyFromScriptValue(object, true);
    return true;
}

ScriptValue EntityPropertyFlagsToScriptValue(ScriptEngine* engine, const EntityPropertyFlags& flags) {
    return EntityItemProperties::entityPropertyFlagsToScriptValue(engine, flags);
}

bool EntityPropertyFlagsFromScriptValue(const ScriptValue& object, EntityPropertyFlags& flags) {
    return EntityItemProperties::entityPropertyFlagsFromScriptValue(object, flags);
}


ScriptValue EntityItemProperties::entityPropertyFlagsToScriptValue(ScriptEngine* engine, const EntityPropertyFlags& flags) {
    ScriptValue result = engine->newObject();
    return result;
}

bool EntityItemProperties::entityPropertyFlagsFromScriptValue(const ScriptValue& object, EntityPropertyFlags& flags) {
    if (object.isString()) {
        EntityPropertyInfo propertyInfo;
        if (getPropertyInfo(object.toString(), propertyInfo)) {
            flags << propertyInfo.propertyEnum;
        }
    }
    else if (object.isArray()) {
        quint32 length = object.property("length").toInt32();
        for (quint32 i = 0; i < length; i++) {
            QString propertyName = object.property(i).toString();
            EntityPropertyInfo propertyInfo;
            if (getPropertyInfo(propertyName, propertyInfo)) {
                flags << propertyInfo.propertyEnum;
            }
        }
    }
    return true;
}

static QHash<QString, EntityPropertyInfo> _propertyInfos;
static QHash<EntityPropertyList, QString> _enumsToPropertyStrings;

bool EntityItemProperties::getPropertyInfo(const QString& propertyName, EntityPropertyInfo& propertyInfo) {

    static std::once_flag initMap;
    // V8TODO: Probably needs mutex before call_once
    std::call_once(initMap, []() {
        // Core
        ADD_PROPERTY_TO_MAP(PROP_SIMULATION_OWNER, SimulationOwner, simulationOwner, SimulationOwner);
        ADD_PROPERTY_TO_MAP(PROP_PARENT_ID, ParentID, parentID, QUuid);
        ADD_PROPERTY_TO_MAP(PROP_PARENT_JOINT_INDEX, ParentJointIndex, parentJointIndex, uint16_t);
        ADD_PROPERTY_TO_MAP(PROP_VISIBLE, Visible, visible, bool);
        ADD_PROPERTY_TO_MAP(PROP_NAME, Name, name, QString);
        ADD_PROPERTY_TO_MAP(PROP_LOCKED, Locked, locked, bool);
        ADD_PROPERTY_TO_MAP(PROP_USER_DATA, UserData, userData, QString);
        ADD_PROPERTY_TO_MAP(PROP_PRIVATE_USER_DATA, PrivateUserData, privateUserData, QString);
        ADD_PROPERTY_TO_MAP(PROP_HREF, Href, href, QString);
        ADD_PROPERTY_TO_MAP(PROP_DESCRIPTION, Description, description, QString);
        ADD_PROPERTY_TO_MAP(PROP_POSITION, Position, position, vec3);
        ADD_PROPERTY_TO_MAP_WITH_RANGE(PROP_DIMENSIONS, Dimensions, dimensions, vec3, ENTITY_ITEM_MIN_DIMENSION, FLT_MAX);
        ADD_PROPERTY_TO_MAP(PROP_ROTATION, Rotation, rotation, quat);
        ADD_PROPERTY_TO_MAP_WITH_RANGE(PROP_REGISTRATION_POINT, RegistrationPoint, registrationPoint, vec3,
                                       ENTITY_ITEM_MIN_REGISTRATION_POINT, ENTITY_ITEM_MAX_REGISTRATION_POINT);
        ADD_PROPERTY_TO_MAP(PROP_CREATED, Created, created, quint64);
        ADD_PROPERTY_TO_MAP(PROP_LAST_EDITED_BY, LastEditedBy, lastEditedBy, QUuid);
        ADD_PROPERTY_TO_MAP(PROP_ENTITY_HOST_TYPE, EntityHostType, entityHostType, entity::HostType);
        ADD_PROPERTY_TO_MAP(PROP_OWNING_AVATAR_ID, OwningAvatarID, owningAvatarID, QUuid);
        ADD_PROPERTY_TO_MAP(PROP_QUERY_AA_CUBE, QueryAACube, queryAACube, AACube);
        ADD_PROPERTY_TO_MAP(PROP_CAN_CAST_SHADOW, CanCastShadow, canCastShadow, bool);
        ADD_PROPERTY_TO_MAP(PROP_VISIBLE_IN_SECONDARY_CAMERA, IsVisibleInSecondaryCamera, isVisibleInSecondaryCamera, bool);
        ADD_PROPERTY_TO_MAP(PROP_RENDER_LAYER, RenderLayer, renderLayer, RenderLayer);
        ADD_PROPERTY_TO_MAP(PROP_PRIMITIVE_MODE, PrimitiveMode, primitiveMode, PrimitiveMode);
        ADD_PROPERTY_TO_MAP(PROP_IGNORE_PICK_INTERSECTION, IgnorePickIntersection, ignorePickIntersection, bool);
        ADD_PROPERTY_TO_MAP(PROP_RENDER_WITH_ZONES, RenderWithZones, renderWithZones, QVector<QUuid>);
        ADD_PROPERTY_TO_MAP(PROP_BILLBOARD_MODE, BillboardMode, billboardMode, BillboardMode);
        ADD_PROPERTY_TO_MAP(PROP_TAGS, Tags, tags, QSet<QString>);
        { // Grab
            ADD_GROUP_PROPERTY_TO_MAP(PROP_GRAB_GRABBABLE, Grab, grab, Grabbable, grabbable);
            ADD_GROUP_PROPERTY_TO_MAP(PROP_GRAB_KINEMATIC, Grab, grab, GrabKinematic, grabKinematic);
            ADD_GROUP_PROPERTY_TO_MAP(PROP_GRAB_FOLLOWS_CONTROLLER, Grab, grab, GrabFollowsController, grabFollowsController);
            ADD_GROUP_PROPERTY_TO_MAP(PROP_GRAB_TRIGGERABLE, Grab, grab, Triggerable, triggerable);
            ADD_GROUP_PROPERTY_TO_MAP(PROP_GRAB_EQUIPPABLE, Grab, grab, Equippable, equippable);
            ADD_GROUP_PROPERTY_TO_MAP(PROP_GRAB_DELEGATE_TO_PARENT, Grab, grab, GrabDelegateToParent, grabDelegateToParent);
            ADD_GROUP_PROPERTY_TO_MAP(PROP_GRAB_LEFT_EQUIPPABLE_POSITION_OFFSET, Grab, grab,
                                      EquippableLeftPosition, equippableLeftPosition);
            ADD_GROUP_PROPERTY_TO_MAP(PROP_GRAB_LEFT_EQUIPPABLE_ROTATION_OFFSET, Grab, grab,
                                      EquippableLeftRotation, equippableLeftRotation);
            ADD_GROUP_PROPERTY_TO_MAP(PROP_GRAB_RIGHT_EQUIPPABLE_POSITION_OFFSET, Grab, grab,
                                      EquippableRightPosition, equippableRightPosition);
            ADD_GROUP_PROPERTY_TO_MAP(PROP_GRAB_RIGHT_EQUIPPABLE_ROTATION_OFFSET, Grab, grab,
                                      EquippableRightRotation, equippableRightRotation);
            ADD_GROUP_PROPERTY_TO_MAP(PROP_GRAB_EQUIPPABLE_INDICATOR_URL, Grab, grab,
                                      EquippableIndicatorURL, equippableIndicatorURL);
            ADD_GROUP_PROPERTY_TO_MAP(PROP_GRAB_EQUIPPABLE_INDICATOR_SCALE, Grab, grab,
                                      EquippableIndicatorScale, equippableIndicatorScale);
            ADD_GROUP_PROPERTY_TO_MAP(PROP_GRAB_EQUIPPABLE_INDICATOR_OFFSET, Grab, grab,
                                      EquippableIndicatorOffset, equippableIndicatorOffset);
        }
        ADD_PROPERTY_TO_MAP(PROP_MIRROR_MODE, MirrorMode, mirrorMode, MirrorMode);
        ADD_PROPERTY_TO_MAP(PROP_PORTAL_EXIT_ID, PortalExitID, portalExitID, QUuid);

        // Physics
        ADD_PROPERTY_TO_MAP_WITH_RANGE(PROP_DENSITY, Density, density, float,
                                       ENTITY_ITEM_MIN_DENSITY, ENTITY_ITEM_MAX_DENSITY);
        ADD_PROPERTY_TO_MAP(PROP_VELOCITY, Velocity, velocity, vec3);
        ADD_PROPERTY_TO_MAP(PROP_ANGULAR_VELOCITY, AngularVelocity, angularVelocity, vec3);
        ADD_PROPERTY_TO_MAP(PROP_GRAVITY, Gravity, gravity, vec3);
        ADD_PROPERTY_TO_MAP(PROP_ACCELERATION, Acceleration, acceleration, vec3);
        ADD_PROPERTY_TO_MAP_WITH_RANGE(PROP_DAMPING, Damping, damping, float,
                                       ENTITY_ITEM_MIN_DAMPING, ENTITY_ITEM_MAX_DAMPING);
        ADD_PROPERTY_TO_MAP_WITH_RANGE(PROP_ANGULAR_DAMPING, AngularDamping, angularDamping, float,
                                       ENTITY_ITEM_MIN_DAMPING, ENTITY_ITEM_MAX_DAMPING);
        ADD_PROPERTY_TO_MAP_WITH_RANGE(PROP_RESTITUTION, Restitution, restitution, float,
                                       ENTITY_ITEM_MIN_RESTITUTION, ENTITY_ITEM_MAX_RESTITUTION);
        ADD_PROPERTY_TO_MAP_WITH_RANGE(PROP_FRICTION, Friction, friction, float,
                                       ENTITY_ITEM_MIN_FRICTION, ENTITY_ITEM_MAX_FRICTION);
        ADD_PROPERTY_TO_MAP(PROP_LIFETIME, Lifetime, lifetime, float);
        ADD_PROPERTY_TO_MAP(PROP_COLLISIONLESS, Collisionless, collisionless, bool);
        ADD_PROPERTY_TO_MAP(PROP_COLLISIONLESS, unused, ignoreForCollisions, bool); // legacy support
        ADD_PROPERTY_TO_MAP(PROP_COLLISION_MASK, unused, collisionMask, uint16_t);
        ADD_PROPERTY_TO_MAP(PROP_COLLISION_MASK, unused, collidesWith, uint16_t);
        ADD_PROPERTY_TO_MAP(PROP_DYNAMIC, unused, collisionsWillMove, bool); // legacy support
        ADD_PROPERTY_TO_MAP(PROP_DYNAMIC, unused, dynamic, bool);
        ADD_PROPERTY_TO_MAP(PROP_COLLISION_SOUND_URL, CollisionSoundURL, collisionSoundURL, QString);
        ADD_PROPERTY_TO_MAP(PROP_ACTION_DATA, ActionData, actionData, QByteArray);

        // Cloning
        ADD_PROPERTY_TO_MAP(PROP_CLONEABLE, Cloneable, cloneable, bool);
        ADD_PROPERTY_TO_MAP(PROP_CLONE_LIFETIME, CloneLifetime, cloneLifetime, float);
        ADD_PROPERTY_TO_MAP(PROP_CLONE_LIMIT, CloneLimit, cloneLimit, float);
        ADD_PROPERTY_TO_MAP(PROP_CLONE_DYNAMIC, CloneDynamic, cloneDynamic, bool);
        ADD_PROPERTY_TO_MAP(PROP_CLONE_AVATAR_ENTITY, CloneAvatarEntity, cloneAvatarEntity, bool);
        ADD_PROPERTY_TO_MAP(PROP_CLONE_ORIGIN_ID, CloneOriginID, cloneOriginID, QUuid);

        // Scripts
        ADD_PROPERTY_TO_MAP(PROP_SCRIPT, Script, script, QString);
        ADD_PROPERTY_TO_MAP(PROP_SCRIPT_TIMESTAMP, ScriptTimestamp, scriptTimestamp, quint64);
        ADD_PROPERTY_TO_MAP(PROP_SERVER_SCRIPTS, ServerScripts, serverScripts, QString);

        // Local script props
        ADD_PROPERTY_TO_MAP(PROP_LOCAL_POSITION, LocalPosition, localPosition, vec3);
        ADD_PROPERTY_TO_MAP(PROP_LOCAL_ROTATION, LocalRotation, localRotation, quat);
        ADD_PROPERTY_TO_MAP(PROP_LOCAL_VELOCITY, LocalVelocity, localVelocity, vec3);
        ADD_PROPERTY_TO_MAP(PROP_LOCAL_ANGULAR_VELOCITY, LocalAngularVelocity, localAngularVelocity, vec3);
        ADD_PROPERTY_TO_MAP_WITH_RANGE(PROP_LOCAL_DIMENSIONS, LocalDimensions, localDimensions, vec3,
                                       ENTITY_ITEM_MIN_DIMENSION, FLT_MAX);

        // Common
        ADD_PROPERTY_TO_MAP(PROP_SHAPE_TYPE, ShapeType, shapeType, ShapeType);
        ADD_PROPERTY_TO_MAP(PROP_COMPOUND_SHAPE_URL, CompoundShapeURL, compoundShapeURL, QString);
        ADD_PROPERTY_TO_MAP(PROP_COLOR, Color, color, u8vec3Color);
        ADD_PROPERTY_TO_MAP_WITH_RANGE(PROP_ALPHA, Alpha, alpha, float, particle::MINIMUM_ALPHA, particle::MAXIMUM_ALPHA);
        { // Pulse
            ADD_GROUP_PROPERTY_TO_MAP(PROP_PULSE_MIN, Pulse, pulse, Min, min);
            ADD_GROUP_PROPERTY_TO_MAP(PROP_PULSE_MAX, Pulse, pulse, Max, max);
            ADD_GROUP_PROPERTY_TO_MAP(PROP_PULSE_PERIOD, Pulse, pulse, Period, period);
            ADD_GROUP_PROPERTY_TO_MAP(PROP_PULSE_COLOR_MODE, Pulse, pulse, ColorMode, colorMode);
            ADD_GROUP_PROPERTY_TO_MAP(PROP_PULSE_ALPHA_MODE, Pulse, pulse, AlphaMode, alphaMode);
        }
        ADD_PROPERTY_TO_MAP(PROP_TEXTURES, Textures, textures, QString);

        // Particles
        ADD_PROPERTY_TO_MAP_WITH_RANGE(PROP_MAX_PARTICLES, MaxParticles, maxParticles, quint32,
                                       particle::MINIMUM_MAX_PARTICLES, particle::MAXIMUM_MAX_PARTICLES);
        ADD_PROPERTY_TO_MAP_WITH_RANGE(PROP_LIFESPAN, Lifespan, lifespan, float,
                                       particle::MINIMUM_LIFESPAN, particle::MAXIMUM_LIFESPAN);
        ADD_PROPERTY_TO_MAP(PROP_EMITTING_PARTICLES, IsEmitting, isEmitting, bool);
        ADD_PROPERTY_TO_MAP_WITH_RANGE(PROP_EMIT_RATE, EmitRate, emitRate, float,
                                       particle::MINIMUM_EMIT_RATE, particle::MAXIMUM_EMIT_RATE);
        ADD_PROPERTY_TO_MAP_WITH_RANGE(PROP_EMIT_SPEED, EmitSpeed, emitSpeed, vec3,
                                       particle::MINIMUM_EMIT_SPEED, particle::MAXIMUM_EMIT_SPEED);
        ADD_PROPERTY_TO_MAP_WITH_RANGE(PROP_SPEED_SPREAD, SpeedSpread, speedSpread, vec3,
                                       particle::MINIMUM_EMIT_SPEED, particle::MAXIMUM_EMIT_SPEED);
        ADD_PROPERTY_TO_MAP(PROP_EMIT_ORIENTATION, EmitOrientation, emitOrientation, quat);
        ADD_PROPERTY_TO_MAP_WITH_RANGE(PROP_EMIT_DIMENSIONS, EmitDimensions, emitDimensions, vec3,
                                       particle::MINIMUM_EMIT_DIMENSION, particle::MAXIMUM_EMIT_DIMENSION);
        ADD_PROPERTY_TO_MAP_WITH_RANGE(PROP_EMIT_RADIUS_START, EmitRadiusStart, emitRadiusStart, float,
                                       particle::MINIMUM_EMIT_RADIUS_START, particle::MAXIMUM_EMIT_RADIUS_START);
        ADD_PROPERTY_TO_MAP_WITH_RANGE(PROP_POLAR_START, EmitPolarStart, polarStart, float,
                                       particle::MINIMUM_POLAR, particle::MAXIMUM_POLAR);
        ADD_PROPERTY_TO_MAP_WITH_RANGE(PROP_POLAR_FINISH, EmitPolarFinish, polarFinish, float,
                                       particle::MINIMUM_POLAR, particle::MAXIMUM_POLAR);
        ADD_PROPERTY_TO_MAP_WITH_RANGE(PROP_AZIMUTH_START, EmitAzimuthStart, azimuthStart, float,
                                       particle::MINIMUM_AZIMUTH, particle::MAXIMUM_AZIMUTH);
        ADD_PROPERTY_TO_MAP_WITH_RANGE(PROP_AZIMUTH_FINISH, EmitAzimuthFinish, azimuthFinish, float,
                                       particle::MINIMUM_AZIMUTH, particle::MAXIMUM_AZIMUTH);
        ADD_PROPERTY_TO_MAP_WITH_RANGE(PROP_EMIT_ACCELERATION, EmitAcceleration, emitAcceleration, vec3,
                                       particle::MINIMUM_EMIT_ACCELERATION, particle::MAXIMUM_EMIT_ACCELERATION);
        ADD_PROPERTY_TO_MAP_WITH_RANGE(PROP_ACCELERATION_SPREAD, AccelerationSpread, accelerationSpread, vec3,
                                       particle::MINIMUM_ACCELERATION_SPREAD, particle::MAXIMUM_ACCELERATION_SPREAD);
        ADD_PROPERTY_TO_MAP_WITH_RANGE(PROP_PARTICLE_RADIUS, ParticleRadius, particleRadius, float,
                                       particle::MINIMUM_PARTICLE_RADIUS, particle::MAXIMUM_PARTICLE_RADIUS);
        ADD_PROPERTY_TO_MAP_WITH_RANGE(PROP_RADIUS_SPREAD, RadiusSpread, radiusSpread, float,
                                       particle::MINIMUM_PARTICLE_RADIUS, particle::MAXIMUM_PARTICLE_RADIUS);
        ADD_PROPERTY_TO_MAP_WITH_RANGE(PROP_RADIUS_START, RadiusStart, radiusStart, float,
                                       particle::MINIMUM_PARTICLE_RADIUS, particle::MAXIMUM_PARTICLE_RADIUS);
        ADD_PROPERTY_TO_MAP_WITH_RANGE(PROP_RADIUS_FINISH, RadiusFinish, radiusFinish, float,
                                       particle::MINIMUM_PARTICLE_RADIUS, particle::MAXIMUM_PARTICLE_RADIUS);
        ADD_PROPERTY_TO_MAP(PROP_COLOR_SPREAD, ColorSpread, colorSpread, u8vec3Color);
        ADD_PROPERTY_TO_MAP(PROP_COLOR_START, ColorStart, colorStart, vec3Color);
        ADD_PROPERTY_TO_MAP(PROP_COLOR_FINISH, ColorFinish, colorFinish, vec3Color);
        ADD_PROPERTY_TO_MAP_WITH_RANGE(PROP_ALPHA_SPREAD, AlphaSpread, alphaSpread, float,
                                       particle::MINIMUM_ALPHA, particle::MAXIMUM_ALPHA);
        ADD_PROPERTY_TO_MAP_WITH_RANGE(PROP_ALPHA_START, AlphaStart, alphaStart, float,
                                       particle::MINIMUM_ALPHA, particle::MAXIMUM_ALPHA);
        ADD_PROPERTY_TO_MAP_WITH_RANGE(PROP_ALPHA_FINISH, AlphaFinish, alphaFinish, float,
                                       particle::MINIMUM_ALPHA, particle::MAXIMUM_ALPHA);
        ADD_PROPERTY_TO_MAP(PROP_EMITTER_SHOULD_TRAIL, EmitterShouldTrail, emitterShouldTrail, bool);
        ADD_PROPERTY_TO_MAP_WITH_RANGE(PROP_PARTICLE_SPIN, ParticleSpin, particleSpin, float,
                                       particle::MINIMUM_PARTICLE_SPIN, particle::MAXIMUM_PARTICLE_SPIN);
        ADD_PROPERTY_TO_MAP_WITH_RANGE(PROP_SPIN_SPREAD, SpinSpread, spinSpread, float,
                                       particle::MINIMUM_PARTICLE_SPIN, particle::MAXIMUM_PARTICLE_SPIN);
        ADD_PROPERTY_TO_MAP_WITH_RANGE(PROP_SPIN_START, SpinStart, spinStart, float,
                                       particle::MINIMUM_PARTICLE_SPIN, particle::MAXIMUM_PARTICLE_SPIN);
        ADD_PROPERTY_TO_MAP_WITH_RANGE(PROP_SPIN_FINISH, SpinFinish, spinFinish, float,
                                       particle::MINIMUM_PARTICLE_SPIN, particle::MAXIMUM_PARTICLE_SPIN);
        ADD_PROPERTY_TO_MAP(PROP_PARTICLE_ROTATE_WITH_ENTITY, RotateWithEntity, rotateWithEntity, float);

        // Model
        ADD_PROPERTY_TO_MAP(PROP_MODEL_URL, ModelURL, modelURL, QString);
        ADD_PROPERTY_TO_MAP(PROP_MODEL_SCALE, ModelScale, modelScale, vec3);
        ADD_PROPERTY_TO_MAP(PROP_JOINT_ROTATIONS_SET, JointRotationsSet, jointRotationsSet, QVector<bool>);
        ADD_PROPERTY_TO_MAP(PROP_JOINT_ROTATIONS, JointRotations, jointRotations, QVector<quat>);
        ADD_PROPERTY_TO_MAP(PROP_JOINT_TRANSLATIONS_SET, JointTranslationsSet, jointTranslationsSet, QVector<bool>);
        ADD_PROPERTY_TO_MAP(PROP_JOINT_TRANSLATIONS, JointTranslations, jointTranslations, QVector<vec3>);
        ADD_PROPERTY_TO_MAP(PROP_RELAY_PARENT_JOINTS, RelayParentJoints, relayParentJoints, bool);
        ADD_PROPERTY_TO_MAP(PROP_GROUP_CULLED, GroupCulled, groupCulled, bool);
        ADD_PROPERTY_TO_MAP(PROP_BLENDSHAPE_COEFFICIENTS, BlendshapeCoefficients, blendshapeCoefficients, QString);
        ADD_PROPERTY_TO_MAP(PROP_USE_ORIGINAL_PIVOT, UseOriginalPivot, useOriginalPivot, bool);
        { // Animation
            ADD_GROUP_PROPERTY_TO_MAP(PROP_ANIMATION_URL, Animation, animation, URL, url);
            ADD_GROUP_PROPERTY_TO_MAP(PROP_ANIMATION_ALLOW_TRANSLATION, Animation, animation, AllowTranslation, allowTranslation);
            ADD_GROUP_PROPERTY_TO_MAP(PROP_ANIMATION_FPS, Animation, animation, FPS, fps);
            ADD_GROUP_PROPERTY_TO_MAP(PROP_ANIMATION_FRAME_INDEX, Animation, animation, CurrentFrame, currentFrame);
            ADD_GROUP_PROPERTY_TO_MAP(PROP_ANIMATION_PLAYING, Animation, animation, Running, running);
            ADD_GROUP_PROPERTY_TO_MAP(PROP_ANIMATION_LOOP, Animation, animation, Loop, loop);
            ADD_GROUP_PROPERTY_TO_MAP(PROP_ANIMATION_FIRST_FRAME, Animation, animation, FirstFrame, firstFrame);
            ADD_GROUP_PROPERTY_TO_MAP(PROP_ANIMATION_LAST_FRAME, Animation, animation, LastFrame, lastFrame);
            ADD_GROUP_PROPERTY_TO_MAP(PROP_ANIMATION_HOLD, Animation, animation, Hold, hold);
        }

        // Light
        ADD_PROPERTY_TO_MAP(PROP_IS_SPOTLIGHT, IsSpotlight, isSpotlight, bool);
        ADD_PROPERTY_TO_MAP(PROP_INTENSITY, Intensity, intensity, float);
        ADD_PROPERTY_TO_MAP(PROP_EXPONENT, Exponent, exponent, float);
        ADD_PROPERTY_TO_MAP_WITH_RANGE(PROP_CUTOFF, Cutoff, cutoff, float,
                                       LightEntityItem::MIN_CUTOFF, LightEntityItem::MAX_CUTOFF);
        ADD_PROPERTY_TO_MAP(PROP_FALLOFF_RADIUS, FalloffRadius, falloffRadius, float);

        // Text
        ADD_PROPERTY_TO_MAP(PROP_TEXT, Text, text, QString);
        ADD_PROPERTY_TO_MAP(PROP_LINE_HEIGHT, LineHeight, lineHeight, float);
        ADD_PROPERTY_TO_MAP(PROP_TEXT_COLOR, TextColor, textColor, u8vec3Color);
        ADD_PROPERTY_TO_MAP(PROP_TEXT_ALPHA, TextAlpha, textAlpha, float);
        ADD_PROPERTY_TO_MAP(PROP_BACKGROUND_COLOR, BackgroundColor, backgroundColor, u8vec3Color);
        ADD_PROPERTY_TO_MAP(PROP_BACKGROUND_ALPHA, BackgroundAlpha, backgroundAlpha, float);
        ADD_PROPERTY_TO_MAP(PROP_LEFT_MARGIN, LeftMargin, leftMargin, float);
        ADD_PROPERTY_TO_MAP(PROP_RIGHT_MARGIN, RightMargin, rightMargin, float);
        ADD_PROPERTY_TO_MAP(PROP_TOP_MARGIN, TopMargin, topMargin, float);
        ADD_PROPERTY_TO_MAP(PROP_BOTTOM_MARGIN, BottomMargin, bottomMargin, float);
        ADD_PROPERTY_TO_MAP(PROP_UNLIT, Unlit, unlit, bool);
        ADD_PROPERTY_TO_MAP(PROP_FONT, Font, font, QString);
        ADD_PROPERTY_TO_MAP(PROP_TEXT_EFFECT, TextEffect, textEffect, TextEffect);
        ADD_PROPERTY_TO_MAP(PROP_TEXT_EFFECT_COLOR, TextEffectColor, textEffectColor, u8vec3Color);
        ADD_PROPERTY_TO_MAP_WITH_RANGE(PROP_TEXT_EFFECT_THICKNESS, TextEffectThickness, textEffectThickness, float, 0.0, 0.5);
        ADD_PROPERTY_TO_MAP(PROP_TEXT_ALIGNMENT, Alignment, alignment, TextAlignment);

        // Zone
        { // Keylight
            ADD_GROUP_PROPERTY_TO_MAP(PROP_KEYLIGHT_COLOR, KeyLight, keyLight, Color, color);
            ADD_GROUP_PROPERTY_TO_MAP(PROP_KEYLIGHT_INTENSITY, KeyLight, keyLight, Intensity, intensity);
            ADD_GROUP_PROPERTY_TO_MAP(PROP_KEYLIGHT_DIRECTION, KeyLight, keylight, Direction, direction);
            ADD_GROUP_PROPERTY_TO_MAP(PROP_KEYLIGHT_CAST_SHADOW, KeyLight, keyLight, CastShadows, castShadows);
            ADD_GROUP_PROPERTY_TO_MAP_WITH_RANGE(PROP_KEYLIGHT_SHADOW_BIAS, KeyLight, keyLight, ShadowBias, shadowBias, 0.0f, 1.0f);
            ADD_GROUP_PROPERTY_TO_MAP_WITH_RANGE(PROP_KEYLIGHT_SHADOW_MAX_DISTANCE, KeyLight, keyLight, ShadowMaxDistance, shadowMaxDistance, 1.0f, 250.0f);
        }
        { // Ambient light
            ADD_GROUP_PROPERTY_TO_MAP(PROP_AMBIENT_LIGHT_INTENSITY, AmbientLight, ambientLight, Intensity, intensity);
            ADD_GROUP_PROPERTY_TO_MAP(PROP_AMBIENT_LIGHT_URL, AmbientLight, ambientLight, URL, url);
        }
        { // Skybox
            ADD_GROUP_PROPERTY_TO_MAP(PROP_SKYBOX_COLOR, Skybox, skybox, Color, color);
            ADD_GROUP_PROPERTY_TO_MAP(PROP_SKYBOX_URL, Skybox, skybox, URL, url);
        }
        { // Haze
            ADD_GROUP_PROPERTY_TO_MAP(PROP_HAZE_RANGE, Haze, haze, HazeRange, hazeRange);
            ADD_GROUP_PROPERTY_TO_MAP(PROP_HAZE_COLOR, Haze, haze, HazeColor, hazeColor);
            ADD_GROUP_PROPERTY_TO_MAP(PROP_HAZE_GLARE_COLOR, Haze, haze, HazeGlareColor, hazeGlareColor);
            ADD_GROUP_PROPERTY_TO_MAP(PROP_HAZE_ENABLE_GLARE, Haze, haze, HazeEnableGlare, hazeEnableGlare);
            ADD_GROUP_PROPERTY_TO_MAP(PROP_HAZE_GLARE_ANGLE, Haze, haze, HazeGlareAngle, hazeGlareAngle);

            ADD_GROUP_PROPERTY_TO_MAP(PROP_HAZE_ALTITUDE_EFFECT, Haze, haze, HazeAltitudeEffect, hazeAltitudeEfect);
            ADD_GROUP_PROPERTY_TO_MAP(PROP_HAZE_CEILING, Haze, haze, HazeCeiling, hazeCeiling);
            ADD_GROUP_PROPERTY_TO_MAP(PROP_HAZE_BASE_REF, Haze, haze, HazeBaseRef, hazeBaseRef);

            ADD_GROUP_PROPERTY_TO_MAP(PROP_HAZE_BACKGROUND_BLEND, Haze, haze, HazeBackgroundBlend, hazeBackgroundBlend);

            ADD_GROUP_PROPERTY_TO_MAP(PROP_HAZE_ATTENUATE_KEYLIGHT, Haze, haze, HazeAttenuateKeyLight, hazeAttenuateKeyLight);
            ADD_GROUP_PROPERTY_TO_MAP(PROP_HAZE_KEYLIGHT_RANGE, Haze, haze, HazeKeyLightRange, hazeKeyLightRange);
            ADD_GROUP_PROPERTY_TO_MAP(PROP_HAZE_KEYLIGHT_ALTITUDE, Haze, haze, HazeKeyLightAltitude, hazeKeyLightAltitude);
        }
        { // Bloom
            ADD_GROUP_PROPERTY_TO_MAP(PROP_BLOOM_INTENSITY, Bloom, bloom, BloomIntensity, bloomIntensity);
            ADD_GROUP_PROPERTY_TO_MAP(PROP_BLOOM_THRESHOLD, Bloom, bloom, BloomThreshold, bloomThreshold);
            ADD_GROUP_PROPERTY_TO_MAP(PROP_BLOOM_SIZE, Bloom, bloom, BloomSize, bloomSize);
        }
        ADD_PROPERTY_TO_MAP(PROP_FLYING_ALLOWED, FlyingAllowed, flyingAllowed, bool);
        ADD_PROPERTY_TO_MAP(PROP_GHOSTING_ALLOWED, GhostingAllowed, ghostingAllowed, bool);
        ADD_PROPERTY_TO_MAP(PROP_FILTER_URL, FilterURL, filterURL, QString);
        ADD_PROPERTY_TO_MAP(PROP_KEY_LIGHT_MODE, KeyLightMode, keyLightMode, uint32_t);
        ADD_PROPERTY_TO_MAP(PROP_AMBIENT_LIGHT_MODE, AmbientLightMode, ambientLightMode, uint32_t);
        ADD_PROPERTY_TO_MAP(PROP_SKYBOX_MODE, SkyboxMode, skyboxMode, uint32_t);
        ADD_PROPERTY_TO_MAP(PROP_HAZE_MODE, HazeMode, hazeMode, uint32_t);
        ADD_PROPERTY_TO_MAP(PROP_BLOOM_MODE, BloomMode, bloomMode, uint32_t);
        ADD_PROPERTY_TO_MAP(PROP_AVATAR_PRIORITY, AvatarPriority, avatarPriority, uint32_t);
        ADD_PROPERTY_TO_MAP(PROP_SCREENSHARE, Screenshare, screenshare, uint32_t);

        // Polyvox
        ADD_PROPERTY_TO_MAP(PROP_VOXEL_VOLUME_SIZE, VoxelVolumeSize, voxelVolumeSize, vec3);
        ADD_PROPERTY_TO_MAP(PROP_VOXEL_DATA, VoxelData, voxelData, QByteArray);
        ADD_PROPERTY_TO_MAP(PROP_VOXEL_SURFACE_STYLE, VoxelSurfaceStyle, voxelSurfaceStyle, uint16_t);
        ADD_PROPERTY_TO_MAP(PROP_X_TEXTURE_URL, XTextureURL, xTextureURL, QString);
        ADD_PROPERTY_TO_MAP(PROP_Y_TEXTURE_URL, YTextureURL, yTextureURL, QString);
        ADD_PROPERTY_TO_MAP(PROP_Z_TEXTURE_URL, ZTextureURL, zTextureURL, QString);
        ADD_PROPERTY_TO_MAP(PROP_X_N_NEIGHBOR_ID, XNNeighborID, xNNeighborID, EntityItemID);
        ADD_PROPERTY_TO_MAP(PROP_Y_N_NEIGHBOR_ID, YNNeighborID, yNNeighborID, EntityItemID);
        ADD_PROPERTY_TO_MAP(PROP_Z_N_NEIGHBOR_ID, ZNNeighborID, zNNeighborID, EntityItemID);
        ADD_PROPERTY_TO_MAP(PROP_X_P_NEIGHBOR_ID, XPNeighborID, xPNeighborID, EntityItemID);
        ADD_PROPERTY_TO_MAP(PROP_Y_P_NEIGHBOR_ID, YPNeighborID, yPNeighborID, EntityItemID);
        ADD_PROPERTY_TO_MAP(PROP_Z_P_NEIGHBOR_ID, ZPNeighborID, zPNeighborID, EntityItemID);

        // Web
        ADD_PROPERTY_TO_MAP(PROP_SOURCE_URL, SourceUrl, sourceUrl, QString);
        ADD_PROPERTY_TO_MAP(PROP_DPI, DPI, dpi, uint16_t);
        ADD_PROPERTY_TO_MAP(PROP_SCRIPT_URL, ScriptURL, scriptURL, QString);
        ADD_PROPERTY_TO_MAP(PROP_MAX_FPS, MaxFPS, maxFPS, uint8_t);
        ADD_PROPERTY_TO_MAP(PROP_INPUT_MODE, InputMode, inputMode, WebInputMode);
        ADD_PROPERTY_TO_MAP(PROP_SHOW_KEYBOARD_FOCUS_HIGHLIGHT, ShowKeyboardFocusHighlight, showKeyboardFocusHighlight, bool);
        ADD_PROPERTY_TO_MAP(PROP_WEB_USE_BACKGROUND, useBackground, useBackground, bool);
        ADD_PROPERTY_TO_MAP(PROP_USER_AGENT, UserAgent, userAgent, QString);

        // Polyline
        ADD_PROPERTY_TO_MAP(PROP_LINE_POINTS, LinePoints, linePoints, QVector<vec3>);
        ADD_PROPERTY_TO_MAP(PROP_STROKE_WIDTHS, StrokeWidths, strokeWidths, QVector<float>);
        ADD_PROPERTY_TO_MAP(PROP_STROKE_NORMALS, Normals, normals, QVector<vec3>);
        ADD_PROPERTY_TO_MAP(PROP_STROKE_COLORS, StrokeColors, strokeColors, QVector<vec3>);
        ADD_PROPERTY_TO_MAP(PROP_IS_UV_MODE_STRETCH, IsUVModeStretch, isUVModeStretch, QVector<float>);
        ADD_PROPERTY_TO_MAP(PROP_LINE_GLOW, Glow, glow, bool);
        ADD_PROPERTY_TO_MAP(PROP_LINE_FACE_CAMERA, FaceCamera, faceCamera, bool);

        // Shape
        ADD_PROPERTY_TO_MAP(PROP_SHAPE, Shape, shape, QString);

        // Material
        ADD_PROPERTY_TO_MAP(PROP_MATERIAL_URL, MaterialURL, materialURL, QString);
        ADD_PROPERTY_TO_MAP(PROP_MATERIAL_MAPPING_MODE, MaterialMappingMode, materialMappingMode, MaterialMappingMode);
        ADD_PROPERTY_TO_MAP(PROP_MATERIAL_PRIORITY, Priority, priority, quint16);
        ADD_PROPERTY_TO_MAP(PROP_PARENT_MATERIAL_NAME, ParentMaterialName, parentMaterialName, QString);
        ADD_PROPERTY_TO_MAP(PROP_MATERIAL_MAPPING_POS, MaterialMappingPos, materialMappingPos, vec2);
        ADD_PROPERTY_TO_MAP(PROP_MATERIAL_MAPPING_SCALE, MaterialMappingScale, materialMappingScale, vec2);
        ADD_PROPERTY_TO_MAP(PROP_MATERIAL_MAPPING_ROT, MaterialMappingRot, materialMappingRot, float);
        ADD_PROPERTY_TO_MAP(PROP_MATERIAL_DATA, MaterialData, materialData, QString);
        ADD_PROPERTY_TO_MAP(PROP_MATERIAL_REPEAT, MaterialRepeat, materialRepeat, bool);

        // Image
        ADD_PROPERTY_TO_MAP(PROP_IMAGE_URL, ImageURL, imageURL, QString);
        ADD_PROPERTY_TO_MAP(PROP_EMISSIVE, Emissive, emissive, bool);
        ADD_PROPERTY_TO_MAP(PROP_KEEP_ASPECT_RATIO, KeepAspectRatio, keepAspectRatio, bool);
        ADD_PROPERTY_TO_MAP(PROP_SUB_IMAGE, SubImage, subImage, QRect);

        // Grid
        ADD_PROPERTY_TO_MAP(PROP_GRID_FOLLOW_CAMERA, FollowCamera, followCamera, bool);
        ADD_PROPERTY_TO_MAP(PROP_MAJOR_GRID_EVERY, MajorGridEvery, majorGridEvery, uint32_t);
        ADD_PROPERTY_TO_MAP(PROP_MINOR_GRID_EVERY, MinorGridEvery, minorGridEvery, float);

        // Gizmo
        ADD_PROPERTY_TO_MAP(PROP_GIZMO_TYPE, GizmoType, gizmoType, GizmoType);
        { // RingGizmo
            ADD_GROUP_PROPERTY_TO_MAP_WITH_RANGE(PROP_START_ANGLE, Ring, ring, StartAngle, startAngle, RingGizmoPropertyGroup::MIN_ANGLE, RingGizmoPropertyGroup::MAX_ANGLE);
            ADD_GROUP_PROPERTY_TO_MAP_WITH_RANGE(PROP_END_ANGLE, Ring, ring, EndAngle, endAngle, RingGizmoPropertyGroup::MIN_ANGLE, RingGizmoPropertyGroup::MAX_ANGLE);
            ADD_GROUP_PROPERTY_TO_MAP_WITH_RANGE(PROP_INNER_RADIUS, Ring, ring, InnerRadius, innerRadius, RingGizmoPropertyGroup::MIN_RADIUS, RingGizmoPropertyGroup::MAX_RADIUS);

            ADD_GROUP_PROPERTY_TO_MAP(PROP_INNER_START_COLOR, Ring, ring, InnerStartColor, innerStartColor);
            ADD_GROUP_PROPERTY_TO_MAP(PROP_INNER_END_COLOR, Ring, ring, InnerEndColor, innerEndColor);
            ADD_GROUP_PROPERTY_TO_MAP(PROP_OUTER_START_COLOR, Ring, ring, OuterStartColor, outerStartColor);
            ADD_GROUP_PROPERTY_TO_MAP(PROP_OUTER_END_COLOR, Ring, ring, OuterEndColor, outerEndColor);

            ADD_GROUP_PROPERTY_TO_MAP_WITH_RANGE(PROP_INNER_START_ALPHA, Ring, ring, InnerStartAlpha, innerStartAlpha, RingGizmoPropertyGroup::MIN_ALPHA, RingGizmoPropertyGroup::MAX_ALPHA);
            ADD_GROUP_PROPERTY_TO_MAP_WITH_RANGE(PROP_INNER_END_ALPHA, Ring, ring, InnerEndAlpha, innerEndAlpha, RingGizmoPropertyGroup::MIN_ALPHA, RingGizmoPropertyGroup::MAX_ALPHA);
            ADD_GROUP_PROPERTY_TO_MAP_WITH_RANGE(PROP_OUTER_START_ALPHA, Ring, ring, OuterStartAlpha, outerStartAlpha, RingGizmoPropertyGroup::MIN_ALPHA, RingGizmoPropertyGroup::MAX_ALPHA);
            ADD_GROUP_PROPERTY_TO_MAP_WITH_RANGE(PROP_OUTER_END_ALPHA, Ring, ring, OuterEndAlpha, outerEndAlpha, RingGizmoPropertyGroup::MIN_ALPHA, RingGizmoPropertyGroup::MAX_ALPHA);

            ADD_GROUP_PROPERTY_TO_MAP(PROP_HAS_TICK_MARKS, Ring, ring, HasTickMarks, hasTickMarks);
            ADD_GROUP_PROPERTY_TO_MAP_WITH_RANGE(PROP_MAJOR_TICK_MARKS_ANGLE, Ring, ring, MajorTickMarksAngle, majorTickMarksAngle, RingGizmoPropertyGroup::MIN_ANGLE, RingGizmoPropertyGroup::MAX_ANGLE);
            ADD_GROUP_PROPERTY_TO_MAP_WITH_RANGE(PROP_MINOR_TICK_MARKS_ANGLE, Ring, ring, MinorTickMarksAngle, minorTickMarksAngle, RingGizmoPropertyGroup::MIN_ANGLE, RingGizmoPropertyGroup::MAX_ANGLE);
            ADD_GROUP_PROPERTY_TO_MAP(PROP_MAJOR_TICK_MARKS_LENGTH, Ring, ring, MajorTickMarksLength, majorTickMarksLength);
            ADD_GROUP_PROPERTY_TO_MAP(PROP_MINOR_TICK_MARKS_LENGTH, Ring, ring, MinorTickMarksLength, minorTickMarksLength);
            ADD_GROUP_PROPERTY_TO_MAP(PROP_MAJOR_TICK_MARKS_COLOR, Ring, ring, MajorTickMarksColor, majorTickMarksColor);
            ADD_GROUP_PROPERTY_TO_MAP(PROP_MINOR_TICK_MARKS_COLOR, Ring, ring, MinorTickMarksColor, minorTickMarksColor);
        }
    });

    auto iter = _propertyInfos.find(propertyName);
    if (iter != _propertyInfos.end()) {
        propertyInfo = *iter;
        return true;
    }

    return false;
}

/*@jsdoc
 * Information about an entity property.
 * @typedef {object} Entities.EntityPropertyInfo
 * @property {number} propertyEnum - The internal number of the property.
 * @property {string} minimum - The minimum numerical value the property may have, if available, otherwise <code>""</code>.
 * @property {string} maximum - The maximum numerical value the property may have, if available, otherwise <code>""</code>.
 */
ScriptValue EntityPropertyInfoToScriptValue(ScriptEngine* engine, const EntityPropertyInfo& propertyInfo) {
    ScriptValue obj = engine->newObject();
    obj.setProperty("propertyEnum", propertyInfo.propertyEnum);
    obj.setProperty("minimum", propertyInfo.minimum.toString());
    obj.setProperty("maximum", propertyInfo.maximum.toString());
    return obj;
}

bool EntityPropertyInfoFromScriptValue(const ScriptValue& object, EntityPropertyInfo& propertyInfo) {
    propertyInfo.propertyEnum = (EntityPropertyList)object.property("propertyEnum").toVariant().toUInt();
    propertyInfo.minimum = object.property("minimum").toVariant();
    propertyInfo.maximum = object.property("maximum").toVariant();
    return true;
}

// TODO: Implement support for edit packets that can span an MTU sized buffer. We need to implement a mechanism for the
//       encodeEntityEditPacket() method to communicate the the caller which properties couldn't fit in the buffer. Similar
//       to how we handle this in the Octree streaming case.
//
// TODO: Right now, all possible properties for all subclasses are handled here. Ideally we'd prefer
//       to handle this in a more generic way. Allowing subclasses of EntityItem to register their properties
//
// TODO: There's a lot of repeated patterns in the code below to handle each property. It would be nice if the property
//       registration mechanism allowed us to collapse these repeated sections of code into a single implementation that
//       utilized the registration table to shorten up and simplify this code.
//
// TODO: Implement support for paged properties, spanning MTU, and custom properties
//
// TODO: Implement support for script and visible properties.
//
OctreeElement::AppendState EntityItemProperties::encodeEntityEditPacket(PacketType command, EntityItemID id, const EntityItemProperties& properties,
                QByteArray& buffer, EntityPropertyFlags requestedProperties, EntityPropertyFlags& didntFitProperties) {

    OctreePacketData ourDataPacket(false, buffer.size()); // create a packetData object to add out packet details too.
    OctreePacketData* packetData = &ourDataPacket; // we want a pointer to this so we can use our APPEND_ENTITY_PROPERTY macro

    bool success = true; // assume the best
    OctreeElement::AppendState appendState = OctreeElement::COMPLETED; // assume the best

    // TODO: We need to review how jurisdictions should be handled for entities. (The old Models and Particles code
    // didn't do anything special for jurisdictions, so we're keeping that same behavior here.)
    //
    // Always include the root octcode. This is only because the OctreeEditPacketSender will check these octcodes
    // to determine which server to send the changes to in the case of multiple jurisdictions. The root will be sent
    // to all servers.
    vec3 rootPosition(0);
    float rootScale = 0.5f;
    unsigned char* octcode = pointToOctalCode(rootPosition.x, rootPosition.y, rootPosition.z, rootScale);

    success = packetData->startSubTree(octcode);
    delete[] octcode;

    // assuming we have room to fit our octalCode, proceed...
    if (success) {

        // Now add our edit content details...

        // id
        // encode our ID as a byte count coded byte stream
        QByteArray encodedID = id.toRfc4122(); // NUM_BYTES_RFC4122_UUID

        // encode our ID as a byte count coded byte stream
        ByteCountCoded<quint32> tokenCoder;
        QByteArray encodedToken;

        // encode our type as a byte count coded byte stream
        ByteCountCoded<quint32> typeCoder = (quint32)properties.getType();
        QByteArray encodedType = typeCoder;

        quint64 updateDelta = 0; // this is an edit so by definition, it's update is in sync
        ByteCountCoded<quint64> updateDeltaCoder = updateDelta;
        QByteArray encodedUpdateDelta = updateDeltaCoder;

        EntityPropertyFlags propertyFlags(PROP_LAST_ITEM);
        EntityPropertyFlags propertiesDidntFit = requestedProperties;

        LevelDetails entityLevel = packetData->startLevel();

        // Last Edited quint64 always first, before any other details, which allows us easy access to adjusting this
        // timestamp for clock skew
        quint64 lastEdited = properties.getLastEdited();
        bool successLastEditedFits = packetData->appendValue(lastEdited);

        bool successIDFits = packetData->appendRawData(encodedID);
        if (successIDFits) {
            successIDFits = packetData->appendRawData(encodedToken);
        }
        bool successTypeFits = packetData->appendRawData(encodedType);

        // NOTE: We intentionally do not send "created" times in edit messages. This is because:
        //   1) if the edit is to an existing entity, the created time can not be changed
        //   2) if the edit is to a new entity, the created time is the last edited time

        // TODO: Should we get rid of this in this in edit packets, since this has to always be 0?
        bool successLastUpdatedFits = packetData->appendRawData(encodedUpdateDelta);

        int propertyFlagsOffset = packetData->getUncompressedByteOffset();
        QByteArray encodedPropertyFlags = propertyFlags;
        int oldPropertyFlagsLength = encodedPropertyFlags.length();
        bool successPropertyFlagsFits = packetData->appendRawData(encodedPropertyFlags);
        int propertyCount = 0;

        bool headerFits = successIDFits && successTypeFits && successLastEditedFits &&
            successLastUpdatedFits && successPropertyFlagsFits;

        int startOfEntityItemData = packetData->getUncompressedByteOffset();

        if (headerFits) {
            bool successPropertyFits;
            propertyFlags -= PROP_LAST_ITEM; // clear the last item for now, we may or may not set it as the actual item

            // These items would go here once supported....
            //      PROP_PAGED_PROPERTY,
            //      PROP_CUSTOM_PROPERTIES_INCLUDED,


            APPEND_ENTITY_PROPERTY(PROP_SIMULATION_OWNER, properties._simulationOwner.toByteArray());
            APPEND_ENTITY_PROPERTY(PROP_PARENT_ID, properties.getParentID());
            APPEND_ENTITY_PROPERTY(PROP_PARENT_JOINT_INDEX, properties.getParentJointIndex());
            APPEND_ENTITY_PROPERTY(PROP_VISIBLE, properties.getVisible());
            APPEND_ENTITY_PROPERTY(PROP_NAME, properties.getName());
            APPEND_ENTITY_PROPERTY(PROP_LOCKED, properties.getLocked());
            APPEND_ENTITY_PROPERTY(PROP_USER_DATA, properties.getUserData());
            APPEND_ENTITY_PROPERTY(PROP_PRIVATE_USER_DATA, properties.getPrivateUserData());
            APPEND_ENTITY_PROPERTY(PROP_HREF, properties.getHref());
            APPEND_ENTITY_PROPERTY(PROP_DESCRIPTION, properties.getDescription());
            APPEND_ENTITY_PROPERTY(PROP_POSITION, properties.getPosition());
            APPEND_ENTITY_PROPERTY(PROP_DIMENSIONS, properties.getDimensions());
            APPEND_ENTITY_PROPERTY(PROP_ROTATION, properties.getRotation());
            APPEND_ENTITY_PROPERTY(PROP_REGISTRATION_POINT, properties.getRegistrationPoint());
            APPEND_ENTITY_PROPERTY(PROP_CREATED, properties.getCreated());
            APPEND_ENTITY_PROPERTY(PROP_LAST_EDITED_BY, properties.getLastEditedBy());
            // APPEND_ENTITY_PROPERTY(PROP_ENTITY_HOST_TYPE, (uint32_t)properties.getEntityHostType());              // not sent over the wire
            // APPEND_ENTITY_PROPERTY(PROP_OWNING_AVATAR_ID, properties.getOwningAvatarID());                        // not sent over the wire
            APPEND_ENTITY_PROPERTY(PROP_QUERY_AA_CUBE, properties.getQueryAACube());
            APPEND_ENTITY_PROPERTY(PROP_CAN_CAST_SHADOW, properties.getCanCastShadow());
            // APPEND_ENTITY_PROPERTY(PROP_VISIBLE_IN_SECONDARY_CAMERA, properties.getIsVisibleInSecondaryCamera()); // not sent over the wire
            APPEND_ENTITY_PROPERTY(PROP_RENDER_LAYER, (uint32_t)properties.getRenderLayer());
            APPEND_ENTITY_PROPERTY(PROP_PRIMITIVE_MODE, (uint32_t)properties.getPrimitiveMode());
            APPEND_ENTITY_PROPERTY(PROP_IGNORE_PICK_INTERSECTION, properties.getIgnorePickIntersection());
            APPEND_ENTITY_PROPERTY(PROP_RENDER_WITH_ZONES, properties.getRenderWithZones());
            APPEND_ENTITY_PROPERTY(PROP_BILLBOARD_MODE, (uint32_t)properties.getBillboardMode());
            APPEND_ENTITY_PROPERTY(PROP_TAGS, properties.getTags());
            _staticGrab.setProperties(properties);
            _staticGrab.appendToEditPacket(packetData, requestedProperties, propertyFlags,
                                           propertiesDidntFit, propertyCount, appendState);
            APPEND_ENTITY_PROPERTY(PROP_MIRROR_MODE, (uint32_t)properties.getMirrorMode());
            APPEND_ENTITY_PROPERTY(PROP_PORTAL_EXIT_ID, properties.getPortalExitID());

            // Physics
            APPEND_ENTITY_PROPERTY(PROP_DENSITY, properties.getDensity());
            APPEND_ENTITY_PROPERTY(PROP_VELOCITY, properties.getVelocity());
            APPEND_ENTITY_PROPERTY(PROP_ANGULAR_VELOCITY, properties.getAngularVelocity());
            APPEND_ENTITY_PROPERTY(PROP_GRAVITY, properties.getGravity());
            APPEND_ENTITY_PROPERTY(PROP_ACCELERATION, properties.getAcceleration());
            APPEND_ENTITY_PROPERTY(PROP_DAMPING, properties.getDamping());
            APPEND_ENTITY_PROPERTY(PROP_ANGULAR_DAMPING, properties.getAngularDamping());
            APPEND_ENTITY_PROPERTY(PROP_RESTITUTION, properties.getRestitution());
            APPEND_ENTITY_PROPERTY(PROP_FRICTION, properties.getFriction());
            APPEND_ENTITY_PROPERTY(PROP_LIFETIME, properties.getLifetime());
            APPEND_ENTITY_PROPERTY(PROP_COLLISIONLESS, properties.getCollisionless());
            APPEND_ENTITY_PROPERTY(PROP_COLLISION_MASK, properties.getCollisionMask());
            APPEND_ENTITY_PROPERTY(PROP_DYNAMIC, properties.getDynamic());
            APPEND_ENTITY_PROPERTY(PROP_COLLISION_SOUND_URL, properties.getCollisionSoundURL());
            APPEND_ENTITY_PROPERTY(PROP_ACTION_DATA, properties.getActionData());

            // Cloning
            APPEND_ENTITY_PROPERTY(PROP_CLONEABLE, properties.getCloneable());
            APPEND_ENTITY_PROPERTY(PROP_CLONE_LIFETIME, properties.getCloneLifetime());
            APPEND_ENTITY_PROPERTY(PROP_CLONE_LIMIT, properties.getCloneLimit());
            APPEND_ENTITY_PROPERTY(PROP_CLONE_DYNAMIC, properties.getCloneDynamic());
            APPEND_ENTITY_PROPERTY(PROP_CLONE_AVATAR_ENTITY, properties.getCloneAvatarEntity());
            APPEND_ENTITY_PROPERTY(PROP_CLONE_ORIGIN_ID, properties.getCloneOriginID());

            // Scripts
            APPEND_ENTITY_PROPERTY(PROP_SCRIPT, properties.getScript());
            APPEND_ENTITY_PROPERTY(PROP_SCRIPT_TIMESTAMP, properties.getScriptTimestamp());
            APPEND_ENTITY_PROPERTY(PROP_SERVER_SCRIPTS, properties.getServerScripts());

            if (properties.getType() == EntityTypes::ParticleEffect) {
                APPEND_ENTITY_PROPERTY(PROP_SHAPE_TYPE, (uint32_t)(properties.getShapeType()));
                APPEND_ENTITY_PROPERTY(PROP_COMPOUND_SHAPE_URL, properties.getCompoundShapeURL());
                APPEND_ENTITY_PROPERTY(PROP_COLOR, properties.getColor());
                APPEND_ENTITY_PROPERTY(PROP_ALPHA, properties.getAlpha());
                _staticPulse.setProperties(properties);
                _staticPulse.appendToEditPacket(packetData, requestedProperties, propertyFlags,
                    propertiesDidntFit, propertyCount, appendState);
                APPEND_ENTITY_PROPERTY(PROP_TEXTURES, properties.getTextures());

                APPEND_ENTITY_PROPERTY(PROP_MAX_PARTICLES, properties.getMaxParticles());
                APPEND_ENTITY_PROPERTY(PROP_LIFESPAN, properties.getLifespan());

                APPEND_ENTITY_PROPERTY(PROP_EMITTING_PARTICLES, properties.getIsEmitting());
                APPEND_ENTITY_PROPERTY(PROP_EMIT_RATE, properties.getEmitRate());
                APPEND_ENTITY_PROPERTY(PROP_EMIT_SPEED, properties.getEmitSpeed());
                APPEND_ENTITY_PROPERTY(PROP_SPEED_SPREAD, properties.getSpeedSpread());
                APPEND_ENTITY_PROPERTY(PROP_EMIT_ORIENTATION, properties.getEmitOrientation());
                APPEND_ENTITY_PROPERTY(PROP_EMIT_DIMENSIONS, properties.getEmitDimensions());
                APPEND_ENTITY_PROPERTY(PROP_EMIT_RADIUS_START, properties.getEmitRadiusStart());

                APPEND_ENTITY_PROPERTY(PROP_POLAR_START, properties.getPolarStart());
                APPEND_ENTITY_PROPERTY(PROP_POLAR_FINISH, properties.getPolarFinish());
                APPEND_ENTITY_PROPERTY(PROP_AZIMUTH_START, properties.getAzimuthStart());
                APPEND_ENTITY_PROPERTY(PROP_AZIMUTH_FINISH, properties.getAzimuthFinish());

                APPEND_ENTITY_PROPERTY(PROP_EMIT_ACCELERATION, properties.getEmitAcceleration());
                APPEND_ENTITY_PROPERTY(PROP_ACCELERATION_SPREAD, properties.getAccelerationSpread());

                APPEND_ENTITY_PROPERTY(PROP_PARTICLE_RADIUS, properties.getParticleRadius());
                APPEND_ENTITY_PROPERTY(PROP_RADIUS_SPREAD, properties.getRadiusSpread());
                APPEND_ENTITY_PROPERTY(PROP_RADIUS_START, properties.getRadiusStart());
                APPEND_ENTITY_PROPERTY(PROP_RADIUS_FINISH, properties.getRadiusFinish());

                APPEND_ENTITY_PROPERTY(PROP_COLOR_SPREAD, properties.getColorSpread());
                APPEND_ENTITY_PROPERTY(PROP_COLOR_START, properties.getColorStart());
                APPEND_ENTITY_PROPERTY(PROP_COLOR_FINISH, properties.getColorFinish());

                APPEND_ENTITY_PROPERTY(PROP_ALPHA_SPREAD, properties.getAlphaSpread());
                APPEND_ENTITY_PROPERTY(PROP_ALPHA_START, properties.getAlphaStart());
                APPEND_ENTITY_PROPERTY(PROP_ALPHA_FINISH, properties.getAlphaFinish());

                APPEND_ENTITY_PROPERTY(PROP_EMITTER_SHOULD_TRAIL, properties.getEmitterShouldTrail());

                APPEND_ENTITY_PROPERTY(PROP_PARTICLE_SPIN, properties.getParticleSpin());
                APPEND_ENTITY_PROPERTY(PROP_SPIN_SPREAD, properties.getSpinSpread());
                APPEND_ENTITY_PROPERTY(PROP_SPIN_START, properties.getSpinStart());
                APPEND_ENTITY_PROPERTY(PROP_SPIN_FINISH, properties.getSpinFinish());
                APPEND_ENTITY_PROPERTY(PROP_PARTICLE_ROTATE_WITH_ENTITY, properties.getRotateWithEntity())
            }

            if (properties.getType() == EntityTypes::Model) {
                APPEND_ENTITY_PROPERTY(PROP_SHAPE_TYPE, (uint32_t)(properties.getShapeType()));
                APPEND_ENTITY_PROPERTY(PROP_COMPOUND_SHAPE_URL, properties.getCompoundShapeURL());
                APPEND_ENTITY_PROPERTY(PROP_COLOR, properties.getColor());
                APPEND_ENTITY_PROPERTY(PROP_TEXTURES, properties.getTextures());

                APPEND_ENTITY_PROPERTY(PROP_MODEL_URL, properties.getModelURL());
                APPEND_ENTITY_PROPERTY(PROP_MODEL_SCALE, properties.getModelScale());
                APPEND_ENTITY_PROPERTY(PROP_JOINT_ROTATIONS_SET, properties.getJointRotationsSet());
                APPEND_ENTITY_PROPERTY(PROP_JOINT_ROTATIONS, properties.getJointRotations());
                APPEND_ENTITY_PROPERTY(PROP_JOINT_TRANSLATIONS_SET, properties.getJointTranslationsSet());
                APPEND_ENTITY_PROPERTY(PROP_JOINT_TRANSLATIONS, properties.getJointTranslations());
                APPEND_ENTITY_PROPERTY(PROP_RELAY_PARENT_JOINTS, properties.getRelayParentJoints());
                APPEND_ENTITY_PROPERTY(PROP_GROUP_CULLED, properties.getGroupCulled());
                APPEND_ENTITY_PROPERTY(PROP_BLENDSHAPE_COEFFICIENTS, properties.getBlendshapeCoefficients());
                APPEND_ENTITY_PROPERTY(PROP_USE_ORIGINAL_PIVOT, properties.getUseOriginalPivot());

                _staticAnimation.setProperties(properties);
                _staticAnimation.appendToEditPacket(packetData, requestedProperties, propertyFlags, propertiesDidntFit, propertyCount, appendState);
            }

            if (properties.getType() == EntityTypes::Light) {
                APPEND_ENTITY_PROPERTY(PROP_COLOR, properties.getColor());
                APPEND_ENTITY_PROPERTY(PROP_IS_SPOTLIGHT, properties.getIsSpotlight());
                APPEND_ENTITY_PROPERTY(PROP_INTENSITY, properties.getIntensity());
                APPEND_ENTITY_PROPERTY(PROP_EXPONENT, properties.getExponent());
                APPEND_ENTITY_PROPERTY(PROP_CUTOFF, properties.getCutoff());
                APPEND_ENTITY_PROPERTY(PROP_FALLOFF_RADIUS, properties.getFalloffRadius());
            }

            if (properties.getType() == EntityTypes::Text) {
                _staticPulse.setProperties(properties);
                _staticPulse.appendToEditPacket(packetData, requestedProperties, propertyFlags,
                    propertiesDidntFit, propertyCount, appendState);

                APPEND_ENTITY_PROPERTY(PROP_TEXT, properties.getText());
                APPEND_ENTITY_PROPERTY(PROP_LINE_HEIGHT, properties.getLineHeight());
                APPEND_ENTITY_PROPERTY(PROP_TEXT_COLOR, properties.getTextColor());
                APPEND_ENTITY_PROPERTY(PROP_TEXT_ALPHA, properties.getTextAlpha());
                APPEND_ENTITY_PROPERTY(PROP_BACKGROUND_COLOR, properties.getBackgroundColor());
                APPEND_ENTITY_PROPERTY(PROP_BACKGROUND_ALPHA, properties.getBackgroundAlpha());
                APPEND_ENTITY_PROPERTY(PROP_LEFT_MARGIN, properties.getLeftMargin());
                APPEND_ENTITY_PROPERTY(PROP_RIGHT_MARGIN, properties.getRightMargin());
                APPEND_ENTITY_PROPERTY(PROP_TOP_MARGIN, properties.getTopMargin());
                APPEND_ENTITY_PROPERTY(PROP_BOTTOM_MARGIN, properties.getBottomMargin());
                APPEND_ENTITY_PROPERTY(PROP_UNLIT, properties.getUnlit());
                APPEND_ENTITY_PROPERTY(PROP_FONT, properties.getFont());
                APPEND_ENTITY_PROPERTY(PROP_TEXT_EFFECT, (uint32_t)properties.getTextEffect());
                APPEND_ENTITY_PROPERTY(PROP_TEXT_EFFECT_COLOR, properties.getTextEffectColor());
                APPEND_ENTITY_PROPERTY(PROP_TEXT_EFFECT_THICKNESS, properties.getTextEffectThickness());
                APPEND_ENTITY_PROPERTY(PROP_TEXT_ALIGNMENT, (uint32_t)properties.getAlignment());
            }

            if (properties.getType() == EntityTypes::Zone) {
                APPEND_ENTITY_PROPERTY(PROP_SHAPE_TYPE, (uint32_t)properties.getShapeType());
                APPEND_ENTITY_PROPERTY(PROP_COMPOUND_SHAPE_URL, properties.getCompoundShapeURL());

                _staticKeyLight.setProperties(properties);
                _staticKeyLight.appendToEditPacket(packetData, requestedProperties, propertyFlags, propertiesDidntFit, propertyCount, appendState);

                _staticAmbientLight.setProperties(properties);
                _staticAmbientLight.appendToEditPacket(packetData, requestedProperties, propertyFlags, propertiesDidntFit, propertyCount, appendState);

                _staticSkybox.setProperties(properties);
                _staticSkybox.appendToEditPacket(packetData, requestedProperties, propertyFlags, propertiesDidntFit, propertyCount, appendState);

                _staticHaze.setProperties(properties);
                _staticHaze.appendToEditPacket(packetData, requestedProperties, propertyFlags, propertiesDidntFit, propertyCount, appendState);

                _staticBloom.setProperties(properties);
                _staticBloom.appendToEditPacket(packetData, requestedProperties, propertyFlags, propertiesDidntFit, propertyCount, appendState);

                APPEND_ENTITY_PROPERTY(PROP_FLYING_ALLOWED, properties.getFlyingAllowed());
                APPEND_ENTITY_PROPERTY(PROP_GHOSTING_ALLOWED, properties.getGhostingAllowed());
                APPEND_ENTITY_PROPERTY(PROP_FILTER_URL, properties.getFilterURL());

                APPEND_ENTITY_PROPERTY(PROP_KEY_LIGHT_MODE, (uint32_t)properties.getKeyLightMode());
                APPEND_ENTITY_PROPERTY(PROP_AMBIENT_LIGHT_MODE, (uint32_t)properties.getAmbientLightMode());
                APPEND_ENTITY_PROPERTY(PROP_SKYBOX_MODE, (uint32_t)properties.getSkyboxMode());
                APPEND_ENTITY_PROPERTY(PROP_HAZE_MODE, (uint32_t)properties.getHazeMode());
                APPEND_ENTITY_PROPERTY(PROP_BLOOM_MODE, (uint32_t)properties.getBloomMode());
                APPEND_ENTITY_PROPERTY(PROP_AVATAR_PRIORITY, (uint32_t)properties.getAvatarPriority());
                APPEND_ENTITY_PROPERTY(PROP_SCREENSHARE, (uint32_t)properties.getScreenshare());
            }

            if (properties.getType() == EntityTypes::PolyVox) {
                APPEND_ENTITY_PROPERTY(PROP_VOXEL_VOLUME_SIZE, properties.getVoxelVolumeSize());
                APPEND_ENTITY_PROPERTY(PROP_VOXEL_DATA, properties.getVoxelData());
                APPEND_ENTITY_PROPERTY(PROP_VOXEL_SURFACE_STYLE, properties.getVoxelSurfaceStyle());
                APPEND_ENTITY_PROPERTY(PROP_X_TEXTURE_URL, properties.getXTextureURL());
                APPEND_ENTITY_PROPERTY(PROP_Y_TEXTURE_URL, properties.getYTextureURL());
                APPEND_ENTITY_PROPERTY(PROP_Z_TEXTURE_URL, properties.getZTextureURL());
                APPEND_ENTITY_PROPERTY(PROP_X_N_NEIGHBOR_ID, properties.getXNNeighborID());
                APPEND_ENTITY_PROPERTY(PROP_Y_N_NEIGHBOR_ID, properties.getYNNeighborID());
                APPEND_ENTITY_PROPERTY(PROP_Z_N_NEIGHBOR_ID, properties.getZNNeighborID());
                APPEND_ENTITY_PROPERTY(PROP_X_P_NEIGHBOR_ID, properties.getXPNeighborID());
                APPEND_ENTITY_PROPERTY(PROP_Y_P_NEIGHBOR_ID, properties.getYPNeighborID());
                APPEND_ENTITY_PROPERTY(PROP_Z_P_NEIGHBOR_ID, properties.getZPNeighborID());
            }

            if (properties.getType() == EntityTypes::Web) {
                APPEND_ENTITY_PROPERTY(PROP_COLOR, properties.getColor());
                APPEND_ENTITY_PROPERTY(PROP_ALPHA, properties.getAlpha());
                _staticPulse.setProperties(properties);
                _staticPulse.appendToEditPacket(packetData, requestedProperties, propertyFlags,
                    propertiesDidntFit, propertyCount, appendState);

                APPEND_ENTITY_PROPERTY(PROP_SOURCE_URL, properties.getSourceUrl());
                APPEND_ENTITY_PROPERTY(PROP_DPI, properties.getDPI());
                APPEND_ENTITY_PROPERTY(PROP_SCRIPT_URL, properties.getScriptURL());
                APPEND_ENTITY_PROPERTY(PROP_MAX_FPS, properties.getMaxFPS());
                APPEND_ENTITY_PROPERTY(PROP_INPUT_MODE, (uint32_t)properties.getInputMode());
                APPEND_ENTITY_PROPERTY(PROP_SHOW_KEYBOARD_FOCUS_HIGHLIGHT, properties.getShowKeyboardFocusHighlight());
                APPEND_ENTITY_PROPERTY(PROP_WEB_USE_BACKGROUND, properties.getUseBackground());
                APPEND_ENTITY_PROPERTY(PROP_USER_AGENT, properties.getUserAgent());
            }

            if (properties.getType() == EntityTypes::Line) {
                APPEND_ENTITY_PROPERTY(PROP_COLOR, properties.getColor());

                APPEND_ENTITY_PROPERTY(PROP_LINE_POINTS, properties.getLinePoints());
            }

            if (properties.getType() == EntityTypes::PolyLine) {
                APPEND_ENTITY_PROPERTY(PROP_COLOR, properties.getColor());
                APPEND_ENTITY_PROPERTY(PROP_TEXTURES, properties.getTextures());

                APPEND_ENTITY_PROPERTY(PROP_LINE_POINTS, properties.getLinePoints());
                APPEND_ENTITY_PROPERTY(PROP_STROKE_WIDTHS, properties.getStrokeWidths());
                APPEND_ENTITY_PROPERTY(PROP_STROKE_NORMALS, properties.getPackedNormals());
                APPEND_ENTITY_PROPERTY(PROP_STROKE_COLORS, properties.getPackedStrokeColors());
                APPEND_ENTITY_PROPERTY(PROP_IS_UV_MODE_STRETCH, properties.getIsUVModeStretch());
                APPEND_ENTITY_PROPERTY(PROP_LINE_GLOW, properties.getGlow());
                APPEND_ENTITY_PROPERTY(PROP_LINE_FACE_CAMERA, properties.getFaceCamera());
            }

            // NOTE: Spheres and Boxes are just special cases of Shape, and they need to include their PROP_SHAPE
            // when encoding/decoding edits because otherwise they can't polymorph to other shape types
            if (properties.getType() == EntityTypes::Shape ||
                properties.getType() == EntityTypes::Box ||
                properties.getType() == EntityTypes::Sphere) {
                APPEND_ENTITY_PROPERTY(PROP_COLOR, properties.getColor());
                APPEND_ENTITY_PROPERTY(PROP_ALPHA, properties.getAlpha());
                _staticPulse.setProperties(properties);
                _staticPulse.appendToEditPacket(packetData, requestedProperties, propertyFlags,
                    propertiesDidntFit, propertyCount, appendState);
                APPEND_ENTITY_PROPERTY(PROP_SHAPE, properties.getShape());
            }

            // Materials
            if (properties.getType() == EntityTypes::Material) {
                APPEND_ENTITY_PROPERTY(PROP_MATERIAL_URL, properties.getMaterialURL());
                APPEND_ENTITY_PROPERTY(PROP_MATERIAL_MAPPING_MODE, (uint32_t)properties.getMaterialMappingMode());
                APPEND_ENTITY_PROPERTY(PROP_MATERIAL_PRIORITY, properties.getPriority());
                APPEND_ENTITY_PROPERTY(PROP_PARENT_MATERIAL_NAME, properties.getParentMaterialName());
                APPEND_ENTITY_PROPERTY(PROP_MATERIAL_MAPPING_POS, properties.getMaterialMappingPos());
                APPEND_ENTITY_PROPERTY(PROP_MATERIAL_MAPPING_SCALE, properties.getMaterialMappingScale());
                APPEND_ENTITY_PROPERTY(PROP_MATERIAL_MAPPING_ROT, properties.getMaterialMappingRot());
                APPEND_ENTITY_PROPERTY(PROP_MATERIAL_DATA, properties.getMaterialData());
                APPEND_ENTITY_PROPERTY(PROP_MATERIAL_REPEAT, properties.getMaterialRepeat());
            }

            // Image
            if (properties.getType() == EntityTypes::Image) {
                APPEND_ENTITY_PROPERTY(PROP_COLOR, properties.getColor());
                APPEND_ENTITY_PROPERTY(PROP_ALPHA, properties.getAlpha());
                _staticPulse.setProperties(properties);
                _staticPulse.appendToEditPacket(packetData, requestedProperties, propertyFlags,
                    propertiesDidntFit, propertyCount, appendState);

                APPEND_ENTITY_PROPERTY(PROP_IMAGE_URL, properties.getImageURL());
                APPEND_ENTITY_PROPERTY(PROP_EMISSIVE, properties.getEmissive());
                APPEND_ENTITY_PROPERTY(PROP_KEEP_ASPECT_RATIO, properties.getKeepAspectRatio());
                APPEND_ENTITY_PROPERTY(PROP_SUB_IMAGE, properties.getSubImage());
            }

            // Grid
            if (properties.getType() == EntityTypes::Grid) {
                APPEND_ENTITY_PROPERTY(PROP_COLOR, properties.getColor());
                APPEND_ENTITY_PROPERTY(PROP_ALPHA, properties.getAlpha());
                _staticPulse.setProperties(properties);
                _staticPulse.appendToEditPacket(packetData, requestedProperties, propertyFlags,
                    propertiesDidntFit, propertyCount, appendState);

                APPEND_ENTITY_PROPERTY(PROP_GRID_FOLLOW_CAMERA, properties.getFollowCamera());
                APPEND_ENTITY_PROPERTY(PROP_MAJOR_GRID_EVERY, properties.getMajorGridEvery());
                APPEND_ENTITY_PROPERTY(PROP_MINOR_GRID_EVERY, properties.getMinorGridEvery());
            }

            if (properties.getType() == EntityTypes::Gizmo) {
                APPEND_ENTITY_PROPERTY(PROP_GIZMO_TYPE, (uint32_t)properties.getGizmoType());
                _staticRing.setProperties(properties);
                _staticRing.appendToEditPacket(packetData, requestedProperties, propertyFlags,
                    propertiesDidntFit, propertyCount, appendState);
            }
        }

        if (propertyCount > 0) {
            int endOfEntityItemData = packetData->getUncompressedByteOffset();

            encodedPropertyFlags = propertyFlags;
            int newPropertyFlagsLength = encodedPropertyFlags.length();
            packetData->updatePriorBytes(propertyFlagsOffset, (const unsigned char*)encodedPropertyFlags.constData(),
                                         encodedPropertyFlags.length());

            // if the size of the PropertyFlags shrunk, we need to shift everything down to front of packet.
            if (newPropertyFlagsLength < oldPropertyFlagsLength) {
                int oldSize = packetData->getUncompressedSize();

                const unsigned char* modelItemData = packetData->getUncompressedData(propertyFlagsOffset + oldPropertyFlagsLength);
                int modelItemDataLength = endOfEntityItemData - startOfEntityItemData;
                int newEntityItemDataStart = propertyFlagsOffset + newPropertyFlagsLength;
                packetData->updatePriorBytes(newEntityItemDataStart, modelItemData, modelItemDataLength);

                int newSize = oldSize - (oldPropertyFlagsLength - newPropertyFlagsLength);
                packetData->setUncompressedSize(newSize);

            } else {
                assert(newPropertyFlagsLength == oldPropertyFlagsLength); // should not have grown
            }

            packetData->endLevel(entityLevel);
        } else {
            packetData->discardLevel(entityLevel);
            appendState = OctreeElement::NONE; // if we got here, then we didn't include the item
        }

        // If any part of the model items didn't fit, then the element is considered partial
        if (appendState != OctreeElement::COMPLETED) {
            didntFitProperties = propertiesDidntFit;
        }

        packetData->endSubTree();

        const char* finalizedData = reinterpret_cast<const char*>(packetData->getFinalizedData());
        int finalizedSize = packetData->getFinalizedSize();

        if (finalizedSize <= buffer.size()) {
            buffer.replace(0, finalizedSize, finalizedData, finalizedSize);
            buffer.resize(finalizedSize);
        } else {
            qCDebug(entities) << "ERROR - encoded edit message doesn't fit in output buffer.";
            appendState = OctreeElement::NONE; // if we got here, then we didn't include the item
            // maybe we should assert!!!
        }
    } else {
        packetData->discardSubTree();
    }

    return appendState;
}

QByteArray EntityItemProperties::getPackedNormals() const {
    return packNormals(getNormals());
}

QByteArray EntityItemProperties::packNormals(const QVector<vec3>& normals) const {
    int normalsSize = normals.size();
    QByteArray packedNormals = QByteArray(normalsSize * 6 + 1, '0');
    // add size of the array
    packedNormals[0] = ((uint8_t)normalsSize);

    int index = 1;
    for (int i = 0; i < normalsSize; i++) {
        int numBytes = packFloatVec3ToSignedTwoByteFixed((unsigned char*)packedNormals.data() + index, normals[i], 15);
        index += numBytes;
    }
    return packedNormals;
}

QByteArray EntityItemProperties::getPackedStrokeColors() const {
    return packStrokeColors(getStrokeColors());
}
QByteArray EntityItemProperties::packStrokeColors(const QVector<vec3>& strokeColors) const {
    int strokeColorsSize = strokeColors.size();
    QByteArray packedStrokeColors = QByteArray(strokeColorsSize * 3 + 1, '0');

    // add size of the array
    packedStrokeColors[0] = ((uint8_t)strokeColorsSize);


    for (int i = 0; i < strokeColorsSize; i++) {
        // add the color to the QByteArray
        packedStrokeColors[i * 3 + 1] = strokeColors[i].x * 255;
        packedStrokeColors[i * 3 + 2] = strokeColors[i].y * 255;
        packedStrokeColors[i * 3 + 3] = strokeColors[i].z * 255;
    }
    return packedStrokeColors;
}

// TODO:
//   how to handle lastEdited?
//   how to handle lastUpdated?
//   consider handling case where no properties are included... we should just ignore this packet...
//
// TODO: Right now, all possible properties for all subclasses are handled here. Ideally we'd prefer
//       to handle this in a more generic way. Allowing subclasses of EntityItem to register their properties
//
// TODO: There's a lot of repeated patterns in the code below to handle each property. It would be nice if the property
//       registration mechanism allowed us to collapse these repeated sections of code into a single implementation that
//       utilized the registration table to shorten up and simplify this code.
//
// TODO: Implement support for paged properties, spanning MTU, and custom properties
//
// TODO: Implement support for script and visible properties.
//
bool EntityItemProperties::decodeEntityEditPacket(const unsigned char* data, int bytesToRead, int& processedBytes,
                                                  EntityItemID& entityID, EntityItemProperties& properties) {
    bool valid = false;

    const unsigned char* dataAt = data;
    processedBytes = 0;

    // the first part of the data is an octcode, this is a required element of the edit packet format, but we don't
    // actually use it, we do need to skip it and read to the actual data we care about.
    int octets = numberOfThreeBitSectionsInCode(data);
    int bytesToReadOfOctcode = (int)bytesRequiredForCodeLength(octets);

    // we don't actually do anything with this octcode...
    dataAt += bytesToReadOfOctcode;
    processedBytes += bytesToReadOfOctcode;

    // Edit packets have a last edited time stamp immediately following the octcode.
    // NOTE: the edit times have been set by the editor to match out clock, so we don't need to adjust
    // these times for clock skew at this point.
    quint64 lastEdited;
    memcpy(&lastEdited, dataAt, sizeof(lastEdited));
    dataAt += sizeof(lastEdited);
    processedBytes += sizeof(lastEdited);
    properties.setLastEdited(lastEdited);

    // encoded id
    QUuid editID = QUuid::fromRfc4122(QByteArray::fromRawData(reinterpret_cast<const char*>(dataAt), NUM_BYTES_RFC4122_UUID));
    dataAt += NUM_BYTES_RFC4122_UUID;
    processedBytes += NUM_BYTES_RFC4122_UUID;

    entityID = editID;
    valid = true;

    // Entity Type...
    QByteArray encodedType((const char*)dataAt, (bytesToRead - processedBytes));
    ByteCountCoded<quint32> typeCoder = encodedType;
    quint32 entityTypeCode = typeCoder;
    properties.setType((EntityTypes::EntityType)entityTypeCode);
    encodedType = typeCoder; // determine true bytesToRead
    dataAt += encodedType.size();
    processedBytes += encodedType.size();

    // Update Delta - when was this item updated relative to last edit... this really should be 0
    // TODO: Should we get rid of this in this in edit packets, since this has to always be 0?
    // TODO: do properties need to handle lastupdated???

    // last updated is stored as ByteCountCoded delta from lastEdited
    QByteArray encodedUpdateDelta((const char*)dataAt, (bytesToRead - processedBytes));
    ByteCountCoded<quint64> updateDeltaCoder = encodedUpdateDelta;
    encodedUpdateDelta = updateDeltaCoder; // determine true bytesToRead
    dataAt += encodedUpdateDelta.size();
    processedBytes += encodedUpdateDelta.size();

    // TODO: Do we need this lastUpdated?? We don't seem to use it.
    //quint64 updateDelta = updateDeltaCoder;
    //quint64 lastUpdated = lastEdited + updateDelta; // don't adjust for clock skew since we already did that for lastEdited

    // Property Flags...
    QByteArray encodedPropertyFlags((const char*)dataAt, (bytesToRead - processedBytes));
    EntityPropertyFlags propertyFlags = encodedPropertyFlags;
    dataAt += propertyFlags.getEncodedLength();
    processedBytes += propertyFlags.getEncodedLength();

    READ_ENTITY_PROPERTY_TO_PROPERTIES(PROP_SIMULATION_OWNER, QByteArray, setSimulationOwner);
    READ_ENTITY_PROPERTY_TO_PROPERTIES(PROP_PARENT_ID, QUuid, setParentID);
    READ_ENTITY_PROPERTY_TO_PROPERTIES(PROP_PARENT_JOINT_INDEX, quint16, setParentJointIndex);
    READ_ENTITY_PROPERTY_TO_PROPERTIES(PROP_VISIBLE, bool, setVisible);
    READ_ENTITY_PROPERTY_TO_PROPERTIES(PROP_NAME, QString, setName);
    READ_ENTITY_PROPERTY_TO_PROPERTIES(PROP_LOCKED, bool, setLocked);
    READ_ENTITY_PROPERTY_TO_PROPERTIES(PROP_USER_DATA, QString, setUserData);
    READ_ENTITY_PROPERTY_TO_PROPERTIES(PROP_PRIVATE_USER_DATA, QString, setPrivateUserData);
    READ_ENTITY_PROPERTY_TO_PROPERTIES(PROP_HREF, QString, setHref);
    READ_ENTITY_PROPERTY_TO_PROPERTIES(PROP_DESCRIPTION, QString, setDescription);
    READ_ENTITY_PROPERTY_TO_PROPERTIES(PROP_POSITION, vec3, setPosition);
    READ_ENTITY_PROPERTY_TO_PROPERTIES(PROP_DIMENSIONS, vec3, setDimensions);
    READ_ENTITY_PROPERTY_TO_PROPERTIES(PROP_ROTATION, quat, setRotation);
    READ_ENTITY_PROPERTY_TO_PROPERTIES(PROP_REGISTRATION_POINT, vec3, setRegistrationPoint);
    READ_ENTITY_PROPERTY_TO_PROPERTIES(PROP_CREATED, quint64, setCreated);
    READ_ENTITY_PROPERTY_TO_PROPERTIES(PROP_LAST_EDITED_BY, QUuid, setLastEditedBy);
    // READ_ENTITY_PROPERTY_TO_PROPERTIES(PROP_ENTITY_HOST_TYPE, entity::HostType, setEntityHostType);            // not sent over the wire
    // READ_ENTITY_PROPERTY_TO_PROPERTIES(PROP_OWNING_AVATAR_ID, QUuid, setOwningAvatarID);                       // not sent over the wire
    READ_ENTITY_PROPERTY_TO_PROPERTIES(PROP_QUERY_AA_CUBE, AACube, setQueryAACube);
    READ_ENTITY_PROPERTY_TO_PROPERTIES(PROP_CAN_CAST_SHADOW, bool, setCanCastShadow);
    // READ_ENTITY_PROPERTY_TO_PROPERTIES(PROP_VISIBLE_IN_SECONDARY_CAMERA, bool, setIsVisibleInSecondaryCamera); // not sent over the wire
    READ_ENTITY_PROPERTY_TO_PROPERTIES(PROP_RENDER_LAYER, RenderLayer, setRenderLayer);
    READ_ENTITY_PROPERTY_TO_PROPERTIES(PROP_PRIMITIVE_MODE, PrimitiveMode, setPrimitiveMode);
    READ_ENTITY_PROPERTY_TO_PROPERTIES(PROP_IGNORE_PICK_INTERSECTION, bool, setIgnorePickIntersection);
    READ_ENTITY_PROPERTY_TO_PROPERTIES(PROP_RENDER_WITH_ZONES, QVector<QUuid>, setRenderWithZones);
    READ_ENTITY_PROPERTY_TO_PROPERTIES(PROP_BILLBOARD_MODE, BillboardMode, setBillboardMode);
    READ_ENTITY_PROPERTY_TO_PROPERTIES(PROP_TAGS, QSet<QString>, setTags);
    properties.getGrab().decodeFromEditPacket(propertyFlags, dataAt, processedBytes);
    READ_ENTITY_PROPERTY_TO_PROPERTIES(PROP_MIRROR_MODE, MirrorMode, setMirrorMode);
    READ_ENTITY_PROPERTY_TO_PROPERTIES(PROP_PORTAL_EXIT_ID, QUuid, setPortalExitID);

    // Physics
    READ_ENTITY_PROPERTY_TO_PROPERTIES(PROP_DENSITY, float, setDensity);
    READ_ENTITY_PROPERTY_TO_PROPERTIES(PROP_VELOCITY, vec3, setVelocity);
    READ_ENTITY_PROPERTY_TO_PROPERTIES(PROP_ANGULAR_VELOCITY, vec3, setAngularVelocity);
    READ_ENTITY_PROPERTY_TO_PROPERTIES(PROP_GRAVITY, vec3, setGravity);
    READ_ENTITY_PROPERTY_TO_PROPERTIES(PROP_ACCELERATION, vec3, setAcceleration);
    READ_ENTITY_PROPERTY_TO_PROPERTIES(PROP_DAMPING, float, setDamping);
    READ_ENTITY_PROPERTY_TO_PROPERTIES(PROP_ANGULAR_DAMPING, float, setAngularDamping);
    READ_ENTITY_PROPERTY_TO_PROPERTIES(PROP_RESTITUTION, float, setRestitution);
    READ_ENTITY_PROPERTY_TO_PROPERTIES(PROP_FRICTION, float, setFriction);
    READ_ENTITY_PROPERTY_TO_PROPERTIES(PROP_LIFETIME, float, setLifetime);
    READ_ENTITY_PROPERTY_TO_PROPERTIES(PROP_COLLISIONLESS, bool, setCollisionless);
    READ_ENTITY_PROPERTY_TO_PROPERTIES(PROP_COLLISION_MASK, uint16_t, setCollisionMask);
    READ_ENTITY_PROPERTY_TO_PROPERTIES(PROP_DYNAMIC, bool, setDynamic);
    READ_ENTITY_PROPERTY_TO_PROPERTIES(PROP_COLLISION_SOUND_URL, QString, setCollisionSoundURL);
    READ_ENTITY_PROPERTY_TO_PROPERTIES(PROP_ACTION_DATA, QByteArray, setActionData);

    // Cloning
    READ_ENTITY_PROPERTY_TO_PROPERTIES(PROP_CLONEABLE, bool, setCloneable);
    READ_ENTITY_PROPERTY_TO_PROPERTIES(PROP_CLONE_LIFETIME, float, setCloneLifetime);
    READ_ENTITY_PROPERTY_TO_PROPERTIES(PROP_CLONE_LIMIT, float, setCloneLimit);
    READ_ENTITY_PROPERTY_TO_PROPERTIES(PROP_CLONE_DYNAMIC, bool, setCloneDynamic);
    READ_ENTITY_PROPERTY_TO_PROPERTIES(PROP_CLONE_AVATAR_ENTITY, bool, setCloneAvatarEntity);
    READ_ENTITY_PROPERTY_TO_PROPERTIES(PROP_CLONE_ORIGIN_ID, QUuid, setCloneOriginID);

    // Scripts
    READ_ENTITY_PROPERTY_TO_PROPERTIES(PROP_SCRIPT, QString, setScript);
    READ_ENTITY_PROPERTY_TO_PROPERTIES(PROP_SCRIPT_TIMESTAMP, quint64, setScriptTimestamp);
    READ_ENTITY_PROPERTY_TO_PROPERTIES(PROP_SERVER_SCRIPTS, QString, setServerScripts);

    if (properties.getType() == EntityTypes::ParticleEffect) {
        READ_ENTITY_PROPERTY_TO_PROPERTIES(PROP_SHAPE_TYPE, ShapeType, setShapeType);
        READ_ENTITY_PROPERTY_TO_PROPERTIES(PROP_COMPOUND_SHAPE_URL, QString, setCompoundShapeURL);
        READ_ENTITY_PROPERTY_TO_PROPERTIES(PROP_COLOR, u8vec3Color, setColor);
        READ_ENTITY_PROPERTY_TO_PROPERTIES(PROP_ALPHA, float, setAlpha);
        properties.getPulse().decodeFromEditPacket(propertyFlags, dataAt, processedBytes);
        READ_ENTITY_PROPERTY_TO_PROPERTIES(PROP_TEXTURES, QString, setTextures);

        READ_ENTITY_PROPERTY_TO_PROPERTIES(PROP_MAX_PARTICLES, quint32, setMaxParticles);
        READ_ENTITY_PROPERTY_TO_PROPERTIES(PROP_LIFESPAN, float, setLifespan);

        READ_ENTITY_PROPERTY_TO_PROPERTIES(PROP_EMITTING_PARTICLES, bool, setIsEmitting);
        READ_ENTITY_PROPERTY_TO_PROPERTIES(PROP_EMIT_RATE, float, setEmitRate);
        READ_ENTITY_PROPERTY_TO_PROPERTIES(PROP_EMIT_SPEED, float, setEmitSpeed);
        READ_ENTITY_PROPERTY_TO_PROPERTIES(PROP_SPEED_SPREAD, float, setSpeedSpread);
        READ_ENTITY_PROPERTY_TO_PROPERTIES(PROP_EMIT_ORIENTATION, quat, setEmitOrientation);
        READ_ENTITY_PROPERTY_TO_PROPERTIES(PROP_EMIT_DIMENSIONS, vec3, setEmitDimensions);
        READ_ENTITY_PROPERTY_TO_PROPERTIES(PROP_EMIT_RADIUS_START, float, setEmitRadiusStart);

        READ_ENTITY_PROPERTY_TO_PROPERTIES(PROP_POLAR_START, float, setPolarStart);
        READ_ENTITY_PROPERTY_TO_PROPERTIES(PROP_POLAR_FINISH, float, setPolarFinish);
        READ_ENTITY_PROPERTY_TO_PROPERTIES(PROP_AZIMUTH_START, float, setAzimuthStart);
        READ_ENTITY_PROPERTY_TO_PROPERTIES(PROP_AZIMUTH_FINISH, float, setAzimuthFinish);

        READ_ENTITY_PROPERTY_TO_PROPERTIES(PROP_EMIT_ACCELERATION, vec3, setEmitAcceleration);
        READ_ENTITY_PROPERTY_TO_PROPERTIES(PROP_ACCELERATION_SPREAD, vec3, setAccelerationSpread);

        READ_ENTITY_PROPERTY_TO_PROPERTIES(PROP_PARTICLE_RADIUS, float, setParticleRadius);
        READ_ENTITY_PROPERTY_TO_PROPERTIES(PROP_RADIUS_SPREAD, float, setRadiusSpread);
        READ_ENTITY_PROPERTY_TO_PROPERTIES(PROP_RADIUS_START, float, setRadiusStart);
        READ_ENTITY_PROPERTY_TO_PROPERTIES(PROP_RADIUS_FINISH, float, setRadiusFinish);

        READ_ENTITY_PROPERTY_TO_PROPERTIES(PROP_COLOR_SPREAD, u8vec3Color, setColorSpread);
        READ_ENTITY_PROPERTY_TO_PROPERTIES(PROP_COLOR_START, vec3Color, setColorStart);
        READ_ENTITY_PROPERTY_TO_PROPERTIES(PROP_COLOR_FINISH, vec3Color, setColorFinish);

        READ_ENTITY_PROPERTY_TO_PROPERTIES(PROP_ALPHA_SPREAD, float, setAlphaSpread);
        READ_ENTITY_PROPERTY_TO_PROPERTIES(PROP_ALPHA_START, float, setAlphaStart);
        READ_ENTITY_PROPERTY_TO_PROPERTIES(PROP_ALPHA_FINISH, float, setAlphaFinish);

        READ_ENTITY_PROPERTY_TO_PROPERTIES(PROP_EMITTER_SHOULD_TRAIL, bool, setEmitterShouldTrail);

        READ_ENTITY_PROPERTY_TO_PROPERTIES(PROP_PARTICLE_SPIN, float, setParticleSpin);
        READ_ENTITY_PROPERTY_TO_PROPERTIES(PROP_SPIN_SPREAD, float, setSpinSpread);
        READ_ENTITY_PROPERTY_TO_PROPERTIES(PROP_SPIN_START, float, setSpinStart);
        READ_ENTITY_PROPERTY_TO_PROPERTIES(PROP_SPIN_FINISH, float, setSpinFinish);
        READ_ENTITY_PROPERTY_TO_PROPERTIES(PROP_PARTICLE_ROTATE_WITH_ENTITY, bool, setRotateWithEntity);
    }

    if (properties.getType() == EntityTypes::Model) {
        READ_ENTITY_PROPERTY_TO_PROPERTIES(PROP_SHAPE_TYPE, ShapeType, setShapeType);
        READ_ENTITY_PROPERTY_TO_PROPERTIES(PROP_COMPOUND_SHAPE_URL, QString, setCompoundShapeURL);
        READ_ENTITY_PROPERTY_TO_PROPERTIES(PROP_COLOR, u8vec3Color, setColor);
        READ_ENTITY_PROPERTY_TO_PROPERTIES(PROP_TEXTURES, QString, setTextures);

        READ_ENTITY_PROPERTY_TO_PROPERTIES(PROP_MODEL_URL, QString, setModelURL);
        READ_ENTITY_PROPERTY_TO_PROPERTIES(PROP_MODEL_SCALE, vec3, setModelScale);
        READ_ENTITY_PROPERTY_TO_PROPERTIES(PROP_JOINT_ROTATIONS_SET, QVector<bool>, setJointRotationsSet);
        READ_ENTITY_PROPERTY_TO_PROPERTIES(PROP_JOINT_ROTATIONS, QVector<quat>, setJointRotations);
        READ_ENTITY_PROPERTY_TO_PROPERTIES(PROP_JOINT_TRANSLATIONS_SET, QVector<bool>, setJointTranslationsSet);
        READ_ENTITY_PROPERTY_TO_PROPERTIES(PROP_JOINT_TRANSLATIONS, QVector<vec3>, setJointTranslations);
        READ_ENTITY_PROPERTY_TO_PROPERTIES(PROP_RELAY_PARENT_JOINTS, bool, setRelayParentJoints);
        READ_ENTITY_PROPERTY_TO_PROPERTIES(PROP_GROUP_CULLED, bool, setGroupCulled);
        READ_ENTITY_PROPERTY_TO_PROPERTIES(PROP_BLENDSHAPE_COEFFICIENTS, QString, setBlendshapeCoefficients);
        READ_ENTITY_PROPERTY_TO_PROPERTIES(PROP_USE_ORIGINAL_PIVOT, bool, setUseOriginalPivot);

        properties.getAnimation().decodeFromEditPacket(propertyFlags, dataAt, processedBytes);
    }

    if (properties.getType() == EntityTypes::Light) {
        READ_ENTITY_PROPERTY_TO_PROPERTIES(PROP_COLOR, u8vec3Color, setColor);

        READ_ENTITY_PROPERTY_TO_PROPERTIES(PROP_IS_SPOTLIGHT, bool, setIsSpotlight);
        READ_ENTITY_PROPERTY_TO_PROPERTIES(PROP_INTENSITY, float, setIntensity);
        READ_ENTITY_PROPERTY_TO_PROPERTIES(PROP_EXPONENT, float, setExponent);
        READ_ENTITY_PROPERTY_TO_PROPERTIES(PROP_CUTOFF, float, setCutoff);
        READ_ENTITY_PROPERTY_TO_PROPERTIES(PROP_FALLOFF_RADIUS, float, setFalloffRadius);
    }

    if (properties.getType() == EntityTypes::Text) {
        properties.getPulse().decodeFromEditPacket(propertyFlags, dataAt, processedBytes);

        READ_ENTITY_PROPERTY_TO_PROPERTIES(PROP_TEXT, QString, setText);
        READ_ENTITY_PROPERTY_TO_PROPERTIES(PROP_LINE_HEIGHT, float, setLineHeight);
        READ_ENTITY_PROPERTY_TO_PROPERTIES(PROP_TEXT_COLOR, u8vec3Color, setTextColor);
        READ_ENTITY_PROPERTY_TO_PROPERTIES(PROP_TEXT_ALPHA, float, setTextAlpha);
        READ_ENTITY_PROPERTY_TO_PROPERTIES(PROP_BACKGROUND_COLOR, u8vec3Color, setBackgroundColor);
        READ_ENTITY_PROPERTY_TO_PROPERTIES(PROP_BACKGROUND_ALPHA, float, setBackgroundAlpha);
        READ_ENTITY_PROPERTY_TO_PROPERTIES(PROP_LEFT_MARGIN, float, setLeftMargin);
        READ_ENTITY_PROPERTY_TO_PROPERTIES(PROP_RIGHT_MARGIN, float, setRightMargin);
        READ_ENTITY_PROPERTY_TO_PROPERTIES(PROP_TOP_MARGIN, float, setTopMargin);
        READ_ENTITY_PROPERTY_TO_PROPERTIES(PROP_BOTTOM_MARGIN, float, setBottomMargin);
        READ_ENTITY_PROPERTY_TO_PROPERTIES(PROP_UNLIT, bool, setUnlit);
        READ_ENTITY_PROPERTY_TO_PROPERTIES(PROP_FONT, QString, setFont);
        READ_ENTITY_PROPERTY_TO_PROPERTIES(PROP_TEXT_EFFECT, TextEffect, setTextEffect);
        READ_ENTITY_PROPERTY_TO_PROPERTIES(PROP_TEXT_EFFECT_COLOR, u8vec3Color, setTextEffectColor);
        READ_ENTITY_PROPERTY_TO_PROPERTIES(PROP_TEXT_EFFECT_THICKNESS, float, setTextEffectThickness);
        READ_ENTITY_PROPERTY_TO_PROPERTIES(PROP_TEXT_ALIGNMENT, TextAlignment, setAlignment);
    }

    if (properties.getType() == EntityTypes::Zone) {
        READ_ENTITY_PROPERTY_TO_PROPERTIES(PROP_SHAPE_TYPE, ShapeType, setShapeType);
        READ_ENTITY_PROPERTY_TO_PROPERTIES(PROP_COMPOUND_SHAPE_URL, QString, setCompoundShapeURL);

        properties.getKeyLight().decodeFromEditPacket(propertyFlags, dataAt, processedBytes);
        properties.getAmbientLight().decodeFromEditPacket(propertyFlags, dataAt, processedBytes);
        properties.getSkybox().decodeFromEditPacket(propertyFlags, dataAt, processedBytes);
        properties.getHaze().decodeFromEditPacket(propertyFlags, dataAt, processedBytes);
        properties.getBloom().decodeFromEditPacket(propertyFlags, dataAt, processedBytes);

        READ_ENTITY_PROPERTY_TO_PROPERTIES(PROP_FLYING_ALLOWED, bool, setFlyingAllowed);
        READ_ENTITY_PROPERTY_TO_PROPERTIES(PROP_GHOSTING_ALLOWED, bool, setGhostingAllowed);
        READ_ENTITY_PROPERTY_TO_PROPERTIES(PROP_FILTER_URL, QString, setFilterURL);

        READ_ENTITY_PROPERTY_TO_PROPERTIES(PROP_KEY_LIGHT_MODE, uint32_t, setKeyLightMode);
        READ_ENTITY_PROPERTY_TO_PROPERTIES(PROP_AMBIENT_LIGHT_MODE, uint32_t, setAmbientLightMode);
        READ_ENTITY_PROPERTY_TO_PROPERTIES(PROP_SKYBOX_MODE, uint32_t, setSkyboxMode);
        READ_ENTITY_PROPERTY_TO_PROPERTIES(PROP_HAZE_MODE, uint32_t, setHazeMode);
        READ_ENTITY_PROPERTY_TO_PROPERTIES(PROP_BLOOM_MODE, uint32_t, setBloomMode);
        READ_ENTITY_PROPERTY_TO_PROPERTIES(PROP_AVATAR_PRIORITY, uint32_t, setAvatarPriority);
        READ_ENTITY_PROPERTY_TO_PROPERTIES(PROP_SCREENSHARE, uint32_t, setScreenshare);
    }

    if (properties.getType() == EntityTypes::PolyVox) {
        READ_ENTITY_PROPERTY_TO_PROPERTIES(PROP_VOXEL_VOLUME_SIZE, vec3, setVoxelVolumeSize);
        READ_ENTITY_PROPERTY_TO_PROPERTIES(PROP_VOXEL_DATA, QByteArray, setVoxelData);
        READ_ENTITY_PROPERTY_TO_PROPERTIES(PROP_VOXEL_SURFACE_STYLE, uint16_t, setVoxelSurfaceStyle);
        READ_ENTITY_PROPERTY_TO_PROPERTIES(PROP_X_TEXTURE_URL, QString, setXTextureURL);
        READ_ENTITY_PROPERTY_TO_PROPERTIES(PROP_Y_TEXTURE_URL, QString, setYTextureURL);
        READ_ENTITY_PROPERTY_TO_PROPERTIES(PROP_Z_TEXTURE_URL, QString, setZTextureURL);
        READ_ENTITY_PROPERTY_TO_PROPERTIES(PROP_X_N_NEIGHBOR_ID, EntityItemID, setXNNeighborID);
        READ_ENTITY_PROPERTY_TO_PROPERTIES(PROP_Y_N_NEIGHBOR_ID, EntityItemID, setYNNeighborID);
        READ_ENTITY_PROPERTY_TO_PROPERTIES(PROP_Z_N_NEIGHBOR_ID, EntityItemID, setZNNeighborID);
        READ_ENTITY_PROPERTY_TO_PROPERTIES(PROP_X_P_NEIGHBOR_ID, EntityItemID, setXPNeighborID);
        READ_ENTITY_PROPERTY_TO_PROPERTIES(PROP_Y_P_NEIGHBOR_ID, EntityItemID, setYPNeighborID);
        READ_ENTITY_PROPERTY_TO_PROPERTIES(PROP_Z_P_NEIGHBOR_ID, EntityItemID, setZPNeighborID);
    }

    if (properties.getType() == EntityTypes::Web) {
        READ_ENTITY_PROPERTY_TO_PROPERTIES(PROP_COLOR, u8vec3Color, setColor);
        READ_ENTITY_PROPERTY_TO_PROPERTIES(PROP_ALPHA, float, setAlpha);
        properties.getPulse().decodeFromEditPacket(propertyFlags, dataAt, processedBytes);

        READ_ENTITY_PROPERTY_TO_PROPERTIES(PROP_SOURCE_URL, QString, setSourceUrl);
        READ_ENTITY_PROPERTY_TO_PROPERTIES(PROP_DPI, uint16_t, setDPI);
        READ_ENTITY_PROPERTY_TO_PROPERTIES(PROP_SCRIPT_URL, QString, setScriptURL);
        READ_ENTITY_PROPERTY_TO_PROPERTIES(PROP_MAX_FPS, uint8_t, setMaxFPS);
        READ_ENTITY_PROPERTY_TO_PROPERTIES(PROP_INPUT_MODE, WebInputMode, setInputMode);
        READ_ENTITY_PROPERTY_TO_PROPERTIES(PROP_SHOW_KEYBOARD_FOCUS_HIGHLIGHT, bool, setShowKeyboardFocusHighlight);
        READ_ENTITY_PROPERTY_TO_PROPERTIES(PROP_WEB_USE_BACKGROUND, bool, setUseBackground);
        READ_ENTITY_PROPERTY_TO_PROPERTIES(PROP_USER_AGENT, QString, setUserAgent);
    }

    if (properties.getType() == EntityTypes::Line) {
        READ_ENTITY_PROPERTY_TO_PROPERTIES(PROP_COLOR, u8vec3Color, setColor);

        READ_ENTITY_PROPERTY_TO_PROPERTIES(PROP_LINE_POINTS, QVector<vec3>, setLinePoints);
    }

    if (properties.getType() == EntityTypes::PolyLine) {
        READ_ENTITY_PROPERTY_TO_PROPERTIES(PROP_COLOR, u8vec3Color, setColor);
        READ_ENTITY_PROPERTY_TO_PROPERTIES(PROP_TEXTURES, QString, setTextures);

        READ_ENTITY_PROPERTY_TO_PROPERTIES(PROP_LINE_POINTS, QVector<vec3>, setLinePoints);
        READ_ENTITY_PROPERTY_TO_PROPERTIES(PROP_STROKE_WIDTHS, QVector<float>, setStrokeWidths);
        READ_ENTITY_PROPERTY_TO_PROPERTIES(PROP_STROKE_NORMALS, QByteArray, setPackedNormals);
        READ_ENTITY_PROPERTY_TO_PROPERTIES(PROP_STROKE_COLORS, QByteArray, setPackedStrokeColors);
        READ_ENTITY_PROPERTY_TO_PROPERTIES(PROP_IS_UV_MODE_STRETCH, bool, setIsUVModeStretch);
        READ_ENTITY_PROPERTY_TO_PROPERTIES(PROP_LINE_GLOW, bool, setGlow);
        READ_ENTITY_PROPERTY_TO_PROPERTIES(PROP_LINE_FACE_CAMERA, bool, setFaceCamera);
    }

    // NOTE: Spheres and Boxes are just special cases of Shape, and they need to include their PROP_SHAPE
    // when encoding/decoding edits because otherwise they can't polymorph to other shape types
    if (properties.getType() == EntityTypes::Shape ||
        properties.getType() == EntityTypes::Box ||
        properties.getType() == EntityTypes::Sphere) {
        READ_ENTITY_PROPERTY_TO_PROPERTIES(PROP_COLOR, u8vec3Color, setColor);
        READ_ENTITY_PROPERTY_TO_PROPERTIES(PROP_ALPHA, float, setAlpha);
        properties.getPulse().decodeFromEditPacket(propertyFlags, dataAt, processedBytes);

        READ_ENTITY_PROPERTY_TO_PROPERTIES(PROP_SHAPE, QString, setShape);
    }

    // Materials
    if (properties.getType() == EntityTypes::Material) {
        READ_ENTITY_PROPERTY_TO_PROPERTIES(PROP_MATERIAL_URL, QString, setMaterialURL);
        READ_ENTITY_PROPERTY_TO_PROPERTIES(PROP_MATERIAL_MAPPING_MODE, MaterialMappingMode, setMaterialMappingMode);
        READ_ENTITY_PROPERTY_TO_PROPERTIES(PROP_MATERIAL_PRIORITY, quint16, setPriority);
        READ_ENTITY_PROPERTY_TO_PROPERTIES(PROP_PARENT_MATERIAL_NAME, QString, setParentMaterialName);
        READ_ENTITY_PROPERTY_TO_PROPERTIES(PROP_MATERIAL_MAPPING_POS, vec2, setMaterialMappingPos);
        READ_ENTITY_PROPERTY_TO_PROPERTIES(PROP_MATERIAL_MAPPING_SCALE, vec2, setMaterialMappingScale);
        READ_ENTITY_PROPERTY_TO_PROPERTIES(PROP_MATERIAL_MAPPING_ROT, float, setMaterialMappingRot);
        READ_ENTITY_PROPERTY_TO_PROPERTIES(PROP_MATERIAL_DATA, QString, setMaterialData);
        READ_ENTITY_PROPERTY_TO_PROPERTIES(PROP_MATERIAL_REPEAT, bool, setMaterialRepeat);
    }

    // Image
    if (properties.getType() == EntityTypes::Image) {
        READ_ENTITY_PROPERTY_TO_PROPERTIES(PROP_COLOR, u8vec3Color, setColor);
        READ_ENTITY_PROPERTY_TO_PROPERTIES(PROP_ALPHA, float, setAlpha);
        properties.getPulse().decodeFromEditPacket(propertyFlags, dataAt, processedBytes);

        READ_ENTITY_PROPERTY_TO_PROPERTIES(PROP_IMAGE_URL, QString, setImageURL);
        READ_ENTITY_PROPERTY_TO_PROPERTIES(PROP_EMISSIVE, bool, setEmissive);
        READ_ENTITY_PROPERTY_TO_PROPERTIES(PROP_KEEP_ASPECT_RATIO, bool, setKeepAspectRatio);
        READ_ENTITY_PROPERTY_TO_PROPERTIES(PROP_SUB_IMAGE, QRect, setSubImage);
    }

    // Grid
    if (properties.getType() == EntityTypes::Grid) {
        READ_ENTITY_PROPERTY_TO_PROPERTIES(PROP_COLOR, u8vec3Color, setColor);
        READ_ENTITY_PROPERTY_TO_PROPERTIES(PROP_ALPHA, float, setAlpha);
        properties.getPulse().decodeFromEditPacket(propertyFlags, dataAt, processedBytes);

        READ_ENTITY_PROPERTY_TO_PROPERTIES(PROP_GRID_FOLLOW_CAMERA, bool, setFollowCamera);
        READ_ENTITY_PROPERTY_TO_PROPERTIES(PROP_MAJOR_GRID_EVERY, uint32_t, setMajorGridEvery);
        READ_ENTITY_PROPERTY_TO_PROPERTIES(PROP_MINOR_GRID_EVERY, float, setMinorGridEvery);
    }

    if (properties.getType() == EntityTypes::Gizmo) {
        READ_ENTITY_PROPERTY_TO_PROPERTIES(PROP_GIZMO_TYPE, GizmoType, setGizmoType);
        properties.getRing().decodeFromEditPacket(propertyFlags, dataAt, processedBytes);
    }

    return valid;
}

void EntityItemProperties::setPackedNormals(const QByteArray& value) {
    setNormals(unpackNormals(value));
}

QVector<vec3> EntityItemProperties::unpackNormals(const QByteArray& normals) {
    // the size of the vector is packed first
    QVector<vec3> unpackedNormals = QVector<vec3>((int)normals[0]);

    if ((int)normals[0] == normals.size() / 6) {
        int j = 0;
        for (int i = 1; i < normals.size();) {
            vec3 aux = vec3();
            i += unpackFloatVec3FromSignedTwoByteFixed((unsigned char*)normals.data() + i, aux, 15);
            unpackedNormals[j] = aux;
            j++;
        }
    } else {
        qCDebug(entities) << "WARNING - Expected received size for normals does not match. Expected: " << (int)normals[0]
                          << " Received: " << (normals.size() / 6);
    }
    return unpackedNormals;
}

void EntityItemProperties::setPackedStrokeColors(const QByteArray& value) {
    setStrokeColors(unpackStrokeColors(value));
}

QVector<vec3> EntityItemProperties::unpackStrokeColors(const QByteArray& strokeColors) {
    // the size of the vector is packed first
    QVector<vec3> unpackedStrokeColors = QVector<vec3>((int)strokeColors[0]);

    if ((int)strokeColors[0] == strokeColors.size() / 3) {
        int j = 0;
        for (int i = 1; i < strokeColors.size();) {

            float r = (uint8_t)strokeColors[i++] / 255.0f;
            float g = (uint8_t)strokeColors[i++] / 255.0f;
            float b = (uint8_t)strokeColors[i++] / 255.0f;
            unpackedStrokeColors[j++] = vec3(r, g, b);
        }
    } else {
        qCDebug(entities) << "WARNING - Expected received size for stroke colors does not match. Expected: "
            << (int)strokeColors[0] << " Received: " << (strokeColors.size() / 3);
    }

    return unpackedStrokeColors;
}

// NOTE: This version will only encode the portion of the edit message immediately following the
// header it does not include the send times and sequence number because that is handled by the
// edit packet sender...
bool EntityItemProperties::encodeEraseEntityMessage(const EntityItemID& entityItemID, QByteArray& buffer) {

    uint16_t numberOfIds = 1; // only one entity ID in this message

    if (buffer.size() < (int)(sizeof(numberOfIds) + NUM_BYTES_RFC4122_UUID)) {
        qCDebug(entities) << "ERROR - encodeEraseEntityMessage() called with buffer that is too small!";
        return false;
    }

    buffer.resize(0);
    buffer.append(reinterpret_cast<char*>(&numberOfIds), sizeof(numberOfIds));
    buffer.append(entityItemID.toRfc4122().constData(), NUM_BYTES_RFC4122_UUID);

    return true;
}

bool EntityItemProperties::encodeCloneEntityMessage(const EntityItemID& entityIDToClone, const EntityItemID& newEntityID, QByteArray& buffer) {
    if (buffer.size() < (int)(NUM_BYTES_RFC4122_UUID * 2)) {
        qCDebug(entities) << "ERROR - encodeCloneEntityMessage() called with buffer that is too small!";
        return false;
    }

    buffer.resize(0);
    buffer.append(entityIDToClone.toRfc4122().constData(), NUM_BYTES_RFC4122_UUID);
    buffer.append(newEntityID.toRfc4122().constData(), NUM_BYTES_RFC4122_UUID);

    return true;
}

bool EntityItemProperties::decodeCloneEntityMessage(const QByteArray& buffer, int& processedBytes, EntityItemID& entityIDToClone, EntityItemID& newEntityID) {
    const unsigned char* packetData = (const unsigned char*)buffer.constData();
    const unsigned char* dataAt = packetData;
    size_t packetLength = buffer.size();
    processedBytes = 0;

    if (NUM_BYTES_RFC4122_UUID * 2 > packetLength) {
        qCDebug(entities) << "EntityItemProperties::decodeCloneEntityMessage().... bailing because not enough bytes in buffer";
        return false; // bail to prevent buffer overflow
    }

    QByteArray encodedID = buffer.mid((int)processedBytes, NUM_BYTES_RFC4122_UUID);
    entityIDToClone = QUuid::fromRfc4122(encodedID);
    dataAt += encodedID.size();
    processedBytes += encodedID.size();

    encodedID = buffer.mid((int)processedBytes, NUM_BYTES_RFC4122_UUID);
    newEntityID = QUuid::fromRfc4122(encodedID);
    dataAt += encodedID.size();
    processedBytes += encodedID.size();

    return true;
}

void EntityItemProperties::markAllChanged() {
    // Core
    _simulationOwnerChanged = true;
    _parentIDChanged = true;
    _parentJointIndexChanged = true;
    _visibleChanged = true;
    _nameChanged = true;
    _lockedChanged = true;
    _userDataChanged = true;
    _privateUserDataChanged = true;
    _hrefChanged = true;
    _descriptionChanged = true;
    _positionChanged = true;
    _dimensionsChanged = true;
    _rotationChanged = true;
    _registrationPointChanged = true;
    _createdChanged = true;
    _lastEditedByChanged = true;
    _entityHostTypeChanged = true;
    _owningAvatarIDChanged = true;
    _queryAACubeChanged = true;
    _canCastShadowChanged = true;
    _isVisibleInSecondaryCameraChanged = true;
    _renderLayerChanged = true;
    _primitiveModeChanged = true;
    _ignorePickIntersectionChanged = true;
    _renderWithZonesChanged = true;
    _billboardModeChanged = true;
    _tagsChanged = true;
    _grab.markAllChanged();
    _mirrorModeChanged = true;
    _portalExitIDChanged = true;

    // Physics
    _densityChanged = true;
    _velocityChanged = true;
    _angularVelocityChanged = true;
    _gravityChanged = true;
    _accelerationChanged = true;
    _dampingChanged = true;
    _angularDampingChanged = true;
    _restitutionChanged = true;
    _frictionChanged = true;
    _lifetimeChanged = true;
    _collisionlessChanged = true;
    _collisionMaskChanged = true;
    _dynamicChanged = true;
    _collisionSoundURLChanged = true;
    _actionDataChanged = true;

    // Cloning
    _cloneableChanged = true;
    _cloneLifetimeChanged = true;
    _cloneLimitChanged = true;
    _cloneDynamicChanged = true;
    _cloneAvatarEntityChanged = true;
    _cloneOriginIDChanged = true;

    // Scripts
    _scriptChanged = true;
    _scriptTimestampChanged = true;
    _serverScriptsChanged = true;

    // Common
    _shapeTypeChanged = true;
    _compoundShapeURLChanged = true;
    _colorChanged = true;
    _alphaChanged = true;
    _pulse.markAllChanged();
    _texturesChanged = true;

    // Particles
    _maxParticlesChanged = true;
    _lifespanChanged = true;
    _isEmittingChanged = true;
    _emitRateChanged = true;
    _emitSpeedChanged = true;
    _speedSpreadChanged = true;
    _emitOrientationChanged = true;
    _emitDimensionsChanged = true;
    _emitRadiusStartChanged = true;
    _polarStartChanged = true;
    _polarFinishChanged = true;
    _azimuthStartChanged = true;
    _azimuthFinishChanged = true;
    _emitAccelerationChanged = true;
    _accelerationSpreadChanged = true;
    _particleRadiusChanged = true;
    _radiusSpreadChanged = true;
    _radiusStartChanged = true;
    _radiusFinishChanged = true;
    _colorSpreadChanged = true;
    _colorStartChanged = true;
    _colorFinishChanged = true;
    _alphaSpreadChanged = true;
    _alphaStartChanged = true;
    _alphaFinishChanged = true;
    _emitterShouldTrailChanged = true;
    _particleSpinChanged = true;
    _spinStartChanged = true;
    _spinFinishChanged = true;
    _spinSpreadChanged = true;
    _rotateWithEntityChanged = true;

    // Model
    _modelURLChanged = true;
    _modelScaleChanged = true;
    _jointRotationsSetChanged = true;
    _jointRotationsChanged = true;
    _jointTranslationsSetChanged = true;
    _jointTranslationsChanged = true;
    _relayParentJointsChanged = true;
    _groupCulledChanged = true;
    _blendshapeCoefficientsChanged = true;
    _useOriginalPivotChanged = true;
    _animation.markAllChanged();

    // Light
    _isSpotlightChanged = true;
    _intensityChanged = true;
    _exponentChanged = true;
    _cutoffChanged = true;
    _falloffRadiusChanged = true;

    // Text
    _textChanged = true;
    _lineHeightChanged = true;
    _textColorChanged = true;
    _textAlphaChanged = true;
    _backgroundColorChanged = true;
    _backgroundAlphaChanged = true;
    _leftMarginChanged = true;
    _rightMarginChanged = true;
    _topMarginChanged = true;
    _bottomMarginChanged = true;
    _unlitChanged = true;
    _fontChanged = true;
    _textEffectChanged = true;
    _textEffectColorChanged = true;
    _textEffectThicknessChanged = true;
    _alignmentChanged = true;

    // Zone
    _keyLight.markAllChanged();
    _ambientLight.markAllChanged();
    _skybox.markAllChanged();
    _haze.markAllChanged();
    _bloom.markAllChanged();
    _flyingAllowedChanged = true;
    _ghostingAllowedChanged = true;
    _filterURLChanged = true;
    _keyLightModeChanged = true;
    _ambientLightModeChanged = true;
    _skyboxModeChanged = true;
    _hazeModeChanged = true;
    _bloomModeChanged = true;
    _avatarPriorityChanged = true;
    _screenshareChanged = true;

    // Polyvox
    _voxelVolumeSizeChanged = true;
    _voxelDataChanged = true;
    _voxelSurfaceStyleChanged = true;
    _xTextureURLChanged = true;
    _yTextureURLChanged = true;
    _zTextureURLChanged = true;
    _xNNeighborIDChanged = true;
    _yNNeighborIDChanged = true;
    _zNNeighborIDChanged = true;
    _xPNeighborIDChanged = true;
    _yPNeighborIDChanged = true;
    _zPNeighborIDChanged = true;

    // Web
    _sourceUrlChanged = true;
    _dpiChanged = true;
    _scriptURLChanged = true;
    _maxFPSChanged = true;
    _inputModeChanged = true;
    _showKeyboardFocusHighlightChanged = true;
    _useBackgroundChanged = true;
    _userAgentChanged = true;

    // Polyline
    _linePointsChanged = true;
    _strokeWidthsChanged = true;
    _normalsChanged = true;
    _strokeColorsChanged = true;
    _isUVModeStretchChanged = true;
    _glowChanged = true;
    _faceCameraChanged = true;

    // Shape
    _shapeChanged = true;

    // Material
    _materialURLChanged = true;
    _materialMappingModeChanged = true;
    _priorityChanged = true;
    _parentMaterialNameChanged = true;
    _materialMappingPosChanged = true;
    _materialMappingScaleChanged = true;
    _materialMappingRotChanged = true;
    _materialDataChanged = true;
    _materialRepeatChanged = true;

    // Image
    _imageURLChanged = true;
    _emissiveChanged = true;
    _keepAspectRatioChanged = true;
    _subImageChanged = true;

    // Grid
    _followCameraChanged = true;
    _majorGridEveryChanged = true;
    _minorGridEveryChanged = true;

    // Gizmo
    _gizmoTypeChanged = true;
    _ring.markAllChanged();
}

// The minimum bounding box for the entity.
AABox EntityItemProperties::getAABox() const {

    // _position represents the position of the registration point.
    vec3 registrationRemainder = vec3(1.0f) - _registrationPoint;

    vec3 unrotatedMinRelativeToEntity = -(_dimensions * _registrationPoint);
    vec3 unrotatedMaxRelativeToEntity = _dimensions * registrationRemainder;
    Extents unrotatedExtentsRelativeToRegistrationPoint = { unrotatedMinRelativeToEntity, unrotatedMaxRelativeToEntity };
    Extents rotatedExtentsRelativeToRegistrationPoint = unrotatedExtentsRelativeToRegistrationPoint.getRotated(_rotation);

    // shift the extents to be relative to the position/registration point
    rotatedExtentsRelativeToRegistrationPoint.shiftBy(_position);

    return AABox(rotatedExtentsRelativeToRegistrationPoint);
}

bool EntityItemProperties::hasTransformOrVelocityChanges() const {
    return _positionChanged || _localPositionChanged
        || _rotationChanged || _localRotationChanged
        || _velocityChanged || _localVelocityChanged
        || _angularVelocityChanged || _localAngularVelocityChanged
        || _accelerationChanged;
}

void EntityItemProperties::clearTransformOrVelocityChanges() {
    _positionChanged = false;
    _localPositionChanged = false;
    _rotationChanged = false;
    _localRotationChanged = false;
    _velocityChanged = false;
    _localVelocityChanged = false;
    _angularVelocityChanged = false;
    _localAngularVelocityChanged = false;
    _accelerationChanged = false;
}

bool EntityItemProperties::hasMiscPhysicsChanges() const {
    return _gravityChanged || _dimensionsChanged || _densityChanged || _frictionChanged
        || _restitutionChanged || _dampingChanged || _angularDampingChanged || _registrationPointChanged ||
        _compoundShapeURLChanged || _dynamicChanged || _collisionlessChanged || _collisionMaskChanged;
}

bool EntityItemProperties::hasSimulationRestrictedChanges() const {
    return _positionChanged || _localPositionChanged
        || _rotationChanged || _localRotationChanged
        || _velocityChanged || _localVelocityChanged
        || _localDimensionsChanged || _dimensionsChanged
        || _angularVelocityChanged || _localAngularVelocityChanged
        || _accelerationChanged
        || _parentIDChanged || _parentJointIndexChanged;
}

void EntityItemProperties::copySimulationRestrictedProperties(const EntityItemPointer& entity) {
    if (!_parentIDChanged) {
        setParentID(entity->getParentID());
    }
    if (!_parentJointIndexChanged) {
        setParentJointIndex(entity->getParentJointIndex());
    }
    if (!_localPositionChanged && !_positionChanged) {
        setPosition(entity->getWorldPosition());
    }
    if (!_localRotationChanged && !_rotationChanged) {
        setRotation(entity->getWorldOrientation());
    }
    if (!_localVelocityChanged && !_velocityChanged) {
        setVelocity(entity->getWorldVelocity());
    }
    if (!_localAngularVelocityChanged && !_angularVelocityChanged) {
        setAngularVelocity(entity->getWorldAngularVelocity());
    }
    if (!_accelerationChanged) {
        setAcceleration(entity->getAcceleration());
    }
    if (!_localDimensionsChanged && !_dimensionsChanged) {
        setLocalDimensions(entity->getScaledDimensions());
    }
}

void EntityItemProperties::clearSimulationRestrictedProperties() {
    _positionChanged = false;
    _localPositionChanged = false;
    _rotationChanged = false;
    _localRotationChanged = false;
    _velocityChanged = false;
    _localVelocityChanged = false;
    _angularVelocityChanged = false;
    _localAngularVelocityChanged = false;
    _accelerationChanged = false;
    _parentIDChanged = false;
    _parentJointIndexChanged = false;
}

void EntityItemProperties::clearSimulationOwner() {
    _simulationOwner.clear();
    _simulationOwnerChanged = true;
}

void EntityItemProperties::setSimulationOwner(const QUuid& id, uint8_t priority) {
    if (!_simulationOwner.matchesValidID(id) || _simulationOwner.getPriority() != priority) {
        _simulationOwner.set(id, priority);
        _simulationOwnerChanged = true;
    }
}

void EntityItemProperties::setSimulationOwner(const QByteArray& data) {
    if (_simulationOwner.fromByteArray(data)) {
        _simulationOwnerChanged = true;
    }
}

uint8_t EntityItemProperties::computeSimulationBidPriority() const {
    uint8_t priority = 0;
    if (_parentIDChanged || _parentJointIndexChanged) {
        // we need higher simulation ownership priority to chang parenting info
        priority = SCRIPT_GRAB_SIMULATION_PRIORITY;
    } else if (_positionChanged || _localPositionChanged
            || _rotationChanged || _localRotationChanged
            || _velocityChanged || _localVelocityChanged
            || _angularVelocityChanged || _localAngularVelocityChanged) {
        priority = SCRIPT_POKE_SIMULATION_PRIORITY;
    }
    return priority;
}

QList<QString> EntityItemProperties::listChangedProperties() {
    QList<QString> out;

    // Core
    if (simulationOwnerChanged()) {
        out += "simulationOwner";
    }
    if (parentIDChanged()) {
        out += "parentID";
    }
    if (parentJointIndexChanged()) {
        out += "parentJointIndex";
    }
    if (visibleChanged()) {
        out += "visible";
    }
    if (nameChanged()) {
        out += "name";
    }
    if (lockedChanged()) {
        out += "locked";
    }
    if (userDataChanged()) {
        out += "userData";
    }
    if (privateUserDataChanged()) {
        out += "privateUserData";
    }
    if (hrefChanged()) {
        out += "href";
    }
    if (descriptionChanged()) {
        out += "description";
    }
    if (containsPositionChange()) {
        out += "position";
    }
    if (dimensionsChanged()) {
        out += "dimensions";
    }
    if (rotationChanged()) {
        out += "rotation";
    }
    if (registrationPointChanged()) {
        out += "registrationPoint";
    }
    if (createdChanged()) {
        out += "created";
    }
    if (lastEditedByChanged()) {
        out += "lastEditedBy";
    }
    if (entityHostTypeChanged()) {
        out += "entityHostType";
    }
    if (owningAvatarIDChanged()) {
        out += "owningAvatarID";
    }
    if (queryAACubeChanged()) {
        out += "queryAACube";
    }
    if (canCastShadowChanged()) {
        out += "canCastShadow";
    }
    if (isVisibleInSecondaryCameraChanged()) {
        out += "isVisibleInSecondaryCamera";
    }
    if (renderLayerChanged()) {
        out += "renderLayer";
    }
    if (primitiveModeChanged()) {
        out += "primitiveMode";
    }
    if (ignorePickIntersectionChanged()) {
        out += "ignorePickIntersection";
    }
    if (renderWithZonesChanged()) {
        out += "renderWithZones";
    }
    if (billboardModeChanged()) {
        out += "billboardMode";
    }
    if (tagsChanged()) {
        out += "tags";
    }
    getGrab().listChangedProperties(out);
    if (mirrorModeChanged()) {
        out += "mirrorMode";
    }
    if (portalExitIDChanged()) {
        out += "portalExitID";
    }

    // Physics
    if (densityChanged()) {
        out += "density";
    }
    if (velocityChanged()) {
        out += "velocity";
    }
    if (angularVelocityChanged()) {
        out += "angularVelocity";
    }
    if (gravityChanged()) {
        out += "gravity";
    }
    if (accelerationChanged()) {
        out += "acceleration";
    }
    if (dampingChanged()) {
        out += "damping";
    }
    if (angularDampingChanged()) {
        out += "angularDamping";
    }
    if (restitutionChanged()) {
        out += "restitution";
    }
    if (frictionChanged()) {
        out += "friction";
    }
    if (lifetimeChanged()) {
        out += "lifetime";
    }
    if (collisionlessChanged()) {
        out += "collisionless";
    }
    if (collisionMaskChanged()) {
        out += "collisionMask";
    }
    if (dynamicChanged()) {
        out += "dynamic";
    }
    if (collisionSoundURLChanged()) {
        out += "collisionSoundURL";
    }
    if (actionDataChanged()) {
        out += "actionData";
    }

    // Cloning
    if (cloneableChanged()) {
        out += "cloneable";
    }
    if (cloneLifetimeChanged()) {
        out += "cloneLifetime";
    }
    if (cloneLimitChanged()) {
        out += "cloneLimit";
    }
    if (cloneDynamicChanged()) {
        out += "cloneDynamic";
    }
    if (cloneAvatarEntityChanged()) {
        out += "cloneAvatarEntity";
    }
    if (cloneOriginIDChanged()) {
        out += "cloneOriginID";
    }

    // Scripts
    if (scriptChanged()) {
        out += "script";
    }
    if (scriptTimestampChanged()) {
        out += "scriptTimestamp";
    }
    if (serverScriptsChanged()) {
        out += "serverScripts";
    }

    // Common
    if (shapeTypeChanged()) {
        out += "shapeType";
    }
    if (compoundShapeURLChanged()) {
        out += "compoundShapeURL";
    }
    if (colorChanged()) {
        out += "color";
    }
    if (alphaChanged()) {
        out += "alpha";
    }
    getPulse().listChangedProperties(out);
    if (texturesChanged()) {
        out += "textures";
    }

    // Particles
    if (maxParticlesChanged()) {
        out += "maxParticles";
    }
    if (lifespanChanged()) {
        out += "lifespan";
    }
    if (isEmittingChanged()) {
        out += "isEmitting";
    }
    if (emitRateChanged()) {
        out += "emitRate";
    }
    if (emitSpeedChanged()) {
        out += "emitSpeed";
    }
    if (speedSpreadChanged()) {
        out += "speedSpread";
    }
    if (emitOrientationChanged()) {
        out += "emitOrientation";
    }
    if (emitDimensionsChanged()) {
        out += "emitDimensions";
    }
    if (emitRadiusStartChanged()) {
        out += "emitRadiusStart";
    }
    if (polarStartChanged()) {
        out += "polarStart";
    }
    if (polarFinishChanged()) {
        out += "polarFinish";
    }
    if (azimuthStartChanged()) {
        out += "azimuthStart";
    }
    if (azimuthFinishChanged()) {
        out += "azimuthFinish";
    }
    if (emitAccelerationChanged()) {
        out += "emitAcceleration";
    }
    if (accelerationSpreadChanged()) {
        out += "accelerationSpread";
    }
    if (particleRadiusChanged()) {
        out += "particleRadius";
    }
    if (radiusSpreadChanged()) {
        out += "radiusSpread";
    }
    if (radiusStartChanged()) {
        out += "radiusStart";
    }
    if (radiusFinishChanged()) {
        out += "radiusFinish";
    }
    if (colorSpreadChanged()) {
        out += "colorSpread";
    }
    if (colorStartChanged()) {
        out += "colorStart";
    }
    if (colorFinishChanged()) {
        out += "colorFinish";
    }
    if (alphaSpreadChanged()) {
        out += "alphaSpread";
    }
    if (alphaStartChanged()) {
        out += "alphaStart";
    }
    if (alphaFinishChanged()) {
        out += "alphaFinish";
    }
    if (emitterShouldTrailChanged()) {
        out += "emitterShouldTrail";
    }
    if (particleSpinChanged()) {
        out += "particleSpin";
    }
    if (spinSpreadChanged()) {
        out += "spinSpread";
    }
    if (spinStartChanged()) {
        out += "spinStart";
    }
    if (spinFinishChanged()) {
        out += "spinFinish";
    }
    if (rotateWithEntityChanged()) {
        out += "rotateWithEntity";
    }

    // Model
    if (modelURLChanged()) {
        out += "modelURL";
    }
    if (modelScaleChanged()) {
        out += "scale";
    }
    if (jointRotationsSetChanged()) {
        out += "jointRotationsSet";
    }
    if (jointRotationsChanged()) {
        out += "jointRotations";
    }
    if (jointTranslationsSetChanged()) {
        out += "jointTranslationsSet";
    }
    if (jointTranslationsChanged()) {
        out += "jointTranslations";
    }
    if (relayParentJointsChanged()) {
        out += "relayParentJoints";
    }
    if (groupCulledChanged()) {
        out += "groupCulled";
    }
    if (blendshapeCoefficientsChanged()) {
        out += "blendshapeCoefficients";
    }
    if (useOriginalPivotChanged()) {
        out += "useOriginalPivot";
    }
    getAnimation().listChangedProperties(out);

    // Light
    if (isSpotlightChanged()) {
        out += "isSpotlight";
    }
    if (intensityChanged()) {
        out += "intensity";
    }
    if (exponentChanged()) {
        out += "exponent";
    }
    if (cutoffChanged()) {
        out += "cutoff";
    }
    if (falloffRadiusChanged()) {
        out += "falloffRadius";
    }

    // Text
    if (textChanged()) {
        out += "text";
    }
    if (lineHeightChanged()) {
        out += "lineHeight";
    }
    if (textColorChanged()) {
        out += "textColor";
    }
    if (textAlphaChanged()) {
        out += "textAlpha";
    }
    if (backgroundColorChanged()) {
        out += "backgroundColor";
    }
    if (backgroundAlphaChanged()) {
        out += "backgroundAlpha";
    }
    if (leftMarginChanged()) {
        out += "leftMargin";
    }
    if (rightMarginChanged()) {
        out += "rightMargin";
    }
    if (topMarginChanged()) {
        out += "topMargin";
    }
    if (bottomMarginChanged()) {
        out += "bottomMargin";
    }
    if (unlitChanged()) {
        out += "unlit";
    }
    if (fontChanged()) {
        out += "font";
    }
    if (textEffectChanged()) {
        out += "textEffect";
    }
    if (textEffectColorChanged()) {
        out += "textEffectColor";
    }
    if (textEffectThicknessChanged()) {
        out += "textEffectThickness";
    }
    if (alignmentChanged()) {
        out += "alignment";
    }

    // Zone
    getKeyLight().listChangedProperties(out);
    getAmbientLight().listChangedProperties(out);
    getSkybox().listChangedProperties(out);
    getHaze().listChangedProperties(out);
    getBloom().listChangedProperties(out);
    if (flyingAllowedChanged()) {
        out += "flyingAllowed";
    }
    if (ghostingAllowedChanged()) {
        out += "ghostingAllowed";
    }
    if (filterURLChanged()) {
        out += "filterURL";
    }
    if (keyLightModeChanged()) {
        out += "keyLightMode";
    }
    if (ambientLightModeChanged()) {
        out += "ambientLightMode";
    }
    if (skyboxModeChanged()) {
        out += "skyboxMode";
    }
    if (hazeModeChanged()) {
        out += "hazeMode";
    }
    if (bloomModeChanged()) {
        out += "bloomMode";
    }
    if (avatarPriorityChanged()) {
        out += "avatarPriority";
    }
    if (screenshareChanged()) {
        out += "screenshare";
    }

    // Polyvox
    if (voxelVolumeSizeChanged()) {
        out += "voxelVolumeSize";
    }
    if (voxelDataChanged()) {
        out += "voxelData";
    }
    if (voxelSurfaceStyleChanged()) {
        out += "voxelSurfaceStyle";
    }
    if (xTextureURLChanged()) {
        out += "xTextureURL";
    }
    if (yTextureURLChanged()) {
        out += "yTextureURL";
    }
    if (zTextureURLChanged()) {
        out += "zTextureURL";
    }
    if (xNNeighborIDChanged()) {
        out += "xNNeighborID";
    }
    if (yNNeighborIDChanged()) {
        out += "yNNeighborID";
    }
    if (zNNeighborIDChanged()) {
        out += "zNNeighborID";
    }
    if (xPNeighborIDChanged()) {
        out += "xPNeighborID";
    }
    if (yPNeighborIDChanged()) {
        out += "yPNeighborID";
    }
    if (zPNeighborIDChanged()) {
        out += "zPNeighborID";
    }

    // Web
    if (sourceUrlChanged()) {
        out += "sourceUrl";
    }
    if (dpiChanged()) {
        out += "dpi";
    }
    if (scriptURLChanged()) {
        out += "scriptURL";
    }
    if (maxFPSChanged()) {
        out += "maxFPS";
    }
    if (inputModeChanged()) {
        out += "inputMode";
    }

    // Polyline
    if (linePointsChanged()) {
        out += "linePoints";
    }
    if (strokeWidthsChanged()) {
        out += "strokeWidths";
    }
    if (normalsChanged()) {
        out += "normals";
    }
    if (strokeColorsChanged()) {
        out += "strokeColors";
    }
    if (isUVModeStretchChanged()) {
        out += "isUVModeStretch";
    }
    if (glowChanged()) {
        out += "glow";
    }
    if (faceCameraChanged()) {
        out += "faceCamera";
    }
    if (showKeyboardFocusHighlightChanged()) {
        out += "showKeyboardFocusHighlight";
    }
    if (useBackgroundChanged()) {
        out += "useBackground";
    }
    if (userAgentChanged()) {
        out += "userAgent";
    }

    // Shape
    if (shapeChanged()) {
        out += "shape";
    }

    // Material
    if (materialURLChanged()) {
        out += "materialURL";
    }
    if (materialMappingModeChanged()) {
        out += "materialMappingMode";
    }
    if (priorityChanged()) {
        out += "priority";
    }
    if (parentMaterialNameChanged()) {
        out += "parentMaterialName";
    }
    if (materialMappingPosChanged()) {
        out += "materialMappingPos";
    }
    if (materialMappingScaleChanged()) {
        out += "materialMappingScale";
    }
    if (materialMappingRotChanged()) {
        out += "materialMappingRot";
    }
    if (materialDataChanged()) {
        out += "materialData";
    }
    if (materialRepeatChanged()) {
        out += "materialRepeat";
    }

    // Image
    if (imageURLChanged()) {
        out += "imageURL";
    }
    if (emissiveChanged()) {
        out += "emissive";
    }
    if (keepAspectRatioChanged()) {
        out += "keepAspectRatio";
    }
    if (subImageChanged()) {
        out += "subImage";
    }

    // Grid
    if (followCameraChanged()) {
        out += "followCamera";
    }
    if (majorGridEveryChanged()) {
        out += "majorGridEvery";
    }
    if (minorGridEveryChanged()) {
        out += "minorGridEvery";
    }

    // Gizmo
    if (gizmoTypeChanged()) {
        out += "gizmoType";
    }
    getRing().listChangedProperties(out);

    return out;
}

bool EntityItemProperties::transformChanged() const {
    return positionChanged() || rotationChanged() ||
        localPositionChanged() || localRotationChanged();
}

bool EntityItemProperties::getScalesWithParent() const {
    // keep this logic the same as in EntityItem::getScalesWithParent
    bool scalesWithParent { false };
    if (parentIDChanged()) {
        bool success;
        SpatiallyNestablePointer parent = SpatiallyNestable::findByID(getParentID(), success);
        if (success && parent) {
            bool avatarAncestor = (parent->getNestableType() == NestableType::Avatar ||
                                   parent->hasAncestorOfType(NestableType::Avatar));
            scalesWithParent = getEntityHostType() == entity::HostType::AVATAR && avatarAncestor;
        }
    }
    return scalesWithParent;
}

bool EntityItemProperties::parentRelatedPropertyChanged() const {
    return positionChanged() || rotationChanged() ||
        localPositionChanged() || localRotationChanged() ||
        localDimensionsChanged() ||
        parentIDChanged() || parentJointIndexChanged();
}

bool EntityItemProperties::queryAACubeRelatedPropertyChanged() const {
    return parentRelatedPropertyChanged() || dimensionsChanged();
}

bool EntityItemProperties::grabbingRelatedPropertyChanged() const {
    const GrabPropertyGroup& grabProperties = getGrab();
    return grabProperties.triggerableChanged() || grabProperties.grabbableChanged() ||
        grabProperties.grabFollowsControllerChanged() || grabProperties.grabKinematicChanged() ||
        grabProperties.equippableChanged() || grabProperties.equippableLeftPositionChanged() ||
        grabProperties.equippableRightPositionChanged() || grabProperties.equippableLeftRotationChanged() ||
        grabProperties.equippableRightRotationChanged() || grabProperties.equippableIndicatorURLChanged() ||
        grabProperties.equippableIndicatorScaleChanged() || grabProperties.equippableIndicatorOffsetChanged();
}

void EntityItemProperties::convertToCloneProperties(const EntityItemID& entityIDToClone) {
    setName(getName() + "-clone-" + entityIDToClone.toString());
    setLocked(false);
    setParentID(QUuid());
    setParentJointIndex(-1);
    setLifetime(getCloneLifetime());
    setDynamic(getCloneDynamic());
    if (getEntityHostType() != entity::HostType::LOCAL) {
        setEntityHostType(getCloneAvatarEntity() ? entity::HostType::AVATAR : entity::HostType::DOMAIN);
    } else {
        // Local Entities clone as local entities
        setEntityHostType(entity::HostType::LOCAL);
        setCollisionless(true);
    }
    uint64_t now = usecTimestampNow();
    setCreated(now);
    setLastEdited(now);
    setCloneable(ENTITY_ITEM_DEFAULT_CLONEABLE);
    setCloneLifetime(ENTITY_ITEM_DEFAULT_CLONE_LIFETIME);
    setCloneLimit(ENTITY_ITEM_DEFAULT_CLONE_LIMIT);
    setCloneDynamic(ENTITY_ITEM_DEFAULT_CLONE_DYNAMIC);
    setCloneAvatarEntity(ENTITY_ITEM_DEFAULT_CLONE_AVATAR_ENTITY);
}

bool EntityItemProperties::blobToProperties(ScriptEngine& scriptEngine, const QByteArray& blob, EntityItemProperties& properties) {
    // DANGER: this method is NOT efficient.
    // begin recipe for converting unfortunately-formatted-binary-blob to EntityItemProperties
    OVERTE_IGNORE_DEPRECATED_BEGIN
    QJsonDocument jsonProperties = QJsonDocument::fromBinaryData(blob);
    OVERTE_IGNORE_DEPRECATED_END
    if (jsonProperties.isEmpty() || jsonProperties.isNull() || !jsonProperties.isObject() || jsonProperties.object().isEmpty()) {
        qCDebug(entities) << "bad avatarEntityData json" << QString(blob.toHex());
        return false;
    }
    QVariant variant = jsonProperties.toVariant();
    QVariantMap variantMap = variant.toMap();
    ScriptValue scriptValue = variantMapToScriptValue(variantMap, scriptEngine);
    EntityItemPropertiesFromScriptValueIgnoreReadOnly(scriptValue, properties);
    // end recipe
    return true;
}

void EntityItemProperties::propertiesToBlob(ScriptEngine& scriptEngine, const QUuid& myAvatarID,
            const EntityItemProperties& properties, QByteArray& blob, bool allProperties) {
    // DANGER: this method is NOT efficient.
    // begin recipe for extracting unfortunately-formatted-binary-blob from EntityItem
    ScriptValue scriptValue = allProperties
        ? EntityItemPropertiesToScriptValue(&scriptEngine, properties)
        : EntityItemNonDefaultPropertiesToScriptValue(&scriptEngine, properties);
    QVariant variantProperties = scriptValue.toVariant();
    QJsonDocument jsonProperties = QJsonDocument::fromVariant(variantProperties);
    // the ID of the parent/avatar changes from session to session.  use a special UUID to indicate the avatar
    QJsonObject jsonObject = jsonProperties.object();
    if (jsonObject.contains("parentID")) {
        if (QUuid(jsonObject["parentID"].toString()) == myAvatarID) {
            jsonObject["parentID"] = AVATAR_SELF_ID.toString();
        }
    }
    jsonProperties = QJsonDocument(jsonObject);
    OVERTE_IGNORE_DEPRECATED_BEGIN
    blob = jsonProperties.toBinaryData();
    OVERTE_IGNORE_DEPRECATED_END
    // end recipe
}

QDebug& operator<<(QDebug& dbg, const EntityPropertyFlags& f) {
    QString result = "[ ";

    for (int i = 0; i < PROP_AFTER_LAST_ITEM; i++) {
        auto prop = EntityPropertyList(i);
        if (f.getHasProperty(prop)) {
            result = result + _enumsToPropertyStrings[prop] + " ";
        }
    }

    result += "]";
    dbg.nospace() << result;
    return dbg;
}<|MERGE_RESOLUTION|>--- conflicted
+++ resolved
@@ -424,20 +424,6 @@
     }
 }
 
-<<<<<<< HEAD
-QVector<QString> EntityItemProperties::getTagsAsVector() const {
-    QVector<QString> tags;
-    for (const QString& tag : _tags) {
-        tags.push_back(tag);
-    }
-    return tags;
-}
-
-void EntityItemProperties::setTagsFromVector(const QVector<QString>& tags) {
-    _tags.clear();
-    for (const QString& tag : tags) {
-        _tags.insert(tag);
-=======
 inline void addMirrorMode(QHash<QString, MirrorMode>& lookup, MirrorMode mirrorMode) { lookup[MirrorModeHelpers::getNameForMirrorMode(mirrorMode)] = mirrorMode; }
 const QHash<QString, MirrorMode> stringToMirrorModeLookup = [] {
     QHash<QString, MirrorMode> toReturn;
@@ -452,7 +438,21 @@
     if (mirrorModeItr != stringToMirrorModeLookup.end()) {
         _mirrorMode = mirrorModeItr.value();
         _mirrorModeChanged = true;
->>>>>>> ca094dc6
+    }
+}
+
+QVector<QString> EntityItemProperties::getTagsAsVector() const {
+    QVector<QString> tags;
+    for (const QString& tag : _tags) {
+        tags.push_back(tag);
+    }
+    return tags;
+}
+
+void EntityItemProperties::setTagsFromVector(const QVector<QString>& tags) {
+    _tags.clear();
+    for (const QString& tag : tags) {
+        _tags.insert(tag);
     }
 }
 
