--- conflicted
+++ resolved
@@ -275,12 +275,10 @@
     PROP_GRAB_EQUIPPABLE_INDICATOR_SCALE,
     PROP_GRAB_EQUIPPABLE_INDICATOR_OFFSET,
 
-<<<<<<< HEAD
+    PROP_MATERIAL_REPEAT,
+
     PROP_EMISSIVE,
     PROP_SUB_IMAGE,
-=======
-    PROP_MATERIAL_REPEAT,
->>>>>>> 43f84a95
 
     ////////////////////////////////////////////////////////////////////////////////////////////////////
     // ATTENTION: add new properties to end of list just ABOVE this line
