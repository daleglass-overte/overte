--- conflicted
+++ resolved
@@ -127,10 +127,6 @@
     
     PROP_ACTION_DATA,
     
-<<<<<<< HEAD
-    // used by particles
-    PROP_DIRECTION_SPREAD,
-=======
     PROP_X_TEXTURE_URL, // used by PolyVox
     PROP_Y_TEXTURE_URL, // used by PolyVox
     PROP_Z_TEXTURE_URL, // used by PolyVox
@@ -138,8 +134,9 @@
     // Used by PolyLine entity
     PROP_NORMALS,
     PROP_STROKE_WIDTHS,
-
->>>>>>> a1d8a976
+    
+    // used by particles
+    PROP_DIRECTION_SPREAD,
 
     ////////////////////////////////////////////////////////////////////////////////////////////////////
     // ATTENTION: add new properties to end of list just ABOVE this line
