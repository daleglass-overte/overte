--- conflicted
+++ resolved
@@ -220,13 +220,11 @@
     PROP_HAZE_KEYLIGHT_RANGE,
     PROP_HAZE_KEYLIGHT_ALTITUDE,
 
-<<<<<<< HEAD
     PROP_KEY_LIGHT_MODE,
     PROP_AMBIENT_LIGHT_MODE,
     PROP_SKYBOX_MODE,
-=======
+
     PROP_LOCAL_DIMENSIONS, // only used to convert values to and from scripts
->>>>>>> 4bbce011
 
     ////////////////////////////////////////////////////////////////////////////////////////////////////
     // ATTENTION: add new properties to end of list just ABOVE this line
