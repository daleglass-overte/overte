//
//  EntityPropertyFlags.h
//  libraries/entities/src
//
//  Created by Brad Hefta-Gaub on 12/4/13.
//  Copyright 2013 High Fidelity, Inc.
//
//  Distributed under the Apache License, Version 2.0.
//  See the accompanying file LICENSE or http://www.apache.org/licenses/LICENSE-2.0.html
//

#ifndef hifi_EntityPropertyFlags_h
#define hifi_EntityPropertyFlags_h

#include <PropertyFlags.h>

enum EntityPropertyList {
    PROP_PAGED_PROPERTY,
    PROP_CUSTOM_PROPERTIES_INCLUDED,

    // these properties are supported by the EntityItem base class
    PROP_VISIBLE,
    PROP_CAN_CAST_SHADOW,
    PROP_POSITION,
    PROP_DIMENSIONS,
    PROP_ROTATION,
    PROP_DENSITY,
    PROP_VELOCITY,
    PROP_GRAVITY,
    PROP_DAMPING,
    PROP_LIFETIME,
    PROP_SCRIPT,

    // these properties are supported by some derived classes
    PROP_COLOR,

    // these are used by models only
    PROP_MODEL_URL,
    PROP_ANIMATION_URL,
    PROP_ANIMATION_FPS,
    PROP_ANIMATION_FRAME_INDEX,
    PROP_ANIMATION_PLAYING,
    PROP_ANIMATION_ALLOW_TRANSLATION,
    PROP_RELAY_PARENT_JOINTS,

    // these properties are supported by the EntityItem base class
    PROP_REGISTRATION_POINT,
    PROP_ANGULAR_VELOCITY,
    PROP_ANGULAR_DAMPING,
    PROP_COLLISIONLESS,
    PROP_DYNAMIC, // 24

    // property used by Light entity
    PROP_IS_SPOTLIGHT,
    PROP_DIFFUSE_COLOR,
    PROP_AMBIENT_COLOR_UNUSED, // FIXME - No longer used, can remove and bump protocol
    PROP_SPECULAR_COLOR_UNUSED, // FIXME - No longer used, can remove and bump protocol
    PROP_INTENSITY, // Previously PROP_CONSTANT_ATTENUATION
    PROP_LINEAR_ATTENUATION_UNUSED,
    PROP_QUADRATIC_ATTENUATION_UNUSED,
    PROP_EXPONENT,
    PROP_CUTOFF,

    // available to all entities
    PROP_LOCKED,  // 34

    PROP_TEXTURES,  // used by Model entities
    PROP_ANIMATION_SETTINGS_UNUSED,  // FIXME - No longer used, can remove and bump protocol
    PROP_USER_DATA,  // all entities -- 37
    PROP_SHAPE_TYPE, // used by Model + zones entities

    // used by ParticleEffect entities
    PROP_MAX_PARTICLES, // 39
    PROP_LIFESPAN, // 40 -- used by all entities
    PROP_EMIT_RATE,
    PROP_EMIT_SPEED,
    PROP_EMIT_STRENGTH,
    PROP_EMIT_ACCELERATION, // FIXME - doesn't seem to get set in mark all changed????
    PROP_PARTICLE_RADIUS,  // 45!!

    PROP_COMPOUND_SHAPE_URL, // used by Model + zones entities
    PROP_MARKETPLACE_ID, // all entities
    PROP_ACCELERATION, // all entities
    PROP_SIMULATION_OWNER, // formerly known as PROP_SIMULATOR_ID
    PROP_NAME, // all entities -- 50
    PROP_COLLISION_SOUND_URL,
    PROP_RESTITUTION,
    PROP_FRICTION, // 53

    PROP_VOXEL_VOLUME_SIZE,
    PROP_VOXEL_DATA,
    PROP_VOXEL_SURFACE_STYLE,

    //for lines
    PROP_LINE_WIDTH,
    PROP_LINE_POINTS,

    // used by hyperlinks
    PROP_HREF,
    PROP_DESCRIPTION, // 61

    PROP_FACE_CAMERA,
    PROP_SCRIPT_TIMESTAMP,

    PROP_ACTION_DATA,

    PROP_X_TEXTURE_URL, // used by PolyVox
    PROP_Y_TEXTURE_URL, // used by PolyVox
    PROP_Z_TEXTURE_URL, // used by PolyVox

    // Used by PolyLine entity
    PROP_NORMALS,
    PROP_STROKE_COLORS,
    PROP_STROKE_WIDTHS,
    PROP_IS_UV_MODE_STRETCH,

    // used by particles
    PROP_SPEED_SPREAD,
    PROP_ACCELERATION_SPREAD,

    PROP_X_N_NEIGHBOR_ID, // used by PolyVox
    PROP_Y_N_NEIGHBOR_ID, // used by PolyVox
    PROP_Z_N_NEIGHBOR_ID, // used by PolyVox
    PROP_X_P_NEIGHBOR_ID, // used by PolyVox
    PROP_Y_P_NEIGHBOR_ID, // used by PolyVox
    PROP_Z_P_NEIGHBOR_ID, // used by PolyVox

    // Used by particles
    PROP_RADIUS_SPREAD,
    PROP_RADIUS_START,
    PROP_RADIUS_FINISH,

    PROP_ALPHA,  // Supported by some derived classes

    //Used by particles
    PROP_COLOR_SPREAD,
    PROP_COLOR_START,
    PROP_COLOR_FINISH,
    PROP_ALPHA_SPREAD,
    PROP_ALPHA_START,
    PROP_ALPHA_FINISH,
    PROP_EMIT_ORIENTATION,
    PROP_EMIT_DIMENSIONS,
    PROP_EMIT_RADIUS_START,
    PROP_POLAR_START,
    PROP_POLAR_FINISH,
    PROP_AZIMUTH_START,
    PROP_AZIMUTH_FINISH,

    PROP_ANIMATION_LOOP,
    PROP_ANIMATION_FIRST_FRAME,
    PROP_ANIMATION_LAST_FRAME,
    PROP_ANIMATION_HOLD,
    PROP_ANIMATION_START_AUTOMATICALLY,

    PROP_EMITTER_SHOULD_TRAIL,

    PROP_PARENT_ID,
    PROP_PARENT_JOINT_INDEX,

    PROP_LOCAL_POSITION, // only used to convert values to and from scripts
    PROP_LOCAL_ROTATION, // only used to convert values to and from scripts

    PROP_QUERY_AA_CUBE, // how the EntityTree considers the size and position on an entity

    // ModelEntity joint state
    PROP_JOINT_ROTATIONS_SET,
    PROP_JOINT_ROTATIONS,
    PROP_JOINT_TRANSLATIONS_SET,
    PROP_JOINT_TRANSLATIONS,

    PROP_COLLISION_MASK, // one byte of collision group flags

    PROP_FALLOFF_RADIUS, // for Light entity

    PROP_FLYING_ALLOWED, // can avatars in a zone fly?
    PROP_GHOSTING_ALLOWED, // can avatars in a zone turn off physics?

    PROP_CLIENT_ONLY, // doesn't go over wire
    PROP_OWNING_AVATAR_ID, // doesn't go over wire

    PROP_SHAPE,
    PROP_DPI,

    PROP_LOCAL_VELOCITY, // only used to convert values to and from scripts
    PROP_LOCAL_ANGULAR_VELOCITY, // only used to convert values to and from scripts

    PROP_LAST_EDITED_BY,

    PROP_SERVER_SCRIPTS,

    PROP_FILTER_URL,

    // Certificable Properties
    PROP_ITEM_NAME,
    PROP_ITEM_DESCRIPTION,
    PROP_ITEM_CATEGORIES,
    PROP_ITEM_ARTIST,
    PROP_ITEM_LICENSE,
    PROP_LIMITED_RUN,
    // PROP_MARKETPLACE_ID is above
    PROP_EDITION_NUMBER,
    PROP_ENTITY_INSTANCE_NUMBER,
    PROP_CERTIFICATE_ID,
    PROP_STATIC_CERTIFICATE_VERSION,

    PROP_HAZE_MODE,

    PROP_KEYLIGHT_COLOR,
    PROP_KEYLIGHT_INTENSITY,
    PROP_KEYLIGHT_DIRECTION,
    PROP_KEYLIGHT_CAST_SHADOW,

    PROP_HAZE_RANGE,
    PROP_HAZE_COLOR,
    PROP_HAZE_GLARE_COLOR,
    PROP_HAZE_ENABLE_GLARE,
    PROP_HAZE_GLARE_ANGLE,

    PROP_HAZE_ALTITUDE_EFFECT,
    PROP_HAZE_CEILING,
    PROP_HAZE_BASE_REF,

    PROP_HAZE_BACKGROUND_BLEND,

    PROP_HAZE_ATTENUATE_KEYLIGHT,
    PROP_HAZE_KEYLIGHT_RANGE,
    PROP_HAZE_KEYLIGHT_ALTITUDE,

    PROP_KEY_LIGHT_MODE,
    PROP_AMBIENT_LIGHT_MODE,
    PROP_SKYBOX_MODE,

    PROP_LOCAL_DIMENSIONS, // only used to convert values to and from scripts

    PROP_MATERIAL_URL,
    PROP_MATERIAL_MAPPING_MODE,
    PROP_MATERIAL_PRIORITY,
    PROP_PARENT_MATERIAL_NAME,
    PROP_MATERIAL_MAPPING_POS,
    PROP_MATERIAL_MAPPING_SCALE,
    PROP_MATERIAL_MAPPING_ROT,
    PROP_MATERIAL_DATA,

    PROP_CLONEABLE,
<<<<<<< HEAD
    PROP_CLONEABLE_LIFETIME,
    PROP_CLONEABLE_LIMIT,
    PROP_CLONEABLE_DYNAMIC,
=======
    PROP_CLONE_LIFETIME,
    PROP_CLONE_LIMIT,
    PROP_CLONE_DYNAMIC,
    PROP_CLONE_AVATAR_ENTITY,
    PROP_CLONE_ORIGIN_ID,
>>>>>>> 1e2d2819

    ////////////////////////////////////////////////////////////////////////////////////////////////////
    // ATTENTION: add new properties to end of list just ABOVE this line
    PROP_AFTER_LAST_ITEM,
    ////////////////////////////////////////////////////////////////////////////////////////////////////

    ////////////////////////////////////////////////////////////////////////////////////////////////////
    // WARNING! Do not add props here unless you intentionally mean to reuse PROP_ indexes
    //
    // These properties of TextEntity piggy back off of properties of ModelEntities, the type doesn't matter
    // since the derived class knows how to interpret it's own properties and knows the types it expects
    PROP_TEXT_COLOR = PROP_COLOR,
    PROP_TEXT = PROP_MODEL_URL,
    PROP_LINE_HEIGHT = PROP_ANIMATION_URL,
    PROP_BACKGROUND_COLOR = PROP_ANIMATION_FPS,
    PROP_COLLISION_MODEL_URL_OLD_VERSION = PROP_ANIMATION_FPS + 1,

    // Aliases/Piggyback properties for Zones. These properties intentionally reuse the enum values for
    // other properties which will never overlap with each other. We do this so that we don't have to expand
    // the size of the properties bitflags mask
    PROP_SKYBOX_COLOR = PROP_ANIMATION_URL,
    PROP_SKYBOX_URL = PROP_ANIMATION_FPS,

    PROP_AMBIENT_LIGHT_INTENSITY = PROP_CUTOFF,
    PROP_AMBIENT_LIGHT_URL = PROP_ANIMATION_PLAYING,

    // Aliases/Piggyback properties for Web. These properties intentionally reuse the enum values for
    // other properties which will never overlap with each other. 
    PROP_SOURCE_URL = PROP_MODEL_URL,

    // Aliases/Piggyback properties for Particle Emmitter. These properties intentionally reuse the enum values for
    // other properties which will never overlap with each other. 
    PROP_EMITTING_PARTICLES = PROP_ANIMATION_PLAYING,

    // WARNING!!! DO NOT ADD PROPS_xxx here unless you really really meant to.... Add them UP above
};

typedef PropertyFlags<EntityPropertyList> EntityPropertyFlags;

// this is set at the top of EntityItemProperties.cpp to PROP_AFTER_LAST_ITEM - 1.  PROP_AFTER_LAST_ITEM is always
// one greater than the last item property due to the enum's auto-incrementing.
extern EntityPropertyList PROP_LAST_ITEM;


#endif // hifi_EntityPropertyFlags_h<|MERGE_RESOLUTION|>--- conflicted
+++ resolved
@@ -243,17 +243,11 @@
     PROP_MATERIAL_DATA,
 
     PROP_CLONEABLE,
-<<<<<<< HEAD
-    PROP_CLONEABLE_LIFETIME,
-    PROP_CLONEABLE_LIMIT,
-    PROP_CLONEABLE_DYNAMIC,
-=======
     PROP_CLONE_LIFETIME,
     PROP_CLONE_LIMIT,
     PROP_CLONE_DYNAMIC,
     PROP_CLONE_AVATAR_ENTITY,
     PROP_CLONE_ORIGIN_ID,
->>>>>>> 1e2d2819
 
     ////////////////////////////////////////////////////////////////////////////////////////////////////
     // ATTENTION: add new properties to end of list just ABOVE this line
