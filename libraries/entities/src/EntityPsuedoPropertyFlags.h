--- conflicted
+++ resolved
@@ -32,13 +32,10 @@
         RenderInfo,
         ClientOnly,
         OwningAvatarID,
-<<<<<<< HEAD
+        AvatarEntity,
+        LocalEntity,
         FaceCamera,
         IsFacingAvatar,
-=======
-        AvatarEntity,
-        LocalEntity,
->>>>>>> da296cf4
 
         NumFlags
     };
