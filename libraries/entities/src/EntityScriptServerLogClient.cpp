//
//  EntityScriptServerLogClient.cpp
//  interface/src
//
//  Created by Clement Brisset on 2/1/17.
//  Copyright 2017 High Fidelity, Inc.
//
//  Distributed under the Apache License, Version 2.0.
//  See the accompanying file LICENSE or http://www.apache.org/licenses/LICENSE-2.0.html
//

#include <QJsonDocument>
#include <QJsonArray>
#include "EntityScriptServerLogClient.h"
#include "ScriptMessage.h"
#include "ScriptEngines.h"

EntityScriptServerLogClient::EntityScriptServerLogClient() {
    auto nodeList = DependencyManager::get<NodeList>();
    auto& packetReceiver = nodeList->getPacketReceiver();
    packetReceiver.registerListener(PacketType::EntityServerScriptLog,
        PacketReceiver::makeSourcedListenerReference<EntityScriptServerLogClient>(this, &EntityScriptServerLogClient::handleEntityServerScriptLogPacket));

    QObject::connect(nodeList.data(), &NodeList::nodeActivated, this, &EntityScriptServerLogClient::nodeActivated);
    QObject::connect(nodeList.data(), &NodeList::nodeKilled, this, &EntityScriptServerLogClient::nodeKilled);

    QObject::connect(nodeList.data(), &NodeList::canRezChanged, this, &EntityScriptServerLogClient::canRezChanged);
}

void EntityScriptServerLogClient::connectNotify(const QMetaMethod& signal) {
    // This needs to be delayed or "receivers()" will return completely inconsistent values
    QMetaObject::invokeMethod(this, "connectionsChanged", Qt::QueuedConnection);
}

void EntityScriptServerLogClient::disconnectNotify(const QMetaMethod& signal) {
    // This needs to be delayed or "receivers()" will return completely inconsistent values
    QMetaObject::invokeMethod(this, "connectionsChanged", Qt::QueuedConnection);
}

void EntityScriptServerLogClient::connectionsChanged() {
    auto numReceivers = receivers(SIGNAL(receivedNewLogLines(QString)));
    if (!_subscribed && (numReceivers > 0 || _areMessagesRequestedByScripts)) {
        enableToEntityServerScriptLog(DependencyManager::get<NodeList>()->getThisNodeCanRez());
    } else if (_subscribed && (numReceivers == 0 && !_areMessagesRequestedByScripts)) {
        enableToEntityServerScriptLog(false);
    }
}

void EntityScriptServerLogClient::enableToEntityServerScriptLog(bool enable) {
    auto nodeList = DependencyManager::get<NodeList>();

    if (auto node = nodeList->soloNodeOfType(NodeType::EntityScriptServer)) {
        auto packet = NLPacket::create(PacketType::EntityServerScriptLog, sizeof(bool), true);
        packet->writePrimitive(enable);
        nodeList->sendPacket(std::move(packet), *node);

        if (_subscribed != enable) {
            if (enable) {
                emit receivedNewLogLines("====================== Subscribed to the Entity Script Server's log ======================");
            } else {
                emit receivedNewLogLines("==================== Unsubscribed from the Entity Script Server's log ====================");
            }
        }
        _subscribed = enable;
    }
}

void EntityScriptServerLogClient::handleEntityServerScriptLogPacket(QSharedPointer<ReceivedMessage> message, SharedNodePointer senderNode) {
    QString messageText = QString::fromUtf8(message->readAll());
    QJsonParseError error;
    QJsonDocument document = QJsonDocument::fromJson(messageText.toUtf8(), &error);
<<<<<<< HEAD
    emit receivedNewLogLines(messageText);
=======
>>>>>>> b69ab5a1
    if(document.isNull()) {
        qWarning() << "EntityScriptServerLogClient::handleEntityServerScriptLogPacket: Cannot parse JSON: " << error.errorString()
            << " Contents: " << messageText;
        return;
    }
    // Iterate through contents and emit messages
    if(!document.isArray()) {
        qWarning() << "EntityScriptServerLogClient::handleEntityServerScriptLogPacket: JSON is not an array: " << messageText;
        return;
    }

    auto scriptEngines = DependencyManager::get<ScriptEngines>().data();

    auto array = document.array();
    for (int n = 0; n < array.size(); n++) {
        if (!array[n].isObject()) {
            qWarning() << "EntityScriptServerLogClient::handleEntityServerScriptLogPacket: message is not an object: " << messageText;
            continue;
        }
        ScriptMessage scriptMessage;
        if (!scriptMessage.fromJson(array[n].toObject())) {
            qWarning() << "EntityScriptServerLogClient::handleEntityServerScriptLogPacket: message parsing failed: " << messageText;
            continue;
        }
        switch (scriptMessage.getSeverity()) {
            case ScriptMessage::Severity::SEVERITY_INFO:
                emit scriptEngines->infoEntityMessage(scriptMessage.getMessage(), scriptMessage.getFileName(),
                                                      scriptMessage.getLineNumber(), scriptMessage.getEntityID(), true);
<<<<<<< HEAD
=======
                emit receivedNewLogLines("[ INFO {" + scriptMessage.getEntityID().toString() + "} "
                                         + scriptMessage.getFileName() + ":"
                                         + QString::number(scriptMessage.getLineNumber()) + "] "
                                         + scriptMessage.getMessage());
>>>>>>> b69ab5a1
            break;

            case ScriptMessage::Severity::SEVERITY_PRINT:
                emit scriptEngines->printedEntityMessage(scriptMessage.getMessage(), scriptMessage.getFileName(),
                                                  scriptMessage.getLineNumber(), scriptMessage.getEntityID(), true);
<<<<<<< HEAD
=======
                emit receivedNewLogLines("[ WARNING {" + scriptMessage.getEntityID().toString() + "} "
                                         + scriptMessage.getFileName() + ":"
                                         + QString::number(scriptMessage.getLineNumber()) + "] "
                                         + scriptMessage.getMessage());
>>>>>>> b69ab5a1
            break;

            case ScriptMessage::Severity::SEVERITY_WARNING:
                emit scriptEngines->warningEntityMessage(scriptMessage.getMessage(), scriptMessage.getFileName(),
                                                  scriptMessage.getLineNumber(), scriptMessage.getEntityID(), true);
<<<<<<< HEAD
=======
                emit receivedNewLogLines("[ WARNING {" + scriptMessage.getEntityID().toString() + "} "
                                         + scriptMessage.getFileName() + ":"
                                         + QString::number(scriptMessage.getLineNumber()) + "] "
                                         + scriptMessage.getMessage());
>>>>>>> b69ab5a1
            break;

            case ScriptMessage::Severity::SEVERITY_ERROR:
                emit scriptEngines->errorEntityMessage(scriptMessage.getMessage(), scriptMessage.getFileName(),
                                                  scriptMessage.getLineNumber(), scriptMessage.getEntityID(), true);
<<<<<<< HEAD
=======
                emit receivedNewLogLines("[ ERROR {" + scriptMessage.getEntityID().toString() + "} "
                                         + scriptMessage.getFileName() + ":"
                                         + QString::number(scriptMessage.getLineNumber()) + "] "
                                         + scriptMessage.getMessage());
>>>>>>> b69ab5a1
            break;

            default:
            break;
        }
    }
}

void EntityScriptServerLogClient::nodeActivated(SharedNodePointer activatedNode) {
    if (_subscribed && activatedNode->getType() == NodeType::EntityScriptServer) {
        _subscribed = false;
        enableToEntityServerScriptLog(DependencyManager::get<NodeList>()->getThisNodeCanRez());
    }
}

void EntityScriptServerLogClient::nodeKilled(SharedNodePointer killedNode) {
    if (killedNode->getType() == NodeType::EntityScriptServer) {
        emit receivedNewLogLines("====================== Connection to the Entity Script Server lost ======================");
    }
}

void EntityScriptServerLogClient::canRezChanged(bool canRez) {
    auto numReceivers = receivers(SIGNAL(receivedNewLogLines(QString)));
    if (numReceivers > 0) {
        enableToEntityServerScriptLog(canRez);
    }
}

void EntityScriptServerLogClient::requestMessagesForScriptEngines(bool areMessagesRequested) {
    _areMessagesRequestedByScripts = areMessagesRequested;
    connectionsChanged();
}<|MERGE_RESOLUTION|>--- conflicted
+++ resolved
@@ -69,10 +69,6 @@
     QString messageText = QString::fromUtf8(message->readAll());
     QJsonParseError error;
     QJsonDocument document = QJsonDocument::fromJson(messageText.toUtf8(), &error);
-<<<<<<< HEAD
-    emit receivedNewLogLines(messageText);
-=======
->>>>>>> b69ab5a1
     if(document.isNull()) {
         qWarning() << "EntityScriptServerLogClient::handleEntityServerScriptLogPacket: Cannot parse JSON: " << error.errorString()
             << " Contents: " << messageText;
@@ -101,49 +97,37 @@
             case ScriptMessage::Severity::SEVERITY_INFO:
                 emit scriptEngines->infoEntityMessage(scriptMessage.getMessage(), scriptMessage.getFileName(),
                                                       scriptMessage.getLineNumber(), scriptMessage.getEntityID(), true);
-<<<<<<< HEAD
-=======
                 emit receivedNewLogLines("[ INFO {" + scriptMessage.getEntityID().toString() + "} "
                                          + scriptMessage.getFileName() + ":"
                                          + QString::number(scriptMessage.getLineNumber()) + "] "
                                          + scriptMessage.getMessage());
->>>>>>> b69ab5a1
             break;
 
             case ScriptMessage::Severity::SEVERITY_PRINT:
                 emit scriptEngines->printedEntityMessage(scriptMessage.getMessage(), scriptMessage.getFileName(),
                                                   scriptMessage.getLineNumber(), scriptMessage.getEntityID(), true);
-<<<<<<< HEAD
-=======
                 emit receivedNewLogLines("[ WARNING {" + scriptMessage.getEntityID().toString() + "} "
                                          + scriptMessage.getFileName() + ":"
                                          + QString::number(scriptMessage.getLineNumber()) + "] "
                                          + scriptMessage.getMessage());
->>>>>>> b69ab5a1
             break;
 
             case ScriptMessage::Severity::SEVERITY_WARNING:
                 emit scriptEngines->warningEntityMessage(scriptMessage.getMessage(), scriptMessage.getFileName(),
                                                   scriptMessage.getLineNumber(), scriptMessage.getEntityID(), true);
-<<<<<<< HEAD
-=======
                 emit receivedNewLogLines("[ WARNING {" + scriptMessage.getEntityID().toString() + "} "
                                          + scriptMessage.getFileName() + ":"
                                          + QString::number(scriptMessage.getLineNumber()) + "] "
                                          + scriptMessage.getMessage());
->>>>>>> b69ab5a1
             break;
 
             case ScriptMessage::Severity::SEVERITY_ERROR:
                 emit scriptEngines->errorEntityMessage(scriptMessage.getMessage(), scriptMessage.getFileName(),
                                                   scriptMessage.getLineNumber(), scriptMessage.getEntityID(), true);
-<<<<<<< HEAD
-=======
                 emit receivedNewLogLines("[ ERROR {" + scriptMessage.getEntityID().toString() + "} "
                                          + scriptMessage.getFileName() + ":"
                                          + QString::number(scriptMessage.getLineNumber()) + "] "
                                          + scriptMessage.getMessage());
->>>>>>> b69ab5a1
             break;
 
             default:
