//
//  EntityScriptingInterface.cpp
//  libraries/entities/src
//
//  Created by Brad Hefta-Gaub on 12/6/13.
//  Copyright 2013 High Fidelity, Inc.
//
//  Distributed under the Apache License, Version 2.0.
//  See the accompanying file LICENSE or http://www.apache.org/licenses/LICENSE-2.0.html
//

#include "EntityScriptingInterface.h"

#include <VariantMapToScriptValue.h>

#include "EntitiesLogging.h"
#include "EntityActionFactoryInterface.h"
#include "EntityActionInterface.h"
#include "EntitySimulation.h"
#include "EntityTree.h"
#include "LightEntityItem.h"
#include "ModelEntityItem.h"
#include "SimulationOwner.h"
#include "ZoneEntityItem.h"


EntityScriptingInterface::EntityScriptingInterface() :
    _entityTree(NULL)
{
    auto nodeList = DependencyManager::get<NodeList>();
    connect(nodeList.data(), &NodeList::canAdjustLocksChanged, this, &EntityScriptingInterface::canAdjustLocksChanged);
    connect(nodeList.data(), &NodeList::canRezChanged, this, &EntityScriptingInterface::canRezChanged);
}

void EntityScriptingInterface::queueEntityMessage(PacketType packetType,
                                                  EntityItemID entityID, const EntityItemProperties& properties) {
    getEntityPacketSender()->queueEditEntityMessage(packetType, entityID, properties);
}

bool EntityScriptingInterface::canAdjustLocks() {
    auto nodeList = DependencyManager::get<NodeList>();
    return nodeList->getThisNodeCanAdjustLocks();
}

bool EntityScriptingInterface::canRez() {
    auto nodeList = DependencyManager::get<NodeList>();
    return nodeList->getThisNodeCanRez();
}

void EntityScriptingInterface::setEntityTree(EntityTree* modelTree) {
    if (_entityTree) {
        disconnect(_entityTree, &EntityTree::addingEntity, this, &EntityScriptingInterface::addingEntity);
        disconnect(_entityTree, &EntityTree::deletingEntity, this, &EntityScriptingInterface::deletingEntity);
        disconnect(_entityTree, &EntityTree::clearingEntities, this, &EntityScriptingInterface::clearingEntities);
    }

    _entityTree = modelTree;

    if (_entityTree) {
        connect(_entityTree, &EntityTree::addingEntity, this, &EntityScriptingInterface::addingEntity);
        connect(_entityTree, &EntityTree::deletingEntity, this, &EntityScriptingInterface::deletingEntity);
        connect(_entityTree, &EntityTree::clearingEntities, this, &EntityScriptingInterface::clearingEntities);
    }
}

QUuid EntityScriptingInterface::addEntity(const EntityItemProperties& properties) {

    EntityItemProperties propertiesWithSimID = properties;

    EntityItemID id = EntityItemID(QUuid::createUuid());

    // If we have a local entity tree set, then also update it.
    bool success = true;
    if (_entityTree) {
        _entityTree->lockForWrite();
        EntityItemPointer entity = _entityTree->addEntity(id, propertiesWithSimID);
        if (entity) {
            // This Node is creating a new object.  If it's in motion, set this Node as the simulator.
            auto nodeList = DependencyManager::get<NodeList>();
            const QUuid myNodeID = nodeList->getSessionUUID();
            propertiesWithSimID.setSimulationOwner(myNodeID, SCRIPT_EDIT_SIMULATION_PRIORITY);

            // and make note of it now, so we can act on it right away.
            entity->setSimulationOwner(myNodeID, SCRIPT_EDIT_SIMULATION_PRIORITY);

            entity->setLastBroadcast(usecTimestampNow());
        } else {
            qCDebug(entities) << "script failed to add new Entity to local Octree";
            success = false;
        }
        _entityTree->unlock();
    }

    // queue the packet
    if (success) {
        queueEntityMessage(PacketTypeEntityAdd, id, propertiesWithSimID);
    }

    return id;
}

EntityItemProperties EntityScriptingInterface::getEntityProperties(QUuid identity) {
    EntityItemProperties results;
    if (_entityTree) {
        _entityTree->lockForRead();

        EntityItemPointer entity = _entityTree->findEntityByEntityItemID(EntityItemID(identity));

        if (entity) {
            results = entity->getProperties();

            // TODO: improve sitting points and naturalDimensions in the future,
            //       for now we've included the old sitting points model behavior for entity types that are models
            //        we've also added this hack for setting natural dimensions of models
            if (entity->getType() == EntityTypes::Model) {
                const FBXGeometry* geometry = _entityTree->getGeometryForEntity(entity);
                if (geometry) {
                    results.setSittingPoints(geometry->sittingPoints);
                    Extents meshExtents = geometry->getUnscaledMeshExtents();
                    results.setNaturalDimensions(meshExtents.maximum - meshExtents.minimum);
                }
            }

        }
        _entityTree->unlock();
    }

    return results;
}

QUuid EntityScriptingInterface::editEntity(QUuid id, EntityItemProperties properties) {
    EntityItemID entityID(id);
    // If we have a local entity tree set, then also update it.
    if (_entityTree) {
        _entityTree->lockForWrite();
        bool updatedEntity = _entityTree->updateEntity(entityID, properties);
        _entityTree->unlock();

        if (updatedEntity) {
            _entityTree->lockForRead();
            EntityItemPointer entity = _entityTree->findEntityByEntityItemID(entityID);
            if (entity) {
                // make sure the properties has a type, so that the encode can know which properties to include
                properties.setType(entity->getType());
                bool hasTerseUpdateChanges = properties.hasTerseUpdateChanges();
                bool hasPhysicsChanges = properties.hasMiscPhysicsChanges() || hasTerseUpdateChanges;
                if (hasPhysicsChanges) {
                    auto nodeList = DependencyManager::get<NodeList>();
                    const QUuid myNodeID = nodeList->getSessionUUID();

                    if (entity->getSimulatorID() == myNodeID) {
                        // we think we already own the simulation, so make sure to send ALL TerseUpdate properties
                        if (hasTerseUpdateChanges) {
                            entity->getAllTerseUpdateProperties(properties);
                        }
                        // TODO: if we knew that ONLY TerseUpdate properties have changed in properties AND the object 
                        // is dynamic AND it is active in the physics simulation then we could chose to NOT queue an update 
                        // and instead let the physics simulation decide when to send a terse update.  This would remove
                        // the "slide-no-rotate" glitch (and typical a double-update) that we see during the "poke rolling
                        // balls" test.  However, even if we solve this problem we still need to provide a "slerp the visible
                        // proxy toward the true physical position" feature to hide the final glitches in the remote watcher's
                        // simulation.

                        if (entity->getSimulationPriority() < SCRIPT_EDIT_SIMULATION_PRIORITY) {
                            // we re-assert our simulation ownership at a higher priority
                            properties.setSimulationOwner(myNodeID, 
                                    glm::max(entity->getSimulationPriority(), SCRIPT_EDIT_SIMULATION_PRIORITY));
                        }
                    } else {
                        // we make a bid for simulation ownership
                        properties.setSimulationOwner(myNodeID, SCRIPT_EDIT_SIMULATION_PRIORITY);
                        entity->flagForOwnership();
                    }
                }
                entity->setLastBroadcast(usecTimestampNow());
            }
            _entityTree->unlock();
            queueEntityMessage(PacketTypeEntityEdit, entityID, properties);
            return id;
        }
        return QUuid();
    }

    queueEntityMessage(PacketTypeEntityEdit, entityID, properties);
    return id;
}

void EntityScriptingInterface::deleteEntity(QUuid id) {
    EntityItemID entityID(id);
    bool shouldDelete = true;

    // If we have a local entity tree set, then also update it.
    if (_entityTree) {
        _entityTree->lockForWrite();

        EntityItemPointer entity = _entityTree->findEntityByEntityItemID(entityID);
        if (entity) {
            if (entity->getLocked()) {
                shouldDelete = false;
            } else {
                _entityTree->deleteEntity(entityID);
            }
        }

        _entityTree->unlock();
    }

    // if at this point, we know the id, and we should still delete the entity, send the update to the entity server
    if (shouldDelete) {
        getEntityPacketSender()->queueEraseEntityMessage(entityID);
    }
}

QUuid EntityScriptingInterface::findClosestEntity(const glm::vec3& center, float radius) const {
    EntityItemID result;
    if (_entityTree) {
        _entityTree->lockForRead();
        EntityItemPointer closestEntity = _entityTree->findClosestEntity(center, radius);
        _entityTree->unlock();
        if (closestEntity) {
            result = closestEntity->getEntityItemID();
        }
    }
    return result;
}


void EntityScriptingInterface::dumpTree() const {
    if (_entityTree) {
        _entityTree->lockForRead();
        _entityTree->dumpTree();
        _entityTree->unlock();
    }
}

QVector<QUuid> EntityScriptingInterface::findEntities(const glm::vec3& center, float radius) const {
    QVector<QUuid> result;
    if (_entityTree) {
        _entityTree->lockForRead();
        QVector<EntityItemPointer> entities;
        _entityTree->findEntities(center, radius, entities);
        _entityTree->unlock();

        foreach (EntityItemPointer entity, entities) {
            result << entity->getEntityItemID();
        }
    }
    return result;
}

QVector<QUuid> EntityScriptingInterface::findEntitiesInBox(const glm::vec3& corner, const glm::vec3& dimensions) const {
    QVector<QUuid> result;
    if (_entityTree) {
        _entityTree->lockForRead();
        AABox box(corner, dimensions);
        QVector<EntityItemPointer> entities;
        _entityTree->findEntities(box, entities);
        _entityTree->unlock();

        foreach (EntityItemPointer entity, entities) {
            result << entity->getEntityItemID();
        }
    }
    return result;
}

RayToEntityIntersectionResult EntityScriptingInterface::findRayIntersection(const PickRay& ray, bool precisionPicking) {
    return findRayIntersectionWorker(ray, Octree::TryLock, precisionPicking);
}

RayToEntityIntersectionResult EntityScriptingInterface::findRayIntersectionBlocking(const PickRay& ray, bool precisionPicking) {
    return findRayIntersectionWorker(ray, Octree::Lock, precisionPicking);
}

RayToEntityIntersectionResult EntityScriptingInterface::findRayIntersectionWorker(const PickRay& ray,
                                                                                    Octree::lockType lockType,
                                                                                    bool precisionPicking) {


    RayToEntityIntersectionResult result;
    if (_entityTree) {
        OctreeElement* element;
        EntityItemPointer intersectedEntity = NULL;
        result.intersects = _entityTree->findRayIntersection(ray.origin, ray.direction, element, result.distance, result.face,
                                                                (void**)&intersectedEntity, lockType, &result.accurate,
                                                                precisionPicking);
        if (result.intersects && intersectedEntity) {
            result.entityID = intersectedEntity->getEntityItemID();
            result.properties = intersectedEntity->getProperties();
            result.intersection = ray.origin + (ray.direction * result.distance);
        }
    }
    return result;
}

void EntityScriptingInterface::setLightsArePickable(bool value) {
    LightEntityItem::setLightsArePickable(value);
}

bool EntityScriptingInterface::getLightsArePickable() const {
    return LightEntityItem::getLightsArePickable();
}

void EntityScriptingInterface::setZonesArePickable(bool value) {
    ZoneEntityItem::setZonesArePickable(value);
}

bool EntityScriptingInterface::getZonesArePickable() const {
    return ZoneEntityItem::getZonesArePickable();
}

void EntityScriptingInterface::setDrawZoneBoundaries(bool value) {
    ZoneEntityItem::setDrawZoneBoundaries(value);
}

bool EntityScriptingInterface::getDrawZoneBoundaries() const {
    return ZoneEntityItem::getDrawZoneBoundaries();
}

void EntityScriptingInterface::setSendPhysicsUpdates(bool value) {
    EntityItem::setSendPhysicsUpdates(value);
}

bool EntityScriptingInterface::getSendPhysicsUpdates() const {
    return EntityItem::getSendPhysicsUpdates();
}


RayToEntityIntersectionResult::RayToEntityIntersectionResult() :
    intersects(false),
    accurate(true), // assume it's accurate
    entityID(),
    properties(),
    distance(0),
    face(),
    entity(NULL)
{
}

QScriptValue RayToEntityIntersectionResultToScriptValue(QScriptEngine* engine, const RayToEntityIntersectionResult& value) {
    QScriptValue obj = engine->newObject();
    obj.setProperty("intersects", value.intersects);
    obj.setProperty("accurate", value.accurate);
    QScriptValue entityItemValue = EntityItemIDtoScriptValue(engine, value.entityID);
    obj.setProperty("entityID", entityItemValue);

    QScriptValue propertiesValue = EntityItemPropertiesToScriptValue(engine, value.properties);
    obj.setProperty("properties", propertiesValue);

    obj.setProperty("distance", value.distance);

    QString faceName = "";
    // handle BoxFace
    switch (value.face) {
        case MIN_X_FACE:
            faceName = "MIN_X_FACE";
            break;
        case MAX_X_FACE:
            faceName = "MAX_X_FACE";
            break;
        case MIN_Y_FACE:
            faceName = "MIN_Y_FACE";
            break;
        case MAX_Y_FACE:
            faceName = "MAX_Y_FACE";
            break;
        case MIN_Z_FACE:
            faceName = "MIN_Z_FACE";
            break;
        case MAX_Z_FACE:
            faceName = "MAX_Z_FACE";
            break;
        case UNKNOWN_FACE:
            faceName = "UNKNOWN_FACE";
            break;
    }
    obj.setProperty("face", faceName);

    QScriptValue intersection = vec3toScriptValue(engine, value.intersection);
    obj.setProperty("intersection", intersection);
    return obj;
}

void RayToEntityIntersectionResultFromScriptValue(const QScriptValue& object, RayToEntityIntersectionResult& value) {
    value.intersects = object.property("intersects").toVariant().toBool();
    value.accurate = object.property("accurate").toVariant().toBool();
    QScriptValue entityIDValue = object.property("entityID");
    // EntityItemIDfromScriptValue(entityIDValue, value.entityID);
    quuidFromScriptValue(entityIDValue, value.entityID);
    QScriptValue entityPropertiesValue = object.property("properties");
    if (entityPropertiesValue.isValid()) {
        EntityItemPropertiesFromScriptValueHonorReadOnly(entityPropertiesValue, value.properties);
    }
    value.distance = object.property("distance").toVariant().toFloat();

    QString faceName = object.property("face").toVariant().toString();
    if (faceName == "MIN_X_FACE") {
        value.face = MIN_X_FACE;
    } else if (faceName == "MAX_X_FACE") {
        value.face = MAX_X_FACE;
    } else if (faceName == "MIN_Y_FACE") {
        value.face = MIN_Y_FACE;
    } else if (faceName == "MAX_Y_FACE") {
        value.face = MAX_Y_FACE;
    } else if (faceName == "MIN_Z_FACE") {
        value.face = MIN_Z_FACE;
    } else {
        value.face = MAX_Z_FACE;
    };
    QScriptValue intersection = object.property("intersection");
    if (intersection.isValid()) {
        vec3FromScriptValue(intersection, value.intersection);
    }
}

bool EntityScriptingInterface::setVoxels(QUuid entityID,
                                         std::function<void(PolyVoxEntityItem&)> actor) {
    if (!_entityTree) {
        return false;
    }

    EntityItemPointer entity = _entityTree->findEntityByEntityItemID(entityID);
    if (!entity) {
        qCDebug(entities) << "EntityScriptingInterface::setVoxelSphere no entity with ID" << entityID;
        return false;
    }

    EntityTypes::EntityType entityType = entity->getType();
    if (entityType != EntityTypes::PolyVox) {
        return false;
    }

    auto now = usecTimestampNow();

    auto polyVoxEntity = std::dynamic_pointer_cast<PolyVoxEntityItem>(entity);
    _entityTree->lockForWrite();
    actor(*polyVoxEntity);
    entity->setLastEdited(now);
    entity->setLastBroadcast(now);
    _entityTree->unlock();

    _entityTree->lockForRead();
    EntityItemProperties properties = entity->getProperties();
    _entityTree->unlock();

    properties.setVoxelDataDirty();
    properties.setLastEdited(now);

    queueEntityMessage(PacketTypeEntityEdit, entityID, properties);
    return true;
}

bool EntityScriptingInterface::setPoints(QUuid entityID, std::function<bool(LineEntityItem&)> actor) {
    if (!_entityTree) {
        return false;
    }

    EntityItemPointer entity = static_cast<EntityItemPointer>(_entityTree->findEntityByEntityItemID(entityID));
    if (!entity) {
        qCDebug(entities) << "EntityScriptingInterface::setPoints no entity with ID" << entityID;
    }

    EntityTypes::EntityType entityType = entity->getType();

    if (entityType != EntityTypes::Line) {
        return false;
    }

    auto now = usecTimestampNow();
<<<<<<< HEAD
    
    auto lineEntity = std::static_pointer_cast<LineEntityItem>(entity);
=======

    LineEntityItem* lineEntity = static_cast<LineEntityItem*>(entity.get());
>>>>>>> 24804025
    _entityTree->lockForWrite();
    bool success = actor(*lineEntity);
    entity->setLastEdited(now);
    entity->setLastBroadcast(now);
    _entityTree->unlock();

    _entityTree->lockForRead();
    EntityItemProperties properties = entity->getProperties();
    _entityTree->unlock();

    properties.setLinePointsDirty();
    properties.setLastEdited(now);


    queueEntityMessage(PacketTypeEntityEdit, entityID, properties);
    return success;
}

bool EntityScriptingInterface::setVoxelSphere(QUuid entityID, const glm::vec3& center, float radius, int value) {
    return setVoxels(entityID, [center, radius, value](PolyVoxEntityItem& polyVoxEntity) {
            polyVoxEntity.setSphere(center, radius, value);
        });
}

bool EntityScriptingInterface::setVoxel(QUuid entityID, const glm::vec3& position, int value) {
    return setVoxels(entityID, [position, value](PolyVoxEntityItem& polyVoxEntity) {
            polyVoxEntity.setVoxelInVolume(position, value);
        });
}

bool EntityScriptingInterface::setAllVoxels(QUuid entityID, int value) {
    return setVoxels(entityID, [value](PolyVoxEntityItem& polyVoxEntity) {
            polyVoxEntity.setAll(value);
        });
}

bool EntityScriptingInterface::setAllPoints(QUuid entityID, const QVector<glm::vec3>& points) {
    return setPoints(entityID, [points](LineEntityItem& lineEntity) -> bool
    {
        return lineEntity.setLinePoints(points);
    });
}

bool EntityScriptingInterface::appendPoint(QUuid entityID, const glm::vec3& point) {
    return setPoints(entityID, [point](LineEntityItem& lineEntity) -> bool
    {
        return lineEntity.appendPoint(point);
    });
}


bool EntityScriptingInterface::actionWorker(const QUuid& entityID,
                                            std::function<bool(EntitySimulation*, EntityItemPointer)> actor) {
    if (!_entityTree) {
        return false;
    }

    _entityTree->lockForWrite();

    EntitySimulation* simulation = _entityTree->getSimulation();
    EntityItemPointer entity = _entityTree->findEntityByEntityItemID(entityID);
    if (!entity) {
        qDebug() << "actionWorker -- unknown entity" << entityID;
        _entityTree->unlock();
        return false;
    }

    if (!simulation) {
        qDebug() << "actionWorker -- no simulation" << entityID;
        _entityTree->unlock();
        return false;
    }

    bool success = actor(simulation, entity);
    _entityTree->unlock();

    // transmit the change
    _entityTree->lockForRead();
    EntityItemProperties properties = entity->getProperties();
    _entityTree->unlock();
    properties.setActionDataDirty();
    auto now = usecTimestampNow();
    properties.setLastEdited(now);
    queueEntityMessage(PacketTypeEntityEdit, entityID, properties);

    return success;
}


QUuid EntityScriptingInterface::addAction(const QString& actionTypeString,
                                          const QUuid& entityID,
                                          const QVariantMap& arguments) {
    QUuid actionID = QUuid::createUuid();
    auto actionFactory = DependencyManager::get<EntityActionFactoryInterface>();
    bool success = actionWorker(entityID, [&](EntitySimulation* simulation, EntityItemPointer entity) {
            // create this action even if the entity doesn't have physics info.  it will often be the
            // case that a script adds an action immediately after an object is created, and the physicsInfo
            // is computed asynchronously.
            // if (!entity->getPhysicsInfo()) {
            //     return false;
            // }
            EntityActionType actionType = EntityActionInterface::actionTypeFromString(actionTypeString);
            if (actionType == ACTION_TYPE_NONE) {
                return false;
            }
            EntityActionPointer action = actionFactory->factory(actionType, actionID, entity, arguments);
            if (action) {
                entity->addAction(simulation, action);
                auto nodeList = DependencyManager::get<NodeList>();
                const QUuid myNodeID = nodeList->getSessionUUID();
                if (entity->getSimulatorID() != myNodeID) {
                    entity->flagForOwnership();
                }
                return true;
            }
            return false;
        });
    if (success) {
        return actionID;
    }
    return QUuid();
}


bool EntityScriptingInterface::updateAction(const QUuid& entityID, const QUuid& actionID, const QVariantMap& arguments) {
    return actionWorker(entityID, [&](EntitySimulation* simulation, EntityItemPointer entity) {
            bool success = entity->updateAction(simulation, actionID, arguments);
            if (success) {
                auto nodeList = DependencyManager::get<NodeList>();
                const QUuid myNodeID = nodeList->getSessionUUID();
                if (entity->getSimulatorID() != myNodeID) {
                    entity->flagForOwnership();
                }
            }
            return success;
        });
}

bool EntityScriptingInterface::deleteAction(const QUuid& entityID, const QUuid& actionID) {
    return actionWorker(entityID, [&](EntitySimulation* simulation, EntityItemPointer entity) {
            return entity->removeAction(simulation, actionID);
        });
}

QVector<QUuid> EntityScriptingInterface::getActionIDs(const QUuid& entityID) {
    QVector<QUuid> result;
    actionWorker(entityID, [&](EntitySimulation* simulation, EntityItemPointer entity) {
            QList<QUuid> actionIDs = entity->getActionIDs();
            result = QVector<QUuid>::fromList(actionIDs);
            return true;
        });
    return result;
}

QVariantMap EntityScriptingInterface::getActionArguments(const QUuid& entityID, const QUuid& actionID) {
    QVariantMap result;
    actionWorker(entityID, [&](EntitySimulation* simulation, EntityItemPointer entity) {
            result = entity->getActionArguments(actionID);
            return true;
        });
    return result;
}<|MERGE_RESOLUTION|>--- conflicted
+++ resolved
@@ -467,13 +467,8 @@
     }
 
     auto now = usecTimestampNow();
-<<<<<<< HEAD
     
     auto lineEntity = std::static_pointer_cast<LineEntityItem>(entity);
-=======
-
-    LineEntityItem* lineEntity = static_cast<LineEntityItem*>(entity.get());
->>>>>>> 24804025
     _entityTree->lockForWrite();
     bool success = actor(*lineEntity);
     entity->setLastEdited(now);
