--- conflicted
+++ resolved
@@ -1047,15 +1047,7 @@
     QScriptValue mesh { false };
 
     polyVoxWorker(entityID, [&](PolyVoxEntityItem& polyVoxEntity) mutable {
-<<<<<<< HEAD
         success = polyVoxEntity.getMeshAsScriptValue(callback.engine(), mesh);
-=======
-        if (polyVoxEntity.getOnCount() == 0) {
-            success = true;
-        } else {
-            success = polyVoxEntity.getMeshAsScriptValue(callback.engine(), mesh);
-        }
->>>>>>> b2abe5aa
         return true;
     });
 
@@ -1694,7 +1686,6 @@
         });
     }
     return result;
-<<<<<<< HEAD
 }
 
 glm::mat4 EntityScriptingInterface::getEntityLocalTransform(const QUuid& entityID) {
@@ -1712,6 +1703,4 @@
         });
     }
     return result;
-=======
->>>>>>> b2abe5aa
 }