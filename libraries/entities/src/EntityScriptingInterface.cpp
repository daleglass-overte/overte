--- conflicted
+++ resolved
@@ -290,13 +290,8 @@
 
                 entity->setLastBroadcast(usecTimestampNow());
                 // since we're creating this object we will immediately volunteer to own its simulation
-<<<<<<< HEAD
                 entity->setScriptSimulationPriority(VOLUNTEER_SIMULATION_PRIORITY);
-                propertiesWithSimID.setLastEdited(entity->getLastEdited());
-=======
-                entity->flagForOwnershipBid(VOLUNTEER_SIMULATION_PRIORITY);
                 properties.setLastEdited(entity->getLastEdited());
->>>>>>> 3e665fb6
             } else {
                 qCDebug(entities) << "script failed to add new Entity to local Octree";
                 success = false;
