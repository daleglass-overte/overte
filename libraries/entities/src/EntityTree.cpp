//
//  EntityTree.cpp
//  libraries/entities/src
//
//  Created by Brad Hefta-Gaub on 12/4/13.
//  Copyright 2013 High Fidelity, Inc.
//
//  Distributed under the Apache License, Version 2.0.
//  See the accompanying file LICENSE or http://www.apache.org/licenses/LICENSE-2.0.html
//

#include <PerfStat.h>
#include <PhysicsWorld.h>

#include "EntityTree.h"

#include "AddEntityOperator.h"
#include "DeleteEntityOperator.h"
#include "EntityMotionState.h"
#include "MovingEntitiesOperator.h"
#include "UpdateEntityOperator.h"

EntityTree::EntityTree(bool shouldReaverage) : Octree(shouldReaverage), _physicsWorld(NULL) {
    _rootElement = createNewElement();
}

EntityTree::~EntityTree() {
    eraseAllOctreeElements(false);
}

EntityTreeElement* EntityTree::createNewElement(unsigned char * octalCode) {
    EntityTreeElement* newElement = new EntityTreeElement(octalCode);
    newElement->setTree(this);
    return newElement;
}

void EntityTree::eraseAllOctreeElements(bool createNewRoot) {
    // this would be a good place to clean up our entities...
    foreach (EntityTreeElement* element, _entityToElementMap) {
        element->cleanupEntities();
    }
    _entityToElementMap.clear();
    Octree::eraseAllOctreeElements(createNewRoot);
    _movingEntities.clear();
    _changingEntities.clear();
    _mortalEntities.clear();
}

bool EntityTree::handlesEditPacketType(PacketType packetType) const {
    // we handle these types of "edit" packets
    switch (packetType) {
        case PacketTypeEntityAddOrEdit:
        case PacketTypeEntityErase:
            return true;
        default:
            return false;
    }
}

/// Give an EntityItemID and EntityItemProperties, this will either find the correct entity that already exists
/// in the tree or it will create a new entity of the type specified by the properties and return that item.
/// In the case that it creates a new item, the item will be properly added to the tree and all appropriate lookup hashes.
EntityItem* EntityTree::getOrCreateEntityItem(const EntityItemID& entityID, const EntityItemProperties& properties) {
    EntityItem* result = NULL;

    // we need to first see if we already have the entity in our tree by finding the containing element of the entity
    EntityTreeElement* containingElement = getContainingElement(entityID);
    if (containingElement) {
        result = containingElement->getEntityWithEntityItemID(entityID);
    }
    
    // if the element does not exist, then create a new one of the specified type...
    if (!result) {
        result = addEntity(entityID, properties);
    }
    return result;
}

/// Adds a new entity item to the tree
void EntityTree::addEntityItem(EntityItem* entityItem) {
    // You should not call this on existing entities that are already part of the tree! Call updateEntity()
    EntityItemID entityID = entityItem->getEntityItemID();
    EntityTreeElement* containingElement = getContainingElement(entityID);
    if (containingElement) {
        qDebug() << "UNEXPECTED!!!! don't call addEntityItem() on existing entity items. entityID=" << entityID;
        return;
    }

    // Recurse the tree and store the entity in the correct tree element
    AddEntityOperator theOperator(this, entityItem);
    recurseTreeWithOperator(&theOperator);

    // check to see if we need to simulate this entity..
    changeEntityState(entityItem, EntityItem::Static, entityItem->getSimulationState());

    _isDirty = true;
}

bool EntityTree::updateEntity(const EntityItemID& entityID, const EntityItemProperties& properties) {
    // You should not call this on existing entities that are already part of the tree! Call updateEntity()
    EntityTreeElement* containingElement = getContainingElement(entityID);
    if (!containingElement) {
        qDebug() << "UNEXPECTED!!!!  EntityTree::updateEntity() entityID doesn't exist!!! entityID=" << entityID;
        return false;
    }

    EntityItem* existingEntity = containingElement->getEntityWithEntityItemID(entityID);
    if (!existingEntity) {
        qDebug() << "UNEXPECTED!!!! don't call updateEntity() on entity items that don't exist. entityID=" << entityID;
        return false;
    }
    
    // enforce support for locked entities. If an entity is currently locked, then the only
    // property we allow you to change is the locked property.
    if (existingEntity->getLocked()) {
        if (properties.lockedChanged()) {
            bool wantsLocked = properties.getLocked();
            if (!wantsLocked) {
                EntityItemProperties tempProperties;
                tempProperties.setLocked(wantsLocked);
                UpdateEntityOperator theOperator(this, containingElement, existingEntity, tempProperties);
                recurseTreeWithOperator(&theOperator);
                _isDirty = true;
            }
        }
    } else {
        // check to see if we need to simulate this entity...
        EntityItem::SimulationState oldState = existingEntity->getSimulationState();
        QString entityScriptBefore = existingEntity->getScript();
    
        UpdateEntityOperator theOperator(this, containingElement, existingEntity, properties);
        recurseTreeWithOperator(&theOperator);
        _isDirty = true;

        EntityItem::SimulationState newState = existingEntity->getSimulationState();
        changeEntityState(existingEntity, oldState, newState);

        QString entityScriptAfter = existingEntity->getScript();
        if (entityScriptBefore != entityScriptAfter) {
            emitEntityScriptChanging(entityID); // the entity script has changed
        }

    }
    
    containingElement = getContainingElement(entityID);
    if (!containingElement) {
        qDebug() << "UNEXPECTED!!!! after updateEntity() we no longer have a containing element??? entityID=" << entityID;
        return false;
    }
    
    return true;
}


EntityItem* EntityTree::addEntity(const EntityItemID& entityID, const EntityItemProperties& properties) {
    EntityItem* result = NULL;

    // NOTE: This method is used in the client and the server tree. In the client, it's possible to create EntityItems 
    // that do not yet have known IDs. In the server tree however we don't want to have entities without known IDs.
    if (getIsServer() && !entityID.isKnownID) {
        qDebug() << "UNEXPECTED!!! ----- EntityTree::addEntity()... (getIsSever() && !entityID.isKnownID)";
        return result;
    }

    // You should not call this on existing entities that are already part of the tree! Call updateEntity()
    EntityTreeElement* containingElement = getContainingElement(entityID);
    if (containingElement) {
        qDebug() << "UNEXPECTED!!! ----- don't call addEntity() on existing entity items. entityID=" << entityID 
                    << "containingElement=" << containingElement;
        return result;
    }

    // construct the instance of the entity
    EntityTypes::EntityType type = properties.getType();
    result = EntityTypes::constructEntityItem(type, entityID, properties);

    if (result) {
        // this does the actual adding of the entity
        addEntityItem(result);
        emitAddingEntity(entityID);
    }
    return result;
}


void EntityTree::trackDeletedEntity(const EntityItemID& entityID) {
    // this is only needed on the server to send delete messages for recently deleted entities to the viewers
    if (getIsServer()) {
        // set up the deleted entities ID
        quint64 deletedAt = usecTimestampNow();
        _recentlyDeletedEntitiesLock.lockForWrite();
        _recentlyDeletedEntityItemIDs.insert(deletedAt, entityID.id);
        _recentlyDeletedEntitiesLock.unlock();
    }
}

<<<<<<< HEAD
void EntityTree::setPhysicsWorld(PhysicsWorld* world) {
    if (_physicsWorld) {
        // TODO: remove all entities before we clear the world
    }
    _physicsWorld = world;
=======
void EntityTree::emitAddingEntity(const EntityItemID& entityItemID) {
    emit addingEntity(entityItemID);
}

void EntityTree::emitEntityScriptChanging(const EntityItemID& entityItemID) {
    emit entityScriptChanging(entityItemID);
>>>>>>> 9cfc95bc
}

void EntityTree::deleteEntity(const EntityItemID& entityID) {
    emit deletingEntity(entityID);

    // NOTE: callers must lock the tree before using this method
    DeleteEntityOperator theOperator(this, entityID);
    recurseTreeWithOperator(&theOperator);
    _isDirty = true;
}

void EntityTree::deleteEntities(QSet<EntityItemID> entityIDs) {
    // NOTE: callers must lock the tree before using this method
    DeleteEntityOperator theOperator(this);
    foreach(const EntityItemID& entityID, entityIDs) {
        // tell our delete operator about this entityID
        theOperator.addEntityIDToDeleteList(entityID);
        emit deletingEntity(entityID);
    }

    recurseTreeWithOperator(&theOperator);
    _isDirty = true;
}

void EntityTree::removeEntityFromSimulationLists(const EntityItemID& entityID) {
    EntityItem* theEntity = findEntityByEntityItemID(entityID);

    if (theEntity) {
        // make sure to remove it from any of our simulation lists
        EntityItem::SimulationState theState = theEntity->getSimulationState();
        switch (theState) {
            case EntityItem::Changing:
                _changingEntities.removeAll(theEntity);
                break;

            case EntityItem::Moving:
                _movingEntities.removeAll(theEntity);
                break;

            case EntityItem::Mortal:
                _mortalEntities.removeAll(theEntity);
                break;

            default:
                break;
        }
    }
}


/// This method is used to find and fix entity IDs that are shifting from creator token based to known ID based entity IDs. 
/// This should only be used on a client side (viewing) tree. The typical usage is that a local editor has been creating 
/// entities in the local tree, those entities have creatorToken based entity IDs. But those entity edits are also sent up to
/// the server, and the server eventually sends back to the client two messages that can come in varying order. The first 
/// message would be a typical query/viewing data message conversation in which the viewer "sees" the newly created entity. 
/// Those entities that have been seen, will have the authoritative "known ID". Therefore there is a potential that there can 
/// be two copies of the same entity in the tree: the "local only" "creator token" version of the entity and the "seen" 
/// "knownID" version of the entity. The server also sends an "entityAdded" message to the client which contains the mapping 
/// of the creator token to the known ID. These messages can come in any order, so we need to handle the follow cases:
///
///     Case A: The local edit occurs, the addEntity message arrives, the "viewed data" has not yet arrived.
///             In this case, we can expect that our local tree has only one copy of the entity (the creator token), 
///             and we only really need to fix up that entity with a new version of the ID that includes the knownID
///
///     Case B: The local edit occurs, the "viewed data" for the new entity arrives, then the addEntity message arrives.
///             In this case, we can expect that our local tree has two copies of the entity (the creator token, and the
///             known ID version). We end up with two version of the entity because the server sends viewers only the 
///             known ID version without a creator token. And we don't yet know the mapping until we get the mapping message.
///             In this case we need to fix up that entity with a new version of the ID that includes the knownID and
///             we need to delete the extra copy of the entity.
///
/// This method handles both of these cases.
///
/// NOTE: unlike some operations on the tree, this process does not mark the tree as being changed. This is because
/// we're not changing the content of the tree, we're only changing the internal IDs that map entities from creator
/// based to known IDs. This means we don't have to recurse the tree to mark the changed path as dirty.
void EntityTree::handleAddEntityResponse(const QByteArray& packet) {

    if (!getIsClient()) {
        qDebug() << "UNEXPECTED!!! EntityTree::handleAddEntityResponse() with !getIsClient() ***";
        return;
    }

    const unsigned char* dataAt = reinterpret_cast<const unsigned char*>(packet.data());
    int numBytesPacketHeader = numBytesForPacketHeader(packet);
    int bytesRead = numBytesPacketHeader;
    dataAt += numBytesPacketHeader;

    uint32_t creatorTokenID;
    memcpy(&creatorTokenID, dataAt, sizeof(creatorTokenID));
    dataAt += sizeof(creatorTokenID);
    bytesRead += sizeof(creatorTokenID);

    QUuid entityID = QUuid::fromRfc4122(packet.mid(bytesRead, NUM_BYTES_RFC4122_UUID));
    dataAt += NUM_BYTES_RFC4122_UUID;

    // First, look for the existing entity in the tree..
    EntityItemID searchEntityID;
    searchEntityID.id = entityID;
    searchEntityID.creatorTokenID = creatorTokenID;

    lockForWrite();

    // find the creator token version, it's containing element, and the entity itself    
    EntityItem* foundEntity = NULL;
    EntityItemID  creatorTokenVersion = searchEntityID.convertToCreatorTokenVersion();
    EntityItemID  knownIDVersion = searchEntityID.convertToKnownIDVersion();


    // First look for and find the "viewed version" of this entity... it's possible we got
    // the known ID version sent to us between us creating our local version, and getting this
    // remapping message. If this happened, we actually want to find and delete that version of
    // the entity.
    EntityTreeElement* knownIDVersionContainingElement = getContainingElement(knownIDVersion);
    if (knownIDVersionContainingElement) {
        foundEntity = knownIDVersionContainingElement->getEntityWithEntityItemID(knownIDVersion);
        if (foundEntity) {
            knownIDVersionContainingElement->removeEntityWithEntityItemID(knownIDVersion);
            setContainingElement(knownIDVersion, NULL);
        }
    }

    EntityTreeElement* creatorTokenContainingElement = getContainingElement(creatorTokenVersion);
    if (creatorTokenContainingElement) {
        foundEntity = creatorTokenContainingElement->getEntityWithEntityItemID(creatorTokenVersion);
        if (foundEntity) {
            creatorTokenContainingElement->updateEntityItemID(creatorTokenVersion, knownIDVersion);
            setContainingElement(creatorTokenVersion, NULL);
            setContainingElement(knownIDVersion, creatorTokenContainingElement);
            
            // because the ID of the entity is switching, we need to emit these signals for any 
            // listeners who care about the changing of IDs
            emit changingEntityID(creatorTokenVersion, knownIDVersion);
        }
    }
    unlock();
}


class FindNearPointArgs {
public:
    glm::vec3 position;
    float targetRadius;
    bool found;
    const EntityItem* closestEntity;
    float closestEntityDistance;
};


bool EntityTree::findNearPointOperation(OctreeElement* element, void* extraData) {
    FindNearPointArgs* args = static_cast<FindNearPointArgs*>(extraData);
    EntityTreeElement* entityTreeElement = static_cast<EntityTreeElement*>(element);

    glm::vec3 penetration;
    bool sphereIntersection = entityTreeElement->getAACube().findSpherePenetration(args->position,
                                                                    args->targetRadius, penetration);

    // If this entityTreeElement contains the point, then search it...
    if (sphereIntersection) {
        const EntityItem* thisClosestEntity = entityTreeElement->getClosestEntity(args->position);

        // we may have gotten NULL back, meaning no entity was available
        if (thisClosestEntity) {
            glm::vec3 entityPosition = thisClosestEntity->getPosition();
            float distanceFromPointToEntity = glm::distance(entityPosition, args->position);

            // If we're within our target radius
            if (distanceFromPointToEntity <= args->targetRadius) {
                // we are closer than anything else we've found
                if (distanceFromPointToEntity < args->closestEntityDistance) {
                    args->closestEntity = thisClosestEntity;
                    args->closestEntityDistance = distanceFromPointToEntity;
                    args->found = true;
                }
            }
        }

        // we should be able to optimize this...
        return true; // keep searching in case children have closer entities
    }

    // if this element doesn't contain the point, then none of it's children can contain the point, so stop searching
    return false;
}

const EntityItem* EntityTree::findClosestEntity(glm::vec3 position, float targetRadius) {
    FindNearPointArgs args = { position, targetRadius, false, NULL, FLT_MAX };
    lockForRead();
    // NOTE: This should use recursion, since this is a spatial operation
    recurseTreeWithOperation(findNearPointOperation, &args);
    unlock();
    return args.closestEntity;
}

class FindAllNearPointArgs {
public:
    glm::vec3 position;
    float targetRadius;
    QVector<const EntityItem*> entities;
};


bool EntityTree::findInSphereOperation(OctreeElement* element, void* extraData) {
    FindAllNearPointArgs* args = static_cast<FindAllNearPointArgs*>(extraData);
    glm::vec3 penetration;
    bool sphereIntersection = element->getAACube().findSpherePenetration(args->position,
                                                                    args->targetRadius, penetration);

    // If this element contains the point, then search it...
    if (sphereIntersection) {
        EntityTreeElement* entityTreeElement = static_cast<EntityTreeElement*>(element);
        entityTreeElement->getEntities(args->position, args->targetRadius, args->entities);
        return true; // keep searching in case children have closer entities
    }

    // if this element doesn't contain the point, then none of it's children can contain the point, so stop searching
    return false;
}

// NOTE: assumes caller has handled locking
void EntityTree::findEntities(const glm::vec3& center, float radius, QVector<const EntityItem*>& foundEntities) {
    FindAllNearPointArgs args = { center, radius };
    // NOTE: This should use recursion, since this is a spatial operation
    recurseTreeWithOperation(findInSphereOperation, &args);

    // swap the two lists of entity pointers instead of copy
    foundEntities.swap(args.entities);
}

class FindEntitiesInCubeArgs {
public:
    FindEntitiesInCubeArgs(const AACube& cube) 
        : _cube(cube), _foundEntities() {
    }

    AACube _cube;
    QVector<EntityItem*> _foundEntities;
};

bool EntityTree::findInCubeOperation(OctreeElement* element, void* extraData) {
    FindEntitiesInCubeArgs* args = static_cast<FindEntitiesInCubeArgs*>(extraData);
    const AACube& elementCube = element->getAACube();
    if (elementCube.touches(args->_cube)) {
        EntityTreeElement* entityTreeElement = static_cast<EntityTreeElement*>(element);
        entityTreeElement->getEntities(args->_cube, args->_foundEntities);
        return true;
    }
    return false;
}

// NOTE: assumes caller has handled locking
void EntityTree::findEntities(const AACube& cube, QVector<EntityItem*>& foundEntities) {
    FindEntitiesInCubeArgs args(cube);
    // NOTE: This should use recursion, since this is a spatial operation
    recurseTreeWithOperation(findInCubeOperation, &args);
    // swap the two lists of entity pointers instead of copy
    foundEntities.swap(args._foundEntities);
}

EntityItem* EntityTree::findEntityByID(const QUuid& id) {
    EntityItemID entityID(id);
    return findEntityByEntityItemID(entityID);
}

EntityItem* EntityTree::findEntityByEntityItemID(const EntityItemID& entityID) /*const*/ {
    EntityItem* foundEntity = NULL;
    EntityTreeElement* containingElement = getContainingElement(entityID);
    if (containingElement) {
        foundEntity = containingElement->getEntityWithEntityItemID(entityID);
    }
    return foundEntity;
}

EntityItemID EntityTree::assignEntityID(const EntityItemID& entityItemID) {
    if (!getIsServer()) {
        qDebug() << "UNEXPECTED!!! assignEntityID should only be called on a server tree. entityItemID:" << entityItemID;
        return entityItemID;
    }

    if (getContainingElement(entityItemID)) {
        qDebug() << "UNEXPECTED!!! don't call assignEntityID() for existing entityIDs. entityItemID:" << entityItemID;
        return entityItemID;
    }

    // The EntityItemID is responsible for assigning actual IDs and keeping track of them.
    return entityItemID.assignActualIDForToken();
}

int EntityTree::processEditPacketData(PacketType packetType, const unsigned char* packetData, int packetLength,
                    const unsigned char* editData, int maxLength, const SharedNodePointer& senderNode) {

    if (!getIsServer()) {
        qDebug() << "UNEXPECTED!!! processEditPacketData() should only be called on a server tree.";
        return 0;
    }

    int processedBytes = 0;
    // we handle these types of "edit" packets
    switch (packetType) {
        case PacketTypeEntityErase: {
            QByteArray dataByteArray((const char*)editData, maxLength);
            processedBytes = processEraseMessageDetails(dataByteArray, senderNode);
            break;
        }
        
        case PacketTypeEntityAddOrEdit: {
            EntityItemID entityItemID;
            EntityItemProperties properties;
            bool validEditPacket = EntityItemProperties::decodeEntityEditPacket(editData, maxLength,
                                                    processedBytes, entityItemID, properties);

            // If we got a valid edit packet, then it could be a new entity or it could be an update to
            // an existing entity... handle appropriately
            if (validEditPacket) {
            
                // If this is a knownID, then it should exist in our tree
                if (entityItemID.isKnownID) {
                    // search for the entity by EntityItemID
                    EntityItem* existingEntity = findEntityByEntityItemID(entityItemID);
                    
                    // if the entityItem exists, then update it
                    if (existingEntity) {
                        updateEntity(entityItemID, properties);
                        existingEntity->markAsChangedOnServer();
                    } else {
                        qDebug() << "User attempted to edit an unknown entity. ID:" << entityItemID;
                    }
                } else {
                    // this is a new entity... assign a new entityID
                    entityItemID = assignEntityID(entityItemID);
                    EntityItem* newEntity = addEntity(entityItemID, properties);
                    if (newEntity) {
                        newEntity->markAsChangedOnServer();
                        notifyNewlyCreatedEntity(*newEntity, senderNode);
                    }
                }
            }
            break;
        }

        default:
            processedBytes = 0;
            break;
    }
    return processedBytes;
}


void EntityTree::notifyNewlyCreatedEntity(const EntityItem& newEntity, const SharedNodePointer& senderNode) {
    _newlyCreatedHooksLock.lockForRead();
    for (int i = 0; i < _newlyCreatedHooks.size(); i++) {
        _newlyCreatedHooks[i]->entityCreated(newEntity, senderNode);
    }
    _newlyCreatedHooksLock.unlock();
}

void EntityTree::addNewlyCreatedHook(NewlyCreatedEntityHook* hook) {
    _newlyCreatedHooksLock.lockForWrite();
    _newlyCreatedHooks.push_back(hook);
    _newlyCreatedHooksLock.unlock();
}

void EntityTree::removeNewlyCreatedHook(NewlyCreatedEntityHook* hook) {
    _newlyCreatedHooksLock.lockForWrite();
    for (int i = 0; i < _newlyCreatedHooks.size(); i++) {
        if (_newlyCreatedHooks[i] == hook) {
            _newlyCreatedHooks.erase(_newlyCreatedHooks.begin() + i);
            break;
        }
    }
    _newlyCreatedHooksLock.unlock();
}


void EntityTree::releaseSceneEncodeData(OctreeElementExtraEncodeData* extraEncodeData) const {
    foreach(void* extraData, *extraEncodeData) {
        EntityTreeElementExtraEncodeData* thisExtraEncodeData = static_cast<EntityTreeElementExtraEncodeData*>(extraData);
        delete thisExtraEncodeData;
    }
    extraEncodeData->clear();
}

void EntityTree::changeEntityState(EntityItem* const entity, 
                        EntityItem::SimulationState oldState, EntityItem::SimulationState newState) {

    // TODO: can we short circuit this if the state isn't changing?
    switch (oldState) {
        case EntityItem::Changing:
            _changingEntities.removeAll(entity);
            break;

        case EntityItem::Moving:
            _movingEntities.removeAll(entity);
            break;

        case EntityItem::Mortal:
            _mortalEntities.removeAll(entity);
            break;

        default:
            break;
    }


    switch (newState) {
        case EntityItem::Changing:
            _changingEntities.push_back(entity);
            break;

        case EntityItem::Moving:
            _movingEntities.push_back(entity);
            if (_physicsWorld && !entity->getMotionState()) {
                addEntityToPhysicsWorld(entity);
            }
            break;

        case EntityItem::Mortal:
            _mortalEntities.push_back(entity);
            break;

        default:
            break;
    }
}

void EntityTree::addEntityToPhysicsWorld(EntityItem* entity) {
    EntityMotionState* motionState = entity->createMotionState();
    if (!_physicsWorld->addEntity(static_cast<CustomMotionState*>(motionState))) {
        // failed to add to world: probably because of bad shape,
        // probably because entity is too big or too small
        entity->destroyMotionState();
    }
}

void EntityTree::removeEntityFromPhysicsWorld(EntityItem* entity) {
    EntityMotionState* motionState = entity->getMotionState();
    if (motionState) {
        _physicsWorld->removeEntity(static_cast<CustomMotionState*>(motionState));
        entity->destroyMotionState();
    }
}

void EntityTree::update() {
    // our new strategy should be to segregate entities into three classes:
    //   1) stationary things that are not changing - most models
    //   2) mortal things - these are stationary but have a lifetime - then need to be checked, 
    //      can be touched linearly, and won't change the tree
    //   2) changing things - like things animating they can be touched linearly and they don't change the tree
    //   3) moving things - these need to scan the tree and update accordingly
    // finally - all things that need to be deleted, can be handled on a single delete pass.
    //
    // TODO: theoretically we could combine the move and delete tree passes... 
    lockForWrite();
    quint64 now = usecTimestampNow();
    QSet<EntityItemID> entitiesToDelete;
    updateChangingEntities(now, entitiesToDelete);
    updateMovingEntities(now, entitiesToDelete);
    updateMortalEntities(now, entitiesToDelete);

    if (entitiesToDelete.size() > 0) {
        deleteEntities(entitiesToDelete);
    }
    unlock();
}

void EntityTree::updateChangingEntities(quint64 now, QSet<EntityItemID>& entitiesToDelete) {
    QSet<EntityItem*> entitiesBecomingStatic;
    QSet<EntityItem*> entitiesBecomingMortal;
    QSet<EntityItem*> entitiesBecomingMoving;

    // TODO: switch these to iterators so we can remove items that get deleted
    for (int i = 0; i < _changingEntities.size(); i++) {
        EntityItem* thisEntity = _changingEntities[i];
        thisEntity->update(now);
        // always check to see if the lifetime has expired, for immortal entities this is always false
        if (thisEntity->lifetimeHasExpired()) {
            qDebug() << "Lifetime has expired for entity:" << thisEntity->getEntityItemID();
            entitiesToDelete << thisEntity->getEntityItemID();
            entitiesBecomingStatic << thisEntity;
        } else {
            // check to see if this entity is no longer moving
            EntityItem::SimulationState newState = thisEntity->getSimulationState();

            if (newState == EntityItem::Static) {
                entitiesBecomingStatic << thisEntity;
            } else if (newState == EntityItem::Mortal) {
                entitiesBecomingMortal << thisEntity;
            } else if (newState == EntityItem::Moving) {
                entitiesBecomingMoving << thisEntity;
            }
        }
    }

    // change state for any entities that were changing but are now either static, mortal, or moving
    foreach(EntityItem* entity, entitiesBecomingStatic) {
        changeEntityState(entity, EntityItem::Changing, EntityItem::Static);
    }
    foreach(EntityItem* entity, entitiesBecomingMortal) {
        changeEntityState(entity, EntityItem::Changing, EntityItem::Mortal);
    }
    foreach(EntityItem* entity, entitiesBecomingMoving) {
        changeEntityState(entity, EntityItem::Changing, EntityItem::Moving);
    }
}

void EntityTree::updateMovingEntities(quint64 now, QSet<EntityItemID>& entitiesToDelete) {
    PerformanceTimer perfTimer("updateMovingEntities");
    if (_movingEntities.size() > 0) {
        MovingEntitiesOperator moveOperator(this);

        QSet<EntityItem*> entitiesBecomingStatic;
        QSet<EntityItem*> entitiesBecomingMortal;
        QSet<EntityItem*> entitiesBecomingChanging;
        
        {
            PerformanceTimer perfTimer("_movingEntities");

            // TODO: switch these to iterators so we can remove items that get deleted
            for (int i = 0; i < _movingEntities.size(); i++) {
                EntityItem* thisEntity = _movingEntities[i];

                // always check to see if the lifetime has expired, for immortal entities this is always false
                if (thisEntity->lifetimeHasExpired()) {
                    qDebug() << "Lifetime has expired for entity:" << thisEntity->getEntityItemID();
                    entitiesToDelete << thisEntity->getEntityItemID();
                    entitiesBecomingStatic << thisEntity;
                } else {
                    AACube oldCube, newCube;
                    EntityMotionState* motionState = thisEntity->getMotionState();
                    if (motionState) {
                        motionState->getBoundingCubes(oldCube, newCube);
                    } else {
                        oldCube = thisEntity->getMaximumAACube();
                        thisEntity->update(now);
                        newCube = thisEntity->getMaximumAACube();
                    }
                    
                    // check to see if this movement has sent the entity outside of the domain.
                    AACube domainBounds(glm::vec3(0.0f,0.0f,0.0f), 1.0f);
                    if (!domainBounds.touches(newCube)) {
                        qDebug() << "Entity " << thisEntity->getEntityItemID() << " moved out of domain bounds.";
                        entitiesToDelete << thisEntity->getEntityItemID();
                        entitiesBecomingStatic << thisEntity;
                    } else {
                        moveOperator.addEntityToMoveList(thisEntity, oldCube, newCube);

                        // check to see if this entity is no longer moving
                        EntityItem::SimulationState newState = thisEntity->getSimulationState();
                        if (newState == EntityItem::Changing) {
                            entitiesBecomingChanging << thisEntity;
                        } else if (newState == EntityItem::Mortal) {
                            entitiesBecomingMortal << thisEntity;
                        } else if (newState == EntityItem::Static) {
                            entitiesBecomingStatic << thisEntity;
                        }
                    }
                }
            }
        }
        if (moveOperator.hasMovingEntities()) {
            PerformanceTimer perfTimer("recurseTreeWithOperator");
            recurseTreeWithOperator(&moveOperator);
        }

        // change state for any entities that were moving but are now either static, mortal, or changing
        foreach(EntityItem* entity, entitiesBecomingStatic) {
            changeEntityState(entity, EntityItem::Moving, EntityItem::Static);
        }
        foreach(EntityItem* entity, entitiesBecomingMortal) {
            changeEntityState(entity, EntityItem::Moving, EntityItem::Mortal);
        }
        foreach(EntityItem* entity, entitiesBecomingChanging) {
            changeEntityState(entity, EntityItem::Moving, EntityItem::Changing);
        }
    }
}

void EntityTree::updateMortalEntities(quint64 now, QSet<EntityItemID>& entitiesToDelete) {
    QSet<EntityItem*> entitiesBecomingStatic;
    QSet<EntityItem*> entitiesBecomingChanging;
    QSet<EntityItem*> entitiesBecomingMoving;

    // TODO: switch these to iterators so we can remove items that get deleted
    for (int i = 0; i < _mortalEntities.size(); i++) {
        EntityItem* thisEntity = _mortalEntities[i];
        thisEntity->update(now);
        // always check to see if the lifetime has expired, for immortal entities this is always false
        if (thisEntity->lifetimeHasExpired()) {
            qDebug() << "Lifetime has expired for entity:" << thisEntity->getEntityItemID();
            entitiesToDelete << thisEntity->getEntityItemID();
            entitiesBecomingStatic << thisEntity;
        } else {
            // check to see if this entity is no longer moving
            EntityItem::SimulationState newState = thisEntity->getSimulationState();

            if (newState == EntityItem::Static) {
                entitiesBecomingStatic << thisEntity;
            } else if (newState == EntityItem::Changing) {
                entitiesBecomingChanging << thisEntity;
            } else if (newState == EntityItem::Moving) {
                entitiesBecomingMoving << thisEntity;
            }
        }
    }

    // change state for any entities that were mortal but are now either static, changing, or moving
    foreach(EntityItem* entity, entitiesBecomingStatic) {
        changeEntityState(entity, EntityItem::Mortal, EntityItem::Static);
    }
    foreach(EntityItem* entity, entitiesBecomingChanging) {
        changeEntityState(entity, EntityItem::Mortal, EntityItem::Changing);
    }
    foreach(EntityItem* entity, entitiesBecomingMoving) {
        changeEntityState(entity, EntityItem::Mortal, EntityItem::Moving);
    }
}


bool EntityTree::hasEntitiesDeletedSince(quint64 sinceTime) {
    // we can probably leverage the ordered nature of QMultiMap to do this quickly...
    bool hasSomethingNewer = false;

    _recentlyDeletedEntitiesLock.lockForRead();
    QMultiMap<quint64, QUuid>::const_iterator iterator = _recentlyDeletedEntityItemIDs.constBegin();
    while (iterator != _recentlyDeletedEntityItemIDs.constEnd()) {
        if (iterator.key() > sinceTime) {
            hasSomethingNewer = true;
        }
        ++iterator;
    }
    _recentlyDeletedEntitiesLock.unlock();
    return hasSomethingNewer;
}

// sinceTime is an in/out parameter - it will be side effected with the last time sent out
bool EntityTree::encodeEntitiesDeletedSince(OCTREE_PACKET_SEQUENCE sequenceNumber, quint64& sinceTime, unsigned char* outputBuffer,
                                            size_t maxLength, size_t& outputLength) {
    bool hasMoreToSend = true;

    unsigned char* copyAt = outputBuffer;
    size_t numBytesPacketHeader = populatePacketHeader(reinterpret_cast<char*>(outputBuffer), PacketTypeEntityErase);
    copyAt += numBytesPacketHeader;
    outputLength = numBytesPacketHeader;

    // pack in flags
    OCTREE_PACKET_FLAGS flags = 0;
    OCTREE_PACKET_FLAGS* flagsAt = (OCTREE_PACKET_FLAGS*)copyAt;
    *flagsAt = flags;
    copyAt += sizeof(OCTREE_PACKET_FLAGS);
    outputLength += sizeof(OCTREE_PACKET_FLAGS);

    // pack in sequence number
    OCTREE_PACKET_SEQUENCE* sequenceAt = (OCTREE_PACKET_SEQUENCE*)copyAt;
    *sequenceAt = sequenceNumber;
    copyAt += sizeof(OCTREE_PACKET_SEQUENCE);
    outputLength += sizeof(OCTREE_PACKET_SEQUENCE);

    // pack in timestamp
    OCTREE_PACKET_SENT_TIME now = usecTimestampNow();
    OCTREE_PACKET_SENT_TIME* timeAt = (OCTREE_PACKET_SENT_TIME*)copyAt;
    *timeAt = now;
    copyAt += sizeof(OCTREE_PACKET_SENT_TIME);
    outputLength += sizeof(OCTREE_PACKET_SENT_TIME);

    uint16_t numberOfIds = 0; // placeholder for now
    unsigned char* numberOfIDsAt = copyAt;
    memcpy(copyAt, &numberOfIds, sizeof(numberOfIds));
    copyAt += sizeof(numberOfIds);
    outputLength += sizeof(numberOfIds);
    
    // we keep a multi map of entity IDs to timestamps, we only want to include the entity IDs that have been
    // deleted since we last sent to this node
    _recentlyDeletedEntitiesLock.lockForRead();

    QMultiMap<quint64, QUuid>::const_iterator iterator = _recentlyDeletedEntityItemIDs.constBegin();
    while (iterator != _recentlyDeletedEntityItemIDs.constEnd()) {
        QList<QUuid> values = _recentlyDeletedEntityItemIDs.values(iterator.key());
        for (int valueItem = 0; valueItem < values.size(); ++valueItem) {

            // if the timestamp is more recent then out last sent time, include it
            if (iterator.key() > sinceTime) {
                QUuid entityID = values.at(valueItem);
                QByteArray encodedEntityID = entityID.toRfc4122();
                memcpy(copyAt, encodedEntityID.constData(), NUM_BYTES_RFC4122_UUID);
                copyAt += NUM_BYTES_RFC4122_UUID;
                outputLength += NUM_BYTES_RFC4122_UUID;
                numberOfIds++;

                // check to make sure we have room for one more id...
                if (outputLength + NUM_BYTES_RFC4122_UUID > maxLength) {
                    break;
                }
            }
        }

        // check to make sure we have room for one more id...
        if (outputLength + NUM_BYTES_RFC4122_UUID > maxLength) {

            // let our caller know how far we got
            sinceTime = iterator.key();
            break;
        }
        ++iterator;
    }

    // if we got to the end, then we're done sending
    if (iterator == _recentlyDeletedEntityItemIDs.constEnd()) {
        hasMoreToSend = false;
    }
    _recentlyDeletedEntitiesLock.unlock();

    // replace the correct count for ids included
    memcpy(numberOfIDsAt, &numberOfIds, sizeof(numberOfIds));
    
    return hasMoreToSend;
}


// called by the server when it knows all nodes have been sent deleted packets
void EntityTree::forgetEntitiesDeletedBefore(quint64 sinceTime) {
    QSet<quint64> keysToRemove;

    _recentlyDeletedEntitiesLock.lockForWrite();
    QMultiMap<quint64, QUuid>::iterator iterator = _recentlyDeletedEntityItemIDs.begin();

    // First find all the keys in the map that are older and need to be deleted
    while (iterator != _recentlyDeletedEntityItemIDs.end()) {
        if (iterator.key() <= sinceTime) {
            keysToRemove << iterator.key();
        }
        ++iterator;
    }

    // Now run through the keysToRemove and remove them
    foreach (quint64 value, keysToRemove) {
        _recentlyDeletedEntityItemIDs.remove(value);
    }
    
    _recentlyDeletedEntitiesLock.unlock();
}


// TODO: consider consolidating processEraseMessageDetails() and processEraseMessage()
int EntityTree::processEraseMessage(const QByteArray& dataByteArray, const SharedNodePointer& sourceNode) {
    lockForWrite();
    const unsigned char* packetData = (const unsigned char*)dataByteArray.constData();
    const unsigned char* dataAt = packetData;
    size_t packetLength = dataByteArray.size();

    size_t numBytesPacketHeader = numBytesForPacketHeader(dataByteArray);
    size_t processedBytes = numBytesPacketHeader;
    dataAt += numBytesPacketHeader;

    dataAt += sizeof(OCTREE_PACKET_FLAGS);
    processedBytes += sizeof(OCTREE_PACKET_FLAGS);

    dataAt += sizeof(OCTREE_PACKET_SEQUENCE);
    processedBytes += sizeof(OCTREE_PACKET_SEQUENCE);

    dataAt += sizeof(OCTREE_PACKET_SENT_TIME);
    processedBytes += sizeof(OCTREE_PACKET_SENT_TIME);

    uint16_t numberOfIds = 0; // placeholder for now
    memcpy(&numberOfIds, dataAt, sizeof(numberOfIds));
    dataAt += sizeof(numberOfIds);
    processedBytes += sizeof(numberOfIds);

    if (numberOfIds > 0) {
        QSet<EntityItemID> entityItemIDsToDelete;

        for (size_t i = 0; i < numberOfIds; i++) {

            if (processedBytes + NUM_BYTES_RFC4122_UUID > packetLength) {
                qDebug() << "EntityTree::processEraseMessage().... bailing because not enough bytes in buffer";
                break; // bail to prevent buffer overflow
            }

            QByteArray encodedID = dataByteArray.mid(processedBytes, NUM_BYTES_RFC4122_UUID);
            QUuid entityID = QUuid::fromRfc4122(encodedID);
            dataAt += encodedID.size();
            processedBytes += encodedID.size();
            
            EntityItemID entityItemID(entityID);
            entityItemIDsToDelete << entityItemID;
        }
        deleteEntities(entityItemIDsToDelete);
    }
    unlock();
    
    return processedBytes;
}

// This version skips over the header
// NOTE: Caller must lock the tree before calling this.
// TODO: consider consolidating processEraseMessageDetails() and processEraseMessage()
int EntityTree::processEraseMessageDetails(const QByteArray& dataByteArray, const SharedNodePointer& sourceNode) {
    const unsigned char* packetData = (const unsigned char*)dataByteArray.constData();
    const unsigned char* dataAt = packetData;
    size_t packetLength = dataByteArray.size();
    size_t processedBytes = 0;

    uint16_t numberOfIds = 0; // placeholder for now
    memcpy(&numberOfIds, dataAt, sizeof(numberOfIds));
    dataAt += sizeof(numberOfIds);
    processedBytes += sizeof(numberOfIds);

    if (numberOfIds > 0) {
        QSet<EntityItemID> entityItemIDsToDelete;

        for (size_t i = 0; i < numberOfIds; i++) {


            if (processedBytes + NUM_BYTES_RFC4122_UUID > packetLength) {
                qDebug() << "EntityTree::processEraseMessageDetails().... bailing because not enough bytes in buffer";
                break; // bail to prevent buffer overflow
            }

            QByteArray encodedID = dataByteArray.mid(processedBytes, NUM_BYTES_RFC4122_UUID);
            QUuid entityID = QUuid::fromRfc4122(encodedID);
            dataAt += encodedID.size();
            processedBytes += encodedID.size();
            
            EntityItemID entityItemID(entityID);
            entityItemIDsToDelete << entityItemID;
        }
        deleteEntities(entityItemIDsToDelete);
    }
    return processedBytes;
}

EntityTreeElement* EntityTree::getContainingElement(const EntityItemID& entityItemID)  /*const*/ {
    // TODO: do we need to make this thread safe? Or is it acceptable as is
    if (_entityToElementMap.contains(entityItemID)) {
        return _entityToElementMap.value(entityItemID);
    } else if (entityItemID.creatorTokenID != UNKNOWN_ENTITY_TOKEN){
        // check the creator token version too...
        EntityItemID creatorTokenOnly;
        creatorTokenOnly.id = UNKNOWN_ENTITY_ID;
        creatorTokenOnly.creatorTokenID = entityItemID.creatorTokenID;
        creatorTokenOnly.isKnownID = false;
        if (_entityToElementMap.contains(creatorTokenOnly)) {
            return _entityToElementMap.value(creatorTokenOnly);
        }
    }
    return NULL;
}

// TODO: do we need to make this thread safe? Or is it acceptable as is
void EntityTree::resetContainingElement(const EntityItemID& entityItemID, EntityTreeElement* element) {
    if (entityItemID.id == UNKNOWN_ENTITY_ID) {
        //assert(entityItemID.id != UNKNOWN_ENTITY_ID);
        qDebug() << "UNEXPECTED! resetContainingElement() called with UNKNOWN_ENTITY_ID. entityItemID:" << entityItemID;
        return;
    }
    if (entityItemID.creatorTokenID == UNKNOWN_ENTITY_TOKEN) {
        //assert(entityItemID.creatorTokenID != UNKNOWN_ENTITY_TOKEN);
        qDebug() << "UNEXPECTED! resetContainingElement() called with UNKNOWN_ENTITY_TOKEN. entityItemID:" << entityItemID;
        return;
    }
    if (!element) {
        //assert(element);
        qDebug() << "UNEXPECTED! resetContainingElement() called with NULL element. entityItemID:" << entityItemID;
        return;
    }
    
    // remove the old version with the creatorTokenID
    EntityItemID creatorTokenVersion;
    creatorTokenVersion.id = UNKNOWN_ENTITY_ID;
    creatorTokenVersion.isKnownID = false;
    creatorTokenVersion.creatorTokenID = entityItemID.creatorTokenID;
    _entityToElementMap.remove(creatorTokenVersion);

    // set the new version with both creator token and real ID
    _entityToElementMap[entityItemID] = element;
}

void EntityTree::setContainingElement(const EntityItemID& entityItemID, EntityTreeElement* element) {
    // TODO: do we need to make this thread safe? Or is it acceptable as is
    
    // If we're a sever side tree, we always remove the creator tokens from our map items
    EntityItemID storedEntityItemID = entityItemID;
    
    if (getIsServer()) {
        storedEntityItemID.creatorTokenID = UNKNOWN_ENTITY_TOKEN;
    }
    
    if (element) {
        _entityToElementMap[storedEntityItemID] = element;
    } else {
        _entityToElementMap.remove(storedEntityItemID);
    }
}

void EntityTree::debugDumpMap() {
    qDebug() << "EntityTree::debugDumpMap() --------------------------";
    QHashIterator<EntityItemID, EntityTreeElement*> i(_entityToElementMap);
    while (i.hasNext()) {
        i.next();
        qDebug() << i.key() << ": " << i.value();
    }
    qDebug() << "-----------------------------------------------------";
}

class DebugOperator : public RecurseOctreeOperator {
public:
    virtual bool preRecursion(OctreeElement* element);
    virtual bool postRecursion(OctreeElement* element) { return true; }
};

bool DebugOperator::preRecursion(OctreeElement* element) {
    EntityTreeElement* entityTreeElement = static_cast<EntityTreeElement*>(element);
    qDebug() << "EntityTreeElement [" << entityTreeElement << "]";
    entityTreeElement->debugDump();
    return true;
}

void EntityTree::dumpTree() {
    // First, look for the existing entity in the tree..
    DebugOperator theOperator;
    recurseTreeWithOperator(&theOperator);
}

class PruneOperator : public RecurseOctreeOperator {
public:
    virtual bool preRecursion(OctreeElement* element) { return true; }
    virtual bool postRecursion(OctreeElement* element);
};

bool PruneOperator::postRecursion(OctreeElement* element) {
    EntityTreeElement* entityTreeElement = static_cast<EntityTreeElement*>(element);
    entityTreeElement->pruneChildren();
    return true;
}

void EntityTree::pruneTree() {
    // First, look for the existing entity in the tree..
    PruneOperator theOperator;
    recurseTreeWithOperator(&theOperator);
}

void EntityTree::sendEntities(EntityEditPacketSender* packetSender, EntityTree* localTree, float x, float y, float z) {
    SendEntitiesOperationArgs args;
    args.packetSender = packetSender;
    args.localTree = localTree;
    args.root = glm::vec3(x, y, z);
    recurseTreeWithOperation(sendEntitiesOperation, &args);
    packetSender->releaseQueuedMessages();
}

bool EntityTree::sendEntitiesOperation(OctreeElement* element, void* extraData) {
    SendEntitiesOperationArgs* args = static_cast<SendEntitiesOperationArgs*>(extraData);
    EntityTreeElement* entityTreeElement = static_cast<EntityTreeElement*>(element);

    const QList<EntityItem*>&  entities = entityTreeElement->getEntities();
    for (int i = 0; i < entities.size(); i++) {
        EntityItemID newID(NEW_ENTITY, EntityItemID::getNextCreatorTokenID(), false);
        EntityItemProperties properties = entities[i]->getProperties();
        properties.setPosition(properties.getPosition() + args->root);
        properties.markAllChanged(); // so the entire property set is considered new, since we're making a new entity

        // queue the packet to send to the server
        args->packetSender->queueEditEntityMessage(PacketTypeEntityAddOrEdit, newID, properties);

        // also update the local tree instantly (note: this is not our tree, but an alternate tree)
        if (args->localTree) {
            args->localTree->lockForWrite();
            args->localTree->addEntity(newID, properties);
            args->localTree->unlock();
        }
    }

    return true;
}
<|MERGE_RESOLUTION|>--- conflicted
+++ resolved
@@ -194,20 +194,19 @@
     }
 }
 
-<<<<<<< HEAD
 void EntityTree::setPhysicsWorld(PhysicsWorld* world) {
     if (_physicsWorld) {
         // TODO: remove all entities before we clear the world
     }
     _physicsWorld = world;
-=======
+}
+
 void EntityTree::emitAddingEntity(const EntityItemID& entityItemID) {
     emit addingEntity(entityItemID);
 }
 
 void EntityTree::emitEntityScriptChanging(const EntityItemID& entityItemID) {
     emit entityScriptChanging(entityItemID);
->>>>>>> 9cfc95bc
 }
 
 void EntityTree::deleteEntity(const EntityItemID& entityID) {
