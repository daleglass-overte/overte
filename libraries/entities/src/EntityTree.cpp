//
//  EntityTree.cpp
//  libraries/entities/src
//
//  Created by Brad Hefta-Gaub on 12/4/13.
//  Copyright 2013 High Fidelity, Inc.
//
//  Distributed under the Apache License, Version 2.0.
//  See the accompanying file LICENSE or http://www.apache.org/licenses/LICENSE-2.0.html
//

#include "EntityTree.h"
#include <QtCore/QDateTime>
#include <QtCore/QQueue>
#include <openssl/err.h>
#include <openssl/pem.h>
#include <openssl/x509.h>
#include <NetworkingConstants.h>
#include "AccountManager.h"
#include <QJsonObject>
#include <QJsonDocument>
#include <QJsonArray>

#include <QtScript/QScriptEngine>

#include <Extents.h>
#include <PerfStat.h>
#include <Profile.h>

#include "EntitySimulation.h"
#include "VariantMapToScriptValue.h"

#include "AddEntityOperator.h"
#include "UpdateEntityOperator.h"
#include "QVariantGLM.h"
#include "EntitiesLogging.h"
#include "RecurseOctreeToMapOperator.h"
#include "LogHandler.h"
#include "EntityEditFilters.h"
#include "EntityDynamicFactoryInterface.h"


static const quint64 DELETED_ENTITIES_EXTRA_USECS_TO_CONSIDER = USECS_PER_MSEC * 50;
const float EntityTree::DEFAULT_MAX_TMP_ENTITY_LIFETIME = 60 * 60; // 1 hour


// combines the ray cast arguments into a single object
class RayArgs {
public:
    // Inputs
    glm::vec3 origin;
    glm::vec3 direction;
    const QVector<EntityItemID>& entityIdsToInclude;
    const QVector<EntityItemID>& entityIdsToDiscard;
    bool visibleOnly;
    bool collidableOnly;
    bool precisionPicking;

    // Outputs
    OctreeElementPointer& element;
    float& distance;
    BoxFace& face;
    glm::vec3& surfaceNormal;
    void** intersectedObject;
    bool found;
};


EntityTree::EntityTree(bool shouldReaverage) :
    Octree(shouldReaverage)
{
    resetClientEditStats();

    EntityItem::retrieveMarketplacePublicKey();
}

EntityTree::~EntityTree() {
    eraseAllOctreeElements(false);
}

void EntityTree::setEntityScriptSourceWhitelist(const QString& entityScriptSourceWhitelist) { 
    _entityScriptSourceWhitelist = entityScriptSourceWhitelist.split(',', QString::SkipEmptyParts);
}


void EntityTree::createRootElement() {
    _rootElement = createNewElement();
}

OctreeElementPointer EntityTree::createNewElement(unsigned char* octalCode) {
    auto newElement = EntityTreeElementPointer(new EntityTreeElement(octalCode));
    newElement->setTree(std::static_pointer_cast<EntityTree>(shared_from_this()));
    return std::static_pointer_cast<OctreeElement>(newElement);
}

void EntityTree::eraseAllOctreeElements(bool createNewRoot) {
    emit clearingEntities();

    // this would be a good place to clean up our entities...
    if (_simulation) {
        _simulation->clearEntities();
    }
    QHash<EntityItemID, EntityItemPointer> localMap;
    localMap.swap(_entityMap);
    this->withWriteLock([&] {
        foreach(EntityItemPointer entity, localMap) {
            EntityTreeElementPointer element = entity->getElement();
            if (element) {
                element->cleanupEntities();
            }
        }
    });
    localMap.clear();
    Octree::eraseAllOctreeElements(createNewRoot);

    resetClientEditStats();
    clearDeletedEntities();
}

void EntityTree::readBitstreamToTree(const unsigned char* bitstream,
            uint64_t bufferSizeBytes, ReadBitstreamToTreeParams& args) {
    Octree::readBitstreamToTree(bitstream, bufferSizeBytes, args);

    // add entities
    QHash<EntityItemID, EntityItemPointer>::const_iterator itr;
    for (itr = _entitiesToAdd.constBegin(); itr != _entitiesToAdd.constEnd(); ++itr) {
        const EntityItemPointer& entityItem = itr.value();
        AddEntityOperator theOperator(getThisPointer(), entityItem);
        recurseTreeWithOperator(&theOperator);
        postAddEntity(entityItem);
    }
    _entitiesToAdd.clear();

    // move entities
    if (_entityMover.hasMovingEntities()) {
        PerformanceTimer perfTimer("recurseTreeWithOperator");
        recurseTreeWithOperator(&_entityMover);
        _entityMover.reset();
    }
}

int EntityTree::readEntityDataFromBuffer(const unsigned char* data, int bytesLeftToRead, ReadBitstreamToTreeParams& args) {
    const unsigned char* dataAt = data;
    int bytesRead = 0;
    uint16_t numberOfEntities = 0;
    int expectedBytesPerEntity = EntityItem::expectedBytes();

    args.elementsPerPacket++;

    if (bytesLeftToRead >= (int)sizeof(numberOfEntities)) {
        // read our entities in....
        numberOfEntities = *(uint16_t*)dataAt;

        dataAt += sizeof(numberOfEntities);
        bytesLeftToRead -= (int)sizeof(numberOfEntities);
        bytesRead += sizeof(numberOfEntities);

        if (bytesLeftToRead >= (int)(numberOfEntities * expectedBytesPerEntity)) {
            for (uint16_t i = 0; i < numberOfEntities; i++) {
                int bytesForThisEntity = 0;
                EntityItemID entityItemID = EntityItemID::readEntityItemIDFromBuffer(dataAt, bytesLeftToRead);
                EntityItemPointer entity = findEntityByEntityItemID(entityItemID);

                if (entity) {
                    QString entityScriptBefore = entity->getScript();
                    QUuid parentIDBefore = entity->getParentID();
                    QString entityServerScriptsBefore = entity->getServerScripts();
                    quint64 entityScriptTimestampBefore = entity->getScriptTimestamp();

                    bytesForThisEntity = entity->readEntityDataFromBuffer(dataAt, bytesLeftToRead, args);
                    if (entity->getDirtyFlags()) {
                        entityChanged(entity);
                    }
                    _entityMover.addEntityToMoveList(entity, entity->getQueryAACube());

                    QString entityScriptAfter = entity->getScript();
                    QString entityServerScriptsAfter = entity->getServerScripts();
                    quint64 entityScriptTimestampAfter = entity->getScriptTimestamp();
                    bool reload = entityScriptTimestampBefore != entityScriptTimestampAfter;

                    // If the script value has changed on us, or it's timestamp has changed to force
                    // a reload then we want to send out a script changing signal...
                    if (reload || entityScriptBefore != entityScriptAfter) {
                        emitEntityScriptChanging(entityItemID, reload); // the entity script has changed
                    }
                    if (reload || entityServerScriptsBefore != entityServerScriptsAfter) {
                        emitEntityServerScriptChanging(entityItemID, reload); // the entity server script has changed
                    }

                    QUuid parentIDAfter = entity->getParentID();
                    if (parentIDBefore != parentIDAfter) {
                        addToNeedsParentFixupList(entity);
                    }
                } else {
                    entity = EntityTypes::constructEntityItem(dataAt, bytesLeftToRead, args);
                    if (entity) {
                        bytesForThisEntity = entity->readEntityDataFromBuffer(dataAt, bytesLeftToRead, args);

                        // don't add if we've recently deleted....
                        if (!isDeletedEntity(entityItemID)) {
                            _entitiesToAdd.insert(entityItemID, entity);

                            if (entity->getCreated() == UNKNOWN_CREATED_TIME) {
                                entity->recordCreationTime();
                            }
                        #ifdef WANT_DEBUG
                        } else {
                                qCDebug(entities) << "Received packet for previously deleted entity [" <<
                                        entityItemID << "] ignoring. (inside " << __FUNCTION__ << ")";
                        #endif
                        }
                    }
                }
                // Move the buffer forward to read more entities
                dataAt += bytesForThisEntity;
                bytesLeftToRead -= bytesForThisEntity;
                bytesRead += bytesForThisEntity;
            }
        }
    }

    return bytesRead;
}

bool EntityTree::handlesEditPacketType(PacketType packetType) const {
    // we handle these types of "edit" packets
    switch (packetType) {
        case PacketType::EntityAdd:
        case PacketType::EntityEdit:
        case PacketType::EntityErase:
        case PacketType::EntityPhysics:
            return true;
        default:
            return false;
    }
}

/// Adds a new entity item to the tree
void EntityTree::postAddEntity(EntityItemPointer entity) {
    assert(entity);

    if (getIsServer()) {
        QString certID(entity->getCertificateID());
        EntityItemID entityItemID = entity->getEntityItemID();
        EntityItemID existingEntityItemID;

        {
            QWriteLocker locker(&_entityCertificateIDMapLock);
            existingEntityItemID = _entityCertificateIDMap.value(certID);
            if (!certID.isEmpty()) {
                _entityCertificateIDMap.insert(certID, entityItemID);
                qCDebug(entities) << "Certificate ID" << certID << "belongs to" << entityItemID;
            }
        }

        // Delete an already-existing entity from the tree if it has the same
        //     CertificateID as the entity we're trying to add.
        if (!existingEntityItemID.isNull()) {
            qCDebug(entities) << "Certificate ID" << certID << "already exists on entity with ID"
                << existingEntityItemID << ". Deleting existing entity.";
            deleteEntity(existingEntityItemID, true);
            return;
        }
    }
    
    // check to see if we need to simulate this entity..
    if (_simulation) {
        _simulation->addEntity(entity);
    }

    if (!entity->getParentID().isNull()) {
        addToNeedsParentFixupList(entity);
    }

    _isDirty = true;
    emit addingEntity(entity->getEntityItemID());

    // find and hook up any entities with this entity as a (previously) missing parent
    fixupNeedsParentFixups();
}

bool EntityTree::updateEntity(const EntityItemID& entityID, const EntityItemProperties& properties, const SharedNodePointer& senderNode) {
    EntityItemPointer entity;
    {
        QReadLocker locker(&_entityMapLock);
        entity = _entityMap.value(entityID);
    }
    if (!entity) {
        return false;
    }
    return updateEntity(entity, properties, senderNode);
}

bool EntityTree::updateEntity(EntityItemPointer entity, const EntityItemProperties& origProperties,
        const SharedNodePointer& senderNode) {
    EntityTreeElementPointer containingElement = entity->getElement();
    if (!containingElement) {
        return false;
    }

    EntityItemProperties properties = origProperties;

    bool allowLockChange;
    QUuid senderID;
    if (senderNode.isNull()) {
        auto nodeList = DependencyManager::get<NodeList>();
        allowLockChange = nodeList->isAllowedEditor();
        senderID = nodeList->getSessionUUID();
    } else {
        allowLockChange = senderNode->isAllowedEditor();
        senderID = senderNode->getUUID();
    }

    if (!allowLockChange && (entity->getLocked() != properties.getLocked())) {
        qCDebug(entities) << "Refusing disallowed lock adjustment.";
        return false;
    }

    // enforce support for locked entities. If an entity is currently locked, then the only
    // property we allow you to change is the locked property.
    if (entity->getLocked()) {
        if (properties.lockedChanged()) {
            bool wantsLocked = properties.getLocked();
            if (!wantsLocked) {
                EntityItemProperties tempProperties;
                tempProperties.setLocked(wantsLocked);
                tempProperties.setLastEdited(properties.getLastEdited());

                bool success;
                AACube queryCube = entity->getQueryAACube(success);
                if (!success) {
                    qCWarning(entities) << "failed to get query-cube for" << entity->getID();
                }
                UpdateEntityOperator theOperator(getThisPointer(), containingElement, entity, queryCube);
                recurseTreeWithOperator(&theOperator);
                if (entity->setProperties(tempProperties)) {
                    emit editingEntityPointer(entity);
                }
                _isDirty = true;
            }
        }
    } else {
        if (getIsServer()) {
            bool simulationBlocked = !entity->getSimulatorID().isNull();
            if (properties.simulationOwnerChanged()) {
                QUuid submittedID = properties.getSimulationOwner().getID();
                // a legit interface will only submit their own ID or NULL:
                if (submittedID.isNull()) {
                    if (entity->getSimulatorID() == senderID) {
                        // We only allow the simulation owner to clear their own simulationID's.
                        simulationBlocked = false;
                        properties.clearSimulationOwner(); // clear everything
                    }
                    // else: We assume the sender really did believe it was the simulation owner when it sent
                } else if (submittedID == senderID) {
                    // the sender is trying to take or continue ownership
                    if (entity->getSimulatorID().isNull()) {
                        // the sender is taking ownership
                        properties.promoteSimulationPriority(RECRUIT_SIMULATION_PRIORITY);
                        simulationBlocked = false;
                    } else if (entity->getSimulatorID() == senderID) {
                        // the sender is asserting ownership, maybe changing priority
                        simulationBlocked = false;
                    } else {
                        // the sender is trying to steal ownership from another simulator
                        // so we apply the rules for ownership change:
                        // (1) higher priority wins
                        // (2) equal priority wins if ownership filter has expired except...
                        uint8_t oldPriority = entity->getSimulationPriority();
                        uint8_t newPriority = properties.getSimulationOwner().getPriority();
                        if (newPriority > oldPriority ||
                             (newPriority == oldPriority && properties.getSimulationOwner().hasExpired())) {
                            simulationBlocked = false;
                        }
                    }
                } else {
                    // the entire update is suspect --> ignore it
                    return false;
                }
            } else if (simulationBlocked) {
                simulationBlocked = senderID != entity->getSimulatorID();
            }
            if (simulationBlocked) {
                // squash ownership and physics-related changes.
                properties.setSimulationOwnerChanged(false);
                properties.setPositionChanged(false);
                properties.setRotationChanged(false);
                properties.setVelocityChanged(false);
                properties.setAngularVelocityChanged(false);
                properties.setAccelerationChanged(false);
                properties.setParentIDChanged(false);
                properties.setParentJointIndexChanged(false);

                if (wantTerseEditLogging()) {
                    qCDebug(entities) << (senderNode ? senderNode->getUUID() : "null") << "physical edits suppressed";
                }
            }
        }
        // else client accepts what the server says

        QString entityScriptBefore = entity->getScript();
        quint64 entityScriptTimestampBefore = entity->getScriptTimestamp();
        uint32_t preFlags = entity->getDirtyFlags();

        AACube newQueryAACube;
        if (properties.queryAACubeChanged()) {
            newQueryAACube = properties.getQueryAACube();
        } else {
            newQueryAACube = entity->getQueryAACube();
        }
        UpdateEntityOperator theOperator(getThisPointer(), containingElement, entity, newQueryAACube);
        recurseTreeWithOperator(&theOperator);
        if (entity->setProperties(properties)) {
            emit editingEntityPointer(entity);
        }

        // if the entity has children, run UpdateEntityOperator on them.  If the children have children, recurse
        QQueue<SpatiallyNestablePointer> toProcess;
        foreach (SpatiallyNestablePointer child, entity->getChildren()) {
            if (child && child->getNestableType() == NestableType::Entity) {
                toProcess.enqueue(child);
            }
        }

        while (!toProcess.empty()) {
            EntityItemPointer childEntity = std::static_pointer_cast<EntityItem>(toProcess.dequeue());
            if (!childEntity) {
                continue;
            }
            EntityTreeElementPointer containingElement = childEntity->getElement();
            if (!containingElement) {
                continue;
            }

            bool success;
            AACube queryCube = childEntity->getQueryAACube(success);
            if (!success) {
                addToNeedsParentFixupList(childEntity);
                continue;
            }
            if (!childEntity->getParentID().isNull()) {
                addToNeedsParentFixupList(childEntity);
            }

            UpdateEntityOperator theChildOperator(getThisPointer(), containingElement, childEntity, queryCube);
            recurseTreeWithOperator(&theChildOperator);
            foreach (SpatiallyNestablePointer childChild, childEntity->getChildren()) {
                if (childChild && childChild->getNestableType() == NestableType::Entity) {
                    toProcess.enqueue(childChild);
                }
            }
        }

        _isDirty = true;

        uint32_t newFlags = entity->getDirtyFlags() & ~preFlags;
        if (newFlags) {
            if (_simulation) {
                if (newFlags & DIRTY_SIMULATION_FLAGS) {
                    _simulation->changeEntity(entity);
                }
            } else {
                // normally the _simulation clears ALL updateFlags, but since there is none we do it explicitly
                entity->clearDirtyFlags();
            }
        }

        QString entityScriptAfter = entity->getScript();
        quint64 entityScriptTimestampAfter = entity->getScriptTimestamp();
        bool reload = entityScriptTimestampBefore != entityScriptTimestampAfter;
        if (entityScriptBefore != entityScriptAfter || reload) {
            emitEntityScriptChanging(entity->getEntityItemID(), reload); // the entity script has changed
        }
     }

    // TODO: this final containingElement check should eventually be removed (or wrapped in an #ifdef DEBUG).
    if (!entity->getElement()) {
        qCWarning(entities) << "EntityTree::updateEntity() we no longer have a containing element for entityID="
                << entity->getEntityItemID();
        return false;
    }

    return true;
}

EntityItemPointer EntityTree::addEntity(const EntityItemID& entityID, const EntityItemProperties& properties) {
    EntityItemPointer result = NULL;
    EntityItemProperties props = properties;

    auto nodeList = DependencyManager::get<NodeList>();
    if (!nodeList) {
        qCDebug(entities) << "EntityTree::addEntity -- can't get NodeList";
        return nullptr;
    }

    if (!properties.getClientOnly() && getIsClient() &&
        !nodeList->getThisNodeCanRez() && !nodeList->getThisNodeCanRezTmp() &&
        !nodeList->getThisNodeCanRezCertified() && !nodeList->getThisNodeCanRezTmpCertified()) {
        return nullptr;
    }

    bool recordCreationTime = false;
    if (props.getCreated() == UNKNOWN_CREATED_TIME) {
        // the entity's creation time was not specified in properties, which means this is a NEW entity
        // and we must record its creation time
        recordCreationTime = true;
    }

    // You should not call this on existing entities that are already part of the tree! Call updateEntity()
    EntityTreeElementPointer containingElement = getContainingElement(entityID);
    if (containingElement) {
        qCWarning(entities) << "EntityTree::addEntity() on existing entity item with entityID=" << entityID
                          << "containingElement=" << containingElement.get();
        return result;
    }

    // construct the instance of the entity
    EntityTypes::EntityType type = props.getType();
    result = EntityTypes::constructEntityItem(type, entityID, props);

    if (result) {
        if (recordCreationTime) {
            result->recordCreationTime();
        }
        // Recurse the tree and store the entity in the correct tree element
        AddEntityOperator theOperator(getThisPointer(), result);
        recurseTreeWithOperator(&theOperator);
        if (!result->getParentID().isNull()) {
            addToNeedsParentFixupList(result);
        }

        postAddEntity(result);
    }
    return result;
}

void EntityTree::emitEntityScriptChanging(const EntityItemID& entityItemID, bool reload) {
    emit entityScriptChanging(entityItemID, reload);
}

void EntityTree::emitEntityServerScriptChanging(const EntityItemID& entityItemID, bool reload) {
    emit entityServerScriptChanging(entityItemID, reload);
}

void EntityTree::notifyNewCollisionSoundURL(const QString& newURL, const EntityItemID& entityID) {
    emit newCollisionSoundURL(QUrl(newURL), entityID);
}

void EntityTree::setSimulation(EntitySimulationPointer simulation) {
    this->withWriteLock([&] {
        if (simulation) {
            // assert that the simulation's backpointer has already been properly connected
            assert(simulation->getEntityTree().get() == this);
        }
        if (_simulation && _simulation != simulation) {
            // It's important to clearEntities() on the simulation since taht will update each
            // EntityItem::_simulationState correctly so as to not confuse the next _simulation.
            _simulation->clearEntities();
        }
        _simulation = simulation;
    });
}

void EntityTree::deleteEntity(const EntityItemID& entityID, bool force, bool ignoreWarnings) {
    EntityTreeElementPointer containingElement = getContainingElement(entityID);
    if (!containingElement) {
        if (!ignoreWarnings) {
            qCWarning(entities) << "EntityTree::deleteEntity() on non-existent entityID=" << entityID;
        }
        return;
    }

    EntityItemPointer existingEntity = containingElement->getEntityWithEntityItemID(entityID);
    if (!existingEntity) {
        if (!ignoreWarnings) {
            qCWarning(entities) << "EntityTree::deleteEntity() on non-existant entity item with entityID=" << entityID;
        }
        return;
    }

    if (existingEntity->getLocked() && !force) {
        if (!ignoreWarnings) {
            qCDebug(entities) << "ERROR! EntityTree::deleteEntity() trying to delete locked entity. entityID=" << entityID;
        }
        return;
    }

    unhookChildAvatar(entityID);
    emit deletingEntity(entityID);
    emit deletingEntityPointer(existingEntity.get());

    // NOTE: callers must lock the tree before using this method
    DeleteEntityOperator theOperator(getThisPointer(), entityID);

    existingEntity->forEachDescendant([&](SpatiallyNestablePointer descendant) {
        auto descendantID = descendant->getID();
        theOperator.addEntityIDToDeleteList(descendantID);
        emit deletingEntity(descendantID);
        EntityItemPointer descendantEntity = std::dynamic_pointer_cast<EntityItem>(descendant);
        if (descendantEntity) {
            emit deletingEntityPointer(descendantEntity.get());
        }
    });

    recurseTreeWithOperator(&theOperator);
    processRemovedEntities(theOperator);
    _isDirty = true;
}

void EntityTree::unhookChildAvatar(const EntityItemID entityID) {

    EntityItemPointer entity = findEntityByEntityItemID(entityID);

    entity->forEachDescendant([&](SpatiallyNestablePointer child) {
        if (child->getNestableType() == NestableType::Avatar) {
            child->setParentID(nullptr);
        }
    });
}

void EntityTree::deleteEntities(QSet<EntityItemID> entityIDs, bool force, bool ignoreWarnings) {
    // NOTE: callers must lock the tree before using this method
    DeleteEntityOperator theOperator(getThisPointer());
    foreach(const EntityItemID& entityID, entityIDs) {
        EntityTreeElementPointer containingElement = getContainingElement(entityID);
        if (!containingElement) {
            if (!ignoreWarnings) {
                qCWarning(entities) << "EntityTree::deleteEntities() on non-existent entityID=" << entityID;
            }
            continue;
        }

        EntityItemPointer existingEntity = containingElement->getEntityWithEntityItemID(entityID);
        if (!existingEntity) {
            if (!ignoreWarnings) {
                qCWarning(entities) << "EntityTree::deleteEntities() on non-existent entity item with entityID=" << entityID;
            }
            continue;
        }

        if (existingEntity->getLocked() && !force) {
            if (!ignoreWarnings) {
                qCDebug(entities) << "ERROR! EntityTree::deleteEntities() trying to delete locked entity. entityID=" << entityID;
            }
            continue;
        }

        // tell our delete operator about this entityID
        unhookChildAvatar(entityID);
        theOperator.addEntityIDToDeleteList(entityID);
        emit deletingEntity(entityID);
        emit deletingEntityPointer(existingEntity.get());
    }

    if (theOperator.getEntities().size() > 0) {
        recurseTreeWithOperator(&theOperator);
        processRemovedEntities(theOperator);
        _isDirty = true;
    }
}

void EntityTree::processRemovedEntities(const DeleteEntityOperator& theOperator) {
    quint64 deletedAt = usecTimestampNow();
    const RemovedEntities& entities = theOperator.getEntities();
    foreach(const EntityToDeleteDetails& details, entities) {
        EntityItemPointer theEntity = details.entity;

        if (getIsServer()) {
            QSet<EntityItemID> childrenIDs;
            theEntity->forEachChild([&](SpatiallyNestablePointer child) {
                if (child->getNestableType() == NestableType::Entity) {
                    childrenIDs += child->getID();
                }
            });
            deleteEntities(childrenIDs, true, true);
        }

        theEntity->die();

        if (getIsServer()) {
            {
                QWriteLocker entityCertificateIDMapLocker(&_entityCertificateIDMapLock);
                QString certID = theEntity->getCertificateID();
                if (theEntity->getEntityItemID() == _entityCertificateIDMap.value(certID)) {
                    _entityCertificateIDMap.remove(certID);
                }
            }

            // set up the deleted entities ID
            QWriteLocker recentlyDeletedEntitiesLocker(&_recentlyDeletedEntitiesLock);
            _recentlyDeletedEntityItemIDs.insert(deletedAt, theEntity->getEntityItemID());
        } else {
            // on the client side, we also remember that we deleted this entity, we don't care about the time
            trackDeletedEntity(theEntity->getEntityItemID());
        }

        if (_simulation) {
            _simulation->prepareEntityForDelete(theEntity);
        }
    }
}


class FindNearPointArgs {
public:
    glm::vec3 position;
    float targetRadius;
    bool found;
    EntityItemPointer closestEntity;
    float closestEntityDistance;
};


bool EntityTree::findNearPointOperation(const OctreeElementPointer& element, void* extraData) {
    FindNearPointArgs* args = static_cast<FindNearPointArgs*>(extraData);
    EntityTreeElementPointer entityTreeElement = std::static_pointer_cast<EntityTreeElement>(element);

    glm::vec3 penetration;
    bool sphereIntersection = entityTreeElement->getAACube().findSpherePenetration(args->position, args->targetRadius, penetration);

    // If this entityTreeElement contains the point, then search it...
    if (sphereIntersection) {
        EntityItemPointer thisClosestEntity = entityTreeElement->getClosestEntity(args->position);

        // we may have gotten NULL back, meaning no entity was available
        if (thisClosestEntity) {
            glm::vec3 entityPosition = thisClosestEntity->getWorldPosition();
            float distanceFromPointToEntity = glm::distance(entityPosition, args->position);

            // If we're within our target radius
            if (distanceFromPointToEntity <= args->targetRadius) {
                // we are closer than anything else we've found
                if (distanceFromPointToEntity < args->closestEntityDistance) {
                    args->closestEntity = thisClosestEntity;
                    args->closestEntityDistance = distanceFromPointToEntity;
                    args->found = true;
                }
            }
        }

        // we should be able to optimize this...
        return true; // keep searching in case children have closer entities
    }

    // if this element doesn't contain the point, then none of its children can contain the point, so stop searching
    return false;
}

bool findRayIntersectionOp(const OctreeElementPointer& element, void* extraData) {
    RayArgs* args = static_cast<RayArgs*>(extraData);
    bool keepSearching = true;
    EntityTreeElementPointer entityTreeElementPointer = std::static_pointer_cast<EntityTreeElement>(element);
    if (entityTreeElementPointer->findRayIntersection(args->origin, args->direction, keepSearching,
        args->element, args->distance, args->face, args->surfaceNormal, args->entityIdsToInclude,
        args->entityIdsToDiscard, args->visibleOnly, args->collidableOnly, args->intersectedObject, args->precisionPicking)) {
        args->found = true;
    }
    return keepSearching;
}

bool EntityTree::findRayIntersection(const glm::vec3& origin, const glm::vec3& direction,
                                    QVector<EntityItemID> entityIdsToInclude, QVector<EntityItemID> entityIdsToDiscard,
                                    bool visibleOnly, bool collidableOnly, bool precisionPicking, 
                                    OctreeElementPointer& element, float& distance,
                                    BoxFace& face, glm::vec3& surfaceNormal, void** intersectedObject,
                                    Octree::lockType lockType, bool* accurateResult) {
    RayArgs args = { origin, direction, entityIdsToInclude, entityIdsToDiscard,
            visibleOnly, collidableOnly, precisionPicking,
            element, distance, face, surfaceNormal,  intersectedObject, false };
    distance = FLT_MAX;

    bool requireLock = lockType == Octree::Lock;
    bool lockResult = withReadLock([&]{
        recurseTreeWithOperation(findRayIntersectionOp, &args);
    }, requireLock);

    if (accurateResult) {
        *accurateResult = lockResult; // if user asked to accuracy or result, let them know this is accurate
    }

    return args.found;
}


EntityItemPointer EntityTree::findClosestEntity(const glm::vec3& position, float targetRadius) {
    FindNearPointArgs args = { position, targetRadius, false, NULL, FLT_MAX };
    withReadLock([&] {
        // NOTE: This should use recursion, since this is a spatial operation
        recurseTreeWithOperation(findNearPointOperation, &args);
    });
    return args.closestEntity;
}

class FindAllNearPointArgs {
public:
    glm::vec3 position;
    float targetRadius;
    QVector<EntityItemPointer> entities;
};


bool EntityTree::findInSphereOperation(const OctreeElementPointer& element, void* extraData) {
    FindAllNearPointArgs* args = static_cast<FindAllNearPointArgs*>(extraData);
    glm::vec3 penetration;
    bool sphereIntersection = element->getAACube().findSpherePenetration(args->position, args->targetRadius, penetration);

    // If this element contains the point, then search it...
    if (sphereIntersection) {
        EntityTreeElementPointer entityTreeElement = std::static_pointer_cast<EntityTreeElement>(element);
        entityTreeElement->getEntities(args->position, args->targetRadius, args->entities);
        return true; // keep searching in case children have closer entities
    }

    // if this element doesn't contain the point, then none of it's children can contain the point, so stop searching
    return false;
}

// NOTE: assumes caller has handled locking
void EntityTree::findEntities(const glm::vec3& center, float radius, QVector<EntityItemPointer>& foundEntities) {
    FindAllNearPointArgs args = { center, radius, QVector<EntityItemPointer>() };
    // NOTE: This should use recursion, since this is a spatial operation
    recurseTreeWithOperation(findInSphereOperation, &args);

    // swap the two lists of entity pointers instead of copy
    foundEntities.swap(args.entities);
}

class FindEntitiesInCubeArgs {
public:
    FindEntitiesInCubeArgs(const AACube& cube)
        : _cube(cube), _foundEntities() {
    }

    AACube _cube;
    QVector<EntityItemPointer> _foundEntities;
};

bool EntityTree::findInCubeOperation(const OctreeElementPointer& element, void* extraData) {
    FindEntitiesInCubeArgs* args = static_cast<FindEntitiesInCubeArgs*>(extraData);
    if (element->getAACube().touches(args->_cube)) {
        EntityTreeElementPointer entityTreeElement = std::static_pointer_cast<EntityTreeElement>(element);
        entityTreeElement->getEntities(args->_cube, args->_foundEntities);
        return true;
    }
    return false;
}

// NOTE: assumes caller has handled locking
void EntityTree::findEntities(const AACube& cube, QVector<EntityItemPointer>& foundEntities) {
    FindEntitiesInCubeArgs args(cube);
    // NOTE: This should use recursion, since this is a spatial operation
    recurseTreeWithOperation(findInCubeOperation, &args);
    // swap the two lists of entity pointers instead of copy
    foundEntities.swap(args._foundEntities);
}

class FindEntitiesInBoxArgs {
public:
    FindEntitiesInBoxArgs(const AABox& box)
    : _box(box), _foundEntities() {
    }

    AABox _box;
    QVector<EntityItemPointer> _foundEntities;
};

bool EntityTree::findInBoxOperation(const OctreeElementPointer& element, void* extraData) {
    FindEntitiesInBoxArgs* args = static_cast<FindEntitiesInBoxArgs*>(extraData);
    if (element->getAACube().touches(args->_box)) {
        EntityTreeElementPointer entityTreeElement = std::static_pointer_cast<EntityTreeElement>(element);
        entityTreeElement->getEntities(args->_box, args->_foundEntities);
        return true;
    }
    return false;
}

// NOTE: assumes caller has handled locking
void EntityTree::findEntities(const AABox& box, QVector<EntityItemPointer>& foundEntities) {
    FindEntitiesInBoxArgs args(box);
    // NOTE: This should use recursion, since this is a spatial operation
    recurseTreeWithOperation(findInBoxOperation, &args);
    // swap the two lists of entity pointers instead of copy
    foundEntities.swap(args._foundEntities);
}

class FindInFrustumArgs {
public:
    ViewFrustum frustum;
    QVector<EntityItemPointer> entities;
};

bool EntityTree::findInFrustumOperation(const OctreeElementPointer& element, void* extraData) {
    FindInFrustumArgs* args = static_cast<FindInFrustumArgs*>(extraData);
    if (element->isInView(args->frustum)) {
        EntityTreeElementPointer entityTreeElement = std::static_pointer_cast<EntityTreeElement>(element);
        entityTreeElement->getEntities(args->frustum, args->entities);
        return true;
    }
    return false;
}

// NOTE: assumes caller has handled locking
void EntityTree::findEntities(const ViewFrustum& frustum, QVector<EntityItemPointer>& foundEntities) {
    FindInFrustumArgs args = { frustum, QVector<EntityItemPointer>() };
    // NOTE: This should use recursion, since this is a spatial operation
    recurseTreeWithOperation(findInFrustumOperation, &args);
    // swap the two lists of entity pointers instead of copy
    foundEntities.swap(args.entities);
}

// NOTE: assumes caller has handled locking
void EntityTree::findEntities(RecurseOctreeOperation& elementFilter,
                              QVector<EntityItemPointer>& foundEntities) {
    recurseTreeWithOperation(elementFilter, nullptr);
}

EntityItemPointer EntityTree::findEntityByID(const QUuid& id) {
    EntityItemID entityID(id);
    return findEntityByEntityItemID(entityID);
}

EntityItemPointer EntityTree::findEntityByEntityItemID(const EntityItemID& entityID) /*const*/ {
    EntityItemPointer foundEntity = NULL;
    EntityTreeElementPointer containingElement = getContainingElement(entityID);
    if (containingElement) {
        foundEntity = containingElement->getEntityWithEntityItemID(entityID);
    }
    return foundEntity;
}

void EntityTree::fixupTerseEditLogging(EntityItemProperties& properties, QList<QString>& changedProperties) {
    static quint64 lastTerseLog = 0;
    quint64 now = usecTimestampNow();

    if (now - lastTerseLog > USECS_PER_SECOND) {
        qCDebug(entities) << "-------------------------";
    }
    lastTerseLog = now;

    if (properties.simulationOwnerChanged()) {
        int simIndex = changedProperties.indexOf("simulationOwner");
        if (simIndex >= 0) {
            SimulationOwner simOwner = properties.getSimulationOwner();
            changedProperties[simIndex] = QString("simulationOwner:") + QString::number((int)simOwner.getPriority());
        }
    }

    if (properties.velocityChanged()) {
        int index = changedProperties.indexOf("velocity");
        if (index >= 0) {
            glm::vec3 value = properties.getVelocity();
            changedProperties[index] = QString("velocity:") +
                QString::number((int)value.x) + "," +
                QString::number((int)value.y) + "," +
                QString::number((int)value.z);
        }
    }

    if (properties.gravityChanged()) {
        int index = changedProperties.indexOf("gravity");
        if (index >= 0) {
            glm::vec3 value = properties.getGravity();
            QString changeHint = "0";
            if (value.x + value.y + value.z > 0) {
                changeHint = "+";
            } else if (value.x + value.y + value.z < 0) {
                changeHint = "-";
            }
            changedProperties[index] = QString("gravity:") + changeHint;
        }
    }

    if (properties.actionDataChanged()) {
        int index = changedProperties.indexOf("actionData");
        if (index >= 0) {
            QByteArray value = properties.getActionData();
            QString changeHint = serializedDynamicsToDebugString(value);
            changedProperties[index] = QString("actionData:") + changeHint;
        }
    }

    if (properties.collisionlessChanged()) {
        int index = changedProperties.indexOf("collisionless");
        if (index >= 0) {
            bool value = properties.getCollisionless();
            QString changeHint = "0";
            if (value) {
                changeHint = "1";
            }
            changedProperties[index] = QString("collisionless:") + changeHint;
        }
    }

    if (properties.dynamicChanged()) {
        int index = changedProperties.indexOf("dynamic");
        if (index >= 0) {
            bool value = properties.getDynamic();
            QString changeHint = "0";
            if (value) {
                changeHint = "1";
            }
            changedProperties[index] = QString("dynamic:") + changeHint;
        }
    }

    if (properties.lockedChanged()) {
        int index = changedProperties.indexOf("locked");
        if (index >= 0) {
            bool value = properties.getLocked();
            QString changeHint = "0";
            if (value) {
                changeHint = "1";
            }
            changedProperties[index] = QString("locked:") + changeHint;
        }
    }

    if (properties.userDataChanged()) {
        int index = changedProperties.indexOf("userData");
        if (index >= 0) {
            QString changeHint = properties.getUserData();
            changedProperties[index] = QString("userData:") + changeHint;
        }
    }

    if (properties.parentJointIndexChanged()) {
        int index = changedProperties.indexOf("parentJointIndex");
        if (index >= 0) {
            quint16 value = properties.getParentJointIndex();
            changedProperties[index] = QString("parentJointIndex:") + QString::number((int)value);
        }
    }
    if (properties.parentIDChanged()) {
        int index = changedProperties.indexOf("parentID");
        if (index >= 0) {
            QUuid value = properties.getParentID();
            changedProperties[index] = QString("parentID:") + value.toString();
        }
    }

    if (properties.jointRotationsSetChanged()) {
        int index = changedProperties.indexOf("jointRotationsSet");
        if (index >= 0) {
            auto value = properties.getJointRotationsSet().size();
            changedProperties[index] = QString("jointRotationsSet:") + QString::number((int)value);
        }
    }
    if (properties.jointRotationsChanged()) {
        int index = changedProperties.indexOf("jointRotations");
        if (index >= 0) {
            auto value = properties.getJointRotations().size();
            changedProperties[index] = QString("jointRotations:") + QString::number((int)value);
        }
    }
    if (properties.jointTranslationsSetChanged()) {
        int index = changedProperties.indexOf("jointTranslationsSet");
        if (index >= 0) {
            auto value = properties.getJointTranslationsSet().size();
            changedProperties[index] = QString("jointTranslationsSet:") + QString::number((int)value);
        }
    }
    if (properties.jointTranslationsChanged()) {
        int index = changedProperties.indexOf("jointTranslations");
        if (index >= 0) {
            auto value = properties.getJointTranslations().size();
            changedProperties[index] = QString("jointTranslations:") + QString::number((int)value);
        }
    }
    if (properties.queryAACubeChanged()) {
        int index = changedProperties.indexOf("queryAACube");
        glm::vec3 center = properties.getQueryAACube().calcCenter();
        changedProperties[index] = QString("queryAACube:") +
            QString::number((int)center.x) + "," +
            QString::number((int)center.y) + "," +
            QString::number((int)center.z) + "/" +
            QString::number(properties.getQueryAACube().getDimensions().x);
    }
    if (properties.positionChanged()) {
        int index = changedProperties.indexOf("position");
        glm::vec3 pos = properties.getPosition();
        changedProperties[index] = QString("position:") +
            QString::number((int)pos.x) + "," +
            QString::number((int)pos.y) + "," +
            QString::number((int)pos.z);
    }
    if (properties.lifetimeChanged()) {
        int index = changedProperties.indexOf("lifetime");
        if (index >= 0) {
            float value = properties.getLifetime();
            changedProperties[index] = QString("lifetime:") + QString::number((int)value);
        }
    }
}


bool EntityTree::filterProperties(EntityItemPointer& existingEntity, EntityItemProperties& propertiesIn, EntityItemProperties& propertiesOut, bool& wasChanged, FilterType filterType) {
    bool accepted = true;
    auto entityEditFilters = DependencyManager::get<EntityEditFilters>();
    if (entityEditFilters) {
        auto position = existingEntity ? existingEntity->getWorldPosition() : propertiesIn.getPosition();
        auto entityID = existingEntity ? existingEntity->getEntityItemID() : EntityItemID();
        accepted = entityEditFilters->filter(position, propertiesIn, propertiesOut, wasChanged, filterType, entityID);
    }

    return accepted;
}

void EntityTree::bumpTimestamp(EntityItemProperties& properties) { //fixme put class/header
    const quint64 LAST_EDITED_SERVERSIDE_BUMP = 1; // usec
    // also bump up the lastEdited time of the properties so that the interface that created this edit
    // will accept our adjustment to lifetime back into its own entity-tree.
    if (properties.getLastEdited() == UNKNOWN_CREATED_TIME) {
        properties.setLastEdited(usecTimestampNow());
    }
    properties.setLastEdited(properties.getLastEdited() + LAST_EDITED_SERVERSIDE_BUMP);
}

bool EntityTree::isScriptInWhitelist(const QString& scriptProperty) {

    // grab a URL representation of the entity script so we can check the host for this script
    auto entityScriptURL = QUrl::fromUserInput(scriptProperty);

    for (const auto& whiteListedPrefix : _entityScriptSourceWhitelist) {
        auto whiteListURL = QUrl::fromUserInput(whiteListedPrefix);

        // check if this script URL matches the whitelist domain and, optionally, is beneath the path
        if (entityScriptURL.host().compare(whiteListURL.host(), Qt::CaseInsensitive) == 0 &&
            entityScriptURL.path().startsWith(whiteListURL.path(), Qt::CaseInsensitive)) {
            return true;
        }
    }

    return false;
}

void EntityTree::startChallengeOwnershipTimer(const EntityItemID& entityItemID) {
    QTimer* _challengeOwnershipTimeoutTimer = new QTimer(this);
    connect(this, &EntityTree::killChallengeOwnershipTimeoutTimer, this, [=](const QString& certID) {
        QReadLocker locker(&_entityCertificateIDMapLock);
        EntityItemID id = _entityCertificateIDMap.value(certID);
        if (entityItemID == id && _challengeOwnershipTimeoutTimer) {
            _challengeOwnershipTimeoutTimer->stop();
            _challengeOwnershipTimeoutTimer->deleteLater();
        }
    });
    connect(_challengeOwnershipTimeoutTimer, &QTimer::timeout, this, [=]() {
        qCDebug(entities) << "Ownership challenge timed out, deleting entity" << entityItemID;
        deleteEntity(entityItemID, true);
        if (_challengeOwnershipTimeoutTimer) {
            _challengeOwnershipTimeoutTimer->stop();
            _challengeOwnershipTimeoutTimer->deleteLater();
        }
    });
    _challengeOwnershipTimeoutTimer->setSingleShot(true);
    _challengeOwnershipTimeoutTimer->start(5000);
}

void EntityTree::startPendingTransferStatusTimer(const QString& certID, const EntityItemID& entityItemID, const SharedNodePointer& senderNode) {
    qCDebug(entities) << "'transfer_status' is 'pending', checking again in 90 seconds..." << entityItemID;
    QTimer* transferStatusRetryTimer = new QTimer(this);
    connect(transferStatusRetryTimer, &QTimer::timeout, this, [=]() {
        validatePop(certID, entityItemID, senderNode, true);
    });
    transferStatusRetryTimer->setSingleShot(true);
    transferStatusRetryTimer->start(90000);
}

QByteArray EntityTree::computeNonce(const QString& certID, const QString ownerKey) {
    QUuid nonce = QUuid::createUuid();  //random, 5-hex value, separated by "-"
    QByteArray nonceBytes = nonce.toByteArray();

    QWriteLocker locker(&_certNonceMapLock);
    _certNonceMap.insert(certID, QPair<QUuid, QString>(nonce, ownerKey));

    return nonceBytes;
}

bool EntityTree::verifyNonce(const QString& certID, const QString& nonce, EntityItemID& id) {
    {
        QReadLocker certIdMapLocker(&_entityCertificateIDMapLock);
        id = _entityCertificateIDMap.value(certID);
    }

    QString actualNonce, key;
    {
        QWriteLocker locker(&_certNonceMapLock);
        QPair<QUuid, QString> sent = _certNonceMap.take(certID);
        actualNonce = sent.first.toString();
        key = sent.second;
    }

    QString annotatedKey = "-----BEGIN PUBLIC KEY-----\n" + key.insert(64, "\n") + "\n-----END PUBLIC KEY-----\n"; 
    QByteArray hashedActualNonce = QCryptographicHash::hash(QByteArray(actualNonce.toUtf8()), QCryptographicHash::Sha256);
    bool verificationSuccess = EntityItemProperties::verifySignature(annotatedKey.toUtf8(), hashedActualNonce, QByteArray::fromBase64(nonce.toUtf8()));

    if (verificationSuccess) {
        qCDebug(entities) << "Ownership challenge for Cert ID" << certID << "succeeded.";
    } else {
        qCDebug(entities) << "Ownership challenge for Cert ID" << certID << "failed. Actual nonce:" << actualNonce <<
            "\nHashed actual nonce (digest):" << hashedActualNonce << "\nSent nonce (signature)" << nonce << "\nKey" << key;
    }

    return verificationSuccess;
}

void EntityTree::processChallengeOwnershipRequestPacket(ReceivedMessage& message, const SharedNodePointer& sourceNode) {
    int certIDByteArraySize;
    int textByteArraySize;
    int nodeToChallengeByteArraySize;

    message.readPrimitive(&certIDByteArraySize);
    message.readPrimitive(&textByteArraySize);
    message.readPrimitive(&nodeToChallengeByteArraySize);

    QByteArray certID(message.read(certIDByteArraySize));
    QByteArray text(message.read(textByteArraySize));
    QByteArray nodeToChallenge(message.read(nodeToChallengeByteArraySize));

    sendChallengeOwnershipRequestPacket(certID, text, nodeToChallenge, sourceNode);
}

void EntityTree::processChallengeOwnershipReplyPacket(ReceivedMessage& message, const SharedNodePointer& sourceNode) {
    auto nodeList = DependencyManager::get<NodeList>();

    int certIDByteArraySize;
    int textByteArraySize;
    int challengingNodeUUIDByteArraySize;

    message.readPrimitive(&certIDByteArraySize);
    message.readPrimitive(&textByteArraySize);
    message.readPrimitive(&challengingNodeUUIDByteArraySize);

    QByteArray certID(message.read(certIDByteArraySize));
    QByteArray text(message.read(textByteArraySize));
    QUuid challengingNode = QUuid::fromRfc4122(message.read(challengingNodeUUIDByteArraySize));

    auto challengeOwnershipReplyPacket = NLPacket::create(PacketType::ChallengeOwnershipReply,
        certIDByteArraySize + text.length() + 2 * sizeof(int),
        true);
    challengeOwnershipReplyPacket->writePrimitive(certIDByteArraySize);
    challengeOwnershipReplyPacket->writePrimitive(text.length());
    challengeOwnershipReplyPacket->write(certID);
    challengeOwnershipReplyPacket->write(text);

    nodeList->sendPacket(std::move(challengeOwnershipReplyPacket), *(nodeList->nodeWithUUID(challengingNode)));
}

void EntityTree::sendChallengeOwnershipPacket(const QString& certID, const QString& ownerKey, const EntityItemID& entityItemID, const SharedNodePointer& senderNode) {
    // 1. Obtain a nonce
    auto nodeList = DependencyManager::get<NodeList>();

    QByteArray text = computeNonce(certID, ownerKey);

    if (text == "") {
        qCDebug(entities) << "CRITICAL ERROR: Couldn't compute nonce. Deleting entity...";
        deleteEntity(entityItemID, true);
    } else {
        qCDebug(entities) << "Challenging ownership of Cert ID" << certID;
        // 2. Send the nonce to the rezzing avatar's node
        QByteArray certIDByteArray = certID.toUtf8();
        int certIDByteArraySize = certIDByteArray.size();
        auto challengeOwnershipPacket = NLPacket::create(PacketType::ChallengeOwnership,
            certIDByteArraySize + text.length() + 2 * sizeof(int),
            true);
        challengeOwnershipPacket->writePrimitive(certIDByteArraySize);
        challengeOwnershipPacket->writePrimitive(text.length());
        challengeOwnershipPacket->write(certIDByteArray);
        challengeOwnershipPacket->write(text);
        nodeList->sendPacket(std::move(challengeOwnershipPacket), *senderNode);

        // 3. Kickoff a 10-second timeout timer that deletes the entity if we don't get an ownership response in time
        if (thread() != QThread::currentThread()) {
            QMetaObject::invokeMethod(this, "startChallengeOwnershipTimer", Q_ARG(const EntityItemID&, entityItemID));
            return;
        } else {
            startChallengeOwnershipTimer(entityItemID);
        }
    }
}

void EntityTree::sendChallengeOwnershipRequestPacket(const QByteArray& certID, const QByteArray& text, const QByteArray& nodeToChallenge, const SharedNodePointer& senderNode) {
    auto nodeList = DependencyManager::get<NodeList>();

    // In this case, Client A is challenging Client B. Client A is inspecting a certified entity that it wants
    //     to make sure belongs to Avatar B.
    QByteArray senderNodeUUID = senderNode->getUUID().toRfc4122();

    int certIDByteArraySize = certID.length();
    int TextByteArraySize = text.length();
    int senderNodeUUIDSize = senderNodeUUID.length();

    auto challengeOwnershipPacket = NLPacket::create(PacketType::ChallengeOwnershipRequest,
        certIDByteArraySize + TextByteArraySize + senderNodeUUIDSize + 3 * sizeof(int),
        true);
    challengeOwnershipPacket->writePrimitive(certIDByteArraySize);
    challengeOwnershipPacket->writePrimitive(TextByteArraySize);
    challengeOwnershipPacket->writePrimitive(senderNodeUUIDSize);
    challengeOwnershipPacket->write(certID);
    challengeOwnershipPacket->write(text);
    challengeOwnershipPacket->write(senderNodeUUID);

    nodeList->sendPacket(std::move(challengeOwnershipPacket), *(nodeList->nodeWithUUID(QUuid::fromRfc4122(nodeToChallenge))));
}

void EntityTree::validatePop(const QString& certID, const EntityItemID& entityItemID, const SharedNodePointer& senderNode, bool isRetryingValidation) {
    // Start owner verification.
    auto nodeList = DependencyManager::get<NodeList>();
    //     First, asynchronously hit "proof_of_purchase_status?transaction_type=transfer" endpoint.
    QNetworkAccessManager& networkAccessManager = NetworkAccessManager::getInstance();
    QNetworkRequest networkRequest;
    networkRequest.setAttribute(QNetworkRequest::FollowRedirectsAttribute, true);
    networkRequest.setHeader(QNetworkRequest::ContentTypeHeader, "application/json");
    QUrl requestURL = NetworkingConstants::METAVERSE_SERVER_URL();
    requestURL.setPath("/api/v1/commerce/proof_of_purchase_status/transfer");
    QJsonObject request;
    request["certificate_id"] = certID;
    networkRequest.setUrl(requestURL);

    QNetworkReply* networkReply = NULL;
    networkReply = networkAccessManager.put(networkRequest, QJsonDocument(request).toJson());

    connect(networkReply, &QNetworkReply::finished, [=]() {
        QJsonObject jsonObject = QJsonDocument::fromJson(networkReply->readAll()).object();
        jsonObject = jsonObject["data"].toObject();

        if (networkReply->error() == QNetworkReply::NoError) {
            if (!jsonObject["invalid_reason"].toString().isEmpty()) {
                qCDebug(entities) << "invalid_reason not empty, deleting entity" << entityItemID;
                deleteEntity(entityItemID, true);
            } else if (jsonObject["transfer_status"].toArray().first().toString() == "failed") {
                qCDebug(entities) << "'transfer_status' is 'failed', deleting entity" << entityItemID;
                deleteEntity(entityItemID, true);
            } else if (jsonObject["transfer_status"].toArray().first().toString() == "pending") {
                if (isRetryingValidation) {
                    qCDebug(entities) << "'transfer_status' is 'pending' after retry, deleting entity" << entityItemID;
                    deleteEntity(entityItemID, true);
                } else {
                    if (thread() != QThread::currentThread()) {
                        QMetaObject::invokeMethod(this, "startPendingTransferStatusTimer",
                            Q_ARG(const QString&, certID),
                            Q_ARG(const EntityItemID&, entityItemID),
                            Q_ARG(const SharedNodePointer&, senderNode));
                        return;
                    } else {
                        startPendingTransferStatusTimer(certID, entityItemID, senderNode);
                    }
                }
            } else {
                // Second, challenge ownership of the PoP cert
                sendChallengeOwnershipPacket(certID,
                    jsonObject["transfer_recipient_key"].toString(),
                    entityItemID,
                    senderNode);

            }
        } else {
            qCDebug(entities) << "Call to" << networkReply->url() << "failed with error" << networkReply->error() << "; deleting entity" << entityItemID
                << "More info:" << jsonObject;
            deleteEntity(entityItemID, true);
        }

        networkReply->deleteLater();
    });
}

void EntityTree::processChallengeOwnershipPacket(ReceivedMessage& message, const SharedNodePointer& sourceNode) {
    int certIDByteArraySize;
    int textByteArraySize;

    message.readPrimitive(&certIDByteArraySize);
    message.readPrimitive(&textByteArraySize);

    QString certID(message.read(certIDByteArraySize));
    QString text(message.read(textByteArraySize));

    emit killChallengeOwnershipTimeoutTimer(certID);

    EntityItemID id;
    if (!verifyNonce(certID, text, id)) {
        if (!id.isNull()) {
            deleteEntity(id, true);
        }
    }
}

int EntityTree::processEditPacketData(ReceivedMessage& message, const unsigned char* editData, int maxLength,
                                     const SharedNodePointer& senderNode) {

    if (!getIsServer()) {
        qCWarning(entities) << "EntityTree::processEditPacketData() should only be called on a server tree.";
        return 0;
    }

    int processedBytes = 0;
    bool isAdd = false;
    // we handle these types of "edit" packets
    switch (message.getType()) {
        case PacketType::EntityErase: {
            QByteArray dataByteArray = QByteArray::fromRawData(reinterpret_cast<const char*>(editData), maxLength);
            processedBytes = processEraseMessageDetails(dataByteArray, senderNode);
            break;
        }

        case PacketType::EntityAdd:
            isAdd = true;  // fall through to next case
        case PacketType::EntityPhysics:
        case PacketType::EntityEdit: {
            quint64 startDecode = 0, endDecode = 0;
            quint64 startLookup = 0, endLookup = 0;
            quint64 startUpdate = 0, endUpdate = 0;
            quint64 startCreate = 0, endCreate = 0;
            quint64 startFilter = 0, endFilter = 0;
            quint64 startLogging = 0, endLogging = 0;

            bool suppressDisallowedClientScript = false;
            bool suppressDisallowedServerScript = false;
            bool isPhysics = message.getType() == PacketType::EntityPhysics;

            _totalEditMessages++;

            EntityItemID entityItemID;
            EntityItemProperties properties;
            startDecode = usecTimestampNow();

            bool validEditPacket = EntityItemProperties::decodeEntityEditPacket(editData, maxLength, processedBytes,
                                                                                entityItemID, properties);
            endDecode = usecTimestampNow();

            EntityItemPointer existingEntity;
            if (!isAdd) {
                // search for the entity by EntityItemID
                startLookup = usecTimestampNow();
                existingEntity = findEntityByEntityItemID(entityItemID);
                endLookup = usecTimestampNow();
                if (!existingEntity) {
                    // this is not an add-entity operation, and we don't know about the identified entity.
                    validEditPacket = false;
                }
            }

            if (validEditPacket && !_entityScriptSourceWhitelist.isEmpty()) {

                bool wasDeletedBecauseOfClientScript = false;

                // check the client entity script to make sure its URL is in the whitelist
                if (!properties.getScript().isEmpty()) {
                    bool clientScriptPassedWhitelist = isScriptInWhitelist(properties.getScript());

                    if (!clientScriptPassedWhitelist) {
                        if (wantEditLogging()) {
                            qCDebug(entities) << "User [" << senderNode->getUUID()
                                << "] attempting to set entity script not on whitelist, edit rejected";
                        }

                        // If this was an add, we also want to tell the client that sent this edit that the entity was not added.
                        if (isAdd) {
                            QWriteLocker locker(&_recentlyDeletedEntitiesLock);
                            _recentlyDeletedEntityItemIDs.insert(usecTimestampNow(), entityItemID);
                            validEditPacket = false;
                            wasDeletedBecauseOfClientScript = true;
                        } else {
                            suppressDisallowedClientScript = true;
                        }
                    }
                }

                // check all server entity scripts to make sure their URLs are in the whitelist
                if (!properties.getServerScripts().isEmpty()) {
                    bool serverScriptPassedWhitelist = isScriptInWhitelist(properties.getServerScripts());

                    if (!serverScriptPassedWhitelist) {
                        if (wantEditLogging()) {
                            qCDebug(entities) << "User [" << senderNode->getUUID()
                                << "] attempting to set server entity script not on whitelist, edit rejected";
                        }

                        // If this was an add, we also want to tell the client that sent this edit that the entity was not added.
                        if (isAdd) {
                            // Make sure we didn't already need to send back a delete because the client script failed
                            // the whitelist check
                            if (!wasDeletedBecauseOfClientScript) {
                                QWriteLocker locker(&_recentlyDeletedEntitiesLock);
                                _recentlyDeletedEntityItemIDs.insert(usecTimestampNow(), entityItemID);
                                validEditPacket = false;
                            }
                        } else {
                            suppressDisallowedServerScript = true;
                        }
                    }
                }

            }

            if ((isAdd || properties.lifetimeChanged()) &&
                ((!senderNode->getCanRez() && senderNode->getCanRezTmp()) ||
                (!senderNode->getCanRezCertified() && senderNode->getCanRezTmpCertified()))) {
                // this node is only allowed to rez temporary entities.  if need be, cap the lifetime.
                if (properties.getLifetime() == ENTITY_ITEM_IMMORTAL_LIFETIME ||
                    properties.getLifetime() > _maxTmpEntityLifetime) {
                    properties.setLifetime(_maxTmpEntityLifetime);
                    bumpTimestamp(properties);
                }
            }

            // If we got a valid edit packet, then it could be a new entity or it could be an update to
            // an existing entity... handle appropriately
            if (validEditPacket) {
                startFilter = usecTimestampNow();
                bool wasChanged = false;
                // Having (un)lock rights bypasses the filter, unless it's a physics result.
                FilterType filterType = isPhysics ? FilterType::Physics : (isAdd ? FilterType::Add : FilterType::Edit);
                bool allowed = (!isPhysics && senderNode->isAllowedEditor()) || filterProperties(existingEntity, properties, properties, wasChanged, filterType);
                if (!allowed) {
                    auto timestamp = properties.getLastEdited();
                    properties = EntityItemProperties();
                    properties.setLastEdited(timestamp);
                }
                if (!allowed || wasChanged) {
                    bumpTimestamp(properties);
                    // For now, free ownership on any modification.
                    properties.clearSimulationOwner();
                }
                endFilter = usecTimestampNow();

                if (existingEntity && !isAdd) {

                    if (suppressDisallowedClientScript) {
                        bumpTimestamp(properties);
                        properties.setScript(existingEntity->getScript());
                    }

                    if (suppressDisallowedServerScript) {
                        bumpTimestamp(properties);
                        properties.setServerScripts(existingEntity->getServerScripts());
                    }

                    // if the EntityItem exists, then update it
                    startLogging = usecTimestampNow();
                    if (wantEditLogging()) {
                        qCDebug(entities) << "User [" << senderNode->getUUID() << "] editing entity. ID:" << entityItemID;
                        qCDebug(entities) << "   properties:" << properties;
                    }
                    if (wantTerseEditLogging()) {
                        QList<QString> changedProperties = properties.listChangedProperties();
                        fixupTerseEditLogging(properties, changedProperties);
                        qCDebug(entities) << senderNode->getUUID() << "edit" <<
                            existingEntity->getDebugName() << changedProperties;
                    }
                    endLogging = usecTimestampNow();

                    startUpdate = usecTimestampNow();
                    if (!isPhysics) {
                        properties.setLastEditedBy(senderNode->getUUID());
                    }
                    updateEntity(existingEntity, properties, senderNode);
                    existingEntity->markAsChangedOnServer();
                    endUpdate = usecTimestampNow();
                    _totalUpdates++;
                } else if (isAdd) {
                    bool failedAdd = !allowed;
                    bool isCertified = !properties.getCertificateID().isEmpty();
                    if (!allowed) {
                        qCDebug(entities) << "Filtered entity add. ID:" << entityItemID;
                    } else if (!isCertified && !senderNode->getCanRez() && !senderNode->getCanRezTmp()) {
                        failedAdd = true;
                        qCDebug(entities) << "User without 'uncertified rez rights' [" << senderNode->getUUID()
                            << "] attempted to add an uncertified entity with ID:" << entityItemID;
                    } else if (isCertified && !senderNode->getCanRezCertified() && !senderNode->getCanRezTmpCertified()) {
                        failedAdd = true;
                        qCDebug(entities) << "User without 'certified rez rights' [" << senderNode->getUUID()
                            << "] attempted to add a certified entity with ID:" << entityItemID;
                    } else {
                        // this is a new entity... assign a new entityID
                        properties.setCreated(properties.getLastEdited());
                        properties.setLastEditedBy(senderNode->getUUID());
                        startCreate = usecTimestampNow();
                        EntityItemPointer newEntity = addEntity(entityItemID, properties);
                        endCreate = usecTimestampNow();
                        _totalCreates++;

                        if (newEntity && isCertified && getIsServer()) {
                            if (!properties.verifyStaticCertificateProperties()) {
                                qCDebug(entities) << "User" << senderNode->getUUID()
                                    << "attempted to add a certified entity with ID" << entityItemID << "which failed"
                                    << "static certificate verification.";
                                // Delete the entity we just added if it doesn't pass static certificate verification
                                deleteEntity(entityItemID, true);
                            } else {
                                validatePop(properties.getCertificateID(), entityItemID, senderNode, false);
                            }
                        }

                        if (newEntity) {
                            newEntity->markAsChangedOnServer();
                            notifyNewlyCreatedEntity(*newEntity, senderNode);

                            startLogging = usecTimestampNow();
                            if (wantEditLogging()) {
                                qCDebug(entities) << "User [" << senderNode->getUUID() << "] added entity. ID:"
                                                  << newEntity->getEntityItemID();
                                qCDebug(entities) << "   properties:" << properties;
                            }
                            if (wantTerseEditLogging()) {
                                QList<QString> changedProperties = properties.listChangedProperties();
                                fixupTerseEditLogging(properties, changedProperties);
                                qCDebug(entities) << senderNode->getUUID() << "add" << entityItemID << changedProperties;
                            }
                            endLogging = usecTimestampNow();

                        } else {
                            failedAdd = true;
                            qCDebug(entities) << "Add entity failed ID:" << entityItemID;
                        }
                    }
                    if (failedAdd) { // Let client know it failed, so that they don't have an entity that no one else sees.
                        QWriteLocker locker(&_recentlyDeletedEntitiesLock);
                        _recentlyDeletedEntityItemIDs.insert(usecTimestampNow(), entityItemID);
                    }
                } else {
                    static QString repeatedMessage =
                        LogHandler::getInstance().addRepeatedMessageRegex("^Edit failed.*");
                    qCDebug(entities) << "Edit failed. [" << message.getType() <<"] " <<
                            "entity id:" << entityItemID << 
                            "existingEntity pointer:" << existingEntity.get();
                }
            }


            _totalDecodeTime += endDecode - startDecode;
            _totalLookupTime += endLookup - startLookup;
            _totalUpdateTime += endUpdate - startUpdate;
            _totalCreateTime += endCreate - startCreate;
            _totalLoggingTime += endLogging - startLogging;
            _totalFilterTime += endFilter - startFilter;

            break;
        }

        default:
            processedBytes = 0;
            break;
    }
    return processedBytes;
}


void EntityTree::notifyNewlyCreatedEntity(const EntityItem& newEntity, const SharedNodePointer& senderNode) {
    _newlyCreatedHooksLock.lockForRead();
    for (int i = 0; i < _newlyCreatedHooks.size(); i++) {
        _newlyCreatedHooks[i]->entityCreated(newEntity, senderNode);
    }
    _newlyCreatedHooksLock.unlock();
}

void EntityTree::addNewlyCreatedHook(NewlyCreatedEntityHook* hook) {
    _newlyCreatedHooksLock.lockForWrite();
    _newlyCreatedHooks.push_back(hook);
    _newlyCreatedHooksLock.unlock();
}

void EntityTree::removeNewlyCreatedHook(NewlyCreatedEntityHook* hook) {
    _newlyCreatedHooksLock.lockForWrite();
    for (int i = 0; i < _newlyCreatedHooks.size(); i++) {
        if (_newlyCreatedHooks[i] == hook) {
            _newlyCreatedHooks.erase(_newlyCreatedHooks.begin() + i);
            break;
        }
    }
    _newlyCreatedHooksLock.unlock();
}


void EntityTree::releaseSceneEncodeData(OctreeElementExtraEncodeData* extraEncodeData) const {
    extraEncodeData->clear();
}

void EntityTree::entityChanged(EntityItemPointer entity) {
    if (_simulation) {
        _simulation->changeEntity(entity);
    }
}


void EntityTree::fixupNeedsParentFixups() {
    PROFILE_RANGE(simulation_physics, "FixupParents");
    MovingEntitiesOperator moveOperator;

    QWriteLocker locker(&_needsParentFixupLock);

    QMutableVectorIterator<EntityItemWeakPointer> iter(_needsParentFixup);
    while (iter.hasNext()) {
        EntityItemWeakPointer entityWP = iter.next();
        EntityItemPointer entity = entityWP.lock();
        if (!entity) {
            // entity was deleted before we found its parent
            iter.remove();
            continue;
        }

        entity->requiresRecalcBoxes();
        bool queryAACubeSuccess { false };
        bool maxAACubeSuccess { false };
        AACube newCube = entity->getQueryAACube(queryAACubeSuccess);
        if (queryAACubeSuccess) {
            // make sure queryAACube encompasses maxAACube
            AACube maxAACube = entity->getMaximumAACube(maxAACubeSuccess);
            if (maxAACubeSuccess && !newCube.contains(maxAACube)) {
                newCube = maxAACube;
            }
        }

        bool doMove = false;
        if (entity->isParentIDValid() && maxAACubeSuccess) { // maxAACubeSuccess of true means all ancestors are known
            iter.remove(); // this entity is all hooked up; we can remove it from the list
            // this entity's parent was previously not known, and now is.  Update its location in the EntityTree...
            doMove = true;
            // the bounds on the render-item may need to be updated, the rigid body in the physics engine may
            // need to be moved.
            entity->markDirtyFlags(Simulation::DIRTY_MOTION_TYPE |
                                   Simulation::DIRTY_COLLISION_GROUP |
                                   Simulation::DIRTY_TRANSFORM);
            entityChanged(entity);
            entity->forEachDescendant([&](SpatiallyNestablePointer object) {
                if (object->getNestableType() == NestableType::Entity) {
                    EntityItemPointer descendantEntity = std::static_pointer_cast<EntityItem>(object);
                    descendantEntity->markDirtyFlags(Simulation::DIRTY_MOTION_TYPE |
                                                     Simulation::DIRTY_COLLISION_GROUP |
                                                     Simulation::DIRTY_TRANSFORM);
                    entityChanged(descendantEntity);
                }
            });
            entity->locationChanged(true);
        } else if (getIsServer() && _avatarIDs.contains(entity->getParentID())) {
            // this is a child of an avatar, which the entity server will never have
            // a SpatiallyNestable object for.  Add it to a list for cleanup when the avatar leaves.
            if (!_childrenOfAvatars.contains(entity->getParentID())) {
                _childrenOfAvatars[entity->getParentID()] = QSet<EntityItemID>();
            }
            _childrenOfAvatars[entity->getParentID()] += entity->getEntityItemID();
            doMove = true;
            iter.remove(); // and pull it out of the list
        }

        if (queryAACubeSuccess && doMove) {
            moveOperator.addEntityToMoveList(entity, newCube);
        }
    }

    if (moveOperator.hasMovingEntities()) {
        PerformanceTimer perfTimer("recurseTreeWithOperator");
        recurseTreeWithOperator(&moveOperator);
    }
}

void EntityTree::deleteDescendantsOfAvatar(QUuid avatarID) {
    if (_childrenOfAvatars.contains(avatarID)) {
        deleteEntities(_childrenOfAvatars[avatarID]);
        _childrenOfAvatars.remove(avatarID);
    }
}

void EntityTree::removeFromChildrenOfAvatars(EntityItemPointer entity) {
    QUuid avatarID = entity->getParentID();
    if (_childrenOfAvatars.contains(avatarID)) {
        _childrenOfAvatars[avatarID].remove(entity->getID());
    }
}

void EntityTree::addToNeedsParentFixupList(EntityItemPointer entity) {
    QWriteLocker locker(&_needsParentFixupLock);
    _needsParentFixup.append(entity);
}

void EntityTree::update(bool simulate) {
    PROFILE_RANGE(simulation_physics, "UpdateTree");
    fixupNeedsParentFixups();
    if (simulate && _simulation) {
        withWriteLock([&] {
            _simulation->updateEntities();
            {
                PROFILE_RANGE(simulation_physics, "Deletes");
                VectorOfEntities pendingDeletes;
                _simulation->takeEntitiesToDelete(pendingDeletes);
                if (pendingDeletes.size() > 0) {
                    // translate into list of ID's
                    QSet<EntityItemID> idsToDelete;

                    for (auto entity : pendingDeletes) {
                        idsToDelete.insert(entity->getEntityItemID());
                    }

                    // delete these things the roundabout way
                    deleteEntities(idsToDelete, true);
                }
            }
        });
    }
}

quint64 EntityTree::getAdjustedConsiderSince(quint64 sinceTime) {
    return (sinceTime - DELETED_ENTITIES_EXTRA_USECS_TO_CONSIDER);
}


bool EntityTree::hasEntitiesDeletedSince(quint64 sinceTime) {
    quint64 considerEntitiesSince = getAdjustedConsiderSince(sinceTime);

    // we can probably leverage the ordered nature of QMultiMap to do this quickly...
    bool hasSomethingNewer = false;

    QReadLocker locker(&_recentlyDeletedEntitiesLock);
    QMultiMap<quint64, QUuid>::const_iterator iterator = _recentlyDeletedEntityItemIDs.constBegin();
    while (iterator != _recentlyDeletedEntityItemIDs.constEnd()) {
        if (iterator.key() > considerEntitiesSince) {
            hasSomethingNewer = true;
            break; // if we have at least one item, we don't need to keep searching
        }
        ++iterator;
    }

#ifdef EXTRA_ERASE_DEBUGGING
    if (hasSomethingNewer) {
        int elapsed = usecTimestampNow() - considerEntitiesSince;
        int difference = considerEntitiesSince - sinceTime;
        qCDebug(entities) << "EntityTree::hasEntitiesDeletedSince() sinceTime:" << sinceTime 
                    << "considerEntitiesSince:" << considerEntitiesSince << "elapsed:" << elapsed << "difference:" << difference;
    }
#endif

    return hasSomethingNewer;
}

// called by the server when it knows all nodes have been sent deleted packets
void EntityTree::forgetEntitiesDeletedBefore(quint64 sinceTime) {
    quint64 considerSinceTime = sinceTime - DELETED_ENTITIES_EXTRA_USECS_TO_CONSIDER;
    QSet<quint64> keysToRemove;
    QWriteLocker locker(&_recentlyDeletedEntitiesLock);
    QMultiMap<quint64, QUuid>::iterator iterator = _recentlyDeletedEntityItemIDs.begin();

    // First find all the keys in the map that are older and need to be deleted
    while (iterator != _recentlyDeletedEntityItemIDs.end()) {
        if (iterator.key() <= considerSinceTime) {
            keysToRemove << iterator.key();
        }
        ++iterator;
    }

    // Now run through the keysToRemove and remove them
    foreach (quint64 value, keysToRemove) {
        _recentlyDeletedEntityItemIDs.remove(value);
    }
}


// TODO: consider consolidating processEraseMessageDetails() and processEraseMessage()
int EntityTree::processEraseMessage(ReceivedMessage& message, const SharedNodePointer& sourceNode) {
    #ifdef EXTRA_ERASE_DEBUGGING
        qCDebug(entities) << "EntityTree::processEraseMessage()";
    #endif
    withWriteLock([&] {
        message.seek(sizeof(OCTREE_PACKET_FLAGS) + sizeof(OCTREE_PACKET_SEQUENCE) + sizeof(OCTREE_PACKET_SENT_TIME));

        uint16_t numberOfIDs = 0; // placeholder for now
        message.readPrimitive(&numberOfIDs);

        if (numberOfIDs > 0) {
            QSet<EntityItemID> entityItemIDsToDelete;

            for (size_t i = 0; i < numberOfIDs; i++) {

                if (NUM_BYTES_RFC4122_UUID > message.getBytesLeftToRead()) {
                    qCDebug(entities) << "EntityTree::processEraseMessage().... bailing because not enough bytes in buffer";
                    break; // bail to prevent buffer overflow
                }

                QUuid entityID = QUuid::fromRfc4122(message.readWithoutCopy(NUM_BYTES_RFC4122_UUID));
                #ifdef EXTRA_ERASE_DEBUGGING
                    qCDebug(entities) << "    ---- EntityTree::processEraseMessage() contained ID:" << entityID;
                #endif

                EntityItemID entityItemID(entityID);
                entityItemIDsToDelete << entityItemID;

                if (wantEditLogging() || wantTerseEditLogging()) {
                    qCDebug(entities) << "User [" << sourceNode->getUUID() << "] deleting entity. ID:" << entityItemID;
                }

            }
            deleteEntities(entityItemIDsToDelete, true, true);
        }
    });
    return message.getPosition();
}

// This version skips over the header
// NOTE: Caller must lock the tree before calling this.
// TODO: consider consolidating processEraseMessageDetails() and processEraseMessage()
int EntityTree::processEraseMessageDetails(const QByteArray& dataByteArray, const SharedNodePointer& sourceNode) {
    #ifdef EXTRA_ERASE_DEBUGGING
        qCDebug(entities) << "EntityTree::processEraseMessageDetails()";
    #endif
    const unsigned char* packetData = (const unsigned char*)dataByteArray.constData();
    const unsigned char* dataAt = packetData;
    size_t packetLength = dataByteArray.size();
    size_t processedBytes = 0;

    uint16_t numberOfIds = 0; // placeholder for now
    memcpy(&numberOfIds, dataAt, sizeof(numberOfIds));
    dataAt += sizeof(numberOfIds);
    processedBytes += sizeof(numberOfIds);

    if (numberOfIds > 0) {
        QSet<EntityItemID> entityItemIDsToDelete;

        for (size_t i = 0; i < numberOfIds; i++) {


            if (processedBytes + NUM_BYTES_RFC4122_UUID > packetLength) {
                qCDebug(entities) << "EntityTree::processEraseMessageDetails().... bailing because not enough bytes in buffer";
                break; // bail to prevent buffer overflow
            }

            QByteArray encodedID = dataByteArray.mid((int)processedBytes, NUM_BYTES_RFC4122_UUID);
            QUuid entityID = QUuid::fromRfc4122(encodedID);
            dataAt += encodedID.size();
            processedBytes += encodedID.size();

            #ifdef EXTRA_ERASE_DEBUGGING
                qCDebug(entities) << "    ---- EntityTree::processEraseMessageDetails() contains id:" << entityID;
            #endif

            EntityItemID entityItemID(entityID);
            entityItemIDsToDelete << entityItemID;

            if (wantEditLogging() || wantTerseEditLogging()) {
                qCDebug(entities) << "User [" << sourceNode->getUUID() << "] deleting entity. ID:" << entityItemID;
            }

        }
        deleteEntities(entityItemIDsToDelete, true, true);
    }
    return (int)processedBytes;
}

EntityTreeElementPointer EntityTree::getContainingElement(const EntityItemID& entityItemID)  /*const*/ {
    EntityItemPointer entity;
    {
        QReadLocker locker(&_entityMapLock);
        entity = _entityMap.value(entityItemID);
    }
    if (entity) {
        return entity->getElement();
    }
    return EntityTreeElementPointer(nullptr);
}

void EntityTree::addEntityMapEntry(EntityItemPointer entity) {
    EntityItemID id = entity->getEntityItemID();
    QWriteLocker locker(&_entityMapLock);
    EntityItemPointer otherEntity = _entityMap.value(id);
    if (otherEntity) {
        qCWarning(entities) << "EntityTree::addEntityMapEntry() found pre-existing id " << id;
        assert(false);
        return;
    }
    _entityMap.insert(id, entity);
}

void EntityTree::clearEntityMapEntry(const EntityItemID& id) {
    QWriteLocker locker(&_entityMapLock);
    _entityMap.remove(id);
}

void EntityTree::debugDumpMap() {
    // QHash's are implicitly shared, so we make a shared copy and use that instead.
    // This way we might be able to avoid both a lock and a true copy.
    QHash<EntityItemID, EntityItemPointer> localMap(_entityMap);
    qCDebug(entities) << "EntityTree::debugDumpMap() --------------------------";
    QHashIterator<EntityItemID, EntityItemPointer> i(localMap);
    while (i.hasNext()) {
        i.next();
        qCDebug(entities) << i.key() << ": " << i.value()->getElement().get();
    }
    qCDebug(entities) << "-----------------------------------------------------";
}

class ContentsDimensionOperator : public RecurseOctreeOperator {
public:
    virtual bool preRecursion(const OctreeElementPointer& element) override;
    virtual bool postRecursion(const OctreeElementPointer& element) override { return true; }
    glm::vec3 getDimensions() const { return _contentExtents.size(); }
    float getLargestDimension() const { return _contentExtents.largestDimension(); }
private:
    Extents _contentExtents;
};

bool ContentsDimensionOperator::preRecursion(const OctreeElementPointer& element) {
    EntityTreeElementPointer entityTreeElement = std::static_pointer_cast<EntityTreeElement>(element);
    entityTreeElement->expandExtentsToContents(_contentExtents);
    return true;
}

glm::vec3 EntityTree::getContentsDimensions() {
    ContentsDimensionOperator theOperator;
    recurseTreeWithOperator(&theOperator);
    return theOperator.getDimensions();
}

float EntityTree::getContentsLargestDimension() {
    ContentsDimensionOperator theOperator;
    recurseTreeWithOperator(&theOperator);
    return theOperator.getLargestDimension();
}

class DebugOperator : public RecurseOctreeOperator {
public:
    virtual bool preRecursion(const OctreeElementPointer& element) override;
    virtual bool postRecursion(const OctreeElementPointer& element) override { return true; }
};

bool DebugOperator::preRecursion(const OctreeElementPointer& element) {
    EntityTreeElementPointer entityTreeElement = std::static_pointer_cast<EntityTreeElement>(element);
    qCDebug(entities) << "EntityTreeElement [" << entityTreeElement.get() << "]";
    entityTreeElement->debugDump();
    return true;
}

void EntityTree::dumpTree() {
    DebugOperator theOperator;
    recurseTreeWithOperator(&theOperator);
}

class PruneOperator : public RecurseOctreeOperator {
public:
    virtual bool preRecursion(const OctreeElementPointer& element) override { return true; }
    virtual bool postRecursion(const OctreeElementPointer& element) override;
};

bool PruneOperator::postRecursion(const OctreeElementPointer& element) {
    EntityTreeElementPointer entityTreeElement = std::static_pointer_cast<EntityTreeElement>(element);
    entityTreeElement->pruneChildren();
    return true;
}

void EntityTree::pruneTree() {
    PruneOperator theOperator;
    recurseTreeWithOperator(&theOperator);
}


QByteArray EntityTree::remapActionDataIDs(QByteArray actionData, QHash<EntityItemID, EntityItemID>& map) {
    if (actionData.isEmpty()) {
        return actionData;
    }

    QDataStream serializedActionsStream(actionData);
    QVector<QByteArray> serializedActions;
    serializedActionsStream >> serializedActions;

    auto actionFactory = DependencyManager::get<EntityDynamicFactoryInterface>();

    QHash<QUuid, EntityDynamicPointer> remappedActions;
    foreach(QByteArray serializedAction, serializedActions) {
        QDataStream serializedActionStream(serializedAction);
        EntityDynamicType actionType;
        QUuid oldActionID;
        serializedActionStream >> actionType;
        serializedActionStream >> oldActionID;
        EntityDynamicPointer action = actionFactory->factoryBA(nullptr, serializedAction);
        if (action) {
            action->remapIDs(map);
            remappedActions[action->getID()] = action;
        }
    }

    QVector<QByteArray> remappedSerializedActions;

    QHash<QUuid, EntityDynamicPointer>::const_iterator i = remappedActions.begin();
    while (i != remappedActions.end()) {
        EntityDynamicPointer action = i.value();
        QByteArray bytesForAction = action->serialize();
        remappedSerializedActions << bytesForAction;
        i++;
    }

    QByteArray result;
    QDataStream remappedSerializedActionsStream(&result, QIODevice::WriteOnly);
    remappedSerializedActionsStream << remappedSerializedActions;
    return result;
}

QVector<EntityItemID> EntityTree::sendEntities(EntityEditPacketSender* packetSender, EntityTreePointer localTree,
                                               float x, float y, float z) {
    SendEntitiesOperationArgs args;
    args.ourTree = this;
    args.otherTree = localTree;
    args.root = glm::vec3(x, y, z);
    // If this is called repeatedly (e.g., multiple pastes with the same data), the new elements will clash unless we
    // use new identifiers.  We need to keep a map so that we can map parent identifiers correctly.
    QHash<EntityItemID, EntityItemID> map;

    args.map = &map;
    withReadLock([&] {
        recurseTreeWithOperation(sendEntitiesOperation, &args);
    });

    // The values from map are used as the list of successfully "sent" entities.  If some didn't actually make it,
    // pull them out.  Bogus entries could happen if part of the imported data makes some reference to an entity
    // that isn't in the data being imported.  For those that made it, fix up their queryAACubes and send an
    // add-entity packet to the server.

    // fix the queryAACubes of any children that were read in before their parents, get them into the correct element
    MovingEntitiesOperator moveOperator;
    QHash<EntityItemID, EntityItemID>::iterator i = map.begin();
    while (i != map.end()) {
        EntityItemID newID = i.value();
        EntityItemPointer entity = localTree->findEntityByEntityItemID(newID);
        if (entity) {
            if (!entity->getParentID().isNull()) {
                addToNeedsParentFixupList(entity);
            }
            entity->forceQueryAACubeUpdate();
            entity->updateQueryAACube();
            moveOperator.addEntityToMoveList(entity, entity->getQueryAACube());
            i++;
        } else {
            i = map.erase(i);
        }
    }
    if (moveOperator.hasMovingEntities()) {
        PerformanceTimer perfTimer("recurseTreeWithOperator");
        localTree->recurseTreeWithOperator(&moveOperator);
    }

    // send add-entity packets to the server
    i = map.begin();
    while (i != map.end()) {
        EntityItemID newID = i.value();
        EntityItemPointer entity = localTree->findEntityByEntityItemID(newID);
        if (entity) {
            // queue the packet to send to the server
            entity->updateQueryAACube();
            EntityItemProperties properties = entity->getProperties();
            properties.markAllChanged(); // so the entire property set is considered new, since we're making a new entity
            packetSender->queueEditEntityMessage(PacketType::EntityAdd, localTree, newID, properties);
            i++;
        } else {
            i = map.erase(i);
        }
    }
    packetSender->releaseQueuedMessages();

    return map.values().toVector();
}

bool EntityTree::sendEntitiesOperation(const OctreeElementPointer& element, void* extraData) {
    SendEntitiesOperationArgs* args = static_cast<SendEntitiesOperationArgs*>(extraData);
    EntityTreeElementPointer entityTreeElement = std::static_pointer_cast<EntityTreeElement>(element);

    auto getMapped = [&args](EntityItemID oldID) {
        if (oldID.isNull()) {
            return EntityItemID();
        }

        QHash<EntityItemID, EntityItemID>::iterator iter = args->map->find(oldID);
        if (iter == args->map->end()) {
            EntityItemID newID;
            if (oldID == AVATAR_SELF_ID) {
                auto nodeList = DependencyManager::get<NodeList>();
                newID = EntityItemID(nodeList->getSessionUUID());
            } else {
                newID = QUuid::createUuid();
            }
            args->map->insert(oldID, newID);
            return newID;
        }
        return iter.value();
    };

    entityTreeElement->forEachEntity([&args, &getMapped, &element](EntityItemPointer item) {
        EntityItemID oldID = item->getEntityItemID();
        EntityItemID newID = getMapped(oldID);
        EntityItemProperties properties = item->getProperties();

        EntityItemID oldParentID = properties.getParentID();
        if (oldParentID.isInvalidID()) {  // no parent
            properties.setPosition(properties.getPosition() + args->root);
        } else {
            EntityItemPointer parentEntity = args->ourTree->findEntityByEntityItemID(oldParentID);
            if (parentEntity || oldParentID == AVATAR_SELF_ID) { // map the parent
                properties.setParentID(getMapped(oldParentID));
                // But do not add root offset in this case.
            } else { // Should not happen, but let's try to be helpful...
                item->globalizeProperties(properties, "Cannot find %3 parent of %2 %1", args->root);
            }
        }

        properties.setXNNeighborID(getMapped(properties.getXNNeighborID()));
        properties.setXPNeighborID(getMapped(properties.getXPNeighborID()));
        properties.setYNNeighborID(getMapped(properties.getYNNeighborID()));
        properties.setYPNeighborID(getMapped(properties.getYPNeighborID()));
        properties.setZNNeighborID(getMapped(properties.getZNNeighborID()));
        properties.setZPNeighborID(getMapped(properties.getZPNeighborID()));

        QByteArray actionData = properties.getActionData();
        properties.setActionData(remapActionDataIDs(actionData, *args->map));

        // set creation time to "now" for imported entities
        properties.setCreated(usecTimestampNow());

        EntityTreeElementPointer entityTreeElement = std::static_pointer_cast<EntityTreeElement>(element);
        EntityTreePointer tree = entityTreeElement->getTree();

        // also update the local tree instantly (note: this is not our tree, but an alternate tree)
        if (args->otherTree) {
            args->otherTree->withWriteLock([&] {
                EntityItemPointer entity = args->otherTree->addEntity(newID, properties);
                entity->deserializeActions();
            });
        }
        return newID;
    });

    return true;
}

bool EntityTree::writeToMap(QVariantMap& entityDescription, OctreeElementPointer element, bool skipDefaultValues,
                            bool skipThoseWithBadParents) {
    if (! entityDescription.contains("Entities")) {
        entityDescription["Entities"] = QVariantList();
    }
    QScriptEngine scriptEngine;
    RecurseOctreeToMapOperator theOperator(entityDescription, element, &scriptEngine, skipDefaultValues,
                                            skipThoseWithBadParents, _myAvatar);
    recurseTreeWithOperator(&theOperator);
    return true;
}

bool EntityTree::readFromMap(QVariantMap& map) {
    // map will have a top-level list keyed as "Entities".  This will be extracted
    // and iterated over.  Each member of this list is converted to a QVariantMap, then
    // to a QScriptValue, and then to EntityItemProperties.  These properties are used
    // to add the new entity to the EnitytTree.
    QVariantList entitiesQList = map["Entities"].toList();
    QScriptEngine scriptEngine;

    if (entitiesQList.length() == 0) {
        // Empty map or invalidly formed file.
        return false;
    }

    bool success = true;
    foreach (QVariant entityVariant, entitiesQList) {
        // QVariantMap --> QScriptValue --> EntityItemProperties --> Entity
        QVariantMap entityMap = entityVariant.toMap();

        // handle parentJointName for wearables
        if (_myAvatar && entityMap.contains("parentJointName") && entityMap.contains("parentID") &&
            QUuid(entityMap["parentID"].toString()) == AVATAR_SELF_ID) {

            entityMap["parentJointIndex"] = _myAvatar->getJointIndex(entityMap["parentJointName"].toString());

            qCDebug(entities) << "Found parentJointName " << entityMap["parentJointName"].toString() <<
                " mapped it to parentJointIndex " << entityMap["parentJointIndex"].toInt();
        }

        QScriptValue entityScriptValue = variantMapToScriptValue(entityMap, scriptEngine);
        EntityItemProperties properties;
        EntityItemPropertiesFromScriptValueIgnoreReadOnly(entityScriptValue, properties);

        EntityItemID entityItemID;
        if (entityMap.contains("id")) {
            entityItemID = EntityItemID(QUuid(entityMap["id"].toString()));
        } else {
            entityItemID = EntityItemID(QUuid::createUuid());
        }

        if (properties.getClientOnly()) {
            auto nodeList = DependencyManager::get<NodeList>();
            const QUuid myNodeID = nodeList->getSessionUUID();
            properties.setOwningAvatarID(myNodeID);
        }

        // TEMPORARY fix for older content not containing these fields in the zones
        if (properties.getType() == EntityTypes::EntityType::Zone) {
            if (!entityMap.contains("keyLightMode")) {
                properties.setKeyLightMode(COMPONENT_MODE_ENABLED);
            }

            if (!entityMap.contains("skyboxMode")) {
                if (entityMap.contains("backgroundMode") && (entityMap["backgroundMode"].toString() == "nothing")) {
                    properties.setSkyboxMode(COMPONENT_MODE_INHERIT);
                } else {
<<<<<<< HEAD
				    // either the background mode field is missing (shouldn't happen) or the background mode is "skybox"
                    properties.setSkyboxMode(COMPONENT_MODE_ENABLED);
=======
                    // Either the background mode field is missing (shouldn't happen) or the background mode is "skybox"
                    properties.setSkyboxMode(COMPONENT_MODE_ENABLED);

                    // Copy the skybox URL if the ambient URL is empty, as this is the legacy behaviour
                    if (properties.getAmbientLight().getAmbientURL() == "") {
                        properties.getAmbientLight().setAmbientURL(properties.getSkybox().getURL());
                    }
>>>>>>> 539ee829
                }
            }

            if (!entityMap.contains("ambientLightMode")) {
                properties.setAmbientLightMode(COMPONENT_MODE_ENABLED);
            }
        }

        EntityItemPointer entity = addEntity(entityItemID, properties);
        if (!entity) {
            qCDebug(entities) << "adding Entity failed:" << entityItemID << properties.getType();
            success = false;
        }
    }
    return success;
}

void EntityTree::resetClientEditStats() {
    _treeResetTime = usecTimestampNow();
    _maxEditDelta = 0;
    _totalEditDeltas = 0;
    _totalTrackedEdits = 0;
}



void EntityTree::trackIncomingEntityLastEdited(quint64 lastEditedTime, int bytesRead) {
    // we don't want to track all edit deltas, just those edits that have happend
    // since we connected to this domain. This will filter out all previously created
    // content and only track new edits
    if (lastEditedTime > _treeResetTime) {
        quint64 now = usecTimestampNow();
        quint64 sinceEdit = now - lastEditedTime;

        _totalEditDeltas += sinceEdit;
        _totalEditBytes += bytesRead;
        _totalTrackedEdits++;
        if (sinceEdit > _maxEditDelta) {
            _maxEditDelta = sinceEdit;
        }
    }
}

int EntityTree::getJointIndex(const QUuid& entityID, const QString& name) const {
    EntityTree* nonConstThis = const_cast<EntityTree*>(this);
    EntityItemPointer entity = nonConstThis->findEntityByEntityItemID(entityID);
    if (!entity) {
        return -1;
    }
    return entity->getJointIndex(name);
}

QStringList EntityTree::getJointNames(const QUuid& entityID) const {
    EntityTree* nonConstThis = const_cast<EntityTree*>(this);
    EntityItemPointer entity = nonConstThis->findEntityByEntityItemID(entityID);
    if (!entity) {
        return QStringList();
    }
    return entity->getJointNames();
}
<|MERGE_RESOLUTION|>--- conflicted
+++ resolved
@@ -2291,10 +2291,6 @@
                 if (entityMap.contains("backgroundMode") && (entityMap["backgroundMode"].toString() == "nothing")) {
                     properties.setSkyboxMode(COMPONENT_MODE_INHERIT);
                 } else {
-<<<<<<< HEAD
-				    // either the background mode field is missing (shouldn't happen) or the background mode is "skybox"
-                    properties.setSkyboxMode(COMPONENT_MODE_ENABLED);
-=======
                     // Either the background mode field is missing (shouldn't happen) or the background mode is "skybox"
                     properties.setSkyboxMode(COMPONENT_MODE_ENABLED);
 
@@ -2302,7 +2298,6 @@
                     if (properties.getAmbientLight().getAmbientURL() == "") {
                         properties.getAmbientLight().setAmbientURL(properties.getSkybox().getURL());
                     }
->>>>>>> 539ee829
                 }
             }
 
