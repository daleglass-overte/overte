//
//  EntityTreeElement.h
//  libraries/entities/src
//
//  Created by Brad Hefta-Gaub on 12/4/13.
//  Copyright 2013 High Fidelity, Inc.
//
//  Distributed under the Apache License, Version 2.0.
//  See the accompanying file LICENSE or http://www.apache.org/licenses/LICENSE-2.0.html
//

#ifndef hifi_EntityTreeElement_h
#define hifi_EntityTreeElement_h

#include <memory>

#include <OctreeElement.h>
#include <QList>

#include "EntityEditPacketSender.h"
#include "EntityItem.h"
#include "EntityTree.h"

typedef QVector<EntityItemPointer> EntityItems;

class EntityTree;
class EntityTreeElement;
typedef std::shared_ptr<EntityTreeElement> EntityTreeElementPointer;

class EntityTreeUpdateArgs {
public:
    EntityTreeUpdateArgs() :
            _totalElements(0),
            _totalItems(0),
            _movingItems(0)
    { }

    QList<EntityItemPointer> _movingEntities;
    int _totalElements;
    int _totalItems;
    int _movingItems;
};

class EntityTreeElementExtraEncodeData {
public:
    EntityTreeElementExtraEncodeData() :
        elementCompleted(false),
        subtreeCompleted(false),
        entities() {
            memset(childCompleted, 0, sizeof(childCompleted));
        }
    bool elementCompleted;
    bool subtreeCompleted;
    bool childCompleted[NUMBER_OF_CHILDREN];
    QMap<EntityItemID, EntityPropertyFlags> entities;
};

inline QDebug operator<<(QDebug debug, const EntityTreeElementExtraEncodeData* data) {
    debug << "{";
    debug << " elementCompleted: " << data->elementCompleted << ", ";
    debug << " subtreeCompleted: " << data->subtreeCompleted << ", ";
    debug << " childCompleted[]: ";
    for (int i = 0; i < NUMBER_OF_CHILDREN; i++) {
        debug << " " << i << ":" << data->childCompleted[i] << ", ";
    }
    debug << " entities.size: " << data->entities.size() << "}";
    return debug;
}


class SendModelsOperationArgs {
public:
    glm::vec3 root;
    EntityEditPacketSender* packetSender;
};


class EntityTreeElement : public OctreeElement, ReadWriteLockable {
    friend class EntityTree; // to allow createElement to new us...

    EntityTreeElement(unsigned char* octalCode = NULL);

    virtual OctreeElementPointer createNewElement(unsigned char* octalCode = NULL);

public:
    virtual ~EntityTreeElement();

    // type safe versions of OctreeElement methods
    EntityTreeElementPointer getChildAtIndex(int index) const {
        return std::static_pointer_cast<EntityTreeElement>(OctreeElement::getChildAtIndex(index));
    }

    // methods you can and should override to implement your tree functionality

    /// Adds a child to the current element. Override this if there is additional child initialization your class needs.
    virtual OctreeElementPointer addChildAtIndex(int index);

    /// Override this to implement LOD averaging on changes to the tree.
    virtual void calculateAverageFromChildren();

    /// Override this to implement LOD collapsing and identical child pruning on changes to the tree.
    virtual bool collapseChildren();

    /// Should this element be considered to have content in it. This will be used in collision and ray casting methods.
    /// By default we assume that only leaves are actual content, but some octrees may have different semantics.
    virtual bool hasContent() const { return hasEntities(); }

    /// Should this element be considered to have detailed content in it. Specifically should it be rendered.
    /// By default we assume that only leaves have detailed content, but some octrees may have different semantics.
    virtual bool hasDetailedContent() const { return hasEntities(); }

    /// Override this to break up large octree elements when an edit operation is performed on a smaller octree element.
    /// For example, if the octrees represent solid cubes and a delete of a smaller octree element is done then the
    /// meaningful split would be to break the larger cube into smaller cubes of the same color/texture.
    virtual void splitChildren() { }

    /// Override to indicate that this element requires a split before editing lower elements in the octree
    virtual bool requiresSplit() const { return false; }

    virtual void debugExtraEncodeData(EncodeBitstreamParams& params) const;
    virtual void initializeExtraEncodeData(EncodeBitstreamParams& params);
    virtual bool shouldIncludeChildData(int childIndex, EncodeBitstreamParams& params) const;
    virtual bool shouldRecurseChildTree(int childIndex, EncodeBitstreamParams& params) const;
    virtual void updateEncodedData(int childIndex, AppendState childAppendState, EncodeBitstreamParams& params) const;
    virtual void elementEncodeComplete(EncodeBitstreamParams& params, OctreeElementBag* bag) const;

    bool alreadyFullyEncoded(EncodeBitstreamParams& params) const;


    /// Override to serialize the state of this element. This is used for persistance and for transmission across the network.
    virtual OctreeElement::AppendState appendElementData(OctreePacketData* packetData, EncodeBitstreamParams& params) const;

    /// Override to deserialize the state of this element. This is used for loading from a persisted file or from reading
    /// from the network.
    virtual int readElementDataFromBuffer(const unsigned char* data, int bytesLeftToRead, ReadBitstreamToTreeParams& args);

    /// Override to indicate that the item is currently rendered in the rendering engine. By default we assume that if
    /// the element should be rendered, then your rendering engine is rendering. But some rendering engines my have cases
    /// where an element is not actually rendering all should render elements. If the isRendered() state doesn't match the
    /// shouldRender() state, the tree will remark elements as changed even in cases there the elements have not changed.
    virtual bool isRendered() const { return getShouldRender(); }
    virtual bool deleteApproved() const { return !hasEntities(); }

    virtual bool canRayIntersect() const { return hasEntities(); }
    virtual bool findDetailedRayIntersection(const glm::vec3& origin, const glm::vec3& direction,
                         bool& keepSearching, OctreeElementPointer& element, float& distance, BoxFace& face,
                         void** intersectedObject, bool precisionPicking, float distanceToElementCube);

    virtual bool findSpherePenetration(const glm::vec3& center, float radius,
                        glm::vec3& penetration, void** penetratedObject) const;


    template <typename F>
    void forEachEntity(F f) const {
        withReadLock([&] {
            foreach(EntityItemPointer entityItem, _entityItems) {
                f(entityItem);
            }
        });
    }

    virtual uint16_t size() const;
    bool hasEntities() const { return size() > 0; }

    void setTree(EntityTreePointer tree) { _myTree = tree; }
    EntityTreePointer getTree() const { return _myTree; }

    bool updateEntity(const EntityItem& entity);
    void addEntityItem(EntityItemPointer entity);

    EntityItemPointer getClosestEntity(glm::vec3 position) const;

    /// finds all entities that touch a sphere
    /// \param position the center of the query sphere
    /// \param radius the radius of the query sphere
    /// \param entities[out] vector of const EntityItemPointer
    void getEntities(const glm::vec3& position, float radius, QVector<EntityItemPointer>& foundEntities) const;

    /// finds all entities that touch a box
    /// \param box the query box
    /// \param entities[out] vector of non-const EntityItemPointer
    void getEntities(const AACube& box, QVector<EntityItemPointer>& foundEntities);

    EntityItemPointer getEntityWithID(uint32_t id) const;
    EntityItemPointer getEntityWithEntityItemID(const EntityItemID& id) const;
    void getEntitiesInside(const AACube& box, QVector<EntityItemPointer>& foundEntities);

    void cleanupEntities(); /// called by EntityTree on cleanup this will free all entities
    bool removeEntityWithEntityItemID(const EntityItemID& id);
    bool removeEntityItem(EntityItemPointer entity);

    bool containsEntityBounds(EntityItemPointer entity) const;
    bool bestFitEntityBounds(EntityItemPointer entity) const;

    bool containsBounds(const EntityItemProperties& properties) const; // NOTE: property units in meters
    bool bestFitBounds(const EntityItemProperties& properties) const; // NOTE: property units in meters

    bool containsBounds(const AACube& bounds) const; // NOTE: units in tree units
    bool bestFitBounds(const AACube& bounds) const; // NOTE: units in tree units

    bool containsBounds(const AABox& bounds) const; // NOTE: units in tree units
    bool bestFitBounds(const AABox& bounds) const; // NOTE: units in tree units

    bool containsBounds(const glm::vec3& minPoint, const glm::vec3& maxPoint) const; // NOTE: units in tree units
    bool bestFitBounds(const glm::vec3& minPoint, const glm::vec3& maxPoint) const; // NOTE: units in tree units

    void debugDump();

    bool pruneChildren();

    void expandExtentsToContents(Extents& extents);

    EntityTreeElementPointer getThisPointer() {
        return std::static_pointer_cast<EntityTreeElement>(shared_from_this());
    }
    OctreeElementPointer getThisOctreeElementPointer() {
        return std::static_pointer_cast<OctreeElement>(shared_from_this());
    }
    const ConstOctreeElementPointer getConstThisOctreeElementPointer() const {
        return std::static_pointer_cast<const OctreeElement>(shared_from_this());
    }

protected:
    virtual void init(unsigned char * octalCode);
<<<<<<< HEAD
    EntityTree* _myTree;
    EntityItems _entityItems;
=======
    EntityTreePointer _myTree;
    EntityItems* _entityItems;
>>>>>>> e458eb7a
};

#endif // hifi_EntityTreeElement_h<|MERGE_RESOLUTION|>--- conflicted
+++ resolved
@@ -222,13 +222,8 @@
 
 protected:
     virtual void init(unsigned char * octalCode);
-<<<<<<< HEAD
-    EntityTree* _myTree;
+    EntityTreePointer _myTree;
     EntityItems _entityItems;
-=======
-    EntityTreePointer _myTree;
-    EntityItems* _entityItems;
->>>>>>> e458eb7a
 };
 
 #endif // hifi_EntityTreeElement_h