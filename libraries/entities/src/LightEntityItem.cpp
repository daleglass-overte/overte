--- conflicted
+++ resolved
@@ -46,13 +46,8 @@
         // If we are a spotlight, treat the z value as our radius or length, and
         // recalculate the x/y dimensions to properly encapsulate the spotlight.
         const float length = value.z;
-<<<<<<< HEAD
         const float width = length * glm::sin(glm::radians(_cutoff));
-        _dimensions = glm::vec3(width, width, length);
-=======
-        const float width = length * glm::tan(glm::radians(_cutoff));
         EntityItem::setDimensions(glm::vec3(width, width, length));
->>>>>>> 89e42826
     } else {
         float maxDimension = glm::max(value.x, value.y, value.z);
         EntityItem::setDimensions(glm::vec3(maxDimension, maxDimension, maxDimension));
@@ -77,15 +72,9 @@
         _isSpotlight = value;
 
         if (_isSpotlight) {
-<<<<<<< HEAD
             const float length = _dimensions.z;
             const float width = length * glm::sin(glm::radians(_cutoff));
-            _dimensions = glm::vec3(width, width, length);
-=======
-            const float length = getDimensions().z;
-            const float width = length * glm::tan(glm::radians(_cutoff));
             setDimensions(glm::vec3(width, width, length));
->>>>>>> 89e42826
         } else {
             float maxDimension = glm::max(getDimensions().x, getDimensions().y, getDimensions().z);
             setDimensions(glm::vec3(maxDimension, maxDimension, maxDimension));
@@ -99,15 +88,9 @@
     if (_isSpotlight) {
         // If we are a spotlight, adjusting the cutoff will affect the area we encapsulate,
         // so update the dimensions to reflect this.
-<<<<<<< HEAD
         const float length = _dimensions.z;
         const float width = length * glm::sin(glm::radians(_cutoff));
-        _dimensions = glm::vec3(width, width, length);
-=======
-        const float length = getDimensions().z;
-        const float width = length * glm::tan(glm::radians(_cutoff));
         setDimensions(glm::vec3(width, width, length));
->>>>>>> 89e42826
     }
 }
 
