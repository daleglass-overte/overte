//
//  ParticleEffectEntityItem.cpp
//  libraries/entities/src
//
//  Some starter code for a particle simulation entity, which could ideally be used for a variety of effects.
//  This is some really early and rough stuff here.  It was enough for now to just get it up and running in the interface.
//
//  Todo's and other notes:
//  - The simulation should restart when the AnimationLoop's max frame is reached (or passed), but there doesn't seem
//    to be a good way to set that max frame to something reasonable right now.
//  - There seems to be a bug whereby entities on the edge of screen will just pop off or on.  This is probably due
//    to my lack of understanding of how entities in the octree are picked for rendering.  I am updating the entity
//    dimensions based on the bounds of the sim, but maybe I need to update a dirty flag or something.
//  - This should support some kind of pre-roll of the simulation.
//  - Just to get this out the door, I just did forward Euler integration.  There are better ways.
//  - Gravity always points along the Y axis.  Support an actual gravity vector.
//  - Add the ability to add arbitrary forces to the simulation.
//  - Add drag.
//  - Add some kind of support for collisions.
//  - There's no synchronization of the simulation across clients at all.  In fact, it's using rand() under the hood, so
//    there's no gaurantee that different clients will see simulations that look anything like the other.
//
//  Created by Jason Rickwald on 3/2/15.
//
//  Distributed under the Apache License, Version 2.0.
//  See the accompanying file LICENSE or http://www.apache.org/licenses/LICENSE-2.0.html
//


#include <glm/gtx/transform.hpp>
#include <QtCore/QJsonDocument>

#include <ByteCountCoding.h>
#include <GeometryUtil.h>
#include <Interpolate.h>

#include "EntityTree.h"
#include "EntityTreeElement.h"
#include "EntitiesLogging.h"
#include "EntityScriptingInterface.h"
#include "ParticleEffectEntityItem.h"

const float SCRIPT_MAXIMUM_PI = 3.1416f;  // Round up so that reasonable property values work

const xColor ParticleEffectEntityItem::DEFAULT_COLOR = { 255, 255, 255 };
const xColor ParticleEffectEntityItem::DEFAULT_COLOR_SPREAD = { 0, 0, 0 };
const float ParticleEffectEntityItem::DEFAULT_ALPHA = 1.0f;
const float ParticleEffectEntityItem::DEFAULT_ALPHA_SPREAD = 0.0f;
const float ParticleEffectEntityItem::DEFAULT_ALPHA_START = DEFAULT_ALPHA;
const float ParticleEffectEntityItem::DEFAULT_ALPHA_FINISH = DEFAULT_ALPHA;
const float ParticleEffectEntityItem::MINIMUM_ALPHA = 0.0f;
const float ParticleEffectEntityItem::MAXIMUM_ALPHA = 1.0f;
const quint32 ParticleEffectEntityItem::DEFAULT_MAX_PARTICLES = 1000;
const quint32 ParticleEffectEntityItem::MINIMUM_MAX_PARTICLES = 1;
const quint32 ParticleEffectEntityItem::MAXIMUM_MAX_PARTICLES = 10000;
const float ParticleEffectEntityItem::DEFAULT_LIFESPAN = 3.0f;
const float ParticleEffectEntityItem::MINIMUM_LIFESPAN = 0.0f;
const float ParticleEffectEntityItem::MAXIMUM_LIFESPAN = 86400.0f;  // 1 day
const float ParticleEffectEntityItem::DEFAULT_EMIT_RATE = 15.0f;
const float ParticleEffectEntityItem::MINIMUM_EMIT_RATE = 0.0f;
const float ParticleEffectEntityItem::MAXIMUM_EMIT_RATE = 1000.0f;
const float ParticleEffectEntityItem::DEFAULT_EMIT_SPEED = 5.0f;
const float ParticleEffectEntityItem::MINIMUM_EMIT_SPEED = 0.0f;
const float ParticleEffectEntityItem::MAXIMUM_EMIT_SPEED = 1000.0f;  // Approx mach 3
const float ParticleEffectEntityItem::DEFAULT_SPEED_SPREAD = 1.0f;
const glm::quat ParticleEffectEntityItem::DEFAULT_EMIT_ORIENTATION = glm::angleAxis(-PI_OVER_TWO, Vectors::UNIT_X);  // Vertical
const glm::vec3 ParticleEffectEntityItem::DEFAULT_EMIT_DIMENSIONS = Vectors::ZERO;  // Emit from point
const float ParticleEffectEntityItem::MINIMUM_EMIT_DIMENSION = 0.0f;
const float ParticleEffectEntityItem::MAXIMUM_EMIT_DIMENSION = (float)TREE_SCALE;
const float ParticleEffectEntityItem::DEFAULT_EMIT_RADIUS_START = 1.0f;  // Emit from surface (when emitDimensions > 0)
const float ParticleEffectEntityItem::MINIMUM_EMIT_RADIUS_START = 0.0f;
const float ParticleEffectEntityItem::MAXIMUM_EMIT_RADIUS_START = 1.0f;
const float ParticleEffectEntityItem::MINIMUM_POLAR = 0.0f;
const float ParticleEffectEntityItem::MAXIMUM_POLAR = SCRIPT_MAXIMUM_PI;
const float ParticleEffectEntityItem::DEFAULT_POLAR_START = 0.0f;  // Emit along z-axis
const float ParticleEffectEntityItem::DEFAULT_POLAR_FINISH = 0.0f; // ""
const float ParticleEffectEntityItem::MINIMUM_AZIMUTH = -SCRIPT_MAXIMUM_PI;
const float ParticleEffectEntityItem::MAXIMUM_AZIMUTH = SCRIPT_MAXIMUM_PI;
const float ParticleEffectEntityItem::DEFAULT_AZIMUTH_START = -PI;  // Emit full circumference (when polarFinish > 0)
const float ParticleEffectEntityItem::DEFAULT_AZIMUTH_FINISH = PI;  // ""
const glm::vec3 ParticleEffectEntityItem::DEFAULT_EMIT_ACCELERATION(0.0f, -9.8f, 0.0f);
const float ParticleEffectEntityItem::MINIMUM_EMIT_ACCELERATION = -100.0f; // ~ 10g
const float ParticleEffectEntityItem::MAXIMUM_EMIT_ACCELERATION = 100.0f;
const glm::vec3 ParticleEffectEntityItem::DEFAULT_ACCELERATION_SPREAD(0.0f, 0.0f, 0.0f);
const float ParticleEffectEntityItem::MINIMUM_ACCELERATION_SPREAD = 0.0f;
const float ParticleEffectEntityItem::MAXIMUM_ACCELERATION_SPREAD = 100.0f;
const float ParticleEffectEntityItem::DEFAULT_PARTICLE_RADIUS = 0.025f;
const float ParticleEffectEntityItem::MINIMUM_PARTICLE_RADIUS = 0.0f;
const float ParticleEffectEntityItem::MAXIMUM_PARTICLE_RADIUS = (float)TREE_SCALE;
const float ParticleEffectEntityItem::DEFAULT_RADIUS_SPREAD = 0.0f;
const float ParticleEffectEntityItem::DEFAULT_RADIUS_START = DEFAULT_PARTICLE_RADIUS;
const float ParticleEffectEntityItem::DEFAULT_RADIUS_FINISH = DEFAULT_PARTICLE_RADIUS;
const QString ParticleEffectEntityItem::DEFAULT_TEXTURES = "";
const bool ParticleEffectEntityItem::DEFAULT_ADDITIVE_BLENDING = false;


EntityItemPointer ParticleEffectEntityItem::factory(const EntityItemID& entityID, const EntityItemProperties& properties) {
    EntityItemPointer entity { new ParticleEffectEntityItem(entityID) };
    entity->setProperties(properties);
    return entity;
}

// our non-pure virtual subclass for now...
ParticleEffectEntityItem::ParticleEffectEntityItem(const EntityItemID& entityItemID) :
    EntityItem(entityItemID),
    _lastSimulated(usecTimestampNow())
{
    _type = EntityTypes::ParticleEffect;
<<<<<<< HEAD
    setProperties(properties);
=======
    setColor(DEFAULT_COLOR);
>>>>>>> 78f7935d
}

void ParticleEffectEntityItem::setAlpha(float alpha) {
    if (MINIMUM_ALPHA <= alpha && alpha <= MAXIMUM_ALPHA) {
        _alpha = alpha;
    }
}

void ParticleEffectEntityItem::setAlphaStart(float alphaStart) {
    if (MINIMUM_ALPHA <= alphaStart && alphaStart <= MAXIMUM_ALPHA) {
        _alphaStart = alphaStart;
        _isAlphaStartInitialized = true;
    }
}

void ParticleEffectEntityItem::setAlphaFinish(float alphaFinish) {
    if (MINIMUM_ALPHA <= alphaFinish && alphaFinish <= MAXIMUM_ALPHA) {
        _alphaFinish = alphaFinish;
        _isAlphaFinishInitialized = true;
    }
}

void ParticleEffectEntityItem::setAlphaSpread(float alphaSpread) {
    if (MINIMUM_ALPHA <= alphaSpread && alphaSpread <= MAXIMUM_ALPHA) {
        _alphaSpread = alphaSpread;
    }
}

void ParticleEffectEntityItem::setLifespan(float lifespan) {
    if (MINIMUM_LIFESPAN <= lifespan && lifespan <= MAXIMUM_LIFESPAN) {
        _lifespan = lifespan;
    }
}

void ParticleEffectEntityItem::setEmitRate(float emitRate) {
    if (MINIMUM_EMIT_RATE <= emitRate && emitRate <= MAXIMUM_EMIT_RATE) {
        _emitRate = emitRate;
    }
}

void ParticleEffectEntityItem::setEmitSpeed(float emitSpeed) {
    if (MINIMUM_EMIT_SPEED <= emitSpeed && emitSpeed <= MAXIMUM_EMIT_SPEED) {
        _emitSpeed = emitSpeed;
        computeAndUpdateDimensions();
    }
}

void ParticleEffectEntityItem::setSpeedSpread(float speedSpread) {
    if (MINIMUM_EMIT_SPEED <= speedSpread && speedSpread <= MAXIMUM_EMIT_SPEED) {
        _speedSpread = speedSpread;
        computeAndUpdateDimensions();
    }
}

void ParticleEffectEntityItem::setEmitOrientation(const glm::quat& emitOrientation) {
    _emitOrientation = glm::normalize(emitOrientation);
    computeAndUpdateDimensions();
}

void ParticleEffectEntityItem::setEmitDimensions(const glm::vec3& emitDimensions) {
    bool updated = false;
    if (MINIMUM_EMIT_DIMENSION <= emitDimensions.x && emitDimensions.x <= MAXIMUM_EMIT_DIMENSION) {
        _emitDimensions.x = emitDimensions.x;
        updated = true;
    }
    if (MINIMUM_EMIT_DIMENSION <= emitDimensions.y && emitDimensions.y <= MAXIMUM_EMIT_DIMENSION) {
        _emitDimensions.y = emitDimensions.y;
        updated = true;
    }
    if (MINIMUM_EMIT_DIMENSION <= emitDimensions.z && emitDimensions.z <= MAXIMUM_EMIT_DIMENSION) {
        _emitDimensions.z = emitDimensions.z;
        updated = true;
    }
    if (updated) {
        computeAndUpdateDimensions();
    }
}

void ParticleEffectEntityItem::setEmitRadiusStart(float emitRadiusStart) {
    if (MINIMUM_EMIT_RADIUS_START <= emitRadiusStart && emitRadiusStart <= MAXIMUM_EMIT_RADIUS_START) {
        _emitRadiusStart = emitRadiusStart;
    }
}

void ParticleEffectEntityItem::setPolarStart(float polarStart) {
    if (MINIMUM_POLAR <= polarStart && polarStart <= MAXIMUM_POLAR) {
        _polarStart = polarStart;
    }
}

void ParticleEffectEntityItem::setPolarFinish(float polarFinish) {
    if (MINIMUM_POLAR <= polarFinish && polarFinish <= MAXIMUM_POLAR) {
        _polarFinish = polarFinish;
    }
}

void ParticleEffectEntityItem::setAzimuthStart(float azimuthStart) {
    if (MINIMUM_AZIMUTH <= azimuthStart && azimuthStart <= MAXIMUM_AZIMUTH) {
        _azimuthStart = azimuthStart;
    }
}

void ParticleEffectEntityItem::setAzimuthFinish(float azimuthFinish) {
    if (MINIMUM_AZIMUTH <= azimuthFinish && azimuthFinish <= MAXIMUM_AZIMUTH) {
        _azimuthFinish = azimuthFinish;
    }
}

void ParticleEffectEntityItem::setEmitAcceleration(const glm::vec3& emitAcceleration) {
    bool updated = false;
    if (MINIMUM_EMIT_ACCELERATION <= emitAcceleration.x && emitAcceleration.x <= MAXIMUM_EMIT_ACCELERATION) {
        _emitAcceleration.x = emitAcceleration.x;
        updated = true;
    }
    if (MINIMUM_EMIT_ACCELERATION <= emitAcceleration.y && emitAcceleration.y <= MAXIMUM_EMIT_ACCELERATION) {
        _emitAcceleration.y = emitAcceleration.y;
        updated = true;
    }
    if (MINIMUM_EMIT_ACCELERATION <= emitAcceleration.z && emitAcceleration.z <= MAXIMUM_EMIT_ACCELERATION) {
        _emitAcceleration.z = emitAcceleration.z;
        updated = true;
    }
    if (updated) {
        computeAndUpdateDimensions();
    }
}

void ParticleEffectEntityItem::setAccelerationSpread(const glm::vec3& accelerationSpread){
    bool updated = false;
    if (MINIMUM_ACCELERATION_SPREAD <= accelerationSpread.x && accelerationSpread.x <= MAXIMUM_ACCELERATION_SPREAD) {
        _accelerationSpread.x = accelerationSpread.x;
        updated = true;
    }
    if (MINIMUM_ACCELERATION_SPREAD <= accelerationSpread.y && accelerationSpread.y <= MAXIMUM_ACCELERATION_SPREAD) {
        _accelerationSpread.y = accelerationSpread.y;
        updated = true;
    }
    if (MINIMUM_ACCELERATION_SPREAD <= accelerationSpread.z && accelerationSpread.z <= MAXIMUM_ACCELERATION_SPREAD) {
        _accelerationSpread.z = accelerationSpread.z;
        updated = true;
    }
    if (updated) {
        computeAndUpdateDimensions();
    }
}

void ParticleEffectEntityItem::setParticleRadius(float particleRadius) {
    if (MINIMUM_PARTICLE_RADIUS <= particleRadius && particleRadius <= MAXIMUM_PARTICLE_RADIUS) {
        _particleRadius = particleRadius;
    }
}

void ParticleEffectEntityItem::setRadiusStart(float radiusStart) {
    if (MINIMUM_PARTICLE_RADIUS <= radiusStart && radiusStart <= MAXIMUM_PARTICLE_RADIUS) {
        _radiusStart = radiusStart;
        _isRadiusStartInitialized = true;
    }
}

void ParticleEffectEntityItem::setRadiusFinish(float radiusFinish) {
    if (MINIMUM_PARTICLE_RADIUS <= radiusFinish && radiusFinish <= MAXIMUM_PARTICLE_RADIUS) {
        _radiusFinish = radiusFinish;
        _isRadiusFinishInitialized = true;
    }
}

void ParticleEffectEntityItem::setRadiusSpread(float radiusSpread) { 
    if (MINIMUM_PARTICLE_RADIUS <= radiusSpread && radiusSpread <= MAXIMUM_PARTICLE_RADIUS) {
        _radiusSpread = radiusSpread;
    }
}


void ParticleEffectEntityItem::computeAndUpdateDimensions() {
    const float time = _lifespan * 1.1f; // add 10% extra time to account for incremental timer accumulation error

    glm::vec3 velocity = _emitSpeed * (_emitOrientation * Vectors::UNIT_Z);
    glm::vec3 velocitySpread = _speedSpread * (_emitOrientation * Vectors::UNIT_Z);

    glm::vec3 maxVelocity = glm::abs(velocity) + velocitySpread;
    glm::vec3 maxAccleration = glm::abs(_acceleration) + _accelerationSpread;
    glm::vec3 maxDistance = 0.5f * _emitDimensions + time * maxVelocity + (0.5f * time * time) * maxAccleration;

    float maxDistanceValue = std::max(maxDistance.x, std::max(maxDistance.y, maxDistance.z));

    //times 2 because dimensions are diameters not radii
    glm::vec3 dims(2.0f * maxDistanceValue);
    EntityItem::setDimensions(dims);
}


EntityItemProperties ParticleEffectEntityItem::getProperties(EntityPropertyFlags desiredProperties) const {
    EntityItemProperties properties = EntityItem::getProperties(desiredProperties); // get the properties from our base class

    COPY_ENTITY_PROPERTY_TO_PROPERTIES(color, getXColor);
    COPY_ENTITY_PROPERTY_TO_PROPERTIES(alpha, getAlpha);
    COPY_ENTITY_PROPERTY_TO_PROPERTIES(glowLevel, getGlowLevel);
    COPY_ENTITY_PROPERTY_TO_PROPERTIES(shapeType, getShapeType); // FIXME - this doesn't appear to get used
    COPY_ENTITY_PROPERTY_TO_PROPERTIES(maxParticles, getMaxParticles);
    COPY_ENTITY_PROPERTY_TO_PROPERTIES(lifespan, getLifespan);
    COPY_ENTITY_PROPERTY_TO_PROPERTIES(isEmitting, getIsEmitting);
    COPY_ENTITY_PROPERTY_TO_PROPERTIES(emitRate, getEmitRate);
    COPY_ENTITY_PROPERTY_TO_PROPERTIES(emitSpeed, getEmitSpeed);
    COPY_ENTITY_PROPERTY_TO_PROPERTIES(speedSpread, getSpeedSpread);
    COPY_ENTITY_PROPERTY_TO_PROPERTIES(emitOrientation, getEmitOrientation);
    COPY_ENTITY_PROPERTY_TO_PROPERTIES(emitDimensions, getEmitDimensions);
    COPY_ENTITY_PROPERTY_TO_PROPERTIES(emitRadiusStart, getEmitRadiusStart);
    COPY_ENTITY_PROPERTY_TO_PROPERTIES(polarStart, getPolarStart);
    COPY_ENTITY_PROPERTY_TO_PROPERTIES(polarFinish, getPolarFinish);
    COPY_ENTITY_PROPERTY_TO_PROPERTIES(azimuthStart, getAzimuthStart);
    COPY_ENTITY_PROPERTY_TO_PROPERTIES(azimuthFinish, getAzimuthFinish);
    COPY_ENTITY_PROPERTY_TO_PROPERTIES(emitAcceleration, getEmitAcceleration);
    COPY_ENTITY_PROPERTY_TO_PROPERTIES(accelerationSpread, getAccelerationSpread);
    COPY_ENTITY_PROPERTY_TO_PROPERTIES(particleRadius, getParticleRadius);
    COPY_ENTITY_PROPERTY_TO_PROPERTIES(radiusSpread, getRadiusSpread);
    COPY_ENTITY_PROPERTY_TO_PROPERTIES(radiusStart, getRadiusStart);
    COPY_ENTITY_PROPERTY_TO_PROPERTIES(radiusFinish, getRadiusFinish);
    COPY_ENTITY_PROPERTY_TO_PROPERTIES(colorSpread, getColorSpread);
    COPY_ENTITY_PROPERTY_TO_PROPERTIES(colorStart, getColorStart);
    COPY_ENTITY_PROPERTY_TO_PROPERTIES(colorFinish, getColorFinish);
    COPY_ENTITY_PROPERTY_TO_PROPERTIES(alphaSpread, getAlphaSpread);
    COPY_ENTITY_PROPERTY_TO_PROPERTIES(alphaStart, getAlphaStart);
    COPY_ENTITY_PROPERTY_TO_PROPERTIES(alphaFinish, getAlphaFinish);
    COPY_ENTITY_PROPERTY_TO_PROPERTIES(textures, getTextures);
    COPY_ENTITY_PROPERTY_TO_PROPERTIES(additiveBlending, getAdditiveBlending);


    return properties;
}

bool ParticleEffectEntityItem::setProperties(const EntityItemProperties& properties) {
    bool somethingChanged = EntityItem::setProperties(properties); // set the properties in our base class

    SET_ENTITY_PROPERTY_FROM_PROPERTIES(color, setColor);
    SET_ENTITY_PROPERTY_FROM_PROPERTIES(alpha, setAlpha);
    SET_ENTITY_PROPERTY_FROM_PROPERTIES(glowLevel, setGlowLevel);
    SET_ENTITY_PROPERTY_FROM_PROPERTIES(shapeType, updateShapeType);
    SET_ENTITY_PROPERTY_FROM_PROPERTIES(maxParticles, setMaxParticles);
    SET_ENTITY_PROPERTY_FROM_PROPERTIES(lifespan, setLifespan);
    SET_ENTITY_PROPERTY_FROM_PROPERTIES(isEmitting, setIsEmitting);
    SET_ENTITY_PROPERTY_FROM_PROPERTIES(emitRate, setEmitRate);
    SET_ENTITY_PROPERTY_FROM_PROPERTIES(emitSpeed, setEmitSpeed);
    SET_ENTITY_PROPERTY_FROM_PROPERTIES(speedSpread, setSpeedSpread);
    SET_ENTITY_PROPERTY_FROM_PROPERTIES(emitOrientation, setEmitOrientation);
    SET_ENTITY_PROPERTY_FROM_PROPERTIES(emitDimensions, setEmitDimensions);
    SET_ENTITY_PROPERTY_FROM_PROPERTIES(emitRadiusStart, setEmitRadiusStart);
    SET_ENTITY_PROPERTY_FROM_PROPERTIES(polarStart, setPolarStart);
    SET_ENTITY_PROPERTY_FROM_PROPERTIES(polarFinish, setPolarFinish);
    SET_ENTITY_PROPERTY_FROM_PROPERTIES(azimuthStart, setAzimuthStart);
    SET_ENTITY_PROPERTY_FROM_PROPERTIES(azimuthFinish, setAzimuthFinish);
    SET_ENTITY_PROPERTY_FROM_PROPERTIES(emitAcceleration, setEmitAcceleration);
    SET_ENTITY_PROPERTY_FROM_PROPERTIES(accelerationSpread, setAccelerationSpread);
    SET_ENTITY_PROPERTY_FROM_PROPERTIES(particleRadius, setParticleRadius);
    SET_ENTITY_PROPERTY_FROM_PROPERTIES(radiusSpread, setRadiusSpread);
    SET_ENTITY_PROPERTY_FROM_PROPERTIES(radiusStart, setRadiusStart);
    SET_ENTITY_PROPERTY_FROM_PROPERTIES(radiusFinish, setRadiusFinish);
    SET_ENTITY_PROPERTY_FROM_PROPERTIES(colorSpread, setColorSpread);
    SET_ENTITY_PROPERTY_FROM_PROPERTIES(colorStart, setColorStart);
    SET_ENTITY_PROPERTY_FROM_PROPERTIES(colorFinish, setColorFinish);
    SET_ENTITY_PROPERTY_FROM_PROPERTIES(alphaSpread, setAlphaSpread);
    SET_ENTITY_PROPERTY_FROM_PROPERTIES(alphaStart, setAlphaStart);
    SET_ENTITY_PROPERTY_FROM_PROPERTIES(alphaFinish, setAlphaFinish);
    SET_ENTITY_PROPERTY_FROM_PROPERTIES(textures, setTextures);
    SET_ENTITY_PROPERTY_FROM_PROPERTIES(additiveBlending, setAdditiveBlending);

    if (somethingChanged) {
        bool wantDebug = false;
        if (wantDebug) {
            uint64_t now = usecTimestampNow();
            int elapsed = now - getLastEdited();
            qCDebug(entities) << "ParticleEffectEntityItem::setProperties() AFTER update... edited AGO=" << elapsed <<
                "now=" << now << " getLastEdited()=" << getLastEdited();
        }
        setLastEdited(properties.getLastEdited());
    }
    return somethingChanged;
}

int ParticleEffectEntityItem::readEntitySubclassDataFromBuffer(const unsigned char* data, int bytesLeftToRead,
                                                               ReadBitstreamToTreeParams& args,
                                                               EntityPropertyFlags& propertyFlags, bool overwriteLocalData,
                                                               bool& somethingChanged) {

    int bytesRead = 0;
    const unsigned char* dataAt = data;

    READ_ENTITY_PROPERTY(PROP_COLOR, rgbColor, setColor);

    // Because we're using AnimationLoop which will reset the frame index if you change it's running state
    // we want to read these values in the order they appear in the buffer, but call our setters in an
    // order that allows AnimationLoop to preserve the correct frame rate.
    if (args.bitstreamVersion < VERSION_ENTITIES_ANIMATION_PROPERTIES_GROUP) {
        SKIP_ENTITY_PROPERTY(PROP_ANIMATION_FPS, float);
        SKIP_ENTITY_PROPERTY(PROP_ANIMATION_FRAME_INDEX, float);
        SKIP_ENTITY_PROPERTY(PROP_ANIMATION_PLAYING, bool);
        SKIP_ENTITY_PROPERTY(PROP_ANIMATION_SETTINGS, QString);
    } else {
        READ_ENTITY_PROPERTY(PROP_EMITTING_PARTICLES, bool, setIsEmitting);
    }

    READ_ENTITY_PROPERTY(PROP_SHAPE_TYPE, ShapeType, updateShapeType);
    READ_ENTITY_PROPERTY(PROP_MAX_PARTICLES, quint32, setMaxParticles);
    READ_ENTITY_PROPERTY(PROP_LIFESPAN, float, setLifespan);
    READ_ENTITY_PROPERTY(PROP_EMIT_RATE, float, setEmitRate);
    if (args.bitstreamVersion < VERSION_ENTITIES_PARTICLE_ELLIPSOID_EMITTER) {
        // OLD PROP_EMIT_VELOCITY FAKEOUT
        SKIP_ENTITY_PROPERTY(PROP_EMIT_SPEED, glm::vec3);
    }
    
    if (args.bitstreamVersion >= VERSION_ENTITIES_PARTICLE_MODIFICATIONS) {
        READ_ENTITY_PROPERTY(PROP_EMIT_ACCELERATION, glm::vec3, setEmitAcceleration);
        READ_ENTITY_PROPERTY(PROP_ACCELERATION_SPREAD, glm::vec3, setAccelerationSpread);
        READ_ENTITY_PROPERTY(PROP_PARTICLE_RADIUS, float, setParticleRadius);
        READ_ENTITY_PROPERTY(PROP_TEXTURES, QString, setTextures);
        if (args.bitstreamVersion < VERSION_ENTITIES_PARTICLE_ELLIPSOID_EMITTER) {
            // OLD PROP_VELOCITY_SPREAD FAKEOUT
            SKIP_ENTITY_PROPERTY(PROP_SPEED_SPREAD, glm::vec3);
        }
    } else {
        // OLD PROP_EMIT_ACCELERATION FAKEOUT
        SKIP_ENTITY_PROPERTY(PROP_PARTICLE_RADIUS, float);
        // OLD PROP_ACCELERATION_SPREAD FAKEOUT
        SKIP_ENTITY_PROPERTY(PROP_PARTICLE_RADIUS, float);
        READ_ENTITY_PROPERTY(PROP_PARTICLE_RADIUS, float, setParticleRadius);
        READ_ENTITY_PROPERTY(PROP_TEXTURES, QString, setTextures);
    }

    if (args.bitstreamVersion >= VERSION_ENTITIES_PARTICLE_RADIUS_PROPERTIES) {
        READ_ENTITY_PROPERTY(PROP_RADIUS_SPREAD, float, setRadiusSpread);
        READ_ENTITY_PROPERTY(PROP_RADIUS_START, float, setRadiusStart);
        READ_ENTITY_PROPERTY(PROP_RADIUS_FINISH, float, setRadiusFinish);
    }

    if (args.bitstreamVersion >= VERSION_ENTITIES_PARTICLE_COLOR_PROPERTIES) {
        READ_ENTITY_PROPERTY(PROP_COLOR_SPREAD, xColor, setColorSpread);
        READ_ENTITY_PROPERTY(PROP_COLOR_START, xColor, setColorStart);
        READ_ENTITY_PROPERTY(PROP_COLOR_FINISH, xColor, setColorFinish);
        READ_ENTITY_PROPERTY(PROP_ALPHA, float, setAlpha);
        READ_ENTITY_PROPERTY(PROP_ALPHA_SPREAD, float, setAlphaSpread);
        READ_ENTITY_PROPERTY(PROP_ALPHA_START, float, setAlphaStart);
        READ_ENTITY_PROPERTY(PROP_ALPHA_FINISH, float, setAlphaFinish);
    }

    if (args.bitstreamVersion >= VERSION_ENTITIES_PARTICLE_ELLIPSOID_EMITTER) {
        READ_ENTITY_PROPERTY(PROP_EMIT_SPEED, float, setEmitSpeed);
        READ_ENTITY_PROPERTY(PROP_SPEED_SPREAD, float, setSpeedSpread);
        READ_ENTITY_PROPERTY(PROP_EMIT_ORIENTATION, glm::quat, setEmitOrientation);
        READ_ENTITY_PROPERTY(PROP_EMIT_DIMENSIONS, glm::vec3, setEmitDimensions);
        READ_ENTITY_PROPERTY(PROP_EMIT_RADIUS_START, float, setEmitRadiusStart);
        READ_ENTITY_PROPERTY(PROP_POLAR_START, float, setPolarStart);
        READ_ENTITY_PROPERTY(PROP_POLAR_FINISH, float, setPolarFinish);
        READ_ENTITY_PROPERTY(PROP_AZIMUTH_START, float, setAzimuthStart);
        READ_ENTITY_PROPERTY(PROP_AZIMUTH_FINISH, float, setAzimuthFinish);
    }

    if (args.bitstreamVersion >= VERSION_ENTITIES_PARTICLES_ADDITIVE_BLENDING) {
        READ_ENTITY_PROPERTY(PROP_ADDITIVE_BLENDING, bool, setAdditiveBlending);
    }

    return bytesRead;
}


// TODO: eventually only include properties changed since the params.lastViewFrustumSent time
EntityPropertyFlags ParticleEffectEntityItem::getEntityProperties(EncodeBitstreamParams& params) const {
    EntityPropertyFlags requestedProperties = EntityItem::getEntityProperties(params);

    requestedProperties += PROP_COLOR;
    requestedProperties += PROP_SHAPE_TYPE;
    requestedProperties += PROP_MAX_PARTICLES;
    requestedProperties += PROP_LIFESPAN;
    requestedProperties += PROP_EMITTING_PARTICLES;
    requestedProperties += PROP_EMIT_RATE;
    requestedProperties += PROP_EMIT_ACCELERATION;
    requestedProperties += PROP_ACCELERATION_SPREAD;
    requestedProperties += PROP_PARTICLE_RADIUS;
    requestedProperties += PROP_TEXTURES;
    requestedProperties += PROP_RADIUS_SPREAD;
    requestedProperties += PROP_RADIUS_START;
    requestedProperties += PROP_RADIUS_FINISH;
    requestedProperties += PROP_COLOR_SPREAD;
    requestedProperties += PROP_COLOR_START;
    requestedProperties += PROP_COLOR_FINISH;
    requestedProperties += PROP_ALPHA;
    requestedProperties += PROP_ALPHA_SPREAD;
    requestedProperties += PROP_ALPHA_START;
    requestedProperties += PROP_ALPHA_FINISH;
    requestedProperties += PROP_EMIT_SPEED;
    requestedProperties += PROP_SPEED_SPREAD;
    requestedProperties += PROP_EMIT_ORIENTATION;
    requestedProperties += PROP_EMIT_DIMENSIONS;
    requestedProperties += PROP_EMIT_RADIUS_START;
    requestedProperties += PROP_POLAR_START;
    requestedProperties += PROP_POLAR_FINISH;
    requestedProperties += PROP_AZIMUTH_START;
    requestedProperties += PROP_AZIMUTH_FINISH;
    requestedProperties += PROP_ADDITIVE_BLENDING;

    return requestedProperties;
}

void ParticleEffectEntityItem::appendSubclassData(OctreePacketData* packetData, EncodeBitstreamParams& params,
                                                  EntityTreeElementExtraEncodeData* entityTreeElementExtraEncodeData,
                                                  EntityPropertyFlags& requestedProperties,
                                                  EntityPropertyFlags& propertyFlags,
                                                  EntityPropertyFlags& propertiesDidntFit,
                                                  int& propertyCount,
                                                  OctreeElement::AppendState& appendState) const {

    bool successPropertyFits = true;
    APPEND_ENTITY_PROPERTY(PROP_COLOR, getColor());
    APPEND_ENTITY_PROPERTY(PROP_EMITTING_PARTICLES, getIsEmitting());
    APPEND_ENTITY_PROPERTY(PROP_SHAPE_TYPE, (uint32_t)getShapeType());
    APPEND_ENTITY_PROPERTY(PROP_MAX_PARTICLES, getMaxParticles());
    APPEND_ENTITY_PROPERTY(PROP_LIFESPAN, getLifespan());
    APPEND_ENTITY_PROPERTY(PROP_EMIT_RATE, getEmitRate());
    APPEND_ENTITY_PROPERTY(PROP_EMIT_ACCELERATION, getEmitAcceleration());
    APPEND_ENTITY_PROPERTY(PROP_ACCELERATION_SPREAD, getAccelerationSpread());
    APPEND_ENTITY_PROPERTY(PROP_PARTICLE_RADIUS, getParticleRadius());
    APPEND_ENTITY_PROPERTY(PROP_TEXTURES, getTextures());
    APPEND_ENTITY_PROPERTY(PROP_RADIUS_SPREAD, getRadiusSpread());
    APPEND_ENTITY_PROPERTY(PROP_RADIUS_START, getRadiusStart());
    APPEND_ENTITY_PROPERTY(PROP_RADIUS_FINISH, getRadiusFinish());
    APPEND_ENTITY_PROPERTY(PROP_COLOR_SPREAD, getColorSpread());
    APPEND_ENTITY_PROPERTY(PROP_COLOR_START, getColorStart());
    APPEND_ENTITY_PROPERTY(PROP_COLOR_FINISH, getColorFinish());
    APPEND_ENTITY_PROPERTY(PROP_ALPHA, getAlpha());
    APPEND_ENTITY_PROPERTY(PROP_ALPHA_SPREAD, getAlphaSpread());
    APPEND_ENTITY_PROPERTY(PROP_ALPHA_START, getAlphaStart());
    APPEND_ENTITY_PROPERTY(PROP_ALPHA_FINISH, getAlphaFinish());
    APPEND_ENTITY_PROPERTY(PROP_EMIT_SPEED, getEmitSpeed());
    APPEND_ENTITY_PROPERTY(PROP_SPEED_SPREAD, getSpeedSpread());
    APPEND_ENTITY_PROPERTY(PROP_EMIT_ORIENTATION, getEmitOrientation());
    APPEND_ENTITY_PROPERTY(PROP_EMIT_DIMENSIONS, getEmitDimensions());
    APPEND_ENTITY_PROPERTY(PROP_EMIT_RADIUS_START, getEmitRadiusStart());
    APPEND_ENTITY_PROPERTY(PROP_POLAR_START, getPolarStart());
    APPEND_ENTITY_PROPERTY(PROP_POLAR_FINISH, getPolarFinish());
    APPEND_ENTITY_PROPERTY(PROP_AZIMUTH_START, getAzimuthStart());
    APPEND_ENTITY_PROPERTY(PROP_AZIMUTH_FINISH, getAzimuthFinish());
    APPEND_ENTITY_PROPERTY(PROP_ADDITIVE_BLENDING, getAdditiveBlending());
}

bool ParticleEffectEntityItem::isEmittingParticles() const {
    // keep emitting if there are particles still alive.
    return (getIsEmitting() || !_particles.empty());
}

bool ParticleEffectEntityItem::needsToCallUpdate() const {
    return true;
}

void ParticleEffectEntityItem::update(const quint64& now) {

    float deltaTime = (float)(now - _lastSimulated) / (float)USECS_PER_SECOND;
    _lastSimulated = now;

    if (isEmittingParticles()) {
        stepSimulation(deltaTime);
    }

    EntityItem::update(now); // let our base class handle it's updates...
}

void ParticleEffectEntityItem::debugDump() const {
    quint64 now = usecTimestampNow();
    qCDebug(entities) << "PA EFFECT EntityItem id:" << getEntityItemID() << "---------------------------------------------";
    qCDebug(entities) << "                  color:" << _color[0] << "," << _color[1] << "," << _color[2];
    qCDebug(entities) << "               position:" << debugTreeVector(getPosition());
    qCDebug(entities) << "             dimensions:" << debugTreeVector(getDimensions());
    qCDebug(entities) << "          getLastEdited:" << debugTime(getLastEdited(), now);
}

void ParticleEffectEntityItem::updateShapeType(ShapeType type) {
    if (type != _shapeType) {
        _shapeType = type;
        _dirtyFlags |= Simulation::DIRTY_SHAPE | Simulation::DIRTY_MASS;
    }
}

void ParticleEffectEntityItem::integrateParticle(Particle& particle, float deltaTime) {
    glm::vec3 atSquared = (0.5f * deltaTime * deltaTime) * particle.acceleration;
    glm::vec3 at = particle.acceleration * deltaTime;
    particle.position += particle.velocity * deltaTime + atSquared;
    particle.velocity += at;
}

void ParticleEffectEntityItem::stepSimulation(float deltaTime) {
    // update particles between head and tail
    for (Particle& particle : _particles) {
        particle.lifetime += deltaTime;

        // if particle has died.
        if (particle.lifetime >= _lifespan) {
            // move head forward
            _particles.pop_front();
        } else {
            // Otherwise update it
            integrateParticle(particle, deltaTime);
        }
    }

    // emit new particles, but only if we are emmitting
    if (getIsEmitting() && _emitRate > 0.0f && _lifespan > 0.0f && _polarStart <= _polarFinish) {

        float timeLeftInFrame = deltaTime;
        while (_timeUntilNextEmit < timeLeftInFrame) {
            // overflow! move head forward by one.
            // because the case of head == tail indicates an empty array, not a full one.
            // This can drop an existing older particle, but this is by design, newer particles are a higher priority.
            if (_particles.size() >= _maxParticles) {
                _particles.pop_front();
            }
            
            // emit a new particle at tail index.
            _particles.push_back(createParticle());
            auto particle = _particles.back();
            particle.lifetime += timeLeftInFrame;
            
            // Initialize it
            integrateParticle(particle, deltaTime);
            
            // Advance in frame
            timeLeftInFrame -= _timeUntilNextEmit;
            _timeUntilNextEmit = 1.0f / _emitRate;
        }

        _timeUntilNextEmit -= timeLeftInFrame;
    }
}

ParticleEffectEntityItem::Particle ParticleEffectEntityItem::createParticle() {
    Particle particle;
    
    particle.seed = randFloatInRange(0.0f, 1.0f);
    
    // Position, velocity, and acceleration
    if (_polarStart == 0.0f && _polarFinish == 0.0f && _emitDimensions.z == 0.0f) {
        // Emit along z-axis from position
        particle.velocity = (_emitSpeed + randFloatInRange(-1.0f, 1.0f) * _speedSpread) * (_emitOrientation * Vectors::UNIT_Z);
        particle.acceleration = _emitAcceleration + randFloatInRange(-1.0f, 1.0f) * _accelerationSpread;
        
    } else {
        // Emit around point or from ellipsoid
        // - Distribute directions evenly around point
        // - Distribute points relatively evenly over ellipsoid surface
        // - Distribute points relatively evenly within ellipsoid volume
        
        float elevationMinZ = sin(PI_OVER_TWO - _polarFinish);
        float elevationMaxZ = sin(PI_OVER_TWO - _polarStart);
        float elevation = asin(elevationMinZ + (elevationMaxZ - elevationMinZ) * randFloat());
        
        float azimuth;
        if (_azimuthFinish >= _azimuthStart) {
            azimuth = _azimuthStart + (_azimuthFinish - _azimuthStart) * randFloat();
        } else {
            azimuth = _azimuthStart + (TWO_PI + _azimuthFinish - _azimuthStart) * randFloat();
        }
        
        glm::vec3 emitDirection;
        
        if (_emitDimensions == Vectors::ZERO) {
            // Point
            emitDirection = glm::quat(glm::vec3(PI_OVER_TWO - elevation, 0.0f, azimuth)) * Vectors::UNIT_Z;
        } else {
            // Ellipsoid
            float radiusScale = 1.0f;
            if (_emitRadiusStart < 1.0f) {
                float emitRadiusStart = glm::max(_emitRadiusStart, EPSILON);  // Avoid math complications at center
                float randRadius =
                emitRadiusStart + randFloatInRange(0.0f, MAXIMUM_EMIT_RADIUS_START - emitRadiusStart);
                radiusScale = 1.0f - std::pow(1.0f - randRadius, 3.0f);
            }
            
            glm::vec3 radii = radiusScale * 0.5f * _emitDimensions;
            float x = radii.x * glm::cos(elevation) * glm::cos(azimuth);
            float y = radii.y * glm::cos(elevation) * glm::sin(azimuth);
            float z = radii.z * glm::sin(elevation);
            glm::vec3 emitPosition = glm::vec3(x, y, z);
            emitDirection = glm::normalize(glm::vec3(
                radii.x > 0.0f ? x / (radii.x * radii.x) : 0.0f,
                radii.y > 0.0f ? y / (radii.y * radii.y) : 0.0f,
                radii.z > 0.0f ? z / (radii.z * radii.z) : 0.0f
            ));
            
            particle.position = _emitOrientation * emitPosition;
        }
        
        particle.velocity = (_emitSpeed + randFloatInRange(-1.0f, 1.0f) * _speedSpread) * (_emitOrientation * emitDirection);
        particle.acceleration = _emitAcceleration + randFloatInRange(-1.0f, 1.0f) * _accelerationSpread;
    }
    
    return particle;
}

void ParticleEffectEntityItem::setMaxParticles(quint32 maxParticles) {
    if (_maxParticles != maxParticles && MINIMUM_MAX_PARTICLES <= maxParticles && maxParticles <= MAXIMUM_MAX_PARTICLES) {
        _maxParticles = maxParticles;

        // Pop all the overflowing oldest particles
        while (_particles.size() > _maxParticles) {
            _particles.pop_front();
        }

        // effectively clear all particles and start emitting new ones from scratch.
        _timeUntilNextEmit = 0.0f;
    }
}<|MERGE_RESOLUTION|>--- conflicted
+++ resolved
@@ -106,11 +106,7 @@
     _lastSimulated(usecTimestampNow())
 {
     _type = EntityTypes::ParticleEffect;
-<<<<<<< HEAD
-    setProperties(properties);
-=======
     setColor(DEFAULT_COLOR);
->>>>>>> 78f7935d
 }
 
 void ParticleEffectEntityItem::setAlpha(float alpha) {
