//
//  ParticleEffectEntityItem.cpp
//  libraries/entities/src
//
//  Some starter code for a particle simulation entity, which could ideally be used for a variety of effects.
//  This is some really early and rough stuff here.  It was enough for now to just get it up and running in the interface.
//
//  Todo's and other notes:
//  - The simulation should restart when the AnimationLoop's max frame is reached (or passed), but there doesn't seem
//    to be a good way to set that max frame to something reasonable right now.
//  - There seems to be a bug whereby entities on the edge of screen will just pop off or on.  This is probably due
//    to my lack of understanding of how entities in the octree are picked for rendering.  I am updating the entity
//    dimensions based on the bounds of the sim, but maybe I need to update a dirty flag or something.
//  - This should support some kind of pre-roll of the simulation.
//  - Just to get this out the door, I just did forward Euler integration.  There are better ways.
//  - Gravity always points along the Y axis.  Support an actual gravity vector.
//  - Add the ability to add arbitrary forces to the simulation.
//  - Add drag.
//  - Add some kind of support for collisions.
//  - There's no synchronization of the simulation across clients at all.  In fact, it's using rand() under the hood, so
//    there's no gaurantee that different clients will see simulations that look anything like the other.
//
//  Created by Jason Rickwald on 3/2/15.
//
//  Distributed under the Apache License, Version 2.0.
//  See the accompanying file LICENSE or http://www.apache.org/licenses/LICENSE-2.0.html
//


#include <glm/gtx/transform.hpp>
#include <QtCore/QJsonDocument>

#include <ByteCountCoding.h>
#include <GeometryUtil.h>
#include <Interpolate.h>

#include "EntityTree.h"
#include "EntityTreeElement.h"
#include "EntitiesLogging.h"
#include "EntityScriptingInterface.h"
#include "ParticleEffectEntityItem.h"

const glm::vec3 X_AXIS = glm::vec3(1.0f, 0.0f, 0.0f);
const glm::vec3 Z_AXIS = glm::vec3(0.0f, 0.0f, 1.0f);

const float SCRIPT_MAXIMUM_PI = 3.1416f;  // Round up so that reasonable property values work

const xColor ParticleEffectEntityItem::DEFAULT_COLOR = { 255, 255, 255 };
const xColor ParticleEffectEntityItem::DEFAULT_COLOR_SPREAD = { 0, 0, 0 };
const float ParticleEffectEntityItem::DEFAULT_ALPHA = 1.0f;
const float ParticleEffectEntityItem::DEFAULT_ALPHA_SPREAD = 0.0f;
const float ParticleEffectEntityItem::DEFAULT_ALPHA_START = DEFAULT_ALPHA;
const float ParticleEffectEntityItem::DEFAULT_ALPHA_FINISH = DEFAULT_ALPHA;
<<<<<<< HEAD
const float ParticleEffectEntityItem::MINIMUM_ALPHA = 0.0f;
const float ParticleEffectEntityItem::MAXIMUM_ALPHA = 1.0f;
const float ParticleEffectEntityItem::DEFAULT_ANIMATION_FRAME_INDEX = 0.0f;
const bool ParticleEffectEntityItem::DEFAULT_ANIMATION_IS_PLAYING = false;
const float ParticleEffectEntityItem::DEFAULT_ANIMATION_FPS = 30.0f;
=======
>>>>>>> 039d9a6a
const quint32 ParticleEffectEntityItem::DEFAULT_MAX_PARTICLES = 1000;
const quint32 ParticleEffectEntityItem::MINIMUM_MAX_PARTICLES = 1;
const quint32 ParticleEffectEntityItem::MAXIMUM_MAX_PARTICLES = 10000;
const float ParticleEffectEntityItem::DEFAULT_LIFESPAN = 3.0f;
const float ParticleEffectEntityItem::MINIMUM_LIFESPAN = 0.0f;
const float ParticleEffectEntityItem::MAXIMUM_LIFESPAN = 86400.0f;  // 1 day
const float ParticleEffectEntityItem::DEFAULT_EMIT_RATE = 15.0f;
const float ParticleEffectEntityItem::MINIMUM_EMIT_RATE = 0.0f;
const float ParticleEffectEntityItem::MAXIMUM_EMIT_RATE = 1000.0f;
const float ParticleEffectEntityItem::DEFAULT_EMIT_SPEED = 5.0f;
const float ParticleEffectEntityItem::MINIMUM_EMIT_SPEED = 0.0f;
const float ParticleEffectEntityItem::MAXIMUM_EMIT_SPEED = 1000.0f;  // Approx mach 3
const float ParticleEffectEntityItem::DEFAULT_SPEED_SPREAD = 1.0f;
const glm::quat ParticleEffectEntityItem::DEFAULT_EMIT_ORIENTATION = glm::angleAxis(-PI_OVER_TWO, X_AXIS);  // Vertical
const glm::vec3 ParticleEffectEntityItem::DEFAULT_EMIT_DIMENSIONS = glm::vec3(0.0f, 0.0f, 0.0f);  // Emit from point
const float ParticleEffectEntityItem::MINIMUM_EMIT_DIMENSION = 0.0f;
const float ParticleEffectEntityItem::MAXIMUM_EMIT_DIMENSION = (float)TREE_SCALE;
const float ParticleEffectEntityItem::DEFAULT_EMIT_RADIUS_START = 1.0f;  // Emit from surface (when emitDimensions > 0)
const float ParticleEffectEntityItem::MINIMUM_EMIT_RADIUS_START = 0.0f;
const float ParticleEffectEntityItem::MAXIMUM_EMIT_RADIUS_START = 1.0f;
const float ParticleEffectEntityItem::MINIMUM_POLAR = 0.0f;
const float ParticleEffectEntityItem::MAXIMUM_POLAR = SCRIPT_MAXIMUM_PI;
const float ParticleEffectEntityItem::DEFAULT_POLAR_START = 0.0f;  // Emit along z-axis
const float ParticleEffectEntityItem::DEFAULT_POLAR_FINISH = 0.0f; // ""
const float ParticleEffectEntityItem::MINIMUM_AZIMUTH = -SCRIPT_MAXIMUM_PI;
const float ParticleEffectEntityItem::MAXIMUM_AZIMUTH = SCRIPT_MAXIMUM_PI;
const float ParticleEffectEntityItem::DEFAULT_AZIMUTH_START = -PI;  // Emit full circumference (when polarFinish > 0)
const float ParticleEffectEntityItem::DEFAULT_AZIMUTH_FINISH = PI;  // ""
const glm::vec3 ParticleEffectEntityItem::DEFAULT_EMIT_ACCELERATION(0.0f, -9.8f, 0.0f);
const float ParticleEffectEntityItem::MINIMUM_EMIT_ACCELERATION = -100.0f; // ~ 10g
const float ParticleEffectEntityItem::MAXIMUM_EMIT_ACCELERATION = 100.0f;
const glm::vec3 ParticleEffectEntityItem::DEFAULT_ACCELERATION_SPREAD(0.0f, 0.0f, 0.0f);
const float ParticleEffectEntityItem::MINIMUM_ACCELERATION_SPREAD = 0.0f;
const float ParticleEffectEntityItem::MAXIMUM_ACCELERATION_SPREAD = 100.0f;
const float ParticleEffectEntityItem::DEFAULT_PARTICLE_RADIUS = 0.025f;
const float ParticleEffectEntityItem::MINIMUM_PARTICLE_RADIUS = 0.0f;
const float ParticleEffectEntityItem::MAXIMUM_PARTICLE_RADIUS = (float)TREE_SCALE;
const float ParticleEffectEntityItem::DEFAULT_RADIUS_SPREAD = 0.0f;
const float ParticleEffectEntityItem::DEFAULT_RADIUS_START = DEFAULT_PARTICLE_RADIUS;
const float ParticleEffectEntityItem::DEFAULT_RADIUS_FINISH = DEFAULT_PARTICLE_RADIUS;
const QString ParticleEffectEntityItem::DEFAULT_TEXTURES = "";


EntityItemPointer ParticleEffectEntityItem::factory(const EntityItemID& entityID, const EntityItemProperties& properties) {
    return std::make_shared<ParticleEffectEntityItem>(entityID, properties);
}

// our non-pure virtual subclass for now...
ParticleEffectEntityItem::ParticleEffectEntityItem(const EntityItemID& entityItemID, const EntityItemProperties& properties) :
    EntityItem(entityItemID),
    _lastSimulated(usecTimestampNow()),
    _isEmitting(true),
    _particleLifetimes(DEFAULT_MAX_PARTICLES, 0.0f),
    _particlePositions(DEFAULT_MAX_PARTICLES, glm::vec3(0.0f, 0.0f, 0.0f)),
    _particleVelocities(DEFAULT_MAX_PARTICLES, glm::vec3(0.0f, 0.0f, 0.0f)),
    _particleAccelerations(DEFAULT_MAX_PARTICLES, glm::vec3(0.0f, 0.0f, 0.0f)),
    _particleRadiuses(DEFAULT_MAX_PARTICLES, DEFAULT_PARTICLE_RADIUS),
    _radiusStarts(DEFAULT_MAX_PARTICLES, DEFAULT_PARTICLE_RADIUS),
    _radiusMiddles(DEFAULT_MAX_PARTICLES, DEFAULT_PARTICLE_RADIUS),
    _radiusFinishes(DEFAULT_MAX_PARTICLES, DEFAULT_PARTICLE_RADIUS),
    _particleColors(DEFAULT_MAX_PARTICLES, DEFAULT_COLOR),
    _colorStarts(DEFAULT_MAX_PARTICLES, DEFAULT_COLOR),
    _colorMiddles(DEFAULT_MAX_PARTICLES, DEFAULT_COLOR),
    _colorFinishes(DEFAULT_MAX_PARTICLES, DEFAULT_COLOR),
    _particleAlphas(DEFAULT_MAX_PARTICLES, DEFAULT_ALPHA),
    _alphaStarts(DEFAULT_MAX_PARTICLES, DEFAULT_ALPHA),
    _alphaMiddles(DEFAULT_MAX_PARTICLES, DEFAULT_ALPHA),
    _alphaFinishes(DEFAULT_MAX_PARTICLES, DEFAULT_ALPHA),
    _particleMaxBound(glm::vec3(1.0f, 1.0f, 1.0f)),
    _particleMinBound(glm::vec3(-1.0f, -1.0f, -1.0f)) 
{

    _type = EntityTypes::ParticleEffect;
    setColor(DEFAULT_COLOR);
    setProperties(properties);
}

ParticleEffectEntityItem::~ParticleEffectEntityItem() {
}


void ParticleEffectEntityItem::setAlpha(float alpha) {
    if (MINIMUM_ALPHA <= alpha && alpha <= MAXIMUM_ALPHA) {
        _alpha = alpha;
    }
}

void ParticleEffectEntityItem::setAlphaStart(float alphaStart) {
    if (MINIMUM_ALPHA <= alphaStart && alphaStart <= MAXIMUM_ALPHA) {
        _alphaStart = alphaStart;
        _isAlphaStartInitialized = true;
    }
}

void ParticleEffectEntityItem::setAlphaFinish(float alphaFinish) {
    if (MINIMUM_ALPHA <= alphaFinish && alphaFinish <= MAXIMUM_ALPHA) {
        _alphaFinish = alphaFinish;
        _isAlphaFinishInitialized = true;
    }
}

void ParticleEffectEntityItem::setAlphaSpread(float alphaSpread) {
    if (MINIMUM_ALPHA <= alphaSpread && alphaSpread <= MAXIMUM_ALPHA) {
        _alphaSpread = alphaSpread;
    }
}

void ParticleEffectEntityItem::setLifespan(float lifespan) {
    if (MINIMUM_LIFESPAN <= lifespan && lifespan <= MAXIMUM_LIFESPAN) {
        _lifespan = lifespan;
    }
}

void ParticleEffectEntityItem::setEmitRate(float emitRate) {
    if (MINIMUM_EMIT_RATE <= emitRate && emitRate <= MAXIMUM_EMIT_RATE) {
        _emitRate = emitRate;
    }
}

void ParticleEffectEntityItem::setEmitSpeed(float emitSpeed) {
    if (MINIMUM_EMIT_SPEED <= emitSpeed && emitSpeed <= MAXIMUM_EMIT_SPEED) {
        _emitSpeed = emitSpeed;
        computeAndUpdateDimensions();
    }
}

void ParticleEffectEntityItem::setSpeedSpread(float speedSpread) {
    if (MINIMUM_EMIT_SPEED <= speedSpread && speedSpread <= MAXIMUM_EMIT_SPEED) {
        _speedSpread = speedSpread;
        computeAndUpdateDimensions();
    }
}

void ParticleEffectEntityItem::setEmitOrientation(const glm::quat& emitOrientation) {
    _emitOrientation = glm::normalize(emitOrientation);
    computeAndUpdateDimensions();
}

void ParticleEffectEntityItem::setEmitDimensions(const glm::vec3& emitDimensions) {
    bool updated = false;
    if (MINIMUM_EMIT_DIMENSION <= emitDimensions.x && emitDimensions.x <= MAXIMUM_EMIT_DIMENSION) {
        _emitDimensions.x = emitDimensions.x;
        updated = true;
    }
    if (MINIMUM_EMIT_DIMENSION <= emitDimensions.y && emitDimensions.y <= MAXIMUM_EMIT_DIMENSION) {
        _emitDimensions.y = emitDimensions.y;
        updated = true;
    }
    if (MINIMUM_EMIT_DIMENSION <= emitDimensions.z && emitDimensions.z <= MAXIMUM_EMIT_DIMENSION) {
        _emitDimensions.z = emitDimensions.z;
        updated = true;
    }
    if (updated) {
        computeAndUpdateDimensions();
    }
}

void ParticleEffectEntityItem::setEmitRadiusStart(float emitRadiusStart) {
    if (MINIMUM_EMIT_RADIUS_START <= emitRadiusStart && emitRadiusStart <= MAXIMUM_EMIT_RADIUS_START) {
        _emitRadiusStart = emitRadiusStart;
    }
}

void ParticleEffectEntityItem::setPolarStart(float polarStart) {
    if (MINIMUM_POLAR <= polarStart && polarStart <= MAXIMUM_POLAR) {
        _polarStart = polarStart;
    }
}

void ParticleEffectEntityItem::setPolarFinish(float polarFinish) {
    if (MINIMUM_POLAR <= polarFinish && polarFinish <= MAXIMUM_POLAR) {
        _polarFinish = polarFinish;
    }
}

void ParticleEffectEntityItem::setAzimuthStart(float azimuthStart) {
    if (MINIMUM_AZIMUTH <= azimuthStart && azimuthStart <= MAXIMUM_AZIMUTH) {
        _azimuthStart = azimuthStart;
    }
}

void ParticleEffectEntityItem::setAzimuthFinish(float azimuthFinish) {
    if (MINIMUM_AZIMUTH <= azimuthFinish && azimuthFinish <= MAXIMUM_AZIMUTH) {
        _azimuthFinish = azimuthFinish;
    }
}

void ParticleEffectEntityItem::setEmitAcceleration(const glm::vec3& emitAcceleration) {
    bool updated = false;
    if (MINIMUM_EMIT_ACCELERATION <= emitAcceleration.x && emitAcceleration.x <= MAXIMUM_EMIT_ACCELERATION) {
        _emitAcceleration.x = emitAcceleration.x;
        updated = true;
    }
    if (MINIMUM_EMIT_ACCELERATION <= emitAcceleration.y && emitAcceleration.y <= MAXIMUM_EMIT_ACCELERATION) {
        _emitAcceleration.y = emitAcceleration.y;
        updated = true;
    }
    if (MINIMUM_EMIT_ACCELERATION <= emitAcceleration.z && emitAcceleration.z <= MAXIMUM_EMIT_ACCELERATION) {
        _emitAcceleration.z = emitAcceleration.z;
        updated = true;
    }
    if (updated) {
        computeAndUpdateDimensions();
    }
}

void ParticleEffectEntityItem::setAccelerationSpread(const glm::vec3& accelerationSpread){
    bool updated = false;
    if (MINIMUM_ACCELERATION_SPREAD <= accelerationSpread.x && accelerationSpread.x <= MAXIMUM_ACCELERATION_SPREAD) {
        _accelerationSpread.x = accelerationSpread.x;
        updated = true;
    }
    if (MINIMUM_ACCELERATION_SPREAD <= accelerationSpread.y && accelerationSpread.y <= MAXIMUM_ACCELERATION_SPREAD) {
        _accelerationSpread.y = accelerationSpread.y;
        updated = true;
    }
    if (MINIMUM_ACCELERATION_SPREAD <= accelerationSpread.z && accelerationSpread.z <= MAXIMUM_ACCELERATION_SPREAD) {
        _accelerationSpread.z = accelerationSpread.z;
        updated = true;
    }
    if (updated) {
        computeAndUpdateDimensions();
    }
}

void ParticleEffectEntityItem::setParticleRadius(float particleRadius) {
    if (MINIMUM_PARTICLE_RADIUS <= particleRadius && particleRadius <= MAXIMUM_PARTICLE_RADIUS) {
        _particleRadius = particleRadius;
    }
}

void ParticleEffectEntityItem::setRadiusStart(float radiusStart) {
    if (MINIMUM_PARTICLE_RADIUS <= radiusStart && radiusStart <= MAXIMUM_PARTICLE_RADIUS) {
        _radiusStart = radiusStart;
        _isRadiusStartInitialized = true;
    }
}

void ParticleEffectEntityItem::setRadiusFinish(float radiusFinish) {
    if (MINIMUM_PARTICLE_RADIUS <= radiusFinish && radiusFinish <= MAXIMUM_PARTICLE_RADIUS) {
        _radiusFinish = radiusFinish;
        _isRadiusFinishInitialized = true;
    }
}

void ParticleEffectEntityItem::setRadiusSpread(float radiusSpread) { 
    if (MINIMUM_PARTICLE_RADIUS <= radiusSpread && radiusSpread <= MAXIMUM_PARTICLE_RADIUS) {
        _radiusSpread = radiusSpread;
    }
}


void ParticleEffectEntityItem::computeAndUpdateDimensions() {
    const float time = _lifespan * 1.1f; // add 10% extra time to account for incremental timer accumulation error

    glm::vec3 velocity = _emitSpeed * (_emitOrientation * Z_AXIS);
    glm::vec3 velocitySpread = _speedSpread * (_emitOrientation * Z_AXIS);

    glm::vec3 maxVelocity = glm::abs(velocity) + velocitySpread;
    glm::vec3 maxAccleration = glm::abs(_acceleration) + _accelerationSpread;
    glm::vec3 maxDistance = 0.5f * _emitDimensions + time * maxVelocity + (0.5f * time * time) * maxAccleration;

    float maxDistanceValue = std::max(maxDistance.x, std::max(maxDistance.y, maxDistance.z));

    //times 2 because dimensions are diameters not radii
    glm::vec3 dims(2.0f * maxDistanceValue);
    EntityItem::setDimensions(dims);
}


EntityItemProperties ParticleEffectEntityItem::getProperties(EntityPropertyFlags desiredProperties) const {
    EntityItemProperties properties = EntityItem::getProperties(desiredProperties); // get the properties from our base class

    COPY_ENTITY_PROPERTY_TO_PROPERTIES(color, getXColor);
    COPY_ENTITY_PROPERTY_TO_PROPERTIES(alpha, getAlpha);
    COPY_ENTITY_PROPERTY_TO_PROPERTIES(glowLevel, getGlowLevel);
    COPY_ENTITY_PROPERTY_TO_PROPERTIES(shapeType, getShapeType);
    COPY_ENTITY_PROPERTY_TO_PROPERTIES(maxParticles, getMaxParticles);
    COPY_ENTITY_PROPERTY_TO_PROPERTIES(lifespan, getLifespan);
    COPY_ENTITY_PROPERTY_TO_PROPERTIES(isEmitting, getIsEmitting);
    COPY_ENTITY_PROPERTY_TO_PROPERTIES(emitRate, getEmitRate);
    COPY_ENTITY_PROPERTY_TO_PROPERTIES(emitSpeed, getEmitSpeed);
    COPY_ENTITY_PROPERTY_TO_PROPERTIES(speedSpread, getSpeedSpread);
    COPY_ENTITY_PROPERTY_TO_PROPERTIES(emitOrientation, getEmitOrientation);
    COPY_ENTITY_PROPERTY_TO_PROPERTIES(emitDimensions, getEmitDimensions);
    COPY_ENTITY_PROPERTY_TO_PROPERTIES(emitRadiusStart, getEmitRadiusStart);
    COPY_ENTITY_PROPERTY_TO_PROPERTIES(polarStart, getPolarStart);
    COPY_ENTITY_PROPERTY_TO_PROPERTIES(polarFinish, getPolarFinish);
    COPY_ENTITY_PROPERTY_TO_PROPERTIES(azimuthStart, getAzimuthStart);
    COPY_ENTITY_PROPERTY_TO_PROPERTIES(azimuthFinish, getAzimuthFinish);
    COPY_ENTITY_PROPERTY_TO_PROPERTIES(emitAcceleration, getEmitAcceleration);
    COPY_ENTITY_PROPERTY_TO_PROPERTIES(accelerationSpread, getAccelerationSpread);
    COPY_ENTITY_PROPERTY_TO_PROPERTIES(particleRadius, getParticleRadius);
    COPY_ENTITY_PROPERTY_TO_PROPERTIES(radiusSpread, getRadiusSpread);
    COPY_ENTITY_PROPERTY_TO_PROPERTIES(radiusStart, getRadiusStart);
    COPY_ENTITY_PROPERTY_TO_PROPERTIES(radiusFinish, getRadiusFinish);
    COPY_ENTITY_PROPERTY_TO_PROPERTIES(colorSpread, getColorSpread);
    COPY_ENTITY_PROPERTY_TO_PROPERTIES(colorStart, getColorStart);
    COPY_ENTITY_PROPERTY_TO_PROPERTIES(colorFinish, getColorFinish);
    COPY_ENTITY_PROPERTY_TO_PROPERTIES(alphaSpread, getAlphaSpread);
    COPY_ENTITY_PROPERTY_TO_PROPERTIES(alphaStart, getAlphaStart);
    COPY_ENTITY_PROPERTY_TO_PROPERTIES(alphaFinish, getAlphaFinish);
    COPY_ENTITY_PROPERTY_TO_PROPERTIES(textures, getTextures);

    return properties;
}

bool ParticleEffectEntityItem::setProperties(const EntityItemProperties& properties) {
    bool somethingChanged = EntityItem::setProperties(properties); // set the properties in our base class

    SET_ENTITY_PROPERTY_FROM_PROPERTIES(color, setColor);
    SET_ENTITY_PROPERTY_FROM_PROPERTIES(alpha, setAlpha);
    SET_ENTITY_PROPERTY_FROM_PROPERTIES(glowLevel, setGlowLevel);
    SET_ENTITY_PROPERTY_FROM_PROPERTIES(shapeType, updateShapeType);
    SET_ENTITY_PROPERTY_FROM_PROPERTIES(maxParticles, setMaxParticles);
    SET_ENTITY_PROPERTY_FROM_PROPERTIES(lifespan, setLifespan);
    SET_ENTITY_PROPERTY_FROM_PROPERTIES(isEmitting, setIsEmitting);
    SET_ENTITY_PROPERTY_FROM_PROPERTIES(emitRate, setEmitRate);
    SET_ENTITY_PROPERTY_FROM_PROPERTIES(emitSpeed, setEmitSpeed);
    SET_ENTITY_PROPERTY_FROM_PROPERTIES(speedSpread, setSpeedSpread);
    SET_ENTITY_PROPERTY_FROM_PROPERTIES(emitOrientation, setEmitOrientation);
    SET_ENTITY_PROPERTY_FROM_PROPERTIES(emitDimensions, setEmitDimensions);
    SET_ENTITY_PROPERTY_FROM_PROPERTIES(emitRadiusStart, setEmitRadiusStart);
    SET_ENTITY_PROPERTY_FROM_PROPERTIES(polarStart, setPolarStart);
    SET_ENTITY_PROPERTY_FROM_PROPERTIES(polarFinish, setPolarFinish);
    SET_ENTITY_PROPERTY_FROM_PROPERTIES(azimuthStart, setAzimuthStart);
    SET_ENTITY_PROPERTY_FROM_PROPERTIES(azimuthFinish, setAzimuthFinish);
    SET_ENTITY_PROPERTY_FROM_PROPERTIES(emitAcceleration, setEmitAcceleration);
    SET_ENTITY_PROPERTY_FROM_PROPERTIES(accelerationSpread, setAccelerationSpread);
    SET_ENTITY_PROPERTY_FROM_PROPERTIES(particleRadius, setParticleRadius);
    SET_ENTITY_PROPERTY_FROM_PROPERTIES(radiusSpread, setRadiusSpread);
    SET_ENTITY_PROPERTY_FROM_PROPERTIES(radiusStart, setRadiusStart);
    SET_ENTITY_PROPERTY_FROM_PROPERTIES(radiusFinish, setRadiusFinish);
    SET_ENTITY_PROPERTY_FROM_PROPERTIES(colorSpread, setColorSpread);
    SET_ENTITY_PROPERTY_FROM_PROPERTIES(colorStart, setColorStart);
    SET_ENTITY_PROPERTY_FROM_PROPERTIES(colorFinish, setColorFinish);
    SET_ENTITY_PROPERTY_FROM_PROPERTIES(alphaSpread, setAlphaSpread);
    SET_ENTITY_PROPERTY_FROM_PROPERTIES(alphaStart, setAlphaStart);
    SET_ENTITY_PROPERTY_FROM_PROPERTIES(alphaFinish, setAlphaFinish);
    SET_ENTITY_PROPERTY_FROM_PROPERTIES(textures, setTextures);

    if (somethingChanged) {
        bool wantDebug = false;
        if (wantDebug) {
            uint64_t now = usecTimestampNow();
            int elapsed = now - getLastEdited();
            qCDebug(entities) << "ParticleEffectEntityItem::setProperties() AFTER update... edited AGO=" << elapsed <<
                "now=" << now << " getLastEdited()=" << getLastEdited();
        }
        setLastEdited(properties.getLastEdited());
    }
    return somethingChanged;
}

int ParticleEffectEntityItem::readEntitySubclassDataFromBuffer(const unsigned char* data, int bytesLeftToRead,
                                                               ReadBitstreamToTreeParams& args,
                                                               EntityPropertyFlags& propertyFlags, bool overwriteLocalData,
                                                               bool& somethingChanged) {

    int bytesRead = 0;
    const unsigned char* dataAt = data;

    READ_ENTITY_PROPERTY(PROP_COLOR, rgbColor, setColor);

    // Because we're using AnimationLoop which will reset the frame index if you change it's running state
    // we want to read these values in the order they appear in the buffer, but call our setters in an
    // order that allows AnimationLoop to preserve the correct frame rate.
    if (args.bitstreamVersion < VERSION_ENTITIES_ANIMATION_PROPERTIES_GROUP) {
        SKIP_ENTITY_PROPERTY(PROP_ANIMATION_FPS, float);
        SKIP_ENTITY_PROPERTY(PROP_ANIMATION_FRAME_INDEX, float);
        SKIP_ENTITY_PROPERTY(PROP_ANIMATION_PLAYING, bool);
        SKIP_ENTITY_PROPERTY(PROP_ANIMATION_SETTINGS, QString);
    } else {
        READ_ENTITY_PROPERTY(PROP_EMITTING_PARTICLES, bool, setIsEmitting);
    }

    READ_ENTITY_PROPERTY(PROP_SHAPE_TYPE, ShapeType, updateShapeType);
    READ_ENTITY_PROPERTY(PROP_MAX_PARTICLES, quint32, setMaxParticles);
    READ_ENTITY_PROPERTY(PROP_LIFESPAN, float, setLifespan);
    READ_ENTITY_PROPERTY(PROP_EMIT_RATE, float, setEmitRate);
    if (args.bitstreamVersion < VERSION_ENTITIES_PARTICLE_ELLIPSOID_EMITTER) {
        // OLD PROP_EMIT_VELOCITY FAKEOUT
        SKIP_ENTITY_PROPERTY(PROP_EMIT_SPEED, glm::vec3);
    }
    
    if (args.bitstreamVersion >= VERSION_ENTITIES_PARTICLE_MODIFICATIONS) {
        READ_ENTITY_PROPERTY(PROP_EMIT_ACCELERATION, glm::vec3, setEmitAcceleration);
        READ_ENTITY_PROPERTY(PROP_ACCELERATION_SPREAD, glm::vec3, setAccelerationSpread);
        READ_ENTITY_PROPERTY(PROP_PARTICLE_RADIUS, float, setParticleRadius);
        READ_ENTITY_PROPERTY(PROP_TEXTURES, QString, setTextures);
        if (args.bitstreamVersion < VERSION_ENTITIES_PARTICLE_ELLIPSOID_EMITTER) {
            // OLD PROP_VELOCITY_SPREAD FAKEOUT
            SKIP_ENTITY_PROPERTY(PROP_SPEED_SPREAD, glm::vec3);
        }
    } else {
        // OLD PROP_EMIT_ACCELERATION FAKEOUT
        SKIP_ENTITY_PROPERTY(PROP_PARTICLE_RADIUS, float);
        // OLD PROP_ACCELERATION_SPREAD FAKEOUT
        SKIP_ENTITY_PROPERTY(PROP_PARTICLE_RADIUS, float);
        READ_ENTITY_PROPERTY(PROP_PARTICLE_RADIUS, float, setParticleRadius);
        READ_ENTITY_PROPERTY(PROP_TEXTURES, QString, setTextures);
    }

    if (args.bitstreamVersion >= VERSION_ENTITIES_PARTICLE_RADIUS_PROPERTIES) {
        READ_ENTITY_PROPERTY(PROP_RADIUS_SPREAD, float, setRadiusSpread);
        READ_ENTITY_PROPERTY(PROP_RADIUS_START, float, setRadiusStart);
        READ_ENTITY_PROPERTY(PROP_RADIUS_FINISH, float, setRadiusFinish);
    }

    if (args.bitstreamVersion >= VERSION_ENTITIES_PARTICLE_COLOR_PROPERTIES) {
        READ_ENTITY_PROPERTY(PROP_COLOR_SPREAD, xColor, setColorSpread);
        READ_ENTITY_PROPERTY(PROP_COLOR_START, xColor, setColorStart);
        READ_ENTITY_PROPERTY(PROP_COLOR_FINISH, xColor, setColorFinish);
        READ_ENTITY_PROPERTY(PROP_ALPHA, float, setAlpha);
        READ_ENTITY_PROPERTY(PROP_ALPHA_SPREAD, float, setAlphaSpread);
        READ_ENTITY_PROPERTY(PROP_ALPHA_START, float, setAlphaStart);
        READ_ENTITY_PROPERTY(PROP_ALPHA_FINISH, float, setAlphaFinish);
    }

    if (args.bitstreamVersion >= VERSION_ENTITIES_PARTICLE_ELLIPSOID_EMITTER) {
        READ_ENTITY_PROPERTY(PROP_EMIT_SPEED, float, setEmitSpeed);
        READ_ENTITY_PROPERTY(PROP_SPEED_SPREAD, float, setSpeedSpread);
        READ_ENTITY_PROPERTY(PROP_EMIT_ORIENTATION, glm::quat, setEmitOrientation);
        READ_ENTITY_PROPERTY(PROP_EMIT_DIMENSIONS, glm::vec3, setEmitDimensions);
        READ_ENTITY_PROPERTY(PROP_EMIT_RADIUS_START, float, setEmitRadiusStart);
        READ_ENTITY_PROPERTY(PROP_POLAR_START, float, setPolarStart);
        READ_ENTITY_PROPERTY(PROP_POLAR_FINISH, float, setPolarFinish);
        READ_ENTITY_PROPERTY(PROP_AZIMUTH_START, float, setAzimuthStart);
        READ_ENTITY_PROPERTY(PROP_AZIMUTH_FINISH, float, setAzimuthFinish);
    }

    return bytesRead;
}


// TODO: eventually only include properties changed since the params.lastViewFrustumSent time
EntityPropertyFlags ParticleEffectEntityItem::getEntityProperties(EncodeBitstreamParams& params) const {
    EntityPropertyFlags requestedProperties = EntityItem::getEntityProperties(params);

    requestedProperties += PROP_COLOR;
    requestedProperties += PROP_SHAPE_TYPE;
    requestedProperties += PROP_MAX_PARTICLES;
    requestedProperties += PROP_LIFESPAN;
    requestedProperties += PROP_EMITTING_PARTICLES;
    requestedProperties += PROP_EMIT_RATE;
    requestedProperties += PROP_EMIT_ACCELERATION;
    requestedProperties += PROP_ACCELERATION_SPREAD;
    requestedProperties += PROP_PARTICLE_RADIUS;
    requestedProperties += PROP_TEXTURES;
    requestedProperties += PROP_RADIUS_SPREAD;
    requestedProperties += PROP_RADIUS_START;
    requestedProperties += PROP_RADIUS_FINISH;
    requestedProperties += PROP_COLOR_SPREAD;
    requestedProperties += PROP_COLOR_START;
    requestedProperties += PROP_COLOR_FINISH;
    requestedProperties += PROP_ALPHA;
    requestedProperties += PROP_ALPHA_SPREAD;
    requestedProperties += PROP_ALPHA_START;
    requestedProperties += PROP_ALPHA_FINISH;
    requestedProperties += PROP_EMIT_SPEED;
    requestedProperties += PROP_SPEED_SPREAD;
    requestedProperties += PROP_EMIT_ORIENTATION;
    requestedProperties += PROP_EMIT_DIMENSIONS;
    requestedProperties += PROP_EMIT_RADIUS_START;
    requestedProperties += PROP_POLAR_START;
    requestedProperties += PROP_POLAR_FINISH;
    requestedProperties += PROP_AZIMUTH_START;
    requestedProperties += PROP_AZIMUTH_FINISH;

    return requestedProperties;
}

void ParticleEffectEntityItem::appendSubclassData(OctreePacketData* packetData, EncodeBitstreamParams& params,
                                                  EntityTreeElementExtraEncodeData* entityTreeElementExtraEncodeData,
                                                  EntityPropertyFlags& requestedProperties,
                                                  EntityPropertyFlags& propertyFlags,
                                                  EntityPropertyFlags& propertiesDidntFit,
                                                  int& propertyCount,
                                                  OctreeElement::AppendState& appendState) const {

    bool successPropertyFits = true;
    APPEND_ENTITY_PROPERTY(PROP_COLOR, getColor());
    APPEND_ENTITY_PROPERTY(PROP_EMITTING_PARTICLES, getIsEmitting());
    APPEND_ENTITY_PROPERTY(PROP_SHAPE_TYPE, (uint32_t)getShapeType());
    APPEND_ENTITY_PROPERTY(PROP_MAX_PARTICLES, getMaxParticles());
    APPEND_ENTITY_PROPERTY(PROP_LIFESPAN, getLifespan());
    APPEND_ENTITY_PROPERTY(PROP_EMIT_RATE, getEmitRate());
    APPEND_ENTITY_PROPERTY(PROP_EMIT_ACCELERATION, getEmitAcceleration());
    APPEND_ENTITY_PROPERTY(PROP_ACCELERATION_SPREAD, getAccelerationSpread());
    APPEND_ENTITY_PROPERTY(PROP_PARTICLE_RADIUS, getParticleRadius());
    APPEND_ENTITY_PROPERTY(PROP_TEXTURES, getTextures());
    APPEND_ENTITY_PROPERTY(PROP_RADIUS_SPREAD, getRadiusSpread());
    APPEND_ENTITY_PROPERTY(PROP_RADIUS_START, getRadiusStart());
    APPEND_ENTITY_PROPERTY(PROP_RADIUS_FINISH, getRadiusFinish());
    APPEND_ENTITY_PROPERTY(PROP_COLOR_SPREAD, getColorSpread());
    APPEND_ENTITY_PROPERTY(PROP_COLOR_START, getColorStart());
    APPEND_ENTITY_PROPERTY(PROP_COLOR_FINISH, getColorFinish());
    APPEND_ENTITY_PROPERTY(PROP_ALPHA, getAlpha());
    APPEND_ENTITY_PROPERTY(PROP_ALPHA_SPREAD, getAlphaSpread());
    APPEND_ENTITY_PROPERTY(PROP_ALPHA_START, getAlphaStart());
    APPEND_ENTITY_PROPERTY(PROP_ALPHA_FINISH, getAlphaFinish());
    APPEND_ENTITY_PROPERTY(PROP_EMIT_SPEED, getEmitSpeed());
    APPEND_ENTITY_PROPERTY(PROP_SPEED_SPREAD, getSpeedSpread());
    APPEND_ENTITY_PROPERTY(PROP_EMIT_ORIENTATION, getEmitOrientation());
    APPEND_ENTITY_PROPERTY(PROP_EMIT_DIMENSIONS, getEmitDimensions());
    APPEND_ENTITY_PROPERTY(PROP_EMIT_RADIUS_START, getEmitRadiusStart());
    APPEND_ENTITY_PROPERTY(PROP_POLAR_START, getPolarStart());
    APPEND_ENTITY_PROPERTY(PROP_POLAR_FINISH, getPolarFinish());
    APPEND_ENTITY_PROPERTY(PROP_AZIMUTH_START, getAzimuthStart());
    APPEND_ENTITY_PROPERTY(PROP_AZIMUTH_FINISH, getAzimuthFinish());
}

bool ParticleEffectEntityItem::isEmittingParticles() const {
    // keep emitting if there are particles still alive.
    return (getIsEmitting() || getLivingParticleCount() > 0);
}

bool ParticleEffectEntityItem::needsToCallUpdate() const {
    return true;
}

void ParticleEffectEntityItem::update(const quint64& now) {

    float deltaTime = (float)(now - _lastSimulated) / (float)USECS_PER_SECOND;
    _lastSimulated = now;

    if (isEmittingParticles()) {
        stepSimulation(deltaTime);
    }

    EntityItem::update(now); // let our base class handle it's updates...
}

void ParticleEffectEntityItem::debugDump() const {
    quint64 now = usecTimestampNow();
    qCDebug(entities) << "PA EFFECT EntityItem id:" << getEntityItemID() << "---------------------------------------------";
    qCDebug(entities) << "                  color:" << _color[0] << "," << _color[1] << "," << _color[2];
    qCDebug(entities) << "               position:" << debugTreeVector(getPosition());
    qCDebug(entities) << "             dimensions:" << debugTreeVector(getDimensions());
    qCDebug(entities) << "          getLastEdited:" << debugTime(getLastEdited(), now);
}

void ParticleEffectEntityItem::updateShapeType(ShapeType type) {
    if (type != _shapeType) {
        _shapeType = type;
        _dirtyFlags |= EntityItem::DIRTY_SHAPE | EntityItem::DIRTY_MASS;
    }
}

void ParticleEffectEntityItem::updateRadius(quint32 index, float age) {
    _particleRadiuses[index] = Interpolate::interpolate3Points(_radiusStarts[index], _radiusMiddles[index],
        _radiusFinishes[index], age);
}

void ParticleEffectEntityItem::updateColor(quint32 index, float age) {
    _particleColors[index].red = (int)Interpolate::interpolate3Points(_colorStarts[index].red, _colorMiddles[index].red,
        _colorFinishes[index].red, age);
    _particleColors[index].green = (int)Interpolate::interpolate3Points(_colorStarts[index].green, _colorMiddles[index].green,
        _colorFinishes[index].green, age);
    _particleColors[index].blue = (int)Interpolate::interpolate3Points(_colorStarts[index].blue, _colorMiddles[index].blue,
        _colorFinishes[index].blue, age);
}

void ParticleEffectEntityItem::updateAlpha(quint32 index, float age) {
    _particleAlphas[index] = Interpolate::interpolate3Points(_alphaStarts[index], _alphaMiddles[index], 
        _alphaFinishes[index], age);
}

void ParticleEffectEntityItem::extendBounds(const glm::vec3& point) {
    _particleMinBound.x = glm::min(_particleMinBound.x, point.x);
    _particleMinBound.y = glm::min(_particleMinBound.y, point.y);
    _particleMinBound.z = glm::min(_particleMinBound.z, point.z);
    _particleMaxBound.x = glm::max(_particleMaxBound.x, point.x);
    _particleMaxBound.y = glm::max(_particleMaxBound.y, point.y);
    _particleMaxBound.z = glm::max(_particleMaxBound.z, point.z);
}

void ParticleEffectEntityItem::integrateParticle(quint32 index, float deltaTime) {
    glm::vec3 accel = _particleAccelerations[index];
    glm::vec3 atSquared = (0.5f * deltaTime * deltaTime) * accel;
    glm::vec3 at = accel * deltaTime;
    _particlePositions[index] += _particleVelocities[index] * deltaTime + atSquared;
    _particleVelocities[index] += at;
}

void ParticleEffectEntityItem::stepSimulation(float deltaTime) {

    _particleMinBound = glm::vec3(-1.0f, -1.0f, -1.0f);
    _particleMaxBound = glm::vec3(1.0f, 1.0f, 1.0f);

    // update particles between head and tail
    for (quint32 i = _particleHeadIndex; i != _particleTailIndex; i = (i + 1) % _maxParticles) {
        _particleLifetimes[i] -= deltaTime;

        // if particle has died.
        if (_particleLifetimes[i] <= 0.0f || _lifespan == 0.0f) {
            // move head forward
            _particleHeadIndex = (_particleHeadIndex + 1) % _maxParticles;
        }
        else {
            float age = 1.0f - _particleLifetimes[i] / _lifespan;  // 0.0 .. 1.0
            updateRadius(i, age);
            updateColor(i, age);
            updateAlpha(i, age);
            integrateParticle(i, deltaTime);
            extendBounds(_particlePositions[i]);
        }
    }

<<<<<<< HEAD
    // emit new particles, but only if animation is playing
    if (getAnimationIsPlaying() && _emitRate > 0.0f && _lifespan > 0.0f && _polarStart <= _polarFinish) {
=======
    // emit new particles, but only if we are emmitting
    if (isEmittingParticles()) {
>>>>>>> 039d9a6a

        float timeLeftInFrame = deltaTime;
        while (_timeUntilNextEmit < timeLeftInFrame) {

            timeLeftInFrame -= _timeUntilNextEmit;
            _timeUntilNextEmit = 1.0f / _emitRate;

            // emit a new particle at tail index.
            quint32 i = _particleTailIndex;
            _particleLifetimes[i] = _lifespan;

            // Radius
            if (_radiusSpread == 0.0f) {
                _radiusStarts[i] = getRadiusStart();
                _radiusMiddles[i] =_particleRadius;
                _radiusFinishes[i] = getRadiusFinish();
            } else {
                float spreadMultiplier;
                if (_particleRadius > 0.0f) {
                    spreadMultiplier = 1.0f + randFloatInRange(-1.0f, 1.0f) * _radiusSpread / _particleRadius;
                } else {
                    spreadMultiplier = 1.0f;
                }
                _radiusStarts[i] = 
                    glm::clamp(spreadMultiplier * getRadiusStart(), MINIMUM_PARTICLE_RADIUS, MAXIMUM_PARTICLE_RADIUS);
                _radiusMiddles[i] = 
                    glm::clamp(spreadMultiplier * _particleRadius, MINIMUM_PARTICLE_RADIUS, MAXIMUM_PARTICLE_RADIUS);
                _radiusFinishes[i] = 
                    glm::clamp(spreadMultiplier * getRadiusFinish(), MINIMUM_PARTICLE_RADIUS, MAXIMUM_PARTICLE_RADIUS);
            }
            updateRadius(i, 0.0f);

            // Position, velocity, and acceleration
            if (_polarStart == 0.0f && _polarFinish == 0.0f && _emitDimensions.z == 0.0f) {
                // Emit along z-axis from position
                _particlePositions[i] = getPosition();
                _particleVelocities[i] = 
                    (_emitSpeed + randFloatInRange(-1.0f, 1.0f) * _speedSpread) * (_emitOrientation * Z_AXIS);
                _particleAccelerations[i] = _emitAcceleration + randFloatInRange(-1.0f, 1.0f) * _accelerationSpread;

            } else {
                // Emit around point or from ellipsoid
                // - Distribute directions evenly around point
                // - Distribute points relatively evenly over ellipsoid surface
                // - Distribute points relatively evenly within ellipsoid volume

                float elevationMinZ = sin(PI_OVER_TWO - _polarFinish);
                float elevationMaxZ = sin(PI_OVER_TWO - _polarStart);
                float elevation = asin(elevationMinZ + (elevationMaxZ - elevationMinZ) * randFloat());

                float azimuth;
                if (_azimuthFinish >= _azimuthStart) {
                    azimuth = _azimuthStart + (_azimuthFinish - _azimuthStart) * randFloat();
                } else {
                    azimuth = _azimuthStart + (TWO_PI + _azimuthFinish - _azimuthStart) * randFloat();
                }

                glm::vec3 emitDirection;

                if (_emitDimensions == glm::vec3()) {
                    // Point
                    emitDirection = glm::quat(glm::vec3(PI_OVER_TWO - elevation, 0.0f, azimuth)) * Z_AXIS;

                    _particlePositions[i] = getPosition();
                } else {
                    // Ellipsoid
                    float radiusScale = 1.0f;
                    if (_emitRadiusStart < 1.0f) {
                        float emitRadiusStart = glm::max(_emitRadiusStart, EPSILON);  // Avoid math complications at center
                        float randRadius = 
                            emitRadiusStart + randFloatInRange(0.0f, MAXIMUM_EMIT_RADIUS_START - emitRadiusStart);
                        radiusScale = 1.0f - std::pow(1.0f - randRadius, 3.0f);
                    }

                    glm::vec3 radiuses = radiusScale * 0.5f * _emitDimensions;
                    float x = radiuses.x * glm::cos(elevation) * glm::cos(azimuth);
                    float y = radiuses.y * glm::cos(elevation) * glm::sin(azimuth);
                    float z = radiuses.z * glm::sin(elevation);
                    glm::vec3 emitPosition = glm::vec3(x, y, z);
                    emitDirection = glm::normalize(glm::vec3(
                        radiuses.x > 0.0f ? x / (radiuses.x * radiuses.x) : 0.0f,
                        radiuses.y > 0.0f ? y / (radiuses.y * radiuses.y) : 0.0f,
                        radiuses.z > 0.0f ? z / (radiuses.z * radiuses.z) : 0.0f
                        ));

                    _particlePositions[i] = getPosition() + _emitOrientation * emitPosition;
                }

                _particleVelocities[i] =
                    (_emitSpeed + randFloatInRange(-1.0f, 1.0f) * _speedSpread) * (_emitOrientation * emitDirection);
                _particleAccelerations[i] = _emitAcceleration + randFloatInRange(-1.0f, 1.0f) * _accelerationSpread;
            }
            integrateParticle(i, timeLeftInFrame);
            extendBounds(_particlePositions[i]);

            // Color
            if (_colorSpread == xColor{ 0, 0, 0 }) {
                _colorStarts[i] = getColorStart();
                _colorMiddles[i] = getXColor();
                _colorFinishes[i] = getColorFinish();
            } else {
                xColor startColor = getColorStart();
                xColor middleColor = getXColor();
                xColor finishColor = getColorFinish();

                float spread = randFloatInRange(-1.0f, 1.0f);
                float spreadMultiplierRed = 
                    middleColor.red > 0 ? 1.0f + spread * (float)_colorSpread.red / (float)middleColor.red : 1.0f;
                float spreadMultiplierGreen = 
                    middleColor.green > 0 ? 1.0f + spread * (float)_colorSpread.green / (float)middleColor.green : 1.0f;
                float spreadMultiplierBlue = 
                    middleColor.blue > 0 ? 1.0f + spread * (float)_colorSpread.blue / (float)middleColor.blue : 1.0f;

                _colorStarts[i].red = (int)glm::clamp(spreadMultiplierRed * (float)startColor.red, 0.0f, 255.0f);
                _colorStarts[i].green = (int)glm::clamp(spreadMultiplierGreen * (float)startColor.green, 0.0f, 255.0f);
                _colorStarts[i].blue = (int)glm::clamp(spreadMultiplierBlue * (float)startColor.blue, 0.0f, 255.0f);

                _colorMiddles[i].red = (int)glm::clamp(spreadMultiplierRed * (float)middleColor.red, 0.0f, 255.0f);
                _colorMiddles[i].green = (int)glm::clamp(spreadMultiplierGreen * (float)middleColor.green, 0.0f, 255.0f);
                _colorMiddles[i].blue = (int)glm::clamp(spreadMultiplierBlue * (float)middleColor.blue, 0.0f, 255.0f);

                _colorFinishes[i].red = (int)glm::clamp(spreadMultiplierRed * (float)finishColor.red, 0.0f, 255.0f);
                _colorFinishes[i].green = (int)glm::clamp(spreadMultiplierGreen * (float)finishColor.green, 0.0f, 255.0f);
                _colorFinishes[i].blue = (int)glm::clamp(spreadMultiplierBlue * (float)finishColor.blue, 0.0f, 255.0f);
            }
            updateColor(i, 0.0f);

            // Alpha
            if (_alphaSpread == 0.0f) {
                _alphaStarts[i] = getAlphaStart();
                _alphaMiddles[i] = _alpha;
                _alphaFinishes[i] = getAlphaFinish();
            } else {
                float spreadMultiplier = 1.0f + randFloatInRange(-1.0f, 1.0f) * _alphaSpread / _alpha;
                _alphaStarts[i] = spreadMultiplier * getAlphaStart();
                _alphaMiddles[i] = spreadMultiplier * _alpha;
                _alphaFinishes[i] = spreadMultiplier * getAlphaFinish();
            }
            updateAlpha(i, 0.0f);

            _particleTailIndex = (_particleTailIndex + 1) % _maxParticles;

            // overflow! move head forward by one.
            // because the case of head == tail indicates an empty array, not a full one.
            // This can drop an existing older particle, but this is by design, newer particles are a higher priority.
            if (_particleTailIndex == _particleHeadIndex) {
                _particleHeadIndex = (_particleHeadIndex + 1) % _maxParticles;
            }
        }

        _timeUntilNextEmit -= timeLeftInFrame;
    }
}

void ParticleEffectEntityItem::setMaxParticles(quint32 maxParticles) {
    if (_maxParticles != maxParticles && MINIMUM_MAX_PARTICLES <= maxParticles && maxParticles <= MAXIMUM_MAX_PARTICLES) {
        _maxParticles = maxParticles;

        // TODO: try to do something smart here and preserve the state of existing particles.

        // resize vectors
        _particleLifetimes.resize(_maxParticles);
        _particlePositions.resize(_maxParticles);
        _particleVelocities.resize(_maxParticles);
        _particleRadiuses.resize(_maxParticles);
        _radiusStarts.resize(_maxParticles);
        _radiusMiddles.resize(_maxParticles);
        _radiusFinishes.resize(_maxParticles);
        _particleColors.resize(_maxParticles);
        _colorStarts.resize(_maxParticles);
        _colorMiddles.resize(_maxParticles);
        _colorFinishes.resize(_maxParticles);
        _particleAlphas.resize(_maxParticles);
        _alphaStarts.resize(_maxParticles);
        _alphaMiddles.resize(_maxParticles);
        _alphaFinishes.resize(_maxParticles);

        // effectively clear all particles and start emitting new ones from scratch.
        _particleHeadIndex = 0;
        _particleTailIndex = 0;
        _timeUntilNextEmit = 0.0f;
    }
}

// because particles are in a ring buffer, this isn't trivial
quint32 ParticleEffectEntityItem::getLivingParticleCount() const {
    if (_particleTailIndex >= _particleHeadIndex) {
        return _particleTailIndex - _particleHeadIndex;
    } else {
        return (_maxParticles - _particleHeadIndex) + _particleTailIndex;
    }
}<|MERGE_RESOLUTION|>--- conflicted
+++ resolved
@@ -51,14 +51,8 @@
 const float ParticleEffectEntityItem::DEFAULT_ALPHA_SPREAD = 0.0f;
 const float ParticleEffectEntityItem::DEFAULT_ALPHA_START = DEFAULT_ALPHA;
 const float ParticleEffectEntityItem::DEFAULT_ALPHA_FINISH = DEFAULT_ALPHA;
-<<<<<<< HEAD
 const float ParticleEffectEntityItem::MINIMUM_ALPHA = 0.0f;
 const float ParticleEffectEntityItem::MAXIMUM_ALPHA = 1.0f;
-const float ParticleEffectEntityItem::DEFAULT_ANIMATION_FRAME_INDEX = 0.0f;
-const bool ParticleEffectEntityItem::DEFAULT_ANIMATION_IS_PLAYING = false;
-const float ParticleEffectEntityItem::DEFAULT_ANIMATION_FPS = 30.0f;
-=======
->>>>>>> 039d9a6a
 const quint32 ParticleEffectEntityItem::DEFAULT_MAX_PARTICLES = 1000;
 const quint32 ParticleEffectEntityItem::MINIMUM_MAX_PARTICLES = 1;
 const quint32 ParticleEffectEntityItem::MAXIMUM_MAX_PARTICLES = 10000;
@@ -668,13 +662,8 @@
         }
     }
 
-<<<<<<< HEAD
-    // emit new particles, but only if animation is playing
-    if (getAnimationIsPlaying() && _emitRate > 0.0f && _lifespan > 0.0f && _polarStart <= _polarFinish) {
-=======
     // emit new particles, but only if we are emmitting
-    if (isEmittingParticles()) {
->>>>>>> 039d9a6a
+    if (isEmittingParticles() && _emitRate > 0.0f && _lifespan > 0.0f && _polarStart <= _polarFinish) {
 
         float timeLeftInFrame = deltaTime;
         while (_timeUntilNextEmit < timeLeftInFrame) {
