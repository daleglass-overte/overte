--- conflicted
+++ resolved
@@ -1744,13 +1744,8 @@
         hifi::URL textureUrl = _url.resolved(url);
         fbxtex.name = fname;
         fbxtex.filename = textureUrl.toEncoded();
-<<<<<<< HEAD
-        
-        if (_url.toString().endsWith("glb") && !_glbBinary.isEmpty()) {
-=======
 
         if (_url.path().endsWith("glb") && !_glbBinary.isEmpty()) {
->>>>>>> d69c8958
             int bufferView = _file.images[texture.source].bufferView;
        
             GLTFBufferView& imagesBufferview = _file.bufferviews[bufferView];
