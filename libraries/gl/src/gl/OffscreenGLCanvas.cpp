//
//  OffscreenGLCanvas.cpp
//  interface/src/renderer
//
//  Created by Bradley Austin Davis on 2014/04/09.
//  Copyright 2015 High Fidelity, Inc.
//
//  Distributed under the Apache License, Version 2.0.
//  See the accompanying file LICENSE or http://www.apache.org/licenses/LICENSE-2.0.html
//


#include "OffscreenGLCanvas.h"

#include <QtCore/QProcessEnvironment>
#include <QtCore/QDebug>
#include <QtGui/QOffscreenSurface>
#include <QtGui/QOpenGLContext>

#include "Context.h"
#include "GLHelpers.h"
#include "GLLogging.h"


OffscreenGLCanvas::OffscreenGLCanvas() :
    _context(new QOpenGLContext),
    _offscreenSurface(new QOffscreenSurface)
{
}

OffscreenGLCanvas::~OffscreenGLCanvas() {
    // A context with logging enabled needs to be current when it's destroyed
    _context->makeCurrent(_offscreenSurface);
    delete _context;
    _context = nullptr;

    _offscreenSurface->destroy();
    delete _offscreenSurface;
    _offscreenSurface = nullptr;

}

bool OffscreenGLCanvas::create(QOpenGLContext* sharedContext) {
    if (nullptr != sharedContext) {
        sharedContext->doneCurrent();
        _context->setShareContext(sharedContext);
    }
    _context->setFormat(getDefaultOpenGLSurfaceFormat());
    if (!_context->create()) {
        qFatal("Failed to create OffscreenGLCanvas context");
    }
<<<<<<< HEAD

    _offscreenSurface->setFormat(_context->format());
    _offscreenSurface->create();
=======

    _offscreenSurface->setFormat(_context->format());
    _offscreenSurface->create();

    // Due to a https://bugreports.qt.io/browse/QTBUG-65125 we can't rely on `isValid`
    // to determine if the offscreen surface was successfully created, so we use
    // makeCurrent as a proxy test.  Bug is fixed in Qt 5.9.4
>>>>>>> 724db933
#if defined(Q_OS_ANDROID)
    if (!_context->makeCurrent(_offscreenSurface)) {
        qFatal("Unable to make offscreen surface current");
    }
#else
<<<<<<< HEAD
    // For some reason, the offscreen surface is considered invalid on android
    // possibly because of a bad format?  Would need to add some logging to the 
    // eglpbuffer implementation used from the android platform plugin.  
    // Alternatively investigate the use of an invisible surface view to do
    // a 'native' offscreen surface
=======
>>>>>>> 724db933
    if (!_offscreenSurface->isValid()) {
        qFatal("Offscreen surface is invalid");
    }
#endif

    return true;
}

bool OffscreenGLCanvas::makeCurrent() {
    bool result = _context->makeCurrent(_offscreenSurface);
    std::call_once(_reportOnce, []{
        qCDebug(glLogging) << "GL Version: " << QString((const char*) glGetString(GL_VERSION));
        qCDebug(glLogging) << "GL Shader Language Version: " << QString((const char*) glGetString(GL_SHADING_LANGUAGE_VERSION));
        qCDebug(glLogging) << "GL Vendor: " << QString((const char*) glGetString(GL_VENDOR));
        qCDebug(glLogging) << "GL Renderer: " << QString((const char*) glGetString(GL_RENDERER));
    });

    return result;
}

void OffscreenGLCanvas::doneCurrent() {
    _context->doneCurrent();
}

QObject* OffscreenGLCanvas::getContextObject() {
    return _context;
}

void OffscreenGLCanvas::moveToThreadWithContext(QThread* thread) {
    moveToThread(thread);
    _context->moveToThread(thread);
}<|MERGE_RESOLUTION|>--- conflicted
+++ resolved
@@ -49,11 +49,6 @@
     if (!_context->create()) {
         qFatal("Failed to create OffscreenGLCanvas context");
     }
-<<<<<<< HEAD
-
-    _offscreenSurface->setFormat(_context->format());
-    _offscreenSurface->create();
-=======
 
     _offscreenSurface->setFormat(_context->format());
     _offscreenSurface->create();
@@ -61,20 +56,11 @@
     // Due to a https://bugreports.qt.io/browse/QTBUG-65125 we can't rely on `isValid`
     // to determine if the offscreen surface was successfully created, so we use
     // makeCurrent as a proxy test.  Bug is fixed in Qt 5.9.4
->>>>>>> 724db933
 #if defined(Q_OS_ANDROID)
     if (!_context->makeCurrent(_offscreenSurface)) {
         qFatal("Unable to make offscreen surface current");
     }
 #else
-<<<<<<< HEAD
-    // For some reason, the offscreen surface is considered invalid on android
-    // possibly because of a bad format?  Would need to add some logging to the 
-    // eglpbuffer implementation used from the android platform plugin.  
-    // Alternatively investigate the use of an invisible surface view to do
-    // a 'native' offscreen surface
-=======
->>>>>>> 724db933
     if (!_offscreenSurface->isValid()) {
         qFatal("Offscreen surface is invalid");
     }
