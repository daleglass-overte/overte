--- conflicted
+++ resolved
@@ -49,11 +49,8 @@
     const GLuint _beginqo = { 0 };
     GLuint64 _result { (GLuint64)-1 };
     GLuint64 _batchElapsedTime { (GLuint64) 0 };
-<<<<<<< HEAD
     uint64_t _profileRangeId { 0 };
-=======
     uint32_t _rangeQueryDepth { 0 };
->>>>>>> b9326aff
 
 protected:
     GLQuery(const std::weak_ptr<GLBackend>& backend, const Query& query, GLuint endId, GLuint beginId) : Parent(backend, query, endId), _beginqo(beginId) {}
