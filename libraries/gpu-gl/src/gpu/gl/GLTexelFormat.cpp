//
//  Created by Bradley Austin Davis on 2016/05/15
//  Copyright 2013-2016 High Fidelity, Inc.
//
//  Distributed under the Apache License, Version 2.0.
//  See the accompanying file LICENSE or http://www.apache.org/licenses/LICENSE-2.0.html
//

#include "GLTexelFormat.h"

using namespace gpu;
using namespace gpu::gl;

bool GLTexelFormat::isCompressed() const {
    switch (internalFormat) {
        case GL_COMPRESSED_SRGB_S3TC_DXT1_EXT:
        case GL_COMPRESSED_SRGB_ALPHA_S3TC_DXT1_EXT:
        case GL_COMPRESSED_SRGB_ALPHA_S3TC_DXT5_EXT:
        case GL_COMPRESSED_RED_RGTC1:
        case GL_COMPRESSED_RG_RGTC2:
        case GL_COMPRESSED_SRGB_ALPHA_BPTC_UNORM:
        case GL_COMPRESSED_RGB_BPTC_UNSIGNED_FLOAT:
            return true;
        default:
            return false;
    }
}

GLenum GLTexelFormat::evalGLTexelFormatInternal(const gpu::Element& dstFormat) {
    GLenum result = GL_RGBA8;
    switch (dstFormat.getDimension()) {
        case gpu::SCALAR: {
            switch (dstFormat.getSemantic()) {
                case gpu::RED:
                case gpu::RGB:
                case gpu::RGBA:
                case gpu::SRGB:
                case gpu::SRGBA:
                    switch (dstFormat.getType()) {
                        case gpu::UINT32:
                            result = GL_R32UI;
                            break;
                        case gpu::INT32:
                            result = GL_R32I;
                            break;
                        case gpu::NUINT32:
                            result = GL_R8;
                            break;
                        case gpu::NINT32:
                            result = GL_R8_SNORM;
                            break;
                        case gpu::FLOAT:
                            result = GL_R32F;
                            break;
                        case gpu::UINT16:
                            result = GL_R16UI;
                            break;
                        case gpu::INT16:
                            result = GL_R16I;
                            break;
                        case gpu::NUINT16:
                            result = GL_R16;
                            break;
                        case gpu::NINT16:
                            result = GL_R16_SNORM;
                            break;
                        case gpu::HALF:
                            result = GL_R16F;
                            break;
                        case gpu::UINT8:
                            result = GL_R8UI;
                            break;
                        case gpu::INT8:
                            result = GL_R8I;
                            break;
                        case gpu::NUINT8:
                            if ((dstFormat.getSemantic() == gpu::SRGB || dstFormat.getSemantic() == gpu::SRGBA)) {
                                result = GL_SLUMINANCE8_EXT;
                            } else {
                                result = GL_R8;
                            }
                            break;
                        case gpu::NINT8:
                            result = GL_R8_SNORM;
                            break;

                        default:
                            Q_UNREACHABLE();
                            break;
                    }
                    break;

                case gpu::R11G11B10:
                    // the type should be float
                    result = GL_R11F_G11F_B10F;
                    break;

                case gpu::RGB9E5:
                    // the type should be float
                    result = GL_RGB9_E5;
                    break;

                case gpu::DEPTH:
                    result = GL_DEPTH_COMPONENT32;
                    switch (dstFormat.getType()) {
                        case gpu::UINT32:
                        case gpu::INT32:
                        case gpu::NUINT32:
                        case gpu::NINT32:
                            result = GL_DEPTH_COMPONENT32;
                            break;
                        case gpu::FLOAT:
                            result = GL_DEPTH_COMPONENT32F;
                            break;
                        case gpu::UINT16:
                        case gpu::INT16:
                        case gpu::NUINT16:
                        case gpu::NINT16:
                        case gpu::HALF:
                            result = GL_DEPTH_COMPONENT16;
                            break;
                        case gpu::UINT8:
                        case gpu::INT8:
                        case gpu::NUINT8:
                        case gpu::NINT8:
                            result = GL_DEPTH_COMPONENT24;
                            break;
                        default:
                            Q_UNREACHABLE();
                            break;
                    }
                    break;

                 case gpu::DEPTH_STENCIL:
                    result = GL_DEPTH24_STENCIL8;
                    break;

                default:
                    qCWarning(gpugllogging) << "Unknown combination of texel format";
            }
            break;
        }

        case gpu::VEC2: {
            switch (dstFormat.getSemantic()) {
                case gpu::RGB:
                case gpu::RGBA:
                case gpu::XY:
                    switch (dstFormat.getType()) {
                    case gpu::UINT32:
                        result = GL_RG32UI;
                        break;
                    case gpu::INT32:
                        result = GL_RG32I;
                        break;
                    case gpu::FLOAT:
                        result = GL_RG32F;
                        break;
                    case gpu::UINT16:
                        result = GL_RG16UI;
                        break;
                    case gpu::INT16:
                        result = GL_RG16I;
                        break;
                    case gpu::NUINT16:
                        result = GL_RG16;
                        break;
                    case gpu::NINT16:
                        result = GL_RG16_SNORM;
                        break;
                    case gpu::HALF:
                        result = GL_RG16F;
                        break;
                    case gpu::UINT8:
                        result = GL_RG8UI;
                        break;
                    case gpu::INT8:
                        result = GL_RG8I;
                        break;
                    case gpu::NUINT8:
                        result = GL_RG8;
                        break;
                    case gpu::NINT8:
                        result = GL_RG8_SNORM;
                        break;
                    case gpu::NUINT32:
                    case gpu::NINT32:
<<<<<<< HEAD
=======
                    case gpu::NUINT2:
                    case gpu::NINT2_10_10_10:
>>>>>>> 5be2f0ac
                    case gpu::COMPRESSED:
                    case gpu::NUM_TYPES: // quiet compiler
                        Q_UNREACHABLE();
                    }
                    break;
                default:
                    qCWarning(gpugllogging) << "Unknown combination of texel format";
            }

            break;
        }

        case gpu::VEC3: {
            switch (dstFormat.getSemantic()) {
                case gpu::RGB:
                case gpu::RGBA:
                    result = GL_RGB8;
                    break;
                case gpu::SRGB:
                case gpu::SRGBA:
                    result = GL_SRGB8; // standard 2.2 gamma correction color
                    break;
                default:
                    qCWarning(gpugllogging) << "Unknown combination of texel format";
            }

            break;
        }

        case gpu::VEC4: {
            switch (dstFormat.getSemantic()) {
                case gpu::RGB:
                    result = GL_RGB8;
                    break;
                case gpu::RGBA:
                    switch (dstFormat.getType()) {
                        case gpu::UINT32:
                            result = GL_RGBA32UI;
                            break;
                        case gpu::INT32:
                            result = GL_RGBA32I;
                            break;
                        case gpu::FLOAT:
                            result = GL_RGBA32F;
                            break;
                        case gpu::UINT16:
                            result = GL_RGBA16UI;
                            break;
                        case gpu::INT16:
                            result = GL_RGBA16I;
                            break;
                        case gpu::NUINT16:
                            result = GL_RGBA16;
                            break;
                        case gpu::NINT16:
                            result = GL_RGBA16_SNORM;
                            break;
                        case gpu::HALF:
                            result = GL_RGBA16F;
                            break;
                        case gpu::UINT8:
                            result = GL_RGBA8UI;
                            break;
                        case gpu::INT8:
                            result = GL_RGBA8I;
                            break;
                        case gpu::NUINT8:
                            result = GL_RGBA8;
                            break;
                        case gpu::NUINT2:
                            result = GL_RGBA2;
                            break;
                        case gpu::NINT8:
                            result = GL_RGBA8_SNORM;
                            break;
                        case gpu::NINT2_10_10_10:
                        case gpu::NUINT32:
                        case gpu::NINT32:
                        case gpu::COMPRESSED:
                        case gpu::NUM_TYPES: // quiet compiler
                            Q_UNREACHABLE();
                    }
                    break;
                case gpu::SRGB:
                    result = GL_SRGB8;
                    break;
                case gpu::SRGBA:
                    result = GL_SRGB8_ALPHA8; // standard 2.2 gamma correction color
                    break;
                default:
                    qCWarning(gpugllogging) << "Unknown combination of texel format";
            }
            break;
        }
        case gpu::TILE4x4: {
            switch (dstFormat.getSemantic()) {
                case gpu::COMPRESSED_BC4_RED:
                    result = GL_COMPRESSED_RED_RGTC1;
                    break;
                case gpu::COMPRESSED_BC1_SRGB:
                    result = GL_COMPRESSED_SRGB_S3TC_DXT1_EXT;
                    break;
                case gpu::COMPRESSED_BC1_SRGBA:
                    result = GL_COMPRESSED_SRGB_ALPHA_S3TC_DXT1_EXT;
                    break;
                case gpu::COMPRESSED_BC3_SRGBA:
                    result = GL_COMPRESSED_SRGB_ALPHA_S3TC_DXT5_EXT;
                    break;
                case gpu::COMPRESSED_BC5_XY:
                    result = GL_COMPRESSED_RG_RGTC2;
                    break;
                case gpu::COMPRESSED_BC6_RGB:
                    result = GL_COMPRESSED_RGB_BPTC_UNSIGNED_FLOAT;
                    break;
                case gpu::COMPRESSED_BC7_SRGBA:
                    result = GL_COMPRESSED_SRGB_ALPHA_BPTC_UNORM;
                    break;

                default:
                    qCWarning(gpugllogging) << "Unknown combination of texel format";
            }
            break;
        }

        default:
            qCWarning(gpugllogging) << "Unknown combination of texel format";
    }
    return result;
}

GLTexelFormat GLTexelFormat::evalGLTexelFormat(const Element& dstFormat, const Element& srcFormat) {
    if (dstFormat != srcFormat) {
        GLTexelFormat texel = { GL_RGBA, GL_RGBA, GL_UNSIGNED_BYTE };

        switch (dstFormat.getDimension()) {
        case gpu::SCALAR: {
            texel.format = GL_RED;
            texel.type = ELEMENT_TYPE_TO_GL[dstFormat.getType()];

            switch (dstFormat.getSemantic()) {
            case gpu::RED:
            case gpu::RGB:
            case gpu::RGBA:
                texel.internalFormat = GL_R8;
                break;

            case gpu::DEPTH:
                texel.format = GL_DEPTH_COMPONENT;
                texel.internalFormat = GL_DEPTH_COMPONENT32;
                break;

            case gpu::DEPTH_STENCIL:
                texel.type = GL_UNSIGNED_INT_24_8;
                texel.format = GL_DEPTH_STENCIL;
                texel.internalFormat = GL_DEPTH24_STENCIL8;
                break;
            default:
                qCWarning(gpugllogging) << "Unknown combination of texel format";
            }
            break;
        }

        case gpu::VEC2: {
            texel.format = GL_RG;
            texel.type = ELEMENT_TYPE_TO_GL[dstFormat.getType()];

            switch (dstFormat.getSemantic()) {
            case gpu::RGB:
            case gpu::RGBA:
            case gpu::XY:
                texel.internalFormat = GL_RG8;
                break;
            default:
                qCWarning(gpugllogging) << "Unknown combination of texel format";
            }

            break;
        }

        case gpu::VEC3: {
            texel.format = GL_RGB;

            texel.type = ELEMENT_TYPE_TO_GL[dstFormat.getType()];

            switch (dstFormat.getSemantic()) {
            case gpu::RGB:
            case gpu::RGBA:
                texel.internalFormat = GL_RGB8;
                break;
            default:
                qCWarning(gpugllogging) << "Unknown combination of texel format";
            }

            break;
        }

        case gpu::VEC4: {
            texel.format = GL_RGBA;
            texel.type = ELEMENT_TYPE_TO_GL[dstFormat.getType()];

            switch (srcFormat.getSemantic()) {
            case gpu::BGRA:
            case gpu::SBGRA:
                texel.format = GL_BGRA;
                break;
            case gpu::RGB:
            case gpu::RGBA:
            case gpu::SRGB:
            case gpu::SRGBA:
            default:
                break;
            };

            switch (dstFormat.getSemantic()) {
            case gpu::RGB:
                texel.internalFormat = GL_RGB8;
                break;
            case gpu::RGBA:
                texel.internalFormat = GL_RGBA8;
                break;
            case gpu::SRGB:
                texel.internalFormat = GL_SRGB8;
                break;
            case gpu::SRGBA:
                texel.internalFormat = GL_SRGB8_ALPHA8;
                break;
            default:
                qCWarning(gpugllogging) << "Unknown combination of texel format";
            }

            break;
        }

        case gpu::TILE4x4: {
            texel.format = GL_RGBA;
            texel.type = ELEMENT_TYPE_TO_GL[srcFormat.getType()];

            switch (srcFormat.getSemantic()) {
            case gpu::BGRA:
            case gpu::SBGRA:
                texel.format = GL_BGRA;
                break;
            case gpu::RGB:
            case gpu::RGBA:
            case gpu::SRGB:
            case gpu::SRGBA:
            default:
                break;
            };

            switch (dstFormat.getSemantic()) {
            case gpu::COMPRESSED_BC4_RED:
                texel.internalFormat = GL_COMPRESSED_RED_RGTC1;
                break;
            case gpu::COMPRESSED_BC1_SRGB:
                texel.internalFormat = GL_COMPRESSED_SRGB_S3TC_DXT1_EXT;
                break;
            case gpu::COMPRESSED_BC1_SRGBA:
                texel.internalFormat = GL_COMPRESSED_SRGB_ALPHA_S3TC_DXT1_EXT;
                break;
            case gpu::COMPRESSED_BC3_SRGBA:
                texel.internalFormat = GL_COMPRESSED_SRGB_ALPHA_S3TC_DXT5_EXT;
                break;
            case gpu::COMPRESSED_BC5_XY:
                texel.internalFormat = GL_COMPRESSED_RG_RGTC2;
                break;
            case gpu::COMPRESSED_BC6_RGB:
                texel.internalFormat = GL_COMPRESSED_RGB_BPTC_UNSIGNED_FLOAT;
                break;
            case gpu::COMPRESSED_BC7_SRGBA:
                texel.internalFormat = GL_COMPRESSED_SRGB_ALPHA_BPTC_UNORM;
                break;
            default:
                qCWarning(gpugllogging) << "Unknown combination of texel format";
            }
            break;
        }

        default:
            qCWarning(gpugllogging) << "Unknown combination of texel format";
        }
        return texel;
    } else {
        GLTexelFormat texel = { GL_RGBA8, GL_RGBA, GL_UNSIGNED_BYTE };

        switch (dstFormat.getDimension()) {
        case gpu::SCALAR: {
            texel.format = GL_RED;
            texel.type = ELEMENT_TYPE_TO_GL[dstFormat.getType()];

            switch (dstFormat.getSemantic()) {
            case gpu::RED:
            case gpu::RGB:
            case gpu::RGBA:
            case gpu::SRGB:
            case gpu::SRGBA:
                texel.internalFormat = GL_RED;
                switch (dstFormat.getType()) {
                case gpu::UINT32: {
                    texel.internalFormat = GL_R32UI;
                    break;
                }
                case gpu::INT32: {
                    texel.internalFormat = GL_R32I;
                    break;
                }
                case gpu::NUINT32: {
                    texel.internalFormat = GL_R8;
                    break;
                }
                case gpu::NINT32: {
                    texel.internalFormat = GL_R8_SNORM;
                    break;
                }
                case gpu::FLOAT: {
                    texel.internalFormat = GL_R32F;
                    break;
                }
                case gpu::UINT16: {
                    texel.internalFormat = GL_R16UI;
                    break;
                }
                case gpu::INT16: {
                    texel.internalFormat = GL_R16I;
                    break;
                }
                case gpu::NUINT16: {
                    texel.internalFormat = GL_R16;
                    break;
                }
                case gpu::NINT16: {
                    texel.internalFormat = GL_R16_SNORM;
                    break;
                }
                case gpu::HALF: {
                    texel.internalFormat = GL_R16F;
                    break;
                }
                case gpu::UINT8: {
                    texel.internalFormat = GL_R8UI;
                    break;
                }
                case gpu::INT8: {
                    texel.internalFormat = GL_R8I;
                    break;
                }
                case gpu::NUINT8: {
                    if ((dstFormat.getSemantic() == gpu::SRGB || dstFormat.getSemantic() == gpu::SRGBA)) {
                        texel.internalFormat = GL_SLUMINANCE8_EXT;
                    } else {
                        texel.internalFormat = GL_R8;
                    }
                    break;
                }
                case gpu::NINT8: {
                    texel.internalFormat = GL_R8_SNORM;
                    break;
                }
                case gpu::COMPRESSED:
                case gpu::NUINT2:
                case gpu::NINT2_10_10_10:
                case gpu::NUM_TYPES: { // quiet compiler
                    Q_UNREACHABLE();
                }

                }
                break;

            case gpu::R11G11B10:
                texel.format = GL_RGB;
                texel.type = GL_UNSIGNED_INT_10F_11F_11F_REV;
                texel.internalFormat = GL_R11F_G11F_B10F;
                break;

            case gpu::RGB9E5:
                texel.format = GL_RGB;
                texel.type = GL_UNSIGNED_INT_5_9_9_9_REV;
                texel.internalFormat = GL_RGB9_E5;
                break;

            case gpu::DEPTH:
                texel.format = GL_DEPTH_COMPONENT; // It's depth component to load it
                texel.internalFormat = GL_DEPTH_COMPONENT32;
                switch (dstFormat.getType()) {
                case gpu::UINT32:
                case gpu::INT32:
                case gpu::NUINT32:
                case gpu::NINT32: {
                    texel.internalFormat = GL_DEPTH_COMPONENT32;
                    break;
                }
                case gpu::FLOAT: {
                    texel.internalFormat = GL_DEPTH_COMPONENT32F;
                    break;
                }
                case gpu::UINT16:
                case gpu::INT16:
                case gpu::NUINT16:
                case gpu::NINT16:
                case gpu::HALF: {
                    texel.internalFormat = GL_DEPTH_COMPONENT16;
                    break;
                }
                case gpu::UINT8:
                case gpu::INT8:
                case gpu::NUINT8:
                case gpu::NINT8: {
                    texel.internalFormat = GL_DEPTH_COMPONENT24;
                    break;
                }
                case gpu::COMPRESSED:
                case gpu::NUINT2:
                case gpu::NINT2_10_10_10:
                case gpu::NUM_TYPES: { // quiet compiler
                    Q_UNREACHABLE();
                }
                }
                break;
            case gpu::DEPTH_STENCIL:
                texel.type = GL_UNSIGNED_INT_24_8;
                texel.format = GL_DEPTH_STENCIL;
                texel.internalFormat = GL_DEPTH24_STENCIL8;
                break;
            default:
                qCWarning(gpugllogging) << "Unknown combination of texel format";
            }

            break;
        }

        case gpu::VEC2: {
            texel.format = GL_RG;
            texel.type = ELEMENT_TYPE_TO_GL[dstFormat.getType()];

            switch (dstFormat.getSemantic()) {
            case gpu::RGB:
            case gpu::RGBA:
            case gpu::XY:
                switch (dstFormat.getType()) {
                case gpu::UINT32:
                    texel.internalFormat = GL_RG32UI;
                    break;
                case gpu::INT32:
                    texel.internalFormat = GL_RG32I;
                    break;
                case gpu::FLOAT:
                    texel.internalFormat = GL_RG32F;
                    break;
                case gpu::UINT16:
                    texel.internalFormat = GL_RG16UI;
                    break;
                case gpu::INT16:
                    texel.internalFormat = GL_RG16I;
                    break;
                case gpu::NUINT16:
                    texel.internalFormat = GL_RG16;
                    break;
                case gpu::NINT16:
                    texel.internalFormat = GL_RG16_SNORM;
                    break;
                case gpu::HALF:
                    texel.type = GL_FLOAT;
                    texel.internalFormat = GL_RG16F;
                    break;
                case gpu::UINT8:
                    texel.internalFormat = GL_RG8UI;
                    break;
                case gpu::INT8:
                    texel.internalFormat = GL_RG8I;
                    break;
                case gpu::NUINT8:
                    texel.internalFormat = GL_RG8;
                    break;
                case gpu::NINT8:
                    texel.internalFormat = GL_RG8_SNORM;
                    break;
                case gpu::NUINT32:
                case gpu::NINT32:
<<<<<<< HEAD
=======
                case gpu::NUINT2:
                case gpu::NINT2_10_10_10:
>>>>>>> 5be2f0ac
                case gpu::COMPRESSED:
                case gpu::NUM_TYPES: // quiet compiler
                    Q_UNREACHABLE();
                }
                break;
            default:
                qCWarning(gpugllogging) << "Unknown combination of texel format";
            }

            break;
        }

        case gpu::VEC3: {
            texel.format = GL_RGB;

            texel.type = ELEMENT_TYPE_TO_GL[dstFormat.getType()];

            switch (dstFormat.getSemantic()) {
            case gpu::RGB:
            case gpu::RGBA:
                texel.internalFormat = GL_RGB8;
                break;
            case gpu::SRGB:
            case gpu::SRGBA:
                texel.internalFormat = GL_SRGB8; // standard 2.2 gamma correction color
                break;
            default:
                qCWarning(gpugllogging) << "Unknown combination of texel format";
            }
            break;
        }

        case gpu::VEC4: {
            texel.format = GL_RGBA;
            texel.type = ELEMENT_TYPE_TO_GL[dstFormat.getType()];

            switch (dstFormat.getSemantic()) {
            case gpu::RGB:
                texel.internalFormat = GL_RGB8;
                break;
            case gpu::RGBA:
                texel.internalFormat = GL_RGBA8;
                switch (dstFormat.getType()) {
                case gpu::UINT32:
                    texel.format = GL_RGBA_INTEGER;
                    texel.internalFormat = GL_RGBA32UI;
                    break;
                case gpu::INT32:
                    texel.format = GL_RGBA_INTEGER;
                    texel.internalFormat = GL_RGBA32I;
                    break;
                case gpu::FLOAT:
                    texel.internalFormat = GL_RGBA32F;
                    break;
                case gpu::UINT16:
                    texel.format = GL_RGBA_INTEGER;
                    texel.internalFormat = GL_RGBA16UI;
                    break;
                case gpu::INT16:
                    texel.format = GL_RGBA_INTEGER;
                    texel.internalFormat = GL_RGBA16I;
                    break;
                case gpu::NUINT16:
                    texel.format = GL_RGBA;
                    texel.internalFormat = GL_RGBA16;
                    break;
                case gpu::NINT16:
                    texel.format = GL_RGBA;
                    texel.internalFormat = GL_RGBA16_SNORM;
                    break;
                case gpu::HALF:
                    texel.format = GL_RGBA;
                    texel.internalFormat = GL_RGBA16F;
                    break;
                case gpu::UINT8:
                    texel.format = GL_RGBA_INTEGER;
                    texel.internalFormat = GL_RGBA8UI;
                    break;
                case gpu::INT8:
                    texel.format = GL_RGBA_INTEGER;
                    texel.internalFormat = GL_RGBA8I;
                    break;
                case gpu::NUINT8:
                    texel.format = GL_RGBA;
                    texel.internalFormat = GL_RGBA8;
                    break;
                case gpu::NINT8:
                    texel.format = GL_RGBA;
                    texel.internalFormat = GL_RGBA8_SNORM;
                    break;
                case gpu::NUINT2:
                    texel.format = GL_RGBA;
                    texel.internalFormat = GL_RGBA2;
                    break;
                case gpu::NUINT32:
                case gpu::NINT32:
                case gpu::NINT2_10_10_10:
                case gpu::COMPRESSED:
                case gpu::NUM_TYPES: // quiet compiler
                    Q_UNREACHABLE();
                }
                break;
            case gpu::SRGB:
                texel.internalFormat = GL_SRGB8;
                break;
            case gpu::SRGBA:
                texel.internalFormat = GL_SRGB8_ALPHA8; // standard 2.2 gamma correction color
                break;
            default:
                qCWarning(gpugllogging) << "Unknown combination of texel format";
            }
            break;
        }

        case gpu::TILE4x4: {
            texel.format = GL_RGBA;
            texel.type = ELEMENT_TYPE_TO_GL[srcFormat.getType()];

            switch (srcFormat.getSemantic()) {
            case gpu::BGRA:
            case gpu::SBGRA:
                texel.format = GL_BGRA;
                break;
            case gpu::RGB:
            case gpu::RGBA:
            case gpu::SRGB:
            case gpu::SRGBA:
            default:
                break;
            };

            switch (dstFormat.getSemantic()) {
            case gpu::COMPRESSED_BC4_RED:
                texel.internalFormat = GL_COMPRESSED_RED_RGTC1;
                break;
            case gpu::COMPRESSED_BC1_SRGB:
                texel.internalFormat = GL_COMPRESSED_SRGB_S3TC_DXT1_EXT;
                break;
            case gpu::COMPRESSED_BC1_SRGBA:
                texel.internalFormat = GL_COMPRESSED_SRGB_ALPHA_S3TC_DXT1_EXT;
                break;
            case gpu::COMPRESSED_BC3_SRGBA:
                texel.internalFormat = GL_COMPRESSED_SRGB_ALPHA_S3TC_DXT5_EXT;
                break;
            case gpu::COMPRESSED_BC5_XY:
                texel.internalFormat = GL_COMPRESSED_RG_RGTC2;
                break;
            case gpu::COMPRESSED_BC6_RGB:
                texel.internalFormat = GL_COMPRESSED_RGB_BPTC_UNSIGNED_FLOAT;
                break;
            case gpu::COMPRESSED_BC7_SRGBA:
                texel.internalFormat = GL_COMPRESSED_SRGB_ALPHA_BPTC_UNORM;
                break;

            default:
                qCWarning(gpugllogging) << "Unknown combination of texel format";
            }
            break;
        }

        default:
            qCWarning(gpugllogging) << "Unknown combination of texel format";
        }
        return texel;
    }
}<|MERGE_RESOLUTION|>--- conflicted
+++ resolved
@@ -185,11 +185,8 @@
                         break;
                     case gpu::NUINT32:
                     case gpu::NINT32:
-<<<<<<< HEAD
-=======
                     case gpu::NUINT2:
                     case gpu::NINT2_10_10_10:
->>>>>>> 5be2f0ac
                     case gpu::COMPRESSED:
                     case gpu::NUM_TYPES: // quiet compiler
                         Q_UNREACHABLE();
@@ -668,11 +665,8 @@
                     break;
                 case gpu::NUINT32:
                 case gpu::NINT32:
-<<<<<<< HEAD
-=======
                 case gpu::NUINT2:
                 case gpu::NINT2_10_10_10:
->>>>>>> 5be2f0ac
                 case gpu::COMPRESSED:
                 case gpu::NUM_TYPES: // quiet compiler
                     Q_UNREACHABLE();
