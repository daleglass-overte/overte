//
//  GL45BackendTexture.cpp
//  libraries/gpu/src/gpu
//
//  Created by Sam Gateau on 1/19/2015.
//  Copyright 2014 High Fidelity, Inc.
//
//  Distributed under the Apache License, Version 2.0.
//  See the accompanying file LICENSE or http://www.apache.org/licenses/LICENSE-2.0.html
//
#include "GL45Backend.h"

#include <mutex>
#include <condition_variable>
#include <unordered_set>
#include <unordered_map>
#include <glm/gtx/component_wise.hpp>

#include <QtCore/QDebug>
#include <QtCore/QThread>

#include "../gl/GLTexelFormat.h"

using namespace gpu;
using namespace gpu::gl;
using namespace gpu::gl45;

<<<<<<< HEAD

#ifdef Q_OS_WIN
#define MIN_CORES_FOR_INCREMENTAL_TEXTURES 5
static const QString DEBUG_FLAG_INCREMENTAL("HIFI_DISABLE_INCREMENTAL_TEXTURES");
static const QString DEBUG_FLAG_SPARSE("HIFI_DISABLE_SPARSE_TEXTURES");

static const bool enableIncrementalTextures = (QThread::idealThreadCount() >= MIN_CORES_FOR_INCREMENTAL_TEXTURES) &&
    !QProcessEnvironment::systemEnvironment().contains(DEBUG_FLAG_INCREMENTAL);

static const bool enableSparseTextures = enableIncrementalTextures && 
    !QProcessEnvironment::systemEnvironment().contains(DEBUG_FLAG_SPARSE);

class TextureTransferDebug {
public:
    TextureTransferDebug() {
        qDebug() << "[TEXTURE TRANSFER SUPPORT]"
            << "\n\tHIFI_DISABLE_INCREMENTAL_TEXTURES:" << QProcessEnvironment::systemEnvironment().contains(DEBUG_FLAG_INCREMENTAL)
            << "\n\tHIFI_DISABLE_SPARSE_TEXTURES:" << QProcessEnvironment::systemEnvironment().contains(DEBUG_FLAG_SPARSE)
            << "\n\tidealThreadCount:" << QThread::idealThreadCount()
            << "\n\tenableSparseTextures:" << enableSparseTextures
            << "\n\tenableIncrementalTextures:" << enableSparseTextures;
    }
};
TextureTransferDebug sparseTextureDebugInfo;
#else
static bool enableSparseTextures = false;
static bool enableIncrementalTextures = false;
#endif

=======
>>>>>>> b69a49d7
// Allocate 1 MB of buffer space for paged transfers
#define DEFAULT_PAGE_BUFFER_SIZE (1024*1024)
#define DEFAULT_GL_PIXEL_ALIGNMENT 4

using GL45Texture = GL45Backend::GL45Texture;

static std::map<uint16_t, std::unordered_set<GL45Texture*>> texturesByMipCounts;
static Mutex texturesByMipCountsMutex;
using TextureTypeFormat = std::pair<GLenum, GLenum>;
std::map<TextureTypeFormat, std::vector<uvec3>> sparsePageDimensionsByFormat;
Mutex sparsePageDimensionsByFormatMutex;

static std::vector<uvec3> getPageDimensionsForFormat(const TextureTypeFormat& typeFormat) {
    {
        Lock lock(sparsePageDimensionsByFormatMutex);
        if (sparsePageDimensionsByFormat.count(typeFormat)) {
            return sparsePageDimensionsByFormat[typeFormat];
        }
    }
    GLint count = 0;
    glGetInternalformativ(typeFormat.first, typeFormat.second, GL_NUM_VIRTUAL_PAGE_SIZES_ARB, 1, &count);

    std::vector<uvec3> result;
    if (count > 0) {
        std::vector<GLint> x, y, z;
        x.resize(count);
        glGetInternalformativ(typeFormat.first, typeFormat.second, GL_VIRTUAL_PAGE_SIZE_X_ARB, 1, &x[0]);
        y.resize(count);
        glGetInternalformativ(typeFormat.first, typeFormat.second, GL_VIRTUAL_PAGE_SIZE_Y_ARB, 1, &y[0]);
        z.resize(count);
        glGetInternalformativ(typeFormat.first, typeFormat.second, GL_VIRTUAL_PAGE_SIZE_Z_ARB, 1, &z[0]);

        result.resize(count);
        for (GLint i = 0; i < count; ++i) {
            result[i] = uvec3(x[i], y[i], z[i]);
        }
        qCDebug(gpugl45logging) << "Got " << count << " page sizes";
    }

    {
        Lock lock(sparsePageDimensionsByFormatMutex);
        if (0 == sparsePageDimensionsByFormat.count(typeFormat)) {
            sparsePageDimensionsByFormat[typeFormat] = result;
        }
    }

    return result;
}

static std::vector<uvec3> getPageDimensionsForFormat(GLenum target, GLenum format) {
    return getPageDimensionsForFormat({ target, format });
}

GLTexture* GL45Backend::syncGPUObject(const TexturePointer& texture, bool transfer) {
    return GL45Texture::sync<GL45Texture>(*this, texture, transfer);
}

using SparseInfo = GL45Backend::GL45Texture::SparseInfo;

SparseInfo::SparseInfo(GL45Texture& texture)
    : texture(texture) {
}

void SparseInfo::maybeMakeSparse() {
    // Don't enable sparse for objects with explicitly managed mip levels
    if (!texture._gpuObject.isAutogenerateMips()) {
        qCDebug(gpugl45logging) << "Don't enable sparse texture for explicitly generated mipmaps on texture " << texture._source.c_str();
        return;
    }

    const uvec3 dimensions = texture._gpuObject.getDimensions();
    auto allowedPageDimensions = getPageDimensionsForFormat(texture._target, texture._internalFormat);
    // In order to enable sparse the texture size must be an integer multiple of the page size
    for (size_t i = 0; i < allowedPageDimensions.size(); ++i) {
        pageDimensionsIndex = (uint32_t) i;
        pageDimensions = allowedPageDimensions[i];
        // Is this texture an integer multiple of page dimensions?
        if (uvec3(0) == (dimensions % pageDimensions)) {
            qCDebug(gpugl45logging) << "Enabling sparse for texture " << texture._source.c_str();
            sparse = true;
            break;
        }
    }

    if (sparse) {
        glTextureParameteri(texture._id, GL_TEXTURE_SPARSE_ARB, GL_TRUE);
        glTextureParameteri(texture._id, GL_VIRTUAL_PAGE_SIZE_INDEX_ARB, pageDimensionsIndex);
    } else {
        qCDebug(gpugl45logging) << "Size " << dimensions.x << " x " << dimensions.y << 
            " is not supported by any sparse page size for texture" << texture._source.c_str();
    }
}

// This can only be called after we've established our storage size
void SparseInfo::update() {
    if (!sparse) {
        return;
    }
    glGetTextureParameterIuiv(texture._id, GL_NUM_SPARSE_LEVELS_ARB, &maxSparseLevel);
    pageBytes = texture._gpuObject.getTexelFormat().getSize();
    pageBytes *= pageDimensions.x * pageDimensions.y * pageDimensions.z;

    for (uint16_t mipLevel = 0; mipLevel <= maxSparseLevel; ++mipLevel) {
        auto mipDimensions = texture._gpuObject.evalMipDimensions(mipLevel);
        auto mipPageCount = getPageCount(mipDimensions);
        maxPages += mipPageCount;
    }
    if (texture._target == GL_TEXTURE_CUBE_MAP) {
        maxPages *= GLTexture::CUBE_NUM_FACES;
    }
}

uvec3 SparseInfo::getPageCounts(const uvec3& dimensions) const {
    auto result = (dimensions / pageDimensions) +
        glm::clamp(dimensions % pageDimensions, glm::uvec3(0), glm::uvec3(1));
    return result;
}

uint32_t SparseInfo::getPageCount(const uvec3& dimensions) const {
    auto pageCounts = getPageCounts(dimensions);
    return pageCounts.x * pageCounts.y * pageCounts.z;
}

using TransferState = GL45Backend::GL45Texture::TransferState;

TransferState::TransferState(GL45Texture& texture) : texture(texture) {
}

void TransferState::updateMip() {
    mipDimensions = texture._gpuObject.evalMipDimensions(mipLevel);
    mipOffset = uvec3();
    if (!texture._gpuObject.isStoredMipFaceAvailable(mipLevel, face)) {
        srcPointer = nullptr;
        return;
    }

    auto mip = texture._gpuObject.accessStoredMipFace(mipLevel, face);
    texelFormat = gl::GLTexelFormat::evalGLTexelFormat(texture._gpuObject.getTexelFormat(), mip->getFormat());
    srcPointer = mip->readData();
    bytesPerLine = (uint32_t)mip->getSize() / mipDimensions.y;
    bytesPerPixel = bytesPerLine / mipDimensions.x;
}

bool TransferState::increment() {
    const SparseInfo& sparse = texture._sparseInfo;
    if ((mipOffset.x + sparse.pageDimensions.x) < mipDimensions.x) {
        mipOffset.x += sparse.pageDimensions.x;
        return true;
    }

    if ((mipOffset.y + sparse.pageDimensions.y) < mipDimensions.y) {
        mipOffset.x = 0;
        mipOffset.y += sparse.pageDimensions.y;
        return true;
    }

    if (mipOffset.z + sparse.pageDimensions.z < mipDimensions.z) {
        mipOffset.x = 0;
        mipOffset.y = 0;
        ++mipOffset.z;
        return true;
    }

    // Done with this mip?, move on to the next mip 
    if (mipLevel + 1 < texture.usedMipLevels()) {
        mipOffset = uvec3(0);
        ++mipLevel;
        updateMip();
        return true;
    }

    uint8_t maxFace = (uint8_t)((texture._target == GL_TEXTURE_CUBE_MAP) ? GLTexture::CUBE_NUM_FACES : 1);
    uint8_t nextFace = face + 1;
    // Done with this face?  Move on to the next
    if (nextFace < maxFace) {
        ++face;
        mipOffset = uvec3(0);
        mipLevel = 0;
        updateMip();
        return true;
    }

    return false;
}

void TransferState::populatePage(std::vector<uint8_t>& buffer) {
    uvec3 pageSize = currentPageSize();
    auto bytesPerPageLine = bytesPerPixel * pageSize.x;
    if (0 != (bytesPerPageLine % DEFAULT_GL_PIXEL_ALIGNMENT)) {
        bytesPerPageLine += DEFAULT_GL_PIXEL_ALIGNMENT - (bytesPerPageLine % DEFAULT_GL_PIXEL_ALIGNMENT);
        assert(0 == (bytesPerPageLine % DEFAULT_GL_PIXEL_ALIGNMENT));
    }
    auto totalPageSize = bytesPerPageLine * pageSize.y;
    if (totalPageSize > buffer.size()) {
        buffer.resize(totalPageSize);
    }
    uint8_t* dst = &buffer[0];
    for (uint32_t y = 0; y < pageSize.y; ++y) {
        uint32_t srcOffset = (bytesPerLine * (mipOffset.y + y)) + (bytesPerPixel * mipOffset.x);
        uint32_t dstOffset = bytesPerPageLine * y;
        memcpy(dst + dstOffset, srcPointer + srcOffset, pageSize.x * bytesPerPixel);
    }
}

uvec3 TransferState::currentPageSize() const {
    return glm::clamp(mipDimensions - mipOffset, uvec3(1), texture._sparseInfo.pageDimensions);
}

GLuint GL45Texture::allocate(const Texture& texture) {
    GLuint result;
    glCreateTextures(getGLTextureType(texture), 1, &result);
    return result;
}

GLuint GL45Backend::getTextureID(const TexturePointer& texture, bool transfer) {
    return GL45Texture::getId<GL45Texture>(*this, texture, transfer);
}

GL45Texture::GL45Texture(const std::weak_ptr<GLBackend>& backend, const Texture& texture, bool transferrable)
    : GLTexture(backend, texture, allocate(texture), transferrable), _sparseInfo(*this), _transferState(*this) {

    if (_transferrable && Texture::getEnableSparseTextures()) {
        _sparseInfo.maybeMakeSparse();
    }
}

GL45Texture::~GL45Texture() {
    qCDebug(gpugl45logging) << "Destroying texture " << _id << " from source " << _source.c_str();
    if (_sparseInfo.sparse) {
        // Remove this texture from the candidate list of derezzable textures
        {
            auto mipLevels = usedMipLevels();
            Lock lock(texturesByMipCountsMutex);
            if (texturesByMipCounts.count(mipLevels)) {
                auto& textures = texturesByMipCounts[mipLevels];
                textures.erase(this);
                if (textures.empty()) {
                    texturesByMipCounts.erase(mipLevels);
                }
            }
        }

        // Experimenation suggests that allocating sparse textures on one context/thread and deallocating 
        // them on another is buggy.  So for sparse textures we need to queue a lambda with the deallocation 
        // callls to the transfer thread
        auto id = _id;
        // Set the class _id to 0 so we don't try to double delete
        const_cast<GLuint&>(_id) = 0;
        std::list<std::function<void()>> destructionFunctions;
        
        uint8_t maxFace = (uint8_t)((_target == GL_TEXTURE_CUBE_MAP) ? GLTexture::CUBE_NUM_FACES : 1);
        auto maxSparseMip = std::min<uint16_t>(_maxMip, _sparseInfo.maxSparseLevel);
        for (uint16_t mipLevel = _minMip; mipLevel <= maxSparseMip; ++mipLevel) {
            auto mipDimensions = _gpuObject.evalMipDimensions(mipLevel);
            destructionFunctions.push_back([id, maxFace, mipLevel, mipDimensions] {
                glTexturePageCommitmentEXT(id, mipLevel, 0, 0, 0, mipDimensions.x, mipDimensions.y, maxFace, GL_FALSE);
            });

            auto deallocatedPages = _sparseInfo.getPageCount(mipDimensions) * maxFace;
            assert(deallocatedPages <= _allocatedPages);
            _allocatedPages -= deallocatedPages;
        }

        if (0 != _allocatedPages) {
            qCWarning(gpugl45logging) << "Allocated pages remaining " << _id << " " << _allocatedPages;
        }

        auto size = _size;
        _textureTransferHelper->queueExecution([id, size, destructionFunctions] {
            for (auto function : destructionFunctions) {
                function();
            }
            glDeleteTextures(1, &id);
            Backend::decrementTextureGPUCount();
            Backend::updateTextureGPUMemoryUsage(size, 0);
        });
    }
}

void GL45Texture::withPreservedTexture(std::function<void()> f) const {
    f();
}

void GL45Texture::generateMips() const {
    qCDebug(gpugl45logging) << "Generating mipmaps for " << _source.c_str();
    glGenerateTextureMipmap(_id);
    (void)CHECK_GL_ERROR();
}

void GL45Texture::allocateStorage() const {
    if (_gpuObject.getTexelFormat().isCompressed()) {
        qFatal("Compressed textures not yet supported");
    }
    glTextureParameteri(_id, GL_TEXTURE_BASE_LEVEL, 0);
    glTextureParameteri(_id, GL_TEXTURE_MAX_LEVEL, _maxMip - _minMip);
    // Get the dimensions, accounting for the downgrade level
    Vec3u dimensions = _gpuObject.evalMipDimensions(_minMip);
    glTextureStorage2D(_id, usedMipLevels(), _internalFormat, dimensions.x, dimensions.y);
    (void)CHECK_GL_ERROR();
}

void GL45Texture::updateSize() const {
    if (_gpuObject.getTexelFormat().isCompressed()) {
        qFatal("Compressed textures not yet supported");
    }

    if (_transferrable) {
        setSize(_allocatedPages * _sparseInfo.pageBytes);
    } else {
        setSize(_virtualSize);
    }
}

void GL45Texture::startTransfer() {
    Parent::startTransfer();
    _sparseInfo.update();
    _transferState.updateMip();
}

bool GL45Texture::continueTransfer() {
    if (!Texture::getEnableIncrementalTextureTransfers()) {
        size_t maxFace = GL_TEXTURE_CUBE_MAP == _target ? CUBE_NUM_FACES : 1;
        for (uint8_t face = 0; face < maxFace; ++face) {
            for (uint16_t mipLevel = _minMip; mipLevel <= _maxMip; ++mipLevel) {
                if (_gpuObject.isStoredMipFaceAvailable(mipLevel, face)) {
                    auto mip = _gpuObject.accessStoredMipFace(mipLevel, face);
                    GLTexelFormat texelFormat = GLTexelFormat::evalGLTexelFormat(_gpuObject.getTexelFormat(), mip->getFormat());
                    auto size = _gpuObject.evalMipDimensions(mipLevel);
                    if (GL_TEXTURE_2D == _target) {
                        glTextureSubImage2D(_id, mipLevel, 0, 0, size.x, size.y, texelFormat.format, texelFormat.type, mip->readData());
                    } else if (GL_TEXTURE_CUBE_MAP == _target) {
                        // DSA ARB does not work on AMD, so use EXT
                        // glTextureSubImage3D(_id, mipLevel, 0, 0, face, size.x, size.y, 1, texelFormat.format, texelFormat.type, mip->readData());
                        auto target = CUBE_FACE_LAYOUT[face];
                        glTextureSubImage2DEXT(_id, target, mipLevel, 0, 0, size.x, size.y, texelFormat.format, texelFormat.type, mip->readData());
                    } else {
                        Q_ASSERT(false);
                    }
                    (void)CHECK_GL_ERROR();
                }
            }
        }
        return false;
    }

    static std::vector<uint8_t> buffer;
    if (buffer.empty()) {
        buffer.resize(DEFAULT_PAGE_BUFFER_SIZE);
    }
    const uvec3 pageSize = _transferState.currentPageSize();
    const uvec3& offset = _transferState.mipOffset;

    if (_sparseInfo.sparse && _transferState.mipLevel <= _sparseInfo.maxSparseLevel) {
        if (_allocatedPages > _sparseInfo.maxPages) {
            qCWarning(gpugl45logging) << "Exceeded max page allocation!";
        }
        glTexturePageCommitmentEXT(_id, _transferState.mipLevel,
            offset.x, offset.y, _transferState.face,
            pageSize.x, pageSize.y, pageSize.z,
            GL_TRUE);
        ++_allocatedPages;
    }

    if (_transferState.srcPointer) {
        // Transfer the mip data
        _transferState.populatePage(buffer);
        if (GL_TEXTURE_2D == _target) {
            glTextureSubImage2D(_id, _transferState.mipLevel,
                offset.x, offset.y,
                pageSize.x, pageSize.y,
                _transferState.texelFormat.format, _transferState.texelFormat.type, &buffer[0]);
        } else if (GL_TEXTURE_CUBE_MAP == _target) {
            auto target = CUBE_FACE_LAYOUT[_transferState.face];
            // DSA ARB does not work on AMD, so use EXT
            // glTextureSubImage3D(_id, mipLevel, 0, 0, face, size.x, size.y, 1, texelFormat.format, texelFormat.type, mip->readData());
            glTextureSubImage2DEXT(_id, target, _transferState.mipLevel,
                offset.x, offset.y,
                pageSize.x, pageSize.y,
                _transferState.texelFormat.format, _transferState.texelFormat.type, &buffer[0]);
        }
    }

    serverWait();
    auto currentMip = _transferState.mipLevel;
    auto result = _transferState.increment();
    if (_sparseInfo.sparse && _transferState.mipLevel != currentMip && currentMip <= _sparseInfo.maxSparseLevel) {
        auto mipDimensions = _gpuObject.evalMipDimensions(currentMip);
        auto mipExpectedPages = _sparseInfo.getPageCount(mipDimensions);
        auto newPages = _allocatedPages - _lastMipAllocatedPages;
        if (newPages != mipExpectedPages) {
            qCWarning(gpugl45logging) << "Unexpected page allocation size... " << newPages << " " << mipExpectedPages;
        }
        _lastMipAllocatedPages = _allocatedPages;
    }
    return result;
}

void GL45Texture::finishTransfer() {
    Parent::finishTransfer();
}

void GL45Texture::syncSampler() const {
    const Sampler& sampler = _gpuObject.getSampler();

    const auto& fm = FILTER_MODES[sampler.getFilter()];
    glTextureParameteri(_id, GL_TEXTURE_MIN_FILTER, fm.minFilter);
    glTextureParameteri(_id, GL_TEXTURE_MAG_FILTER, fm.magFilter);

    if (sampler.doComparison()) {
        glTextureParameteri(_id, GL_TEXTURE_COMPARE_MODE, GL_COMPARE_R_TO_TEXTURE);
        glTextureParameteri(_id, GL_TEXTURE_COMPARE_FUNC, COMPARISON_TO_GL[sampler.getComparisonFunction()]);
    } else {
        glTextureParameteri(_id, GL_TEXTURE_COMPARE_MODE, GL_NONE);
    }

    glTextureParameteri(_id, GL_TEXTURE_WRAP_S, WRAP_MODES[sampler.getWrapModeU()]);
    glTextureParameteri(_id, GL_TEXTURE_WRAP_T, WRAP_MODES[sampler.getWrapModeV()]);
    glTextureParameteri(_id, GL_TEXTURE_WRAP_R, WRAP_MODES[sampler.getWrapModeW()]);
    glTextureParameterfv(_id, GL_TEXTURE_BORDER_COLOR, (const float*)&sampler.getBorderColor());
    auto baseMip = std::max<uint16_t>(sampler.getMipOffset(), _minMip);
    glTextureParameteri(_id, GL_TEXTURE_BASE_LEVEL, baseMip);
    glTextureParameterf(_id, GL_TEXTURE_MIN_LOD, (float)sampler.getMinMip());
    glTextureParameterf(_id, GL_TEXTURE_MAX_LOD, (sampler.getMaxMip() == Sampler::MAX_MIP_LEVEL ? 1000.f : sampler.getMaxMip()));
    glTextureParameterf(_id, GL_TEXTURE_MAX_ANISOTROPY_EXT, sampler.getMaxAnisotropy());
}

void GL45Texture::postTransfer() {
    Parent::postTransfer();
    if (_sparseInfo.sparse) {
        auto mipLevels = usedMipLevels();
        if (mipLevels > 1 && _minMip < _sparseInfo.maxSparseLevel) {
            Lock lock(texturesByMipCountsMutex);
            texturesByMipCounts[mipLevels].insert(this);
        }
    }
}

void GL45Texture::stripToMip(uint16_t newMinMip) {
    if (!_sparseInfo.sparse) {
        return;
    }

    if (newMinMip < _minMip) {
        qCWarning(gpugl45logging) << "Cannot decrease the min mip";
        return;
    }

    if (newMinMip > _sparseInfo.maxSparseLevel) {
        qCWarning(gpugl45logging) << "Cannot increase the min mip into the mip tail";
        return;
    }

    auto mipLevels = usedMipLevels();
    {
        Lock lock(texturesByMipCountsMutex);
        assert(0 != texturesByMipCounts.count(mipLevels));
        assert(0 != texturesByMipCounts[mipLevels].count(this));
        texturesByMipCounts[mipLevels].erase(this);
        if (texturesByMipCounts[mipLevels].empty()) {
            texturesByMipCounts.erase(mipLevels);
        }
    }

    // If we weren't generating mips before, we need to now that we're stripping down mip levels.
    if (!_gpuObject.isAutogenerateMips()) {
        qCDebug(gpugl45logging) << "Force mip generation for texture";
        glGenerateTextureMipmap(_id);
    }


    uint8_t maxFace = (uint8_t)((_target == GL_TEXTURE_CUBE_MAP) ? GLTexture::CUBE_NUM_FACES : 1);
    for (uint16_t mip = _minMip; mip < newMinMip; ++mip) {
        auto id = _id;
        auto mipDimensions = _gpuObject.evalMipDimensions(mip);
        _textureTransferHelper->queueExecution([id, mip, mipDimensions, maxFace] {
            glTexturePageCommitmentEXT(id, mip, 0, 0, 0, mipDimensions.x, mipDimensions.y, maxFace, GL_FALSE);
        });

        auto deallocatedPages = _sparseInfo.getPageCount(mipDimensions) * maxFace;
        assert(deallocatedPages < _allocatedPages);
        _allocatedPages -= deallocatedPages;
    }

    _minMip = newMinMip;
    // Re-sync the sampler to force access to the new mip level
    syncSampler();
    size_t oldSize = _size;
    updateSize();
    Q_ASSERT(_size > oldSize);


    // Re-insert into the texture-by-mips map if appropriate
    mipLevels = usedMipLevels();
    if (_sparseInfo.sparse && mipLevels > 1 && _minMip < _sparseInfo.maxSparseLevel) {
        Lock lock(texturesByMipCountsMutex);
        texturesByMipCounts[mipLevels].insert(this);
    }
}

void GL45Texture::updateMips() {
    if (!_sparseInfo.sparse) {
        return;
    }
    auto newMinMip = std::min<uint16_t>(_gpuObject.minMip(), _sparseInfo.maxSparseLevel);
    if (_minMip < newMinMip) {
        stripToMip(newMinMip);
    }
}

void GL45Texture::derez() {
    assert(_sparseInfo.sparse);
    assert(_minMip < _sparseInfo.maxSparseLevel);
    assert(_minMip < _maxMip);
    assert(_transferrable);
    stripToMip(_minMip + 1);
}

void GL45Backend::derezTextures() const {
    if (GLTexture::getMemoryPressure() < 1.0f) {
        return;
    }

    Lock lock(texturesByMipCountsMutex);
    if (texturesByMipCounts.empty()) {
        qCDebug(gpugl45logging) << "No available textures to derez";
        return;
    }

    auto mipLevel = texturesByMipCounts.rbegin()->first;
    if (mipLevel <= 1) {
        qCDebug(gpugl45logging) << "Max mip levels " << mipLevel;
        return;
    }

    qCDebug(gpugl45logging) << "Allowed texture memory " << Texture::getAllowedGPUMemoryUsage();
    qCDebug(gpugl45logging) << "Used texture memory " << Context::getTextureGPUMemoryUsage();

    GL45Texture* targetTexture = nullptr;
    {
        auto& textures = texturesByMipCounts[mipLevel];
        assert(!textures.empty());
        targetTexture = *textures.begin();
    }
    lock.unlock();
    targetTexture->derez();
    qCDebug(gpugl45logging) << "New Used texture memory " << Context::getTextureGPUMemoryUsage();
}<|MERGE_RESOLUTION|>--- conflicted
+++ resolved
@@ -25,38 +25,6 @@
 using namespace gpu::gl;
 using namespace gpu::gl45;
 
-<<<<<<< HEAD
-
-#ifdef Q_OS_WIN
-#define MIN_CORES_FOR_INCREMENTAL_TEXTURES 5
-static const QString DEBUG_FLAG_INCREMENTAL("HIFI_DISABLE_INCREMENTAL_TEXTURES");
-static const QString DEBUG_FLAG_SPARSE("HIFI_DISABLE_SPARSE_TEXTURES");
-
-static const bool enableIncrementalTextures = (QThread::idealThreadCount() >= MIN_CORES_FOR_INCREMENTAL_TEXTURES) &&
-    !QProcessEnvironment::systemEnvironment().contains(DEBUG_FLAG_INCREMENTAL);
-
-static const bool enableSparseTextures = enableIncrementalTextures && 
-    !QProcessEnvironment::systemEnvironment().contains(DEBUG_FLAG_SPARSE);
-
-class TextureTransferDebug {
-public:
-    TextureTransferDebug() {
-        qDebug() << "[TEXTURE TRANSFER SUPPORT]"
-            << "\n\tHIFI_DISABLE_INCREMENTAL_TEXTURES:" << QProcessEnvironment::systemEnvironment().contains(DEBUG_FLAG_INCREMENTAL)
-            << "\n\tHIFI_DISABLE_SPARSE_TEXTURES:" << QProcessEnvironment::systemEnvironment().contains(DEBUG_FLAG_SPARSE)
-            << "\n\tidealThreadCount:" << QThread::idealThreadCount()
-            << "\n\tenableSparseTextures:" << enableSparseTextures
-            << "\n\tenableIncrementalTextures:" << enableSparseTextures;
-    }
-};
-TextureTransferDebug sparseTextureDebugInfo;
-#else
-static bool enableSparseTextures = false;
-static bool enableIncrementalTextures = false;
-#endif
-
-=======
->>>>>>> b69a49d7
 // Allocate 1 MB of buffer space for paged transfers
 #define DEFAULT_PAGE_BUFFER_SIZE (1024*1024)
 #define DEFAULT_GL_PIXEL_ALIGNMENT 4
