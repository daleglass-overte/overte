//
//  GLBackend.cpp
//  libraries/gpu-gl-android/src/gpu/gl
//
//  Created by Cristian Duarte & Gabriel Calero on 9/21/2016.
//  Copyright 2016 High Fidelity, Inc.
//
//  Distributed under the Apache License, Version 2.0.
//  See the accompanying file LICENSE or http://www.apache.org/licenses/LICENSE-2.0.html
//
#include "GLBackend.h"

#include <mutex>
#include <queue>
#include <list>
#include <functional>
#include <glm/gtc/type_ptr.hpp>

#include "../gles/GLESBackend.h"

#if defined(NSIGHT_FOUND)
#include "nvToolsExt.h"
#endif

#include <shared/GlobalAppProperties.h>
#include <GPUIdent.h>
#include <gl/QOpenGLContextWrapper.h>
#include <QtCore/QProcessEnvironment>

#include "GLTexture.h"
#include "GLShader.h"

using namespace gpu;
using namespace gpu::gl;

static GLBackend* INSTANCE{ nullptr };

BackendPointer GLBackend::createBackend() {
    // FIXME provide a mechanism to override the backend for testing
    // Where the gpuContext is initialized and where the TRUE Backend is created and assigned
    //auto version = QOpenGLContextWrapper::currentContextVersion();
    std::shared_ptr<GLBackend> result;
    
    qDebug() << "Using OpenGL ES backend";
    result = std::make_shared<gpu::gles::GLESBackend>();

    result->initInput();
    result->initTransform();
    result->initTextureManagementStage();

    INSTANCE = result.get();
    void* voidInstance = &(*result);
    qApp->setProperty(hifi::properties::gl::BACKEND, QVariant::fromValue(voidInstance));
    return result;
}

GLBackend& getBackend() {
    if (!INSTANCE) {
        INSTANCE = static_cast<GLBackend*>(qApp->property(hifi::properties::gl::BACKEND).value<void*>());
    }
    return *INSTANCE;
}

bool GLBackend::makeProgram(Shader& shader, const Shader::BindingSet& slotBindings) {
    return GLShader::makeProgram(getBackend(), shader, slotBindings);
}


GLBackend::CommandCall GLBackend::_commandCalls[Batch::NUM_COMMANDS] = 
{
    (&::gpu::gl::GLBackend::do_draw), 
    (&::gpu::gl::GLBackend::do_drawIndexed),
    (&::gpu::gl::GLBackend::do_drawInstanced),
    (&::gpu::gl::GLBackend::do_drawIndexedInstanced),
    (&::gpu::gl::GLBackend::do_multiDrawIndirect),
    (&::gpu::gl::GLBackend::do_multiDrawIndexedIndirect),

    (&::gpu::gl::GLBackend::do_setInputFormat),
    (&::gpu::gl::GLBackend::do_setInputBuffer),
    (&::gpu::gl::GLBackend::do_setIndexBuffer),
    (&::gpu::gl::GLBackend::do_setIndirectBuffer),

    (&::gpu::gl::GLBackend::do_setModelTransform),
    (&::gpu::gl::GLBackend::do_setViewTransform),
    (&::gpu::gl::GLBackend::do_setProjectionTransform),
    (&::gpu::gl::GLBackend::do_setViewportTransform),
    (&::gpu::gl::GLBackend::do_setDepthRangeTransform),

    (&::gpu::gl::GLBackend::do_setPipeline),
    (&::gpu::gl::GLBackend::do_setStateBlendFactor),
    (&::gpu::gl::GLBackend::do_setStateScissorRect),

    (&::gpu::gl::GLBackend::do_setUniformBuffer),
    (&::gpu::gl::GLBackend::do_setResourceBuffer),
    (&::gpu::gl::GLBackend::do_setResourceTexture),

    (&::gpu::gl::GLBackend::do_setFramebuffer),
    (&::gpu::gl::GLBackend::do_clearFramebuffer),
    (&::gpu::gl::GLBackend::do_blit),
    (&::gpu::gl::GLBackend::do_generateTextureMips),

    (&::gpu::gl::GLBackend::do_beginQuery),
    (&::gpu::gl::GLBackend::do_endQuery),
    (&::gpu::gl::GLBackend::do_getQuery),

    (&::gpu::gl::GLBackend::do_resetStages),

    (&::gpu::gl::GLBackend::do_disableContextViewCorrection),
    (&::gpu::gl::GLBackend::do_restoreContextViewCorrection),
    (&::gpu::gl::GLBackend::do_disableContextStereo),
    (&::gpu::gl::GLBackend::do_restoreContextStereo),

    (&::gpu::gl::GLBackend::do_runLambda),

    (&::gpu::gl::GLBackend::do_startNamedCall),
    (&::gpu::gl::GLBackend::do_stopNamedCall),

    (&::gpu::gl::GLBackend::do_glUniform1i),
    (&::gpu::gl::GLBackend::do_glUniform1f),
    (&::gpu::gl::GLBackend::do_glUniform2f),
    (&::gpu::gl::GLBackend::do_glUniform3f),
    (&::gpu::gl::GLBackend::do_glUniform4f),
    (&::gpu::gl::GLBackend::do_glUniform3fv),
    (&::gpu::gl::GLBackend::do_glUniform4fv),
    (&::gpu::gl::GLBackend::do_glUniform4iv),
    (&::gpu::gl::GLBackend::do_glUniformMatrix3fv),
    (&::gpu::gl::GLBackend::do_glUniformMatrix4fv),

    (&::gpu::gl::GLBackend::do_glColor4f),

    (&::gpu::gl::GLBackend::do_pushProfileRange),
    (&::gpu::gl::GLBackend::do_popProfileRange),
};

void GLBackend::init() {
    static std::once_flag once;
    std::call_once(once, [] {
        QString vendor{ (const char*)glGetString(GL_VENDOR) };
        QString renderer{ (const char*)glGetString(GL_RENDERER) };
        qCDebug(gpugllogging) << "GL Version: " << QString((const char*) glGetString(GL_VERSION));
        qCDebug(gpugllogging) << "GL Shader Language Version: " << QString((const char*) glGetString(GL_SHADING_LANGUAGE_VERSION));
        qCDebug(gpugllogging) << "GL Vendor: " << vendor;
        qCDebug(gpugllogging) << "GL Renderer: " << renderer;
        GPUIdent* gpu = GPUIdent::getInstance(vendor, renderer); 
        // From here on, GPUIdent::getInstance()->getMumble() should efficiently give the same answers.
        qCDebug(gpugllogging) << "GPU:";
        qCDebug(gpugllogging) << "\tcard:" << gpu->getName();
        qCDebug(gpugllogging) << "\tdriver:" << gpu->getDriver();
        qCDebug(gpugllogging) << "\tdedicated memory:" << gpu->getMemory() << "MB";
#if THREADED_TEXTURE_BUFFERING
        // This has to happen on the main thread in order to give the thread 
        // pool a reasonable parent object
        GLVariableAllocationSupport::TransferJob::startBufferingThread();
#endif

    });
}

GLBackend::GLBackend() {
    _pipeline._cameraCorrectionBuffer._buffer->flush();
    glGetIntegerv(GL_UNIFORM_BUFFER_OFFSET_ALIGNMENT, &_uboAlignment);
}


GLBackend::~GLBackend() {
    killInput();
    killTransform();
}

void GLBackend::renderPassTransfer(const Batch& batch) {
    const size_t numCommands = batch.getCommands().size();
    const Batch::Commands::value_type* command = batch.getCommands().data();
    const Batch::CommandOffsets::value_type* offset = batch.getCommandOffsets().data();

    _inRenderTransferPass = true;
    { // Sync all the buffers
        PROFILE_RANGE(render_gpu_gl_detail, "syncGPUBuffer");

        for (auto& cached : batch._buffers._items) {
            if (cached._data) {
                syncGPUObject(*cached._data);
            }
        }
    }

    { // Sync all the transform states
<<<<<<< HEAD
        ANDROID_PROFILE(render, "syncCPUTransform", 0xffaaaaff, 1)
=======
        PROFILE_RANGE(render_gpu_gl_detail, "syncCPUTransform");
>>>>>>> c126e4fa
        _transform._cameras.clear();
        _transform._cameraOffsets.clear();

        for (_commandIndex = 0; _commandIndex < numCommands; ++_commandIndex) {
            switch (*command) {
                case Batch::COMMAND_draw:
                case Batch::COMMAND_drawIndexed:
                case Batch::COMMAND_drawInstanced:
                case Batch::COMMAND_drawIndexedInstanced:
                case Batch::COMMAND_multiDrawIndirect:
                case Batch::COMMAND_multiDrawIndexedIndirect:
                    _transform.preUpdate(_commandIndex, _stereo);
                    break;

                case Batch::COMMAND_disableContextStereo:
                    _stereo._contextDisable = true;
                    break;

                case Batch::COMMAND_restoreContextStereo:
                    _stereo._contextDisable = false;
                    break;

                case Batch::COMMAND_setViewportTransform:
                case Batch::COMMAND_setViewTransform:
                case Batch::COMMAND_setProjectionTransform: {
                    CommandCall call = _commandCalls[(*command)];
                    (this->*(call))(batch, *offset);
                    break;
                }

                default:
                    break;
            }
            command++;
            offset++;
        }
    }

    { // Sync the transform buffers
        PROFILE_RANGE(render_gpu_gl_detail, "syncGPUTransform");
        transferTransformState(batch);
    }

    _inRenderTransferPass = false;
}

void GLBackend::renderPassDraw(const Batch& batch) {
    _currentDraw = -1;
    _transform._camerasItr = _transform._cameraOffsets.begin();
    const size_t numCommands = batch.getCommands().size();
    const Batch::Commands::value_type* command = batch.getCommands().data();
    const Batch::CommandOffsets::value_type* offset = batch.getCommandOffsets().data();
    for (_commandIndex = 0; _commandIndex < numCommands; ++_commandIndex) {
        switch (*command) {
            // Ignore these commands on this pass, taken care of in the transfer pass
            // Note we allow COMMAND_setViewportTransform to occur in both passes
            // as it both updates the transform object (and thus the uniforms in the 
            // UBO) as well as executes the actual viewport call
            case Batch::COMMAND_setModelTransform:
            case Batch::COMMAND_setViewTransform:
            case Batch::COMMAND_setProjectionTransform:
                break;

            case Batch::COMMAND_draw:
            case Batch::COMMAND_drawIndexed:
            case Batch::COMMAND_drawInstanced:
            case Batch::COMMAND_drawIndexedInstanced:
            case Batch::COMMAND_multiDrawIndirect:
            case Batch::COMMAND_multiDrawIndexedIndirect: {
                // updates for draw calls
                ++_currentDraw;
                updateInput();
                updateTransform(batch);
                updatePipeline();
<<<<<<< HEAD
                {
		ANDROID_PROFILE_COMMAND(render, (int)(*command), 0xff0000ff, 1)
=======

>>>>>>> c126e4fa
                CommandCall call = _commandCalls[(*command)];
                (this->*(call))(batch, *offset);
                break;
            }
            default: {
                CommandCall call = _commandCalls[(*command)];
                (this->*(call))(batch, *offset);
                break;
            }
        }

        command++;
        offset++;
    }
}

void GLBackend::render(const Batch& batch) {
    _transform._skybox = _stereo._skybox = batch.isSkyboxEnabled();
    // Allow the batch to override the rendering stereo settings
    // for things like full framebuffer copy operations (deferred lighting passes)
    bool savedStereo = _stereo._enable;
    if (!batch.isStereoEnabled()) {
        _stereo._enable = false;
    }
    
    {
        PROFILE_RANGE(render_gpu_gl_detail, "Transfer");
        renderPassTransfer(batch);
    }

#ifdef GPU_STEREO_DRAWCALL_INSTANCED
    if (_stereo.isStereo()) {
<<<<<<< HEAD
        glEnable(GL_CLIP_DISTANCE0);
=======
        glEnable(GL_CLIP_DISTANCE0_EXT);
>>>>>>> c126e4fa
    }
#endif
    {
        PROFILE_RANGE(render_gpu_gl_detail, _stereo.isStereo() ? "Render Stereo" : "Render");
        renderPassDraw(batch);
    }
#ifdef GPU_STEREO_DRAWCALL_INSTANCED
    if (_stereo.isStereo()) {
        glDisable(GL_CLIP_DISTANCE0_EXT);
    }
#endif

    // Restore the saved stereo state for the next batch
    _stereo._enable = savedStereo;
}


void GLBackend::syncCache() {
    PROFILE_RANGE(render_gpu_gl_detail, __FUNCTION__);

    syncTransformStateCache();
    syncPipelineStateCache();
    syncInputStateCache();
    syncOutputStateCache();
}

#ifdef GPU_STEREO_DRAWCALL_DOUBLED
void GLBackend::setupStereoSide(int side) {
    ivec4 vp = _transform._viewport;
    vp.z /= 2;
    glViewport(vp.x + side * vp.z, vp.y, vp.z, vp.w);

#ifdef GPU_STEREO_CAMERA_BUFFER
#ifdef GPU_STEREO_DRAWCALL_DOUBLED
    glVertexAttribI1i(14, side);
#endif
#else
    _transform.bindCurrentCamera(side);
#endif
}
#else
#endif

void GLBackend::do_resetStages(const Batch& batch, size_t paramOffset) {
    resetStages();
}

void GLBackend::do_disableContextViewCorrection(const Batch& batch, size_t paramOffset) {
    _transform._viewCorrectionEnabled = false;
}

void GLBackend::do_restoreContextViewCorrection(const Batch& batch, size_t paramOffset) {
    _transform._viewCorrectionEnabled = true;
}

void GLBackend::do_disableContextStereo(const Batch& batch, size_t paramOffset) {

}

void GLBackend::do_restoreContextStereo(const Batch& batch, size_t paramOffset) {

}

void GLBackend::do_runLambda(const Batch& batch, size_t paramOffset) {
    std::function<void()> f = batch._lambdas.get(batch._params[paramOffset]._uint);
    f();
}

void GLBackend::do_startNamedCall(const Batch& batch, size_t paramOffset) {
    batch._currentNamedCall = batch._names.get(batch._params[paramOffset]._uint);
    _currentDraw = -1;
}

void GLBackend::do_stopNamedCall(const Batch& batch, size_t paramOffset) {
    batch._currentNamedCall.clear();
}

void GLBackend::resetStages() {
    resetInputStage();
    resetPipelineStage();
    resetTransformStage();
    resetUniformStage();
    resetResourceStage();
    resetOutputStage();
    resetQueryStage();

    (void) CHECK_GL_ERROR();
}


void GLBackend::do_pushProfileRange(const Batch& batch, size_t paramOffset) {
    if (trace_render_gpu_gl_detail().isDebugEnabled()) {
    auto name = batch._profileRanges.get(batch._params[paramOffset]._uint);
    profileRanges.push_back(name);
#if defined(NSIGHT_FOUND)
    nvtxRangePush(name.c_str());
#endif
}
}

void GLBackend::do_popProfileRange(const Batch& batch, size_t paramOffset) {
    if (trace_render_gpu_gl_detail().isDebugEnabled()) {
    profileRanges.pop_back();
#if defined(NSIGHT_FOUND)
    nvtxRangePop();
#endif
}
}

// TODO: As long as we have gl calls explicitely issued from interface
// code, we need to be able to record and batch these calls. THe long 
// term strategy is to get rid of any GL calls in favor of the HIFI GPU API

// As long as we don;t use several versions of shaders we can avoid this more complex code path
#ifdef GPU_STEREO_CAMERA_BUFFER
#define GET_UNIFORM_LOCATION(shaderUniformLoc) ((_pipeline._programShader) ? _pipeline._programShader->getUniformLocation(shaderUniformLoc, (GLShader::Version) isStereo()) : -1)
#else
#define GET_UNIFORM_LOCATION(shaderUniformLoc) shaderUniformLoc
#endif

void GLBackend::do_glUniform1i(const Batch& batch, size_t paramOffset) {
    if (_pipeline._program == 0) {
        // We should call updatePipeline() to bind the program but we are not doing that
        // because these uniform setters are deprecated and we don;t want to create side effect
        return;
    }
    updatePipeline();

    glUniform1i(
        GET_UNIFORM_LOCATION(batch._params[paramOffset + 1]._int),
        batch._params[paramOffset + 0]._int);
    (void)CHECK_GL_ERROR();
}

void GLBackend::do_glUniform1f(const Batch& batch, size_t paramOffset) {
    if (_pipeline._program == 0) {
        // We should call updatePipeline() to bind the program but we are not doing that
        // because these uniform setters are deprecated and we don;t want to create side effect
        return;
    }
    updatePipeline();

    glUniform1f(
        GET_UNIFORM_LOCATION(batch._params[paramOffset + 1]._int),
        batch._params[paramOffset + 0]._float);
    (void)CHECK_GL_ERROR();
}

void GLBackend::do_glUniform2f(const Batch& batch, size_t paramOffset) {
    if (_pipeline._program == 0) {
        // We should call updatePipeline() to bind the program but we are not doing that
        // because these uniform setters are deprecated and we don;t want to create side effect
        return;
    }
    updatePipeline();
    glUniform2f(
        GET_UNIFORM_LOCATION(batch._params[paramOffset + 2]._int),
        batch._params[paramOffset + 1]._float,
        batch._params[paramOffset + 0]._float);
    (void)CHECK_GL_ERROR();
}

void GLBackend::do_glUniform3f(const Batch& batch, size_t paramOffset) {
    if (_pipeline._program == 0) {
        // We should call updatePipeline() to bind the program but we are not doing that
        // because these uniform setters are deprecated and we don;t want to create side effect
        return;
    }
    updatePipeline();
    glUniform3f(
        GET_UNIFORM_LOCATION(batch._params[paramOffset + 3]._int),
        batch._params[paramOffset + 2]._float,
        batch._params[paramOffset + 1]._float,
        batch._params[paramOffset + 0]._float);
    (void)CHECK_GL_ERROR();
}

void GLBackend::do_glUniform4f(const Batch& batch, size_t paramOffset) {
    if (_pipeline._program == 0) {
        // We should call updatePipeline() to bind the program but we are not doing that
        // because these uniform setters are deprecated and we don;t want to create side effect
        return;
    }
    updatePipeline();
    glUniform4f(
        GET_UNIFORM_LOCATION(batch._params[paramOffset + 4]._int),
        batch._params[paramOffset + 3]._float,
        batch._params[paramOffset + 2]._float,
        batch._params[paramOffset + 1]._float,
        batch._params[paramOffset + 0]._float);
    (void)CHECK_GL_ERROR();
}

void GLBackend::do_glUniform3fv(const Batch& batch, size_t paramOffset) {
    if (_pipeline._program == 0) {
        // We should call updatePipeline() to bind the program but we are not doing that
        // because these uniform setters are deprecated and we don;t want to create side effect
        return;
    }
    updatePipeline();
    glUniform3fv(
        GET_UNIFORM_LOCATION(batch._params[paramOffset + 2]._int),
        batch._params[paramOffset + 1]._uint,
        (const GLfloat*)batch.readData(batch._params[paramOffset + 0]._uint));

    (void)CHECK_GL_ERROR();
}

void GLBackend::do_glUniform4fv(const Batch& batch, size_t paramOffset) {
    if (_pipeline._program == 0) {
        // We should call updatePipeline() to bind the program but we are not doing that
        // because these uniform setters are deprecated and we don;t want to create side effect
        return;
    }
    updatePipeline();

    GLint location = GET_UNIFORM_LOCATION(batch._params[paramOffset + 2]._int);
    GLsizei count = batch._params[paramOffset + 1]._uint;
    const GLfloat* value = (const GLfloat*)batch.readData(batch._params[paramOffset + 0]._uint);
    glUniform4fv(location, count, value);

    (void)CHECK_GL_ERROR();
}

void GLBackend::do_glUniform4iv(const Batch& batch, size_t paramOffset) {
    if (_pipeline._program == 0) {
        // We should call updatePipeline() to bind the program but we are not doing that
        // because these uniform setters are deprecated and we don;t want to create side effect
        return;
    }
    updatePipeline();
    glUniform4iv(
        GET_UNIFORM_LOCATION(batch._params[paramOffset + 2]._int),
        batch._params[paramOffset + 1]._uint,
        (const GLint*)batch.readData(batch._params[paramOffset + 0]._uint));

    (void)CHECK_GL_ERROR();
}

void GLBackend::do_glUniformMatrix3fv(const Batch& batch, size_t paramOffset) {
    if (_pipeline._program == 0) {
        // We should call updatePipeline() to bind the program but we are not doing that
        // because these uniform setters are deprecated and we don;t want to create side effect
        return;
    }
    updatePipeline();

    glUniformMatrix3fv(
        GET_UNIFORM_LOCATION(batch._params[paramOffset + 3]._int),
        batch._params[paramOffset + 2]._uint,
        batch._params[paramOffset + 1]._uint,
        (const GLfloat*)batch.readData(batch._params[paramOffset + 0]._uint));
    (void)CHECK_GL_ERROR();
}

void GLBackend::do_glUniformMatrix4fv(const Batch& batch, size_t paramOffset) {
    if (_pipeline._program == 0) {
        // We should call updatePipeline() to bind the program but we are not doing that
        // because these uniform setters are deprecated and we don;t want to create side effect
        return;
    }
    updatePipeline();

    glUniformMatrix4fv(
        GET_UNIFORM_LOCATION(batch._params[paramOffset + 3]._int),
        batch._params[paramOffset + 2]._uint,
        batch._params[paramOffset + 1]._uint,
        (const GLfloat*)batch.readData(batch._params[paramOffset + 0]._uint));
    (void)CHECK_GL_ERROR();
}

void GLBackend::do_glColor4f(const Batch& batch, size_t paramOffset) {

    glm::vec4 newColor(
        batch._params[paramOffset + 3]._float,
        batch._params[paramOffset + 2]._float,
        batch._params[paramOffset + 1]._float,
        batch._params[paramOffset + 0]._float);

    if (_input._colorAttribute != newColor) {
        _input._colorAttribute = newColor;
        glVertexAttrib4fv(gpu::Stream::COLOR, &_input._colorAttribute.r);
        // Color has been changed and is not white. To prevent colors from bleeding
        // between different objects, we need to set the _hadColorAttribute flag
        // as if a previous render call had potential colors
        _input._hadColorAttribute = (newColor != glm::vec4(1.0f, 1.0f, 1.0f, 1.0f));
    }
    (void)CHECK_GL_ERROR();
}

void GLBackend::releaseBuffer(GLuint id, Size size) const {
    Lock lock(_trashMutex);
    _buffersTrash.push_back({ id, size });
}

void GLBackend::releaseExternalTexture(GLuint id, const Texture::ExternalRecycler& recycler) const {
    Lock lock(_trashMutex);
    _externalTexturesTrash.push_back({ id, recycler });
}

void GLBackend::releaseTexture(GLuint id, Size size) const {
    Lock lock(_trashMutex);
    _texturesTrash.push_back({ id, size });
}

void GLBackend::releaseFramebuffer(GLuint id) const {
    Lock lock(_trashMutex);
    _framebuffersTrash.push_back(id);
}

void GLBackend::releaseShader(GLuint id) const {
    Lock lock(_trashMutex);
    _shadersTrash.push_back(id);
}

void GLBackend::releaseProgram(GLuint id) const {
    Lock lock(_trashMutex);
    _programsTrash.push_back(id);
}

void GLBackend::releaseQuery(GLuint id) const {
    Lock lock(_trashMutex);
    _queriesTrash.push_back(id);
}

void GLBackend::queueLambda(const std::function<void()> lambda) const {
    Lock lock(_trashMutex);
    _lambdaQueue.push_back(lambda);
}

void GLBackend::recycle() const {
    PROFILE_RANGE(render_gpu_gl, __FUNCTION__)
    {
        std::list<std::function<void()>> lamdbasTrash;
        {
            Lock lock(_trashMutex);
            std::swap(_lambdaQueue, lamdbasTrash);
        }
        for (auto lambda : lamdbasTrash) {
            lambda();
        }
    }

    {
        std::vector<GLuint> ids;
        std::list<std::pair<GLuint, Size>> buffersTrash;
        {
            Lock lock(_trashMutex);
            std::swap(_buffersTrash, buffersTrash);
        }
        ids.reserve(buffersTrash.size());
        for (auto pair : buffersTrash) {
            ids.push_back(pair.first);
        }
        if (!ids.empty()) {
            glDeleteBuffers((GLsizei)ids.size(), ids.data());
        }
    }

    {
        std::vector<GLuint> ids;
        std::list<GLuint> framebuffersTrash;
        {
            Lock lock(_trashMutex);
            std::swap(_framebuffersTrash, framebuffersTrash);
        }
        ids.reserve(framebuffersTrash.size());
        for (auto id : framebuffersTrash) {
            ids.push_back(id);
        }
        if (!ids.empty()) {
            glDeleteFramebuffers((GLsizei)ids.size(), ids.data());
        }
    }

    {
        std::vector<GLuint> ids;
        std::list<std::pair<GLuint, Size>> texturesTrash;
        {
            Lock lock(_trashMutex);
            std::swap(_texturesTrash, texturesTrash);
        }
        ids.reserve(texturesTrash.size());
        for (auto pair : texturesTrash) {
            ids.push_back(pair.first);
        }
        if (!ids.empty()) {
            glDeleteTextures((GLsizei)ids.size(), ids.data());
        }
    }

    {
        std::list<std::pair<GLuint, Texture::ExternalRecycler>> externalTexturesTrash;
        {
            Lock lock(_trashMutex);
            std::swap(_externalTexturesTrash, externalTexturesTrash);
        }
        if (!externalTexturesTrash.empty()) {
            std::vector<GLsync> fences;  
            fences.resize(externalTexturesTrash.size());
            for (size_t i = 0; i < externalTexturesTrash.size(); ++i) {
                fences[i] = glFenceSync(GL_SYNC_GPU_COMMANDS_COMPLETE, 0);
            }
            // External texture fences will be read in another thread/context, so we need a flush
            glFlush();
            size_t index = 0;
            for (auto pair : externalTexturesTrash) {
                auto fence = fences[index++];
                pair.second(pair.first, fence);
            }
        }
    }

    {
        std::list<GLuint> programsTrash;
        {
            Lock lock(_trashMutex);
            std::swap(_programsTrash, programsTrash);
        }
        for (auto id : programsTrash) {
            glDeleteProgram(id);
        }
    }

    {
        std::list<GLuint> shadersTrash;
        {
            Lock lock(_trashMutex);
            std::swap(_shadersTrash, shadersTrash);
        }
        for (auto id : shadersTrash) {
            glDeleteShader(id);
        }
    }

    {
        std::vector<GLuint> ids;
        std::list<GLuint> queriesTrash;
        {
            Lock lock(_trashMutex);
            std::swap(_queriesTrash, queriesTrash);
        }
        ids.reserve(queriesTrash.size());
        for (auto id : queriesTrash) {
            ids.push_back(id);
        }
        if (!ids.empty()) {
            glDeleteQueries((GLsizei)ids.size(), ids.data());
        }
    }

    GLVariableAllocationSupport::manageMemory();
    GLVariableAllocationSupport::_frameTexturesCreated = 0;
<<<<<<< HEAD

=======
    Texture::KtxStorage::releaseOpenKtxFiles();
>>>>>>> c126e4fa
}

void GLBackend::setCameraCorrection(const Mat4& correction) {
    _transform._correction.correction = correction;
    _transform._correction.correctionInverse = glm::inverse(correction);
    _pipeline._cameraCorrectionBuffer._buffer->setSubData(0, _transform._correction);
    _pipeline._cameraCorrectionBuffer._buffer->flush();
}<|MERGE_RESOLUTION|>--- conflicted
+++ resolved
@@ -184,11 +184,7 @@
     }
 
     { // Sync all the transform states
-<<<<<<< HEAD
-        ANDROID_PROFILE(render, "syncCPUTransform", 0xffaaaaff, 1)
-=======
         PROFILE_RANGE(render_gpu_gl_detail, "syncCPUTransform");
->>>>>>> c126e4fa
         _transform._cameras.clear();
         _transform._cameraOffsets.clear();
 
@@ -263,12 +259,7 @@
                 updateInput();
                 updateTransform(batch);
                 updatePipeline();
-<<<<<<< HEAD
-                {
-		ANDROID_PROFILE_COMMAND(render, (int)(*command), 0xff0000ff, 1)
-=======
-
->>>>>>> c126e4fa
+
                 CommandCall call = _commandCalls[(*command)];
                 (this->*(call))(batch, *offset);
                 break;
@@ -301,11 +292,7 @@
 
 #ifdef GPU_STEREO_DRAWCALL_INSTANCED
     if (_stereo.isStereo()) {
-<<<<<<< HEAD
-        glEnable(GL_CLIP_DISTANCE0);
-=======
         glEnable(GL_CLIP_DISTANCE0_EXT);
->>>>>>> c126e4fa
     }
 #endif
     {
@@ -759,11 +746,7 @@
 
     GLVariableAllocationSupport::manageMemory();
     GLVariableAllocationSupport::_frameTexturesCreated = 0;
-<<<<<<< HEAD
-
-=======
     Texture::KtxStorage::releaseOpenKtxFiles();
->>>>>>> c126e4fa
 }
 
 void GLBackend::setCameraCorrection(const Mat4& correction) {
