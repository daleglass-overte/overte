--- conflicted
+++ resolved
@@ -28,10 +28,6 @@
       target_link_libraries(${TARGET_NAME} "${NSIGHT_LIBRARIES}")
     endif ()
   endif()
-<<<<<<< HEAD
-  
-=======
->>>>>>> 55d9560c
 elseif (ANDROID)
   target_link_libraries(${TARGET_NAME} "-lGLESv3" "-lEGL")
 else ()
