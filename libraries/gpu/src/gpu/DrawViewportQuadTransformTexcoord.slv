--- conflicted
+++ resolved
@@ -16,11 +16,7 @@
 
 <$declareStandardTransform()$>
 
-<<<<<<< HEAD
-out vec2 _texcoord;
-=======
 out vec2 varTexcoord;
->>>>>>> 12505573
 
 void main(void) {
     const vec4 UNIT_QUAD[4] = vec4[4](
@@ -38,5 +34,5 @@
     <$transformModelToWorldPos(obj, tc, tc)$>
 
     gl_Position = pos;
-    _texcoord = tc.xy;
+    varTexcoord = tc.xy;
 }