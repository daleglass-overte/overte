--- conflicted
+++ resolved
@@ -124,20 +124,18 @@
         static const GLenum CUBE_FACE_LAYOUT[6];
 
     private:
-<<<<<<< HEAD
+
         void setSize(GLuint size);
         void setVirtualSize(GLuint size);
 
         GLuint _size; // true size as reported by the gl api
         GLuint _virtualSize; // theorical size as expected
-=======
+
         void transferMip(GLenum target, const Texture::PixelsPointer& mip) const;
 
-        const GLuint _size;
         // The owning texture
         const Texture& _gpuTexture;
         std::atomic<SyncState> _syncState { SyncState::Idle };
->>>>>>> 08a19c04
     };
     static GLTexture* syncGPUObject(const TexturePointer& texture);
     static GLuint getTextureID(const TexturePointer& texture, bool sync = true);
