//
//  GLBackendState.cpp
//  libraries/gpu/src/gpu
//
//  Created by Sam Gateau on 3/22/2015.
//  Copyright 2014 High Fidelity, Inc.
//
//  Distributed under the Apache License, Version 2.0.
//  See the accompanying file LICENSE or http://www.apache.org/licenses/LICENSE-2.0.html
//
#include "GLBackendShared.h"

#include "Format.h"

using namespace gpu;

GLBackend::GLState::GLState()
{}

GLBackend::GLState::~GLState() {
}


typedef GLBackend::GLState::Command Command;
typedef GLBackend::GLState::CommandPointer CommandPointer;
typedef GLBackend::GLState::Command1<uint32> Command1U;
typedef GLBackend::GLState::Command1<int32> Command1I;
typedef GLBackend::GLState::Command1<bool> Command1B;
typedef GLBackend::GLState::Command1<Vec2> CommandDepthBias;
typedef GLBackend::GLState::Command1<State::DepthTest> CommandDepthTest;
typedef GLBackend::GLState::Command3<State::StencilActivation, State::StencilTest, State::StencilTest> CommandStencil;
typedef GLBackend::GLState::Command1<State::BlendFunction> CommandBlend;

const GLBackend::GLState::Commands makeResetStateCommands();
const GLBackend::GLState::Commands GLBackend::GLState::_resetStateCommands = makeResetStateCommands();


const GLBackend::GLState::Commands makeResetStateCommands() {
    // Since State::DEFAULT is a static defined in another .cpp the initialisation order is random
    // and we have a 50/50 chance that State::DEFAULT is not yet initialized.
    // Since State::DEFAULT = State::Data() it is much easier to not use the actual State::DEFAULT
    // but another State::Data object with a default initialization.
    const State::Data DEFAULT = State::Data();
    
    auto depthBiasCommand = std::make_shared<CommandDepthBias>(&GLBackend::do_setStateDepthBias,
                                                               Vec2(DEFAULT.depthBias, DEFAULT.depthBiasSlopeScale));
    auto stencilCommand = std::make_shared<CommandStencil>(&GLBackend::do_setStateStencil, DEFAULT.stencilActivation,
                                                             DEFAULT.stencilTestFront, DEFAULT.stencilTestBack);
    
    // The state commands to reset to default,
    // WARNING depending on the order of the State::Field enum
    return {
<<<<<<< HEAD
        std::make_shared<Command1I>(&GLBackend::do_setStateFillMode, DEFAULT.fillMode),
        std::make_shared<Command1I>(&GLBackend::do_setStateCullMode, DEFAULT.cullMode),
        std::make_shared<Command1B>(&GLBackend::do_setStateFrontFaceClockwise, DEFAULT.frontFaceClockwise),
        std::make_shared<Command1B>(&GLBackend::do_setStateDepthClipEnable, DEFAULT.depthClipEnable),
        std::make_shared<Command1B>(&GLBackend::do_setStateScissorEnable, DEFAULT.scissorEnable),
        std::make_shared<Command1B>(&GLBackend::do_setStateMultisampleEnable, DEFAULT.multisampleEnable),
        std::make_shared<Command1B>(&GLBackend::do_setStateAntialiasedLineEnable, DEFAULT.antialisedLineEnable),
=======
        CommandPointer(new Command1I(&GLBackend::do_setStateFillMode, DEFAULT.fillMode)),
        CommandPointer(new Command1I(&GLBackend::do_setStateCullMode, DEFAULT.cullMode)),
        CommandPointer(new Command1B(&GLBackend::do_setStateFrontFaceClockwise, DEFAULT.frontFaceClockwise)),
        CommandPointer(new Command1B(&GLBackend::do_setStateDepthClampEnable, DEFAULT.depthClampEnable)),
        CommandPointer(new Command1B(&GLBackend::do_setStateScissorEnable, DEFAULT.scissorEnable)),
        CommandPointer(new Command1B(&GLBackend::do_setStateMultisampleEnable, DEFAULT.multisampleEnable)),
        CommandPointer(new Command1B(&GLBackend::do_setStateAntialiasedLineEnable, DEFAULT.antialisedLineEnable)),
>>>>>>> 24804025
        
        // Depth bias has 2 fields in State but really one call in GLBackend
        CommandPointer(depthBiasCommand),
        CommandPointer(depthBiasCommand),
        
        std::make_shared<CommandDepthTest>(&GLBackend::do_setStateDepthTest, DEFAULT.depthTest),
        
        // Depth bias has 3 fields in State but really one call in GLBackend
        CommandPointer(stencilCommand),
        CommandPointer(stencilCommand),
        CommandPointer(stencilCommand),
        
        std::make_shared<Command1B>(&GLBackend::do_setStateAlphaToCoverageEnable, DEFAULT.alphaToCoverageEnable),
        
        std::make_shared<Command1U>(&GLBackend::do_setStateSampleMask, DEFAULT.sampleMask),
        
        std::make_shared<CommandBlend>(&GLBackend::do_setStateBlend, DEFAULT.blendFunction),
        
        std::make_shared<Command1U>(&GLBackend::do_setStateColorWriteMask, DEFAULT.colorWriteMask)
    };
}

void generateFillMode(GLBackend::GLState::Commands& commands, State::FillMode fillMode) {
    commands.push_back(std::make_shared<Command1I>(&GLBackend::do_setStateFillMode, int32(fillMode)));
}

void generateCullMode(GLBackend::GLState::Commands& commands, State::CullMode cullMode) {
    commands.push_back(std::make_shared<Command1I>(&GLBackend::do_setStateCullMode, int32(cullMode)));
}

void generateFrontFaceClockwise(GLBackend::GLState::Commands& commands, bool isClockwise) {
    commands.push_back(std::make_shared<Command1B>(&GLBackend::do_setStateFrontFaceClockwise, isClockwise));
}

<<<<<<< HEAD
void generateDepthClipEnable(GLBackend::GLState::Commands& commands, bool enable) {
    commands.push_back(std::make_shared<Command1B>(&GLBackend::do_setStateDepthClipEnable, enable));
=======
void generateDepthClampEnable(GLBackend::GLState::Commands& commands, bool enable) {
    commands.push_back(CommandPointer(new Command1B(&GLBackend::do_setStateDepthClampEnable, enable)));
>>>>>>> 24804025
}

void generateScissorEnable(GLBackend::GLState::Commands& commands, bool enable) {
    commands.push_back(std::make_shared<Command1B>(&GLBackend::do_setStateScissorEnable, enable));
}

void generateMultisampleEnable(GLBackend::GLState::Commands& commands, bool enable) {
    commands.push_back(std::make_shared<Command1B>(&GLBackend::do_setStateMultisampleEnable, enable));
}

void generateAntialiasedLineEnable(GLBackend::GLState::Commands& commands, bool enable) {
    commands.push_back(std::make_shared<Command1B>(&GLBackend::do_setStateAntialiasedLineEnable, enable));
}

void generateDepthBias(GLBackend::GLState::Commands& commands, const State& state) {
     commands.push_back(std::make_shared<CommandDepthBias>(&GLBackend::do_setStateDepthBias, Vec2(state.getDepthBias(), state.getDepthBiasSlopeScale())));
}

void generateDepthTest(GLBackend::GLState::Commands& commands, const State::DepthTest& test) {
    commands.push_back(std::make_shared<CommandDepthTest>(&GLBackend::do_setStateDepthTest, int32(test.getRaw())));
}

void generateStencil(GLBackend::GLState::Commands& commands, const State& state) {
    commands.push_back(std::make_shared<CommandStencil>(&GLBackend::do_setStateStencil, state.getStencilActivation(), state.getStencilTestFront(), state.getStencilTestBack()));
}

void generateAlphaToCoverageEnable(GLBackend::GLState::Commands& commands, bool enable) {
    commands.push_back(std::make_shared<Command1B>(&GLBackend::do_setStateAlphaToCoverageEnable, enable));
}

void generateSampleMask(GLBackend::GLState::Commands& commands, uint32 mask) {
    commands.push_back(std::make_shared<Command1U>(&GLBackend::do_setStateSampleMask, mask));
}

void generateBlend(GLBackend::GLState::Commands& commands, const State& state) {
    commands.push_back(std::make_shared<CommandBlend>(&GLBackend::do_setStateBlend, state.getBlendFunction()));
}

void generateColorWriteMask(GLBackend::GLState::Commands& commands, uint32 mask) {
    commands.push_back(std::make_shared<Command1U>(&GLBackend::do_setStateColorWriteMask, mask));
}

GLBackend::GLState* GLBackend::syncGPUObject(const State& state) {
    GLState* object = Backend::getGPUObject<GLBackend::GLState>(state);

    // If GPU object already created then good
    if (object) {
        return object;
    }

    // Else allocate and create the GLState
    if (!object) {
        object = new GLState();
        Backend::setGPUObject(state, object);
    }
    
    // here, we need to regenerate something so let's do it all
    object->_commands.clear();
    object->_stamp = state.getStamp();
    object->_signature = state.getSignature();

    bool depthBias = false;
    bool stencilState = false;

    // go thorugh the list of state fields in the State and record the corresponding gl command
    for (int i = 0; i < State::NUM_FIELDS; i++) {
        if (state.getSignature()[i]) {
            switch(i) {
                case State::FILL_MODE: {
                    generateFillMode(object->_commands, state.getFillMode());
                    break;
                }
                case State::CULL_MODE: {
                    generateCullMode(object->_commands, state.getCullMode());
                    break;
                }
                case State::DEPTH_BIAS:
                case State::DEPTH_BIAS_SLOPE_SCALE: {
                    depthBias = true;
                    break;
                }
                case State::FRONT_FACE_CLOCKWISE: {
                    generateFrontFaceClockwise(object->_commands, state.isFrontFaceClockwise());
                    break;
                }
                case State::DEPTH_CLAMP_ENABLE: {
                    generateDepthClampEnable(object->_commands, state.isDepthClampEnable());
                    break;
                }
                case State::SCISSOR_ENABLE: {
                    generateScissorEnable(object->_commands, state.isScissorEnable());
                    break;
                }
                case State::MULTISAMPLE_ENABLE: {
                    generateMultisampleEnable(object->_commands, state.isMultisampleEnable());
                    break;
                }
                case State::ANTIALISED_LINE_ENABLE: {
                    generateAntialiasedLineEnable(object->_commands, state.isAntialiasedLineEnable());
                    break;
                }
                case State::DEPTH_TEST: {
                    generateDepthTest(object->_commands, state.getDepthTest());
                    break;
                }
                    
                case State::STENCIL_ACTIVATION:
                case State::STENCIL_TEST_FRONT:
                case State::STENCIL_TEST_BACK: {
                    stencilState = true;
                    break;
                }
                    
                case State::SAMPLE_MASK: {
                    generateSampleMask(object->_commands, state.getSampleMask());
                    break;
                }
                case State::ALPHA_TO_COVERAGE_ENABLE: {
                    generateAlphaToCoverageEnable(object->_commands, state.isAlphaToCoverageEnabled());
                    break;
                }
                    
                case State::BLEND_FUNCTION: {
                    generateBlend(object->_commands, state);
                    break;
                }
                    
                case State::COLOR_WRITE_MASK: {
                    generateColorWriteMask(object->_commands, state.getColorWriteMask());
                    break;
                }
            }
        }
    }

    if (depthBias) {
        generateDepthBias(object->_commands, state);
    }

    if (stencilState) {
        generateStencil(object->_commands, state);
    }

    return object;
}


void GLBackend::resetPipelineState(State::Signature nextSignature) {
    auto currentNotSignature = ~_pipeline._stateSignatureCache; 
    auto nextNotSignature = ~nextSignature;
    auto fieldsToBeReset = currentNotSignature ^ (currentNotSignature | nextNotSignature);
    if (fieldsToBeReset.any()) {
        for (auto i = 0; i < State::NUM_FIELDS; i++) {
            if (fieldsToBeReset[i]) {
                GLState::_resetStateCommands[i]->run(this);
                _pipeline._stateSignatureCache.reset(i);
            }
        }
    }
}

ComparisonFunction comparisonFuncFromGL(GLenum func) {
    if (func == GL_NEVER) {
        return NEVER;
    } else if (func == GL_LESS) {
        return LESS;
    } else if (func == GL_EQUAL) {
        return EQUAL;
    } else if (func == GL_LEQUAL) {
        return LESS_EQUAL;
    } else if (func == GL_GREATER) {
        return GREATER;
    } else if (func == GL_NOTEQUAL) {
        return NOT_EQUAL;
    } else if (func == GL_GEQUAL) {
        return GREATER_EQUAL;
    } else if (func == GL_ALWAYS) {
        return ALWAYS;
    }

    return ALWAYS;
}

State::StencilOp stencilOpFromGL(GLenum stencilOp) {
    if (stencilOp == GL_KEEP) {
        return State::STENCIL_OP_KEEP;
    } else if (stencilOp == GL_ZERO) {
        return State::STENCIL_OP_ZERO;
    } else if (stencilOp == GL_REPLACE) {
        return State::STENCIL_OP_REPLACE;
    } else if (stencilOp == GL_INCR_WRAP) {
        return State::STENCIL_OP_INCR_SAT;
    } else if (stencilOp == GL_DECR_WRAP) {
        return State::STENCIL_OP_DECR_SAT;
    } else if (stencilOp == GL_INVERT) {
        return State::STENCIL_OP_INVERT;
    } else if (stencilOp == GL_INCR) {
        return State::STENCIL_OP_INCR;
    } else if (stencilOp == GL_DECR) {
        return State::STENCIL_OP_DECR;
    }

    return State::STENCIL_OP_KEEP;
}

State::BlendOp blendOpFromGL(GLenum blendOp) {
    if (blendOp == GL_FUNC_ADD) {
        return State::BLEND_OP_ADD;
    } else if (blendOp == GL_FUNC_SUBTRACT) {
        return State::BLEND_OP_SUBTRACT;
    } else if (blendOp == GL_FUNC_REVERSE_SUBTRACT) {
        return State::BLEND_OP_REV_SUBTRACT;
    } else if (blendOp == GL_MIN) {
        return State::BLEND_OP_MIN;
    } else if (blendOp == GL_MAX) {
        return State::BLEND_OP_MAX;
    }

    return State::BLEND_OP_ADD;
}

State::BlendArg blendArgFromGL(GLenum blendArg) {
    if (blendArg == GL_ZERO) {
        return State::ZERO;
    } else if (blendArg == GL_ONE) {
        return State::ONE;
    } else if (blendArg == GL_SRC_COLOR) {
        return State::SRC_COLOR;
    } else if (blendArg == GL_ONE_MINUS_SRC_COLOR) {
        return State::INV_SRC_COLOR;
    } else if (blendArg == GL_DST_COLOR) {
        return State::DEST_COLOR;
    } else if (blendArg == GL_ONE_MINUS_DST_COLOR) {
        return State::INV_DEST_COLOR;
    } else if (blendArg == GL_SRC_ALPHA) {
        return State::SRC_ALPHA;
    } else if (blendArg == GL_ONE_MINUS_SRC_ALPHA) {
        return State::INV_SRC_ALPHA;
    } else if (blendArg == GL_DST_ALPHA) {
        return State::DEST_ALPHA;
    } else if (blendArg == GL_ONE_MINUS_DST_ALPHA) {
        return State::INV_DEST_ALPHA;
    } else if (blendArg == GL_CONSTANT_COLOR) {
        return State::FACTOR_COLOR;
    } else if (blendArg == GL_ONE_MINUS_CONSTANT_COLOR) {
        return State::INV_FACTOR_COLOR;
    } else if (blendArg == GL_CONSTANT_ALPHA) {
        return State::FACTOR_ALPHA;
    } else if (blendArg == GL_ONE_MINUS_CONSTANT_ALPHA) {
        return State::INV_FACTOR_ALPHA;
    }

    return State::ONE;
}

void GLBackend::getCurrentGLState(State::Data& state) {
    {
        GLint modes[2];
        glGetIntegerv(GL_POLYGON_MODE, modes);
        if (modes[0] == GL_FILL) {
            state.fillMode = State::FILL_FACE;
        } else {
            if (modes[0] == GL_LINE) {
                state.fillMode = State::FILL_LINE;
            } else {
                state.fillMode = State::FILL_POINT;
            }
        }
    }
    {
        if (glIsEnabled(GL_CULL_FACE)) {
            GLint mode;
            glGetIntegerv(GL_CULL_FACE_MODE, &mode);
            state.cullMode = (mode == GL_FRONT ? State::CULL_FRONT : State::CULL_BACK);
        } else {
            state.cullMode = State::CULL_NONE;
        }
    }
    {
        GLint winding;
        glGetIntegerv(GL_FRONT_FACE, &winding);
        state.frontFaceClockwise = (winding == GL_CW);
        state.depthClampEnable = glIsEnabled(GL_DEPTH_CLAMP);
        state.scissorEnable = glIsEnabled(GL_SCISSOR_TEST);
        state.multisampleEnable = glIsEnabled(GL_MULTISAMPLE);
        state.antialisedLineEnable = glIsEnabled(GL_LINE_SMOOTH);
    }
    {
        if (glIsEnabled(GL_POLYGON_OFFSET_FILL)) {
            glGetFloatv(GL_POLYGON_OFFSET_FACTOR, &state.depthBiasSlopeScale);
            glGetFloatv(GL_POLYGON_OFFSET_UNITS, &state.depthBias);
        }
    }
    {
        GLboolean isEnabled = glIsEnabled(GL_DEPTH_TEST);
        GLboolean writeMask;
        glGetBooleanv(GL_DEPTH_WRITEMASK, &writeMask);
        GLint func;
        glGetIntegerv(GL_DEPTH_FUNC, &func);

        state.depthTest = State::DepthTest(isEnabled, writeMask, comparisonFuncFromGL(func));
    }
    {
        GLboolean isEnabled = glIsEnabled(GL_STENCIL_TEST);

        GLint frontWriteMask;
        GLint frontReadMask;
        GLint frontRef;
        GLint frontFail;
        GLint frontDepthFail;
        GLint frontPass;
        GLint frontFunc;
        glGetIntegerv(GL_STENCIL_WRITEMASK, &frontWriteMask);
        glGetIntegerv(GL_STENCIL_VALUE_MASK, &frontReadMask);
        glGetIntegerv(GL_STENCIL_REF, &frontRef);
        glGetIntegerv(GL_STENCIL_FAIL, &frontFail);
        glGetIntegerv(GL_STENCIL_PASS_DEPTH_FAIL, &frontDepthFail);
        glGetIntegerv(GL_STENCIL_PASS_DEPTH_PASS, &frontPass);
        glGetIntegerv(GL_STENCIL_FUNC, &frontFunc);

        GLint backWriteMask;
        GLint backReadMask;
        GLint backRef;
        GLint backFail;
        GLint backDepthFail;
        GLint backPass;
        GLint backFunc;
        glGetIntegerv(GL_STENCIL_BACK_WRITEMASK, &backWriteMask);
        glGetIntegerv(GL_STENCIL_BACK_VALUE_MASK, &backReadMask);
        glGetIntegerv(GL_STENCIL_BACK_REF, &backRef);
        glGetIntegerv(GL_STENCIL_BACK_FAIL, &backFail);
        glGetIntegerv(GL_STENCIL_BACK_PASS_DEPTH_FAIL, &backDepthFail);
        glGetIntegerv(GL_STENCIL_BACK_PASS_DEPTH_PASS, &backPass);
        glGetIntegerv(GL_STENCIL_BACK_FUNC, &backFunc);

        state.stencilActivation = State::StencilActivation(isEnabled, frontWriteMask, backWriteMask);
        state.stencilTestFront = State::StencilTest(frontRef, frontReadMask, comparisonFuncFromGL(frontFunc), stencilOpFromGL(frontFail), stencilOpFromGL(frontDepthFail), stencilOpFromGL(frontPass));
        state.stencilTestBack = State::StencilTest(backRef, backReadMask, comparisonFuncFromGL(backFunc), stencilOpFromGL(backFail), stencilOpFromGL(backDepthFail), stencilOpFromGL(backPass));
    }
    {
        GLint mask = 0xFFFFFFFF;
        
#ifdef GPU_PROFILE_CORE
        if (glIsEnabled(GL_SAMPLE_MASK)) {
            glGetIntegerv(GL_SAMPLE_MASK, &mask);
            state.sampleMask = mask;
        }
#endif
        state.sampleMask = mask;
    }
    {
        state.alphaToCoverageEnable = glIsEnabled(GL_SAMPLE_ALPHA_TO_COVERAGE);
    }
    {
        GLboolean isEnabled = glIsEnabled(GL_BLEND);
        GLint srcRGB;
        GLint srcA;
        GLint dstRGB;
        GLint dstA;
        glGetIntegerv(GL_BLEND_SRC_RGB, &srcRGB);
        glGetIntegerv(GL_BLEND_SRC_ALPHA, &srcA);
        glGetIntegerv(GL_BLEND_DST_RGB, &dstRGB);
        glGetIntegerv(GL_BLEND_DST_ALPHA, &dstA);

        GLint opRGB;
        GLint opA;
        glGetIntegerv(GL_BLEND_EQUATION_RGB, &opRGB);
        glGetIntegerv(GL_BLEND_EQUATION_ALPHA, &opA);

        state.blendFunction = State::BlendFunction(isEnabled,
            blendArgFromGL(srcRGB), blendOpFromGL(opRGB), blendArgFromGL(dstRGB),
            blendArgFromGL(srcA), blendOpFromGL(opA), blendArgFromGL(dstA));
    }
    {
        GLboolean mask[4];
        glGetBooleanv(GL_COLOR_WRITEMASK, mask);
        state.colorWriteMask = (mask[0] ? State::WRITE_RED : 0)
                             | (mask[1] ? State::WRITE_GREEN : 0)
                             | (mask[2] ? State::WRITE_BLUE : 0)
                             | (mask[3] ? State::WRITE_ALPHA : 0);
    }

    (void) CHECK_GL_ERROR();
}

void GLBackend::syncPipelineStateCache() {
    State::Data state;

    glEnable(GL_TEXTURE_CUBE_MAP_SEAMLESS);
    getCurrentGLState(state);
    State::Signature signature = State::evalSignature(state);
    
    _pipeline._stateCache = state;
    _pipeline._stateSignatureCache = signature;
}

static GLenum GL_COMPARISON_FUNCTIONS[] = {
    GL_NEVER,
    GL_LESS,
    GL_EQUAL,
    GL_LEQUAL,
    GL_GREATER,
    GL_NOTEQUAL,
    GL_GEQUAL,
    GL_ALWAYS };

void GLBackend::do_setStateFillMode(int32 mode) {
    if (_pipeline._stateCache.fillMode != mode) {
        static GLenum GL_FILL_MODES[] = { GL_POINT, GL_LINE, GL_FILL };
        glPolygonMode(GL_FRONT_AND_BACK, GL_FILL_MODES[mode]);
        (void) CHECK_GL_ERROR();

        _pipeline._stateCache.fillMode = State::FillMode(mode);
    }
}

void GLBackend::do_setStateCullMode(int32 mode) {
    if (_pipeline._stateCache.cullMode != mode) {
        static GLenum GL_CULL_MODES[] = { GL_FRONT_AND_BACK, GL_FRONT, GL_BACK };
        if (mode == State::CULL_NONE) {
            glDisable(GL_CULL_FACE);
            glCullFace(GL_FRONT_AND_BACK);
        } else {
            glEnable(GL_CULL_FACE);
            glCullFace(GL_CULL_MODES[mode]);
        }
        (void) CHECK_GL_ERROR();

        _pipeline._stateCache.cullMode = State::CullMode(mode);
    }
}

void GLBackend::do_setStateFrontFaceClockwise(bool isClockwise) {
    if (_pipeline._stateCache.frontFaceClockwise != isClockwise) {
        static GLenum  GL_FRONT_FACES[] = { GL_CCW, GL_CW };
        glFrontFace(GL_FRONT_FACES[isClockwise]);
        (void) CHECK_GL_ERROR();
    
        _pipeline._stateCache.frontFaceClockwise = isClockwise;
    }
}

void GLBackend::do_setStateDepthClampEnable(bool enable) {
    if (_pipeline._stateCache.depthClampEnable != enable) {
        if (enable) {
            glEnable(GL_DEPTH_CLAMP);
        } else {
            glDisable(GL_DEPTH_CLAMP);
        }
        (void) CHECK_GL_ERROR();

        _pipeline._stateCache.depthClampEnable = enable;
    }
}

void GLBackend::do_setStateScissorEnable(bool enable) {
    if (_pipeline._stateCache.scissorEnable != enable) {
        if (enable) {
            glEnable(GL_SCISSOR_TEST);
        } else {
            glDisable(GL_SCISSOR_TEST);
        }
        (void) CHECK_GL_ERROR();

        _pipeline._stateCache.scissorEnable = enable;
    }
}

void GLBackend::do_setStateMultisampleEnable(bool enable) {
    if (_pipeline._stateCache.multisampleEnable != enable) {
        if (enable) {
            glEnable(GL_MULTISAMPLE);
        } else {
            glDisable(GL_MULTISAMPLE);
        }
        (void) CHECK_GL_ERROR();

        _pipeline._stateCache.multisampleEnable = enable;
    }
}

void GLBackend::do_setStateAntialiasedLineEnable(bool enable) {
    if (_pipeline._stateCache.antialisedLineEnable != enable) {
        if (enable) {
            glEnable(GL_POINT_SMOOTH);
            glEnable(GL_LINE_SMOOTH);
        } else {
            glDisable(GL_POINT_SMOOTH);
            glDisable(GL_LINE_SMOOTH);
        }
        (void) CHECK_GL_ERROR();

        _pipeline._stateCache.antialisedLineEnable = enable;
    }
}

void GLBackend::do_setStateDepthBias(Vec2 bias) {
    if ( (bias.x != _pipeline._stateCache.depthBias) || (bias.y != _pipeline._stateCache.depthBiasSlopeScale)) {
        if ((bias.x != 0.0f) || (bias.y != 0.0f)) {
            glEnable(GL_POLYGON_OFFSET_FILL);
            glEnable(GL_POLYGON_OFFSET_LINE);
            glEnable(GL_POLYGON_OFFSET_POINT);
            glPolygonOffset(bias.x, bias.y);
        } else {
            glDisable(GL_POLYGON_OFFSET_FILL);
            glDisable(GL_POLYGON_OFFSET_LINE);
            glDisable(GL_POLYGON_OFFSET_POINT);
        }
         _pipeline._stateCache.depthBias = bias.x;
         _pipeline._stateCache.depthBiasSlopeScale = bias.y;
    }
}

void GLBackend::do_setStateDepthTest(State::DepthTest test) {
    if (_pipeline._stateCache.depthTest != test) {
        if (test.isEnabled()) {
            glEnable(GL_DEPTH_TEST);
            glDepthMask(test.getWriteMask());
            glDepthFunc(GL_COMPARISON_FUNCTIONS[test.getFunction()]);
        } else {
            glDisable(GL_DEPTH_TEST);
        }
        if (CHECK_GL_ERROR()) {
            qDebug() << "DepthTest" << (test.isEnabled() ? "Enabled" : "Disabled")
                    << "Mask=" << (test.getWriteMask() ? "Write" : "no Write")
                    << "Func=" << test.getFunction()
                    << "Raw=" << test.getRaw();
        }

        _pipeline._stateCache.depthTest = test;
    }
}

void GLBackend::do_setStateStencil(State::StencilActivation activation, State::StencilTest frontTest, State::StencilTest backTest) {
    
    if ((_pipeline._stateCache.stencilActivation != activation)
        || (_pipeline._stateCache.stencilTestFront != frontTest)
        || (_pipeline._stateCache.stencilTestBack != backTest)) {

        if (activation.isEnabled()) {
            glEnable(GL_STENCIL_TEST);
            glStencilMaskSeparate(GL_FRONT, activation.getWriteMaskFront());
            glStencilMaskSeparate(GL_BACK, activation.getWriteMaskBack());

            static GLenum STENCIL_OPS[] = {
                GL_KEEP,
                GL_ZERO,
                GL_REPLACE,
                GL_INCR_WRAP,
                GL_DECR_WRAP,
                GL_INVERT,
                GL_INCR,
                GL_DECR };

            glStencilFuncSeparate(GL_FRONT, STENCIL_OPS[frontTest.getFailOp()], STENCIL_OPS[frontTest.getPassOp()], STENCIL_OPS[frontTest.getDepthFailOp()]);
            glStencilFuncSeparate(GL_FRONT, GL_COMPARISON_FUNCTIONS[frontTest.getFunction()], frontTest.getReference(), frontTest.getReadMask());

            glStencilFuncSeparate(GL_BACK, STENCIL_OPS[backTest.getFailOp()], STENCIL_OPS[backTest.getPassOp()], STENCIL_OPS[backTest.getDepthFailOp()]);
            glStencilFuncSeparate(GL_BACK, GL_COMPARISON_FUNCTIONS[backTest.getFunction()], backTest.getReference(), backTest.getReadMask());
        } else {
            glDisable(GL_STENCIL_TEST);
        }
        (void) CHECK_GL_ERROR();

        _pipeline._stateCache.stencilActivation = activation;
        _pipeline._stateCache.stencilTestFront = frontTest;
        _pipeline._stateCache.stencilTestBack = backTest;
    }
}

void GLBackend::do_setStateAlphaToCoverageEnable(bool enable) {
    if (_pipeline._stateCache.alphaToCoverageEnable != enable) {
        if (enable) {
            glEnable(GL_SAMPLE_ALPHA_TO_COVERAGE);
        } else {
            glDisable(GL_SAMPLE_ALPHA_TO_COVERAGE);
        }
        (void) CHECK_GL_ERROR();
        _pipeline._stateCache.alphaToCoverageEnable = enable;
    }
}

void GLBackend::do_setStateSampleMask(uint32 mask) {
    if (_pipeline._stateCache.sampleMask != mask) {
#ifdef GPU_CORE_PROFILE
        if (mask == 0xFFFFFFFF) {
            glDisable(GL_SAMPLE_MASK);
        } else {
            glEnable(GL_SAMPLE_MASK);
            glSampleMaski(0, mask);
        }
#endif
        _pipeline._stateCache.sampleMask = mask;
    }
}

void GLBackend::do_setStateBlend(State::BlendFunction function) {
    if (_pipeline._stateCache.blendFunction != function) {
        if (function.isEnabled()) {
            glEnable(GL_BLEND);

            static GLenum GL_BLEND_OPS[] = {
                GL_FUNC_ADD,
                GL_FUNC_SUBTRACT,
                GL_FUNC_REVERSE_SUBTRACT,
                GL_MIN,
                GL_MAX };

            glBlendEquationSeparate(GL_BLEND_OPS[function.getOperationColor()], GL_BLEND_OPS[function.getOperationAlpha()]);
            (void) CHECK_GL_ERROR();

            static GLenum BLEND_ARGS[] = {
                GL_ZERO,
                GL_ONE,
                GL_SRC_COLOR,
                GL_ONE_MINUS_SRC_COLOR,
                GL_SRC_ALPHA,
                GL_ONE_MINUS_SRC_ALPHA,
                GL_DST_ALPHA,
                GL_ONE_MINUS_DST_ALPHA,
                GL_DST_COLOR,
                GL_ONE_MINUS_DST_COLOR,
                GL_SRC_ALPHA_SATURATE,
                GL_CONSTANT_COLOR,
                GL_ONE_MINUS_CONSTANT_COLOR,
                GL_CONSTANT_ALPHA,
                GL_ONE_MINUS_CONSTANT_ALPHA,
            };

            glBlendFuncSeparate(BLEND_ARGS[function.getSourceColor()], BLEND_ARGS[function.getDestinationColor()],
                                BLEND_ARGS[function.getSourceAlpha()], BLEND_ARGS[function.getDestinationAlpha()]);
            (void) CHECK_GL_ERROR();
        } else {
            glDisable(GL_BLEND);
        }

        _pipeline._stateCache.blendFunction = function;
    }
}

void GLBackend::do_setStateColorWriteMask(uint32 mask) {
    if (_pipeline._stateCache.colorWriteMask != mask) {
        glColorMask(mask & State::ColorMask::WRITE_RED,
                mask & State::ColorMask::WRITE_GREEN,
                mask & State::ColorMask::WRITE_BLUE,
                mask & State::ColorMask::WRITE_ALPHA );

        _pipeline._stateCache.colorWriteMask = mask;
    }
}


void GLBackend::do_setStateBlendFactor(Batch& batch, uint32 paramOffset) {
    
    Vec4 factor(batch._params[paramOffset + 0]._float,
                batch._params[paramOffset + 1]._float,
                batch._params[paramOffset + 2]._float,
                batch._params[paramOffset + 3]._float);

    glBlendColor(factor.x, factor.y, factor.z, factor.w);
    (void) CHECK_GL_ERROR();
}<|MERGE_RESOLUTION|>--- conflicted
+++ resolved
@@ -50,23 +50,13 @@
     // The state commands to reset to default,
     // WARNING depending on the order of the State::Field enum
     return {
-<<<<<<< HEAD
         std::make_shared<Command1I>(&GLBackend::do_setStateFillMode, DEFAULT.fillMode),
         std::make_shared<Command1I>(&GLBackend::do_setStateCullMode, DEFAULT.cullMode),
         std::make_shared<Command1B>(&GLBackend::do_setStateFrontFaceClockwise, DEFAULT.frontFaceClockwise),
-        std::make_shared<Command1B>(&GLBackend::do_setStateDepthClipEnable, DEFAULT.depthClipEnable),
+        std::make_shared<Command1B>(&GLBackend::do_setStateDepthClampEnable, DEFAULT.depthClampEnable),
         std::make_shared<Command1B>(&GLBackend::do_setStateScissorEnable, DEFAULT.scissorEnable),
         std::make_shared<Command1B>(&GLBackend::do_setStateMultisampleEnable, DEFAULT.multisampleEnable),
         std::make_shared<Command1B>(&GLBackend::do_setStateAntialiasedLineEnable, DEFAULT.antialisedLineEnable),
-=======
-        CommandPointer(new Command1I(&GLBackend::do_setStateFillMode, DEFAULT.fillMode)),
-        CommandPointer(new Command1I(&GLBackend::do_setStateCullMode, DEFAULT.cullMode)),
-        CommandPointer(new Command1B(&GLBackend::do_setStateFrontFaceClockwise, DEFAULT.frontFaceClockwise)),
-        CommandPointer(new Command1B(&GLBackend::do_setStateDepthClampEnable, DEFAULT.depthClampEnable)),
-        CommandPointer(new Command1B(&GLBackend::do_setStateScissorEnable, DEFAULT.scissorEnable)),
-        CommandPointer(new Command1B(&GLBackend::do_setStateMultisampleEnable, DEFAULT.multisampleEnable)),
-        CommandPointer(new Command1B(&GLBackend::do_setStateAntialiasedLineEnable, DEFAULT.antialisedLineEnable)),
->>>>>>> 24804025
         
         // Depth bias has 2 fields in State but really one call in GLBackend
         CommandPointer(depthBiasCommand),
@@ -101,13 +91,8 @@
     commands.push_back(std::make_shared<Command1B>(&GLBackend::do_setStateFrontFaceClockwise, isClockwise));
 }
 
-<<<<<<< HEAD
-void generateDepthClipEnable(GLBackend::GLState::Commands& commands, bool enable) {
-    commands.push_back(std::make_shared<Command1B>(&GLBackend::do_setStateDepthClipEnable, enable));
-=======
 void generateDepthClampEnable(GLBackend::GLState::Commands& commands, bool enable) {
-    commands.push_back(CommandPointer(new Command1B(&GLBackend::do_setStateDepthClampEnable, enable)));
->>>>>>> 24804025
+    commands.push_back(std::make_shared<Command1B>(&GLBackend::do_setStateDepthClampEnable, enable));
 }
 
 void generateScissorEnable(GLBackend::GLState::Commands& commands, bool enable) {
