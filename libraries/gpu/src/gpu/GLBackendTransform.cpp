--- conflicted
+++ resolved
@@ -30,18 +30,10 @@
     _transform._invalidProj = true;
 }
 
-<<<<<<< HEAD
 void GLBackend::do_setViewportTransform(Batch& batch, uint32 paramOffset) {
     memcpy(&_transform._viewport, batch.editData(batch._params[paramOffset]._uint), sizeof(Vec4i));
     _transform._invalidViewport = true;
 }
-=======
-void GLBackend::do_setViewportTransform(Batch& batch, uint32 paramOffset) {
-    memcpy(&_transform._viewport, batch.editData(batch._params[paramOffset]._uint), sizeof(Vec4i));
-    _transform._invalidViewport = true;
-}
-
->>>>>>> e3c06a30
 
 void GLBackend::initTransform() {
  #if (GPU_TRANSFORM_PROFILE == GPU_CORE)
@@ -74,11 +66,7 @@
     _transform._invalidView = true;
     _transform._invalidModel = true;
 
-<<<<<<< HEAD
     glGetIntegerv(GL_VIEWPORT, (GLint*) &_transform._viewport);
-=======
-     glGetIntegerv(GL_VIEWPORT, (GLint*) &_transform._viewport);
->>>>>>> e3c06a30
 
     GLint currentMode;
     glGetIntegerv(GL_MATRIX_MODE, &currentMode);
@@ -97,19 +85,11 @@
     GLint originalMatrixMode;
     glGetIntegerv(GL_MATRIX_MODE, &originalMatrixMode);
     // Check all the dirty flags and update the state accordingly
-<<<<<<< HEAD
     if (_transform._invalidViewport) {
         _transform._transformCamera._viewport = _transform._viewport;
 
         // Where we assign the GL viewport
         glViewport(_transform._viewport.x, _transform._viewport.y, _transform._viewport.z, _transform._viewport.w);
-=======
-    if (_transform._invalidViewport) {
-        _transform._transformCamera._viewport = glm::vec4(_transform._viewport);
-
-        // Where we assign the GL viewport
-        glViewport(_transform._viewport.x, _transform._viewport.y, _transform._viewport.z, _transform._viewport.w);
->>>>>>> e3c06a30
     }
 
     if (_transform._invalidProj) {
@@ -134,17 +114,13 @@
     }
  
  #if (GPU_TRANSFORM_PROFILE == GPU_CORE)
-<<<<<<< HEAD
     if (_transform._invalidView || _transform._invalidProj || _transform._invalidViewport) {
-=======
-   if (_transform._invalidView || _transform._invalidProj || _transform._invalidViewport) {
->>>>>>> e3c06a30
         glBindBufferBase(GL_UNIFORM_BUFFER, TRANSFORM_CAMERA_SLOT, 0);
         glBindBuffer(GL_ARRAY_BUFFER, _transform._transformCameraBuffer);
         glBufferData(GL_ARRAY_BUFFER, sizeof(_transform._transformCamera), (const void*) &_transform._transformCamera, GL_DYNAMIC_DRAW);
         glBindBuffer(GL_ARRAY_BUFFER, 0);
         CHECK_GL_ERROR();
-   }
+    }
 
     if (_transform._invalidModel) {
         glBindBufferBase(GL_UNIFORM_BUFFER, TRANSFORM_OBJECT_SLOT, 0);
@@ -201,10 +177,7 @@
 
     // Flags are clean
     _transform._invalidView = _transform._invalidProj = _transform._invalidModel = _transform._invalidViewport = false;
-<<<<<<< HEAD
-=======
 
->>>>>>> e3c06a30
     glMatrixMode(originalMatrixMode);
 }
 
