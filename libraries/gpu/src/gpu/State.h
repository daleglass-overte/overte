--- conflicted
+++ resolved
@@ -278,33 +278,7 @@
         FillMode fillMode{ FILL_FACE };
         CullMode cullMode{ CULL_NONE };
         ColorMask colorWriteMask{ WRITE_ALL };
-
-<<<<<<< HEAD
-        BlendFunction blendFunction = BlendFunction(false);
-
-        uint8 fillMode = FILL_FACE;
-        uint8 cullMode = CULL_NONE;
-
-        uint8 colorWriteMask = WRITE_ALL;
-
-        bool frontFaceClockwise : 1;
-        bool depthClampEnable : 1;
-        bool scissorEnable : 1;
-        bool multisampleEnable : 1;
-        bool antialisedLineEnable : 1;
-        bool alphaToCoverageEnable : 1;
-
-        Data() :
-            frontFaceClockwise(false),
-            depthClampEnable(false),
-            scissorEnable(false),
-            multisampleEnable(true),
-            antialisedLineEnable(true),
-            alphaToCoverageEnable(false)
-        {}
-=======
         Flags flags;
->>>>>>> 607ce007
     };
 
     static_assert(offsetof(Data, depthBias) == 0, "Data offsets");
