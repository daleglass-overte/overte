--- conflicted
+++ resolved
@@ -41,12 +41,7 @@
 #endif
 
 struct LightAmbient {
-<<<<<<< HEAD
     PRECISIONQ vec4 _ambient;
-=======
-    vec4 _ambient;
-
->>>>>>> 43afd257
     SphericalHarmonics _ambientSphere;
     mat4 transform;
 };
