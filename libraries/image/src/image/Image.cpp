//
//  Image.cpp
//  image/src/image
//
//  Created by Clement Brisset on 4/5/2017.
//  Copyright 2017 High Fidelity, Inc.
//
//  Distributed under the Apache License, Version 2.0.
//  See the accompanying file LICENSE or http://www.apache.org/licenses/LICENSE-2.0.html
//

#include "Image.h"

<<<<<<< HEAD
#include <nvtt/nvtt.h>
#include <glm/gtc/packing.hpp>
=======
#include <QtCore/QtGlobal>

>>>>>>> 559f229b

#include <QUrl>
#include <QImage>
#include <QBuffer>
#include <QImageReader>

#include <Finally.h>
#include <Profile.h>
#include <StatTracker.h>
#include <GLMHelpers.h>

#include "ImageLogging.h"

using namespace gpu;

#if defined(Q_OS_ANDROID)
#define CPU_MIPMAPS 0
#else
#define CPU_MIPMAPS 1
#include <nvtt/nvtt.h>
#endif


static const glm::uvec2 SPARSE_PAGE_SIZE(128);
static const glm::uvec2 MAX_TEXTURE_SIZE(4096);
bool DEV_DECIMATE_TEXTURES = false;
std::atomic<size_t> DECIMATED_TEXTURE_COUNT{ 0 };
std::atomic<size_t> RECTIFIED_TEXTURE_COUNT{ 0 };

static const auto HDR_FORMAT = gpu::Element::COLOR_R11G11B10;

static std::atomic<bool> compressColorTextures { false };
static std::atomic<bool> compressNormalTextures { false };
static std::atomic<bool> compressGrayscaleTextures { false };
static std::atomic<bool> compressCubeTextures { false };

bool needsSparseRectification(const glm::uvec2& size) {
    // Don't attempt to rectify small textures (textures less than the sparse page size in any dimension)
    if (glm::any(glm::lessThan(size, SPARSE_PAGE_SIZE))) {
        return false;
    }

    // Don't rectify textures that are already an exact multiple of sparse page size
    if (glm::uvec2(0) == (size % SPARSE_PAGE_SIZE)) {
        return false;
    }

    // Texture is not sparse compatible, but is bigger than the sparse page size in both dimensions, rectify!
    return true;
}

glm::uvec2 rectifyToSparseSize(const glm::uvec2& size) {
    glm::uvec2 pages = ((size / SPARSE_PAGE_SIZE) + glm::clamp(size % SPARSE_PAGE_SIZE, glm::uvec2(0), glm::uvec2(1)));
    glm::uvec2 result = pages * SPARSE_PAGE_SIZE;
    return result;
}


namespace image {

enum {
    QIMAGE_HDR_FORMAT = QImage::Format_RGB30
};

TextureUsage::TextureLoader TextureUsage::getTextureLoaderForType(Type type, const QVariantMap& options) {
    switch (type) {
        case ALBEDO_TEXTURE:
            return image::TextureUsage::createAlbedoTextureFromImage;
        case EMISSIVE_TEXTURE:
            return image::TextureUsage::createEmissiveTextureFromImage;
        case LIGHTMAP_TEXTURE:
            return image::TextureUsage::createLightmapTextureFromImage;
        case CUBE_TEXTURE:
            if (options.value("generateIrradiance", true).toBool()) {
                return image::TextureUsage::createCubeTextureFromImage;
            } else {
                return image::TextureUsage::createCubeTextureFromImageWithoutIrradiance;
            }
        case BUMP_TEXTURE:
            return image::TextureUsage::createNormalTextureFromBumpImage;
        case NORMAL_TEXTURE:
            return image::TextureUsage::createNormalTextureFromNormalImage;
        case ROUGHNESS_TEXTURE:
            return image::TextureUsage::createRoughnessTextureFromImage;
        case GLOSS_TEXTURE:
            return image::TextureUsage::createRoughnessTextureFromGlossImage;
        case SPECULAR_TEXTURE:
            return image::TextureUsage::createMetallicTextureFromImage;
        case STRICT_TEXTURE:
            return image::TextureUsage::createStrict2DTextureFromImage;

        case DEFAULT_TEXTURE:
        default:
            return image::TextureUsage::create2DTextureFromImage;
    }
}

gpu::TexturePointer TextureUsage::createStrict2DTextureFromImage(const QImage& srcImage, const std::string& srcImageName,
                                                                 const std::atomic<bool>& abortProcessing) {
    return process2DTextureColorFromImage(srcImage, srcImageName, true, abortProcessing);
}

gpu::TexturePointer TextureUsage::create2DTextureFromImage(const QImage& srcImage, const std::string& srcImageName,
                                                           const std::atomic<bool>& abortProcessing) {
    return process2DTextureColorFromImage(srcImage, srcImageName, false, abortProcessing);
}

gpu::TexturePointer TextureUsage::createAlbedoTextureFromImage(const QImage& srcImage, const std::string& srcImageName,
                                                               const std::atomic<bool>& abortProcessing) {
    return process2DTextureColorFromImage(srcImage, srcImageName, false, abortProcessing);
}

gpu::TexturePointer TextureUsage::createEmissiveTextureFromImage(const QImage& srcImage, const std::string& srcImageName,
                                                                 const std::atomic<bool>& abortProcessing) {
    return process2DTextureColorFromImage(srcImage, srcImageName, false, abortProcessing);
}

gpu::TexturePointer TextureUsage::createLightmapTextureFromImage(const QImage& srcImage, const std::string& srcImageName,
                                                                 const std::atomic<bool>& abortProcessing) {
    return process2DTextureColorFromImage(srcImage, srcImageName, false, abortProcessing);
}

gpu::TexturePointer TextureUsage::createNormalTextureFromNormalImage(const QImage& srcImage, const std::string& srcImageName,
                                                                     const std::atomic<bool>& abortProcessing) {
    return process2DTextureNormalMapFromImage(srcImage, srcImageName, false, abortProcessing);
}

gpu::TexturePointer TextureUsage::createNormalTextureFromBumpImage(const QImage& srcImage, const std::string& srcImageName,
                                                                   const std::atomic<bool>& abortProcessing) {
    return process2DTextureNormalMapFromImage(srcImage, srcImageName, true, abortProcessing);
}

gpu::TexturePointer TextureUsage::createRoughnessTextureFromImage(const QImage& srcImage, const std::string& srcImageName,
                                                                  const std::atomic<bool>& abortProcessing) {
    return process2DTextureGrayscaleFromImage(srcImage, srcImageName, false, abortProcessing);
}

gpu::TexturePointer TextureUsage::createRoughnessTextureFromGlossImage(const QImage& srcImage, const std::string& srcImageName,
                                                                       const std::atomic<bool>& abortProcessing) {
    return process2DTextureGrayscaleFromImage(srcImage, srcImageName, true, abortProcessing);
}

gpu::TexturePointer TextureUsage::createMetallicTextureFromImage(const QImage& srcImage, const std::string& srcImageName,
                                                                 const std::atomic<bool>& abortProcessing) {
    return process2DTextureGrayscaleFromImage(srcImage, srcImageName, false, abortProcessing);
}

gpu::TexturePointer TextureUsage::createCubeTextureFromImage(const QImage& srcImage, const std::string& srcImageName,
                                                             const std::atomic<bool>& abortProcessing) {
    return processCubeTextureColorFromImage(srcImage, srcImageName, true, abortProcessing);
}

gpu::TexturePointer TextureUsage::createCubeTextureFromImageWithoutIrradiance(const QImage& srcImage, const std::string& srcImageName,
                                                                              const std::atomic<bool>& abortProcessing) {
    return processCubeTextureColorFromImage(srcImage, srcImageName, false, abortProcessing);
}


bool isColorTexturesCompressionEnabled() {
#if CPU_MIPMAPS
    return compressColorTextures.load();
#else
    return false;
#endif
}

bool isNormalTexturesCompressionEnabled() {
#if CPU_MIPMAPS
    return compressNormalTextures.load();
#else
    return false;
#endif
}

bool isGrayscaleTexturesCompressionEnabled() {
#if CPU_MIPMAPS
    return compressGrayscaleTextures.load();
#else
    return false;
#endif
}

bool isCubeTexturesCompressionEnabled() {
#if CPU_MIPMAPS
    return compressCubeTextures.load();
#else
    return false;
#endif
}

void setColorTexturesCompressionEnabled(bool enabled) {
    compressColorTextures.store(enabled);
}

void setNormalTexturesCompressionEnabled(bool enabled) {
    compressNormalTextures.store(enabled);
}

void setGrayscaleTexturesCompressionEnabled(bool enabled) {
    compressGrayscaleTextures.store(enabled);
}

void setCubeTexturesCompressionEnabled(bool enabled) {
    compressCubeTextures.store(enabled);
}

static float denormalize(float value, const float minValue) {
    return value < minValue ? 0.0f : value;
}

uint32 packR11G11B10F(const glm::vec3& color) {
    // Denormalize else unpacking gives high and incorrect values
    // See https://www.khronos.org/opengl/wiki/Small_Float_Formats for this min value
    static const auto minValue = 6.10e-5f;
    static const auto maxValue = 6.50e4f;
    glm::vec3 ucolor;
    ucolor.r = denormalize(color.r, minValue);
    ucolor.g = denormalize(color.g, minValue);
    ucolor.b = denormalize(color.b, minValue);
    ucolor.r = std::min(ucolor.r, maxValue);
    ucolor.g = std::min(ucolor.g, maxValue);
    ucolor.b = std::min(ucolor.b, maxValue);
    return glm::packF2x11_1x10(ucolor);
}

gpu::TexturePointer processImage(const QByteArray& content, const std::string& filename,
                                 int maxNumPixels, TextureUsage::Type textureType,
                                 const std::atomic<bool>& abortProcessing) {
    // Help the QImage loader by extracting the image file format from the url filename ext.
    // Some tga are not created properly without it.
    auto filenameExtension = filename.substr(filename.find_last_of('.') + 1);
    QBuffer buffer;
    buffer.setData(content);
    QImageReader imageReader(&buffer, filenameExtension.c_str());
    QImage image;

    if (imageReader.canRead()) {
        image = imageReader.read();
    } else {
        // Extension could be incorrect, try to detect the format from the content
        QImageReader newImageReader;
        newImageReader.setDecideFormatFromContent(true);
        buffer.setData(content);
        newImageReader.setDevice(&buffer);

        if (newImageReader.canRead()) {
            qCWarning(imagelogging) << "Image file" << filename.c_str() << "has extension" << filenameExtension.c_str()
                                    << "but is actually a" << qPrintable(newImageReader.format()) << "(recovering)";
            image = newImageReader.read();
        }
    }

    int imageWidth = image.width();
    int imageHeight = image.height();

    // Validate that the image loaded
    if (imageWidth == 0 || imageHeight == 0 || image.format() == QImage::Format_Invalid) {
        QString reason(image.format() == QImage::Format_Invalid ? "(Invalid Format)" : "(Size is invalid)");
        qCWarning(imagelogging) << "Failed to load" << filename.c_str() << qPrintable(reason);
        return nullptr;
    }

    // Validate the image is less than _maxNumPixels, and downscale if necessary
    if (imageWidth * imageHeight > maxNumPixels) {
        float scaleFactor = sqrtf(maxNumPixels / (float)(imageWidth * imageHeight));
        int originalWidth = imageWidth;
        int originalHeight = imageHeight;
        imageWidth = (int)(scaleFactor * (float)imageWidth + 0.5f);
        imageHeight = (int)(scaleFactor * (float)imageHeight + 0.5f);
        QImage newImage = image.scaled(QSize(imageWidth, imageHeight), Qt::IgnoreAspectRatio, Qt::SmoothTransformation);
        image.swap(newImage);
        qCDebug(imagelogging).nospace() << "Downscaled " << filename.c_str() << " (" <<
            QSize(originalWidth, originalHeight) << " to " <<
            QSize(imageWidth, imageHeight) << ")";
    }
    
    auto loader = TextureUsage::getTextureLoaderForType(textureType);
    auto texture = loader(image, filename, abortProcessing);

    return texture;
}

QImage processSourceImage(const QImage& srcImage, bool cubemap) {
    PROFILE_RANGE(resource_parse, "processSourceImage");
    const glm::uvec2 srcImageSize = toGlm(srcImage.size());
    glm::uvec2 targetSize = srcImageSize;

    while (glm::any(glm::greaterThan(targetSize, MAX_TEXTURE_SIZE))) {
        targetSize /= 2;
    }
    if (targetSize != srcImageSize) {
        ++DECIMATED_TEXTURE_COUNT;
    }

    if (!cubemap && needsSparseRectification(targetSize)) {
        ++RECTIFIED_TEXTURE_COUNT;
        targetSize = rectifyToSparseSize(targetSize);
    }

    if (DEV_DECIMATE_TEXTURES && glm::all(glm::greaterThanEqual(targetSize / SPARSE_PAGE_SIZE, glm::uvec2(2)))) {
        targetSize /= 2;
    }

    if (targetSize != srcImageSize) {
        PROFILE_RANGE(resource_parse, "processSourceImage Rectify");
        qCDebug(imagelogging) << "Resizing texture from " << srcImageSize.x << "x" << srcImageSize.y << " to " << targetSize.x << "x" << targetSize.y;
        return srcImage.scaled(fromGlm(targetSize), Qt::IgnoreAspectRatio, Qt::SmoothTransformation);
    }

    return srcImage;
}

<<<<<<< HEAD
struct OutputHandler : public nvtt::OutputHandler {
    OutputHandler(gpu::Texture* texture, int face) : _texture(texture), _face(face) {}
=======
#if defined(NVTT_API)
struct MyOutputHandler : public nvtt::OutputHandler {
    MyOutputHandler(gpu::Texture* texture, int face) : _texture(texture), _face(face) {}
>>>>>>> 559f229b

    virtual void beginImage(int size, int width, int height, int depth, int face, int miplevel) override {
        _size = size;
        _miplevel = miplevel;

        _data = static_cast<gpu::Byte*>(malloc(size));
        _current = _data;
    }

    virtual bool writeData(const void* data, int size) override {
        assert(_current + size <= _data + _size);
        memcpy(_current, data, size);
        _current += size;
        return true;
    }

    virtual void endImage() override {
        if (_face >= 0) {
            _texture->assignStoredMipFace(_miplevel, _face, _size, static_cast<const gpu::Byte*>(_data));
        } else {
            _texture->assignStoredMip(_miplevel, _size, static_cast<const gpu::Byte*>(_data));
        }
        free(_data);
        _data = nullptr;
    }

    gpu::Byte* _data{ nullptr };
    gpu::Byte* _current{ nullptr };
    gpu::Texture* _texture{ nullptr };
    int _miplevel = 0;
    int _size = 0;
    int _face = -1;
};

struct PackedFloatOutputHandler : public OutputHandler {
    PackedFloatOutputHandler(gpu::Texture* texture, int face, gpu::Element format) : OutputHandler(texture, face) {
        if (format == gpu::Element::COLOR_RGB9E5) {
            _packFunc = glm::packF3x9_E1x5;
        } else if (format == gpu::Element::COLOR_R11G11B10) {
            _packFunc = packR11G11B10F;
        } else {
            qCWarning(imagelogging) << "Unknown handler format";
            Q_UNREACHABLE();
        }
    }

    virtual void beginImage(int size, int width, int height, int depth, int face, int miplevel) override {
        // Divide by 3 because we will compress from 3*floats to 1 uint32
        OutputHandler::beginImage(size / 3, width, height, depth, face, miplevel);
    }
    virtual bool writeData(const void* data, int size) override {
        // Expecting to write multiple of floats
        if (_packFunc) {
            assert((size % sizeof(float)) == 0);
            auto floatCount = size / sizeof(float);
            const float* floatBegin = (const float*)data;
            const float* floatEnd = floatBegin + floatCount;

            while (floatBegin < floatEnd) {
                _pixel[_coordIndex] = *floatBegin;
                floatBegin++;
                _coordIndex++;
                if (_coordIndex == 3) {
                    uint32 packedRGB = _packFunc(_pixel);
                    _coordIndex = 0;
                    OutputHandler::writeData(&packedRGB, sizeof(packedRGB));
                }
            }
            return true;
        }
        return false;
    }

    std::function<uint32(const glm::vec3&)> _packFunc;
    glm::vec3 _pixel;
    int _coordIndex{ 0 };
};

struct MyErrorHandler : public nvtt::ErrorHandler {
    virtual void error(nvtt::Error e) override {
        qCWarning(imagelogging) << "Texture compression error:" << nvtt::errorString(e);
    }
};
#endif

class SequentialTaskDispatcher : public nvtt::TaskDispatcher {
public:
    SequentialTaskDispatcher(const std::atomic<bool>& abortProcessing) : _abortProcessing(abortProcessing) {};

    const std::atomic<bool>& _abortProcessing;

    virtual void dispatch(nvtt::Task* task, void* context, int count) override {
        for (int i = 0; i < count; i++) {
            if (!_abortProcessing.load()) {
                task(context, i);
            } else {
                break;
            }
        }
    }
};

void generateHDRMips(gpu::Texture* texture, const QImage& image, const std::atomic<bool>& abortProcessing, int face) {
    assert(image.format() == QIMAGE_HDR_FORMAT);

    const int width = image.width(), height = image.height();
    std::vector<glm::vec4> data;
    std::vector<glm::vec4>::iterator dataIt;
    auto mipFormat = texture->getStoredMipFormat();
    std::function<glm::vec3(uint32)> unpackFunc;

    nvtt::TextureType textureType = nvtt::TextureType_2D;
    nvtt::InputFormat inputFormat = nvtt::InputFormat_RGBA_32F;
    nvtt::WrapMode wrapMode = nvtt::WrapMode_Mirror;
    nvtt::RoundMode roundMode = nvtt::RoundMode_None;
    nvtt::AlphaMode alphaMode = nvtt::AlphaMode_None;

    nvtt::CompressionOptions compressionOptions;
    compressionOptions.setQuality(nvtt::Quality_Production);

    if (mipFormat == gpu::Element::COLOR_COMPRESSED_HDR_RGB) {
        compressionOptions.setFormat(nvtt::Format_BC6);
    } else if (mipFormat == gpu::Element::COLOR_RGB9E5) {
        compressionOptions.setFormat(nvtt::Format_RGB);
        compressionOptions.setPixelType(nvtt::PixelType_Float);
        compressionOptions.setPixelFormat(32, 32, 32, 0);
    } else if (mipFormat == gpu::Element::COLOR_R11G11B10) {
        compressionOptions.setFormat(nvtt::Format_RGB);
        compressionOptions.setPixelType(nvtt::PixelType_Float);
        compressionOptions.setPixelFormat(32, 32, 32, 0);
    } else {
        qCWarning(imagelogging) << "Unknown mip format";
        Q_UNREACHABLE();
        return;
    }

    if (HDR_FORMAT == gpu::Element::COLOR_RGB9E5) {
        unpackFunc = glm::unpackF3x9_E1x5;
    } else if (HDR_FORMAT == gpu::Element::COLOR_R11G11B10) {
        unpackFunc = glm::unpackF2x11_1x10;
    } else {
        qCWarning(imagelogging) << "Unknown HDR encoding format in QImage";
        Q_UNREACHABLE();
        return;
    }

    data.resize(width*height);
    dataIt = data.begin();
    for (auto lineNb = 0; lineNb < height; lineNb++) {
        const uint32* srcPixelIt = reinterpret_cast<const uint32*>( image.constScanLine(lineNb) );
        const uint32* srcPixelEnd = srcPixelIt + width;

        while (srcPixelIt < srcPixelEnd) {
            *dataIt = glm::vec4(unpackFunc(*srcPixelIt), 1.0f);
            ++srcPixelIt;
            ++dataIt;
        }
    }
    assert(dataIt == data.end());

    nvtt::OutputOptions outputOptions;
    outputOptions.setOutputHeader(false);
    std::unique_ptr<nvtt::OutputHandler> outputHandler;
    MyErrorHandler errorHandler;
    outputOptions.setErrorHandler(&errorHandler);
    nvtt::Context context;
    int mipLevel = 0;

    if (mipFormat == gpu::Element::COLOR_RGB9E5 || mipFormat == gpu::Element::COLOR_R11G11B10) {
        // Don't use NVTT (at least version 2.1) as it outputs wrong RGB9E5 and R11G11B10F values from floats
        outputHandler.reset(new PackedFloatOutputHandler(texture, face, mipFormat));
    } else {
        outputHandler.reset( new OutputHandler(texture, face) );
    }

    outputOptions.setOutputHandler(outputHandler.get());

    nvtt::Surface surface;
    surface.setImage(inputFormat, width, height, 1, &(*data.begin()));
    surface.setAlphaMode(alphaMode);
    surface.setWrapMode(wrapMode);

    SequentialTaskDispatcher dispatcher(abortProcessing);
    nvtt::Compressor compressor;
    context.setTaskDispatcher(&dispatcher);

    context.compress(surface, face, mipLevel++, compressionOptions, outputOptions);
    while (surface.canMakeNextMipmap() && !abortProcessing.load()) {
        surface.buildNextMipmap(nvtt::MipmapFilter_Box);
        context.compress(surface, face, mipLevel++, compressionOptions, outputOptions);
    }
}

void generateLDRMips(gpu::Texture* texture, QImage& image, const std::atomic<bool>& abortProcessing, int face) {
    if (image.format() != QImage::Format_ARGB32) {
        image = image.convertToFormat(QImage::Format_ARGB32);
    }

    const int width = image.width(), height = image.height();
    const void* data = static_cast<const void*>(image.constBits());

    nvtt::TextureType textureType = nvtt::TextureType_2D;
    nvtt::InputFormat inputFormat = nvtt::InputFormat_BGRA_8UB;
    nvtt::WrapMode wrapMode = nvtt::WrapMode_Mirror;
    nvtt::RoundMode roundMode = nvtt::RoundMode_None;
    nvtt::AlphaMode alphaMode = nvtt::AlphaMode_None;

    float inputGamma = 2.2f;
    float outputGamma = 2.2f;

    nvtt::InputOptions inputOptions;
    inputOptions.setTextureLayout(textureType, width, height);
    inputOptions.setMipmapData(data, width, height);

    inputOptions.setFormat(inputFormat);
    inputOptions.setGamma(inputGamma, outputGamma);
    inputOptions.setAlphaMode(alphaMode);
    inputOptions.setWrapMode(wrapMode);
    inputOptions.setRoundMode(roundMode);

    inputOptions.setMipmapGeneration(true);
    inputOptions.setMipmapFilter(nvtt::MipmapFilter_Box);

    nvtt::CompressionOptions compressionOptions;
    compressionOptions.setQuality(nvtt::Quality_Production);

    auto mipFormat = texture->getStoredMipFormat();
    if (mipFormat == gpu::Element::COLOR_COMPRESSED_SRGB) {
        compressionOptions.setFormat(nvtt::Format_BC1);
    } else if (mipFormat == gpu::Element::COLOR_COMPRESSED_SRGBA_MASK) {
        alphaMode = nvtt::AlphaMode_Transparency;
        compressionOptions.setFormat(nvtt::Format_BC1a);
    } else if (mipFormat == gpu::Element::COLOR_COMPRESSED_SRGBA) {
        alphaMode = nvtt::AlphaMode_Transparency;
        compressionOptions.setFormat(nvtt::Format_BC3);
    } else if (mipFormat == gpu::Element::COLOR_COMPRESSED_RED) {
        compressionOptions.setFormat(nvtt::Format_BC4);
    } else if (mipFormat == gpu::Element::COLOR_COMPRESSED_XY) {
        compressionOptions.setFormat(nvtt::Format_BC5);
    } else if (mipFormat == gpu::Element::COLOR_COMPRESSED_SRGBA_HIGH) {
        alphaMode = nvtt::AlphaMode_Transparency;
        compressionOptions.setFormat(nvtt::Format_BC7);
    } else if (mipFormat == gpu::Element::COLOR_RGBA_32) {
        compressionOptions.setFormat(nvtt::Format_RGBA);
        compressionOptions.setPixelType(nvtt::PixelType_UnsignedNorm);
        compressionOptions.setPitchAlignment(4);
        compressionOptions.setPixelFormat(32,
            0x000000FF,
            0x0000FF00,
            0x00FF0000,
            0xFF000000);
        inputGamma = 1.0f;
        outputGamma = 1.0f;
    } else if (mipFormat == gpu::Element::COLOR_BGRA_32) {
        compressionOptions.setFormat(nvtt::Format_RGBA);
        compressionOptions.setPixelType(nvtt::PixelType_UnsignedNorm);
        compressionOptions.setPitchAlignment(4);
        compressionOptions.setPixelFormat(32,
            0x00FF0000,
            0x0000FF00,
            0x000000FF,
            0xFF000000);
        inputGamma = 1.0f;
        outputGamma = 1.0f;
    } else if (mipFormat == gpu::Element::COLOR_SRGBA_32) {
        compressionOptions.setFormat(nvtt::Format_RGBA);
        compressionOptions.setPixelType(nvtt::PixelType_UnsignedNorm);
        compressionOptions.setPitchAlignment(4);
        compressionOptions.setPixelFormat(32,
            0x000000FF,
            0x0000FF00,
            0x00FF0000,
            0xFF000000);
    } else if (mipFormat == gpu::Element::COLOR_SBGRA_32) {
        compressionOptions.setFormat(nvtt::Format_RGBA);
        compressionOptions.setPixelType(nvtt::PixelType_UnsignedNorm);
        compressionOptions.setPitchAlignment(4);
        compressionOptions.setPixelFormat(32,
            0x00FF0000,
            0x0000FF00,
            0x000000FF,
            0xFF000000);
    } else if (mipFormat == gpu::Element::COLOR_R_8) {
        compressionOptions.setFormat(nvtt::Format_RGB);
        compressionOptions.setPixelType(nvtt::PixelType_UnsignedNorm);
        compressionOptions.setPitchAlignment(4);
        compressionOptions.setPixelFormat(8, 0, 0, 0);
    } else if (mipFormat == gpu::Element::VEC2NU8_XY) {
        inputOptions.setNormalMap(true);
        compressionOptions.setFormat(nvtt::Format_RGBA);
        compressionOptions.setPixelType(nvtt::PixelType_UnsignedNorm);
        compressionOptions.setPitchAlignment(4);
        compressionOptions.setPixelFormat(8, 8, 0, 0);
    } else {
        qCWarning(imagelogging) << "Unknown mip format";
        Q_UNREACHABLE();
        return;
    }

    nvtt::OutputOptions outputOptions;
    outputOptions.setOutputHeader(false);
    OutputHandler outputHandler(texture, face);
    outputOptions.setOutputHandler(&outputHandler);
    MyErrorHandler errorHandler;
    outputOptions.setErrorHandler(&errorHandler);

    SequentialTaskDispatcher dispatcher(abortProcessing);
    nvtt::Compressor compressor;
    compressor.setTaskDispatcher(&dispatcher);
    compressor.process(inputOptions, compressionOptions, outputOptions);
}

void generateMips(gpu::Texture* texture, QImage& image, const std::atomic<bool>& abortProcessing = false, int face = -1) {
#if CPU_MIPMAPS
    PROFILE_RANGE(resource_parse, "generateMips");

    if (image.format() == QIMAGE_HDR_FORMAT) {
        generateHDRMips(texture, image, abortProcessing, face);
    } else  {
        generateLDRMips(texture, image, abortProcessing, face);
    }
#else
    texture->setAutoGenerateMips(true);
#endif
}

void processTextureAlpha(const QImage& srcImage, bool& validAlpha, bool& alphaAsMask) {
    PROFILE_RANGE(resource_parse, "processTextureAlpha");
    validAlpha = false;
    alphaAsMask = true;
    const uint8 OPAQUE_ALPHA = 255;
    const uint8 TRANSPARENT_ALPHA = 0;

    // Figure out if we can use a mask for alpha or not
    int numOpaques = 0;
    int numTranslucents = 0;
    const int NUM_PIXELS = srcImage.width() * srcImage.height();
    const int MAX_TRANSLUCENT_PIXELS_FOR_ALPHAMASK = (int)(0.05f * (float)(NUM_PIXELS));
    const QRgb* data = reinterpret_cast<const QRgb*>(srcImage.constBits());
    for (int i = 0; i < NUM_PIXELS; ++i) {
        auto alpha = qAlpha(data[i]);
        if (alpha == OPAQUE_ALPHA) {
            numOpaques++;
        } else if (alpha != TRANSPARENT_ALPHA) {
            if (++numTranslucents > MAX_TRANSLUCENT_PIXELS_FOR_ALPHAMASK) {
                alphaAsMask = false;
                break;
            }
        }
    }
    validAlpha = (numOpaques != NUM_PIXELS);
}

gpu::TexturePointer TextureUsage::process2DTextureColorFromImage(const QImage& srcImage, const std::string& srcImageName,
                                                                 bool isStrict, const std::atomic<bool>& abortProcessing) {
    PROFILE_RANGE(resource_parse, "process2DTextureColorFromImage");
    QImage image = processSourceImage(srcImage, false);
    bool validAlpha = image.hasAlphaChannel();
    bool alphaAsMask = false;

    if (image.format() != QImage::Format_ARGB32) {
        image = image.convertToFormat(QImage::Format_ARGB32);
    }

    if (validAlpha) {
        processTextureAlpha(image, validAlpha, alphaAsMask);
    }

    gpu::TexturePointer theTexture = nullptr;

    if ((image.width() > 0) && (image.height() > 0)) {
        gpu::Element formatMip;
        gpu::Element formatGPU;
        if (isColorTexturesCompressionEnabled()) {
            if (validAlpha) {
                // NOTE: This disables BC1a compression because it was producing odd artifacts on text textures
                // for the tutorial. Instead we use BC3 (which is larger) but doesn't produce the same artifacts).
                formatGPU = gpu::Element::COLOR_COMPRESSED_SRGBA;
            } else {
                formatGPU = gpu::Element::COLOR_COMPRESSED_SRGB;
            }
            formatMip = formatGPU;
        } else {
            formatMip = gpu::Element::COLOR_SBGRA_32;
            formatGPU = gpu::Element::COLOR_SRGBA_32;
        }

        if (isStrict) {
            theTexture = gpu::Texture::createStrict(formatGPU, image.width(), image.height(), gpu::Texture::MAX_NUM_MIPS, gpu::Sampler(gpu::Sampler::FILTER_MIN_MAG_MIP_LINEAR));
        } else {
            theTexture = gpu::Texture::create2D(formatGPU, image.width(), image.height(), gpu::Texture::MAX_NUM_MIPS, gpu::Sampler(gpu::Sampler::FILTER_MIN_MAG_MIP_LINEAR));
        }
        theTexture->setSource(srcImageName);
        auto usage = gpu::Texture::Usage::Builder().withColor();
        if (validAlpha) {
            usage.withAlpha();
            if (alphaAsMask) {
                usage.withAlphaMask();
            }
        }
        theTexture->setUsage(usage.build());
        theTexture->setStoredMipFormat(formatMip);
        generateMips(theTexture.get(), image, abortProcessing);
    }

    return theTexture;
}

int clampPixelCoordinate(int coordinate, int maxCoordinate) {
    return coordinate - ((int)(coordinate < 0) * coordinate) + ((int)(coordinate > maxCoordinate) * (maxCoordinate - coordinate));
}

const int RGBA_MAX = 255;

// transform -1 - 1 to 0 - 255 (from sobel value to rgb)
double mapComponent(double sobelValue) {
    const double factor = RGBA_MAX / 2.0;
    return (sobelValue + 1.0) * factor;
}

QImage processBumpMap(QImage& image) {
    if (image.format() != QImage::Format_Grayscale8) {
        image = image.convertToFormat(QImage::Format_Grayscale8);
    }

    // PR 5540 by AlessandroSigna integrated here as a specialized TextureLoader for bumpmaps
    // The conversion is done using the Sobel Filter to calculate the derivatives from the grayscale image
    const double pStrength = 2.0;
    int width = image.width();
    int height = image.height();

    QImage result(width, height, QImage::Format_ARGB32);

    for (int i = 0; i < width; i++) {
        const int iNextClamped = clampPixelCoordinate(i + 1, width - 1);
        const int iPrevClamped = clampPixelCoordinate(i - 1, width - 1);

        for (int j = 0; j < height; j++) {
            const int jNextClamped = clampPixelCoordinate(j + 1, height - 1);
            const int jPrevClamped = clampPixelCoordinate(j - 1, height - 1);

            // surrounding pixels
            const QRgb topLeft = image.pixel(iPrevClamped, jPrevClamped);
            const QRgb top = image.pixel(iPrevClamped, j);
            const QRgb topRight = image.pixel(iPrevClamped, jNextClamped);
            const QRgb right = image.pixel(i, jNextClamped);
            const QRgb bottomRight = image.pixel(iNextClamped, jNextClamped);
            const QRgb bottom = image.pixel(iNextClamped, j);
            const QRgb bottomLeft = image.pixel(iNextClamped, jPrevClamped);
            const QRgb left = image.pixel(i, jPrevClamped);

            // take their gray intensities
            // since it's a grayscale image, the value of each component RGB is the same
            const double tl = qRed(topLeft);
            const double t = qRed(top);
            const double tr = qRed(topRight);
            const double r = qRed(right);
            const double br = qRed(bottomRight);
            const double b = qRed(bottom);
            const double bl = qRed(bottomLeft);
            const double l = qRed(left);

            // apply the sobel filter
            const double dX = (tr + pStrength * r + br) - (tl + pStrength * l + bl);
            const double dY = (bl + pStrength * b + br) - (tl + pStrength * t + tr);
            const double dZ = RGBA_MAX / pStrength;

            glm::vec3 v(dX, dY, dZ);
            glm::normalize(v);

            // convert to rgb from the value obtained computing the filter
            QRgb qRgbValue = qRgba(mapComponent(v.z), mapComponent(v.y), mapComponent(v.x), 1.0);
            result.setPixel(i, j, qRgbValue);
        }
    }

    return result;
}
gpu::TexturePointer TextureUsage::process2DTextureNormalMapFromImage(const QImage& srcImage, const std::string& srcImageName,
                                                                     bool isBumpMap, const std::atomic<bool>& abortProcessing) {
    PROFILE_RANGE(resource_parse, "process2DTextureNormalMapFromImage");
    QImage image = processSourceImage(srcImage, false);

    if (isBumpMap) {
        image = processBumpMap(image);
    }

    // Make sure the normal map source image is ARGB32
    if (image.format() != QImage::Format_ARGB32) {
        image = image.convertToFormat(QImage::Format_ARGB32);
    }

    gpu::TexturePointer theTexture = nullptr;
    if ((image.width() > 0) && (image.height() > 0)) {
        gpu::Element formatMip = gpu::Element::VEC2NU8_XY;
        gpu::Element formatGPU = gpu::Element::VEC2NU8_XY;
        if (isNormalTexturesCompressionEnabled()) {
            formatMip = gpu::Element::COLOR_COMPRESSED_XY;
            formatGPU = gpu::Element::COLOR_COMPRESSED_XY;
        }

        theTexture = gpu::Texture::create2D(formatGPU, image.width(), image.height(), gpu::Texture::MAX_NUM_MIPS, gpu::Sampler(gpu::Sampler::FILTER_MIN_MAG_MIP_LINEAR));
        theTexture->setSource(srcImageName);
        theTexture->setStoredMipFormat(formatMip);
        generateMips(theTexture.get(), image, abortProcessing);
    }

    return theTexture;
}

gpu::TexturePointer TextureUsage::process2DTextureGrayscaleFromImage(const QImage& srcImage, const std::string& srcImageName,
                                                                     bool isInvertedPixels,
                                                                     const std::atomic<bool>& abortProcessing) {
    PROFILE_RANGE(resource_parse, "process2DTextureGrayscaleFromImage");
    QImage image = processSourceImage(srcImage, false);

    if (image.format() != QImage::Format_ARGB32) {
        image = image.convertToFormat(QImage::Format_ARGB32);
    }

    if (isInvertedPixels) {
        // Gloss turned into Rough
        image.invertPixels(QImage::InvertRgba);
    }

    gpu::TexturePointer theTexture = nullptr;
    if ((image.width() > 0) && (image.height() > 0)) {
        gpu::Element formatMip;
        gpu::Element formatGPU;
        if (isGrayscaleTexturesCompressionEnabled()) {
            formatMip = gpu::Element::COLOR_COMPRESSED_RED;
            formatGPU = gpu::Element::COLOR_COMPRESSED_RED;
        } else {
            formatMip = gpu::Element::COLOR_R_8;
            formatGPU = gpu::Element::COLOR_R_8;
        }

        theTexture = gpu::Texture::create2D(formatGPU, image.width(), image.height(), gpu::Texture::MAX_NUM_MIPS, gpu::Sampler(gpu::Sampler::FILTER_MIN_MAG_MIP_LINEAR));
        theTexture->setSource(srcImageName);
        theTexture->setStoredMipFormat(formatMip);
        generateMips(theTexture.get(), image, abortProcessing);
    }

    return theTexture;  
}

class CubeLayout {
public:

    enum SourceProjection {
        FLAT = 0,
        EQUIRECTANGULAR,
    };
    int _type = FLAT;
    int _widthRatio = 1;
    int _heightRatio = 1;

    class Face {
    public:
        int _x = 0;
        int _y = 0;
        bool _horizontalMirror = false;
        bool _verticalMirror = false;

        Face() {}
        Face(int x, int y, bool horizontalMirror, bool verticalMirror) : _x(x), _y(y), _horizontalMirror(horizontalMirror), _verticalMirror(verticalMirror) {}
    };

    Face _faceXPos;
    Face _faceXNeg;
    Face _faceYPos;
    Face _faceYNeg;
    Face _faceZPos;
    Face _faceZNeg;

    CubeLayout(int wr, int hr, Face fXP, Face fXN, Face fYP, Face fYN, Face fZP, Face fZN) :
        _type(FLAT),
        _widthRatio(wr),
        _heightRatio(hr),
        _faceXPos(fXP),
        _faceXNeg(fXN),
        _faceYPos(fYP),
        _faceYNeg(fYN),
        _faceZPos(fZP),
        _faceZNeg(fZN) {}

    CubeLayout(int wr, int hr) :
        _type(EQUIRECTANGULAR),
        _widthRatio(wr),
        _heightRatio(hr) {}


    static const CubeLayout CUBEMAP_LAYOUTS[];
    static const int NUM_CUBEMAP_LAYOUTS;

    static int findLayout(int width, int height) {
        // Find the layout of the cubemap in the 2D image
        int foundLayout = -1;
        for (int i = 0; i < NUM_CUBEMAP_LAYOUTS; i++) {
            if ((height * CUBEMAP_LAYOUTS[i]._widthRatio) == (width * CUBEMAP_LAYOUTS[i]._heightRatio)) {
                foundLayout = i;
                break;
            }
        }
        return foundLayout;
    }

    static QImage extractEquirectangularFace(const QImage& source, gpu::Texture::CubeFace face, int faceWidth) {
        QImage image(faceWidth, faceWidth, source.format());

        glm::vec2 dstInvSize(1.0f / (float)image.width(), 1.0f / (float)image.height());

        struct CubeToXYZ {
            gpu::Texture::CubeFace _face;
            CubeToXYZ(gpu::Texture::CubeFace face) : _face(face) {}

            glm::vec3 xyzFrom(const glm::vec2& uv) {
                auto faceDir = glm::normalize(glm::vec3(-1.0f + 2.0f * uv.x, -1.0f + 2.0f * uv.y, 1.0f));

                switch (_face) {
                    case gpu::Texture::CubeFace::CUBE_FACE_BACK_POS_Z:
                        return glm::vec3(-faceDir.x, faceDir.y, faceDir.z);
                    case gpu::Texture::CubeFace::CUBE_FACE_FRONT_NEG_Z:
                        return glm::vec3(faceDir.x, faceDir.y, -faceDir.z);
                    case gpu::Texture::CubeFace::CUBE_FACE_LEFT_NEG_X:
                        return glm::vec3(faceDir.z, faceDir.y, faceDir.x);
                    case gpu::Texture::CubeFace::CUBE_FACE_RIGHT_POS_X:
                        return glm::vec3(-faceDir.z, faceDir.y, -faceDir.x);
                    case gpu::Texture::CubeFace::CUBE_FACE_BOTTOM_NEG_Y:
                        return glm::vec3(-faceDir.x, -faceDir.z, faceDir.y);
                    case gpu::Texture::CubeFace::CUBE_FACE_TOP_POS_Y:
                    default:
                        return glm::vec3(-faceDir.x, faceDir.z, -faceDir.y);
                }
            }
        };
        CubeToXYZ cubeToXYZ(face);

        struct RectToXYZ {
            RectToXYZ() {}

            glm::vec2 uvFrom(const glm::vec3& xyz) {
                auto flatDir = glm::normalize(glm::vec2(xyz.x, xyz.z));
                auto uvRad = glm::vec2(atan2(flatDir.x, flatDir.y), asin(xyz.y));

                const float LON_TO_RECT_U = 1.0f / (glm::pi<float>());
                const float LAT_TO_RECT_V = 2.0f / glm::pi<float>();
                return glm::vec2(0.5f * uvRad.x * LON_TO_RECT_U + 0.5f, 0.5f * uvRad.y * LAT_TO_RECT_V + 0.5f);
            }
        };
        RectToXYZ rectToXYZ;

        int srcFaceHeight = source.height();
        int srcFaceWidth = source.width();

        glm::vec2 dstCoord;
        glm::ivec2 srcPixel;
        for (int y = 0; y < faceWidth; ++y) {
            dstCoord.y = 1.0f - (y + 0.5f) * dstInvSize.y; // Fill cube face images from top to bottom
            for (int x = 0; x < faceWidth; ++x) {
                dstCoord.x = (x + 0.5f) * dstInvSize.x;

                auto xyzDir = cubeToXYZ.xyzFrom(dstCoord);
                auto srcCoord = rectToXYZ.uvFrom(xyzDir);

                srcPixel.x = floor(srcCoord.x * srcFaceWidth);
                // Flip the vertical axis to QImage going top to bottom
                srcPixel.y = floor((1.0f - srcCoord.y) * srcFaceHeight);

                if (((uint32)srcPixel.x < (uint32)source.width()) && ((uint32)srcPixel.y < (uint32)source.height())) {
                    image.setPixel(x, y, source.pixel(QPoint(srcPixel.x, srcPixel.y)));

                    // Keep for debug, this is showing the dir as a color
                    //  glm::u8vec4 rgba((xyzDir.x + 1.0)*0.5 * 256, (xyzDir.y + 1.0)*0.5 * 256, (xyzDir.z + 1.0)*0.5 * 256, 256);
                    //  unsigned int val = 0xff000000 | (rgba.r) | (rgba.g << 8) | (rgba.b << 16);
                    //  image.setPixel(x, y, val);
                }
            }
        }
        return image;
    }
};

const CubeLayout CubeLayout::CUBEMAP_LAYOUTS[] = {

    // Here is the expected layout for the faces in an image with the 2/1 aspect ratio:
    // THis is detected as an Equirectangular projection
    //                   WIDTH
    //       <--------------------------->
    //    ^  +------+------+------+------+
    //    H  |      |      |      |      |
    //    E  |      |      |      |      |
    //    I  |      |      |      |      |
    //    G  +------+------+------+------+
    //    H  |      |      |      |      |
    //    T  |      |      |      |      |
    //    |  |      |      |      |      |
    //    v  +------+------+------+------+
    //
    //    FaceWidth = width = height / 6
    { 2, 1 },

    // Here is the expected layout for the faces in an image with the 1/6 aspect ratio:
    //
    //         WIDTH
    //       <------>
    //    ^  +------+
    //    |  |      |
    //    |  |  +X  |
    //    |  |      |
    //    H  +------+
    //    E  |      |
    //    I  |  -X  |
    //    G  |      |
    //    H  +------+
    //    T  |      |
    //    |  |  +Y  |
    //    |  |      |
    //    |  +------+
    //    |  |      |
    //    |  |  -Y  |
    //    |  |      |
    //    H  +------+
    //    E  |      |
    //    I  |  +Z  |
    //    G  |      |
    //    H  +------+
    //    T  |      |
    //    |  |  -Z  |
    //    |  |      |
    //    V  +------+
    //
    //    FaceWidth = width = height / 6
    { 1, 6,
    { 0, 0, true, false },
    { 0, 1, true, false },
    { 0, 2, false, true },
    { 0, 3, false, true },
    { 0, 4, true, false },
    { 0, 5, true, false }
    },

    // Here is the expected layout for the faces in an image with the 3/4 aspect ratio:
    //
    //       <-----------WIDTH----------->
    //    ^  +------+------+------+------+
    //    |  |      |      |      |      |
    //    |  |      |  +Y  |      |      |
    //    |  |      |      |      |      |
    //    H  +------+------+------+------+
    //    E  |      |      |      |      |
    //    I  |  -X  |  -Z  |  +X  |  +Z  |
    //    G  |      |      |      |      |
    //    H  +------+------+------+------+
    //    T  |      |      |      |      |
    //    |  |      |  -Y  |      |      |
    //    |  |      |      |      |      |
    //    V  +------+------+------+------+
    //
    //    FaceWidth = width / 4 = height / 3
    { 4, 3,
    { 2, 1, true, false },
    { 0, 1, true, false },
    { 1, 0, false, true },
    { 1, 2, false, true },
    { 3, 1, true, false },
    { 1, 1, true, false }
    },

    // Here is the expected layout for the faces in an image with the 4/3 aspect ratio:
    //
    //       <-------WIDTH-------->
    //    ^  +------+------+------+
    //    |  |      |      |      |
    //    |  |      |  +Y  |      |
    //    |  |      |      |      |
    //    H  +------+------+------+
    //    E  |      |      |      |
    //    I  |  -X  |  -Z  |  +X  |
    //    G  |      |      |      |
    //    H  +------+------+------+
    //    T  |      |      |      |
    //    |  |      |  -Y  |      |
    //    |  |      |      |      |
    //    |  +------+------+------+
    //    |  |      |      |      |
    //    |  |      |  +Z! |      | <+Z is upside down!
    //    |  |      |      |      |
    //    V  +------+------+------+
    //
    //    FaceWidth = width / 3 = height / 4
    { 3, 4,
    { 2, 1, true, false },
    { 0, 1, true, false },
    { 1, 0, false, true },
    { 1, 2, false, true },
    { 1, 3, false, true },
    { 1, 1, true, false }
    }
};
const int CubeLayout::NUM_CUBEMAP_LAYOUTS = sizeof(CubeLayout::CUBEMAP_LAYOUTS) / sizeof(CubeLayout);

//#define DEBUG_COLOR_PACKING

QImage convertToHDRFormat(QImage srcImage, gpu::Element format) {
    QImage hdrImage(srcImage.width(), srcImage.height(), (QImage::Format)QIMAGE_HDR_FORMAT);
    std::function<uint32(const glm::vec3&)> packFunc;
#ifdef DEBUG_COLOR_PACKING
    std::function<glm::vec3(uint32)> unpackFunc;
#endif

    switch (format.getSemantic()) {
        case gpu::R11G11B10:
            packFunc = packR11G11B10F;
#ifdef DEBUG_COLOR_PACKING
            unpackFunc = glm::unpackF2x11_1x10;
#endif
            break;
        case gpu::RGB9E5:
            packFunc = glm::packF3x9_E1x5;
#ifdef DEBUG_COLOR_PACKING
            unpackFunc = glm::unpackF3x9_E1x5;
#endif
            break;
        default:
            qCWarning(imagelogging) << "Unsupported HDR format";
            Q_UNREACHABLE();
            return srcImage;
    }

    srcImage = srcImage.convertToFormat(QImage::Format_ARGB32);
    for (auto y = 0; y < srcImage.height(); y++) {
        const QRgb* srcLineIt = reinterpret_cast<const QRgb*>( srcImage.constScanLine(y) );
        const QRgb* srcLineEnd = srcLineIt + srcImage.width();
        uint32* hdrLineIt = reinterpret_cast<uint32*>( hdrImage.scanLine(y) );
        glm::vec3 color;

        while (srcLineIt < srcLineEnd) {
            color.r = qRed(*srcLineIt);
            color.g = qGreen(*srcLineIt);
            color.b = qBlue(*srcLineIt);
            // Normalize and apply gamma
            color /= 255.0f;
            color.r = powf(color.r, 2.2f);
            color.g = powf(color.g, 2.2f);
            color.b = powf(color.b, 2.2f);
            *hdrLineIt = packFunc(color);
#ifdef DEBUG_COLOR_PACKING
            glm::vec3 ucolor = unpackFunc(*hdrLineIt);
            assert(glm::distance(color, ucolor) <= 5e-2);
#endif
            ++srcLineIt;
            ++hdrLineIt;
        }
    }
    return hdrImage;
}

gpu::TexturePointer TextureUsage::processCubeTextureColorFromImage(const QImage& srcImage, const std::string& srcImageName,
                                                                   bool generateIrradiance,
                                                                   const std::atomic<bool>& abortProcessing) {
    PROFILE_RANGE(resource_parse, "processCubeTextureColorFromImage");

    gpu::TexturePointer theTexture = nullptr;
    if ((srcImage.width() > 0) && (srcImage.height() > 0)) {
        QImage image = processSourceImage(srcImage, true);

        gpu::Element formatMip;
        gpu::Element formatGPU;
        if (isCubeTexturesCompressionEnabled()) {
            formatMip = gpu::Element::COLOR_COMPRESSED_HDR_RGB;
            formatGPU = gpu::Element::COLOR_COMPRESSED_HDR_RGB;
        } else {
            formatMip = HDR_FORMAT;
            formatGPU = HDR_FORMAT;
        }

        if (image.format() != QIMAGE_HDR_FORMAT) {
            image = convertToHDRFormat(image, HDR_FORMAT);
        }

        // Find the layout of the cubemap in the 2D image
        // Use the original image size since processSourceImage may have altered the size / aspect ratio
        int foundLayout = CubeLayout::findLayout(srcImage.width(), srcImage.height());

        std::vector<QImage> faces;
        // If found, go extract the faces as separate images
        if (foundLayout >= 0) {
            auto& layout = CubeLayout::CUBEMAP_LAYOUTS[foundLayout];
            if (layout._type == CubeLayout::FLAT) {
                int faceWidth = image.width() / layout._widthRatio;

                faces.push_back(image.copy(QRect(layout._faceXPos._x * faceWidth, layout._faceXPos._y * faceWidth, faceWidth, faceWidth)).mirrored(layout._faceXPos._horizontalMirror, layout._faceXPos._verticalMirror));
                faces.push_back(image.copy(QRect(layout._faceXNeg._x * faceWidth, layout._faceXNeg._y * faceWidth, faceWidth, faceWidth)).mirrored(layout._faceXNeg._horizontalMirror, layout._faceXNeg._verticalMirror));
                faces.push_back(image.copy(QRect(layout._faceYPos._x * faceWidth, layout._faceYPos._y * faceWidth, faceWidth, faceWidth)).mirrored(layout._faceYPos._horizontalMirror, layout._faceYPos._verticalMirror));
                faces.push_back(image.copy(QRect(layout._faceYNeg._x * faceWidth, layout._faceYNeg._y * faceWidth, faceWidth, faceWidth)).mirrored(layout._faceYNeg._horizontalMirror, layout._faceYNeg._verticalMirror));
                faces.push_back(image.copy(QRect(layout._faceZPos._x * faceWidth, layout._faceZPos._y * faceWidth, faceWidth, faceWidth)).mirrored(layout._faceZPos._horizontalMirror, layout._faceZPos._verticalMirror));
                faces.push_back(image.copy(QRect(layout._faceZNeg._x * faceWidth, layout._faceZNeg._y * faceWidth, faceWidth, faceWidth)).mirrored(layout._faceZNeg._horizontalMirror, layout._faceZNeg._verticalMirror));
            } else if (layout._type == CubeLayout::EQUIRECTANGULAR) {
                // THe face width is estimated from the input image
                const int EQUIRECT_FACE_RATIO_TO_WIDTH = 4;
                const int EQUIRECT_MAX_FACE_WIDTH = 2048;
                int faceWidth = std::min(image.width() / EQUIRECT_FACE_RATIO_TO_WIDTH, EQUIRECT_MAX_FACE_WIDTH);
                for (int face = gpu::Texture::CUBE_FACE_RIGHT_POS_X; face < gpu::Texture::NUM_CUBE_FACES; face++) {
                    QImage faceImage = CubeLayout::extractEquirectangularFace(image, (gpu::Texture::CubeFace) face, faceWidth);
                    faces.push_back(faceImage);
                }
            }
        } else {
            qCDebug(imagelogging) << "Failed to find a known cube map layout from this image:" << QString(srcImageName.c_str());
            return nullptr;
        }

        // If the 6 faces have been created go on and define the true Texture
        if (faces.size() == gpu::Texture::NUM_FACES_PER_TYPE[gpu::Texture::TEX_CUBE]) {
            theTexture = gpu::Texture::createCube(formatGPU, faces[0].width(), gpu::Texture::MAX_NUM_MIPS, gpu::Sampler(gpu::Sampler::FILTER_MIN_MAG_MIP_LINEAR, gpu::Sampler::WRAP_CLAMP));
            theTexture->setSource(srcImageName);
            theTexture->setStoredMipFormat(formatMip);

            for (uint8 face = 0; face < faces.size(); ++face) {
                generateMips(theTexture.get(), faces[face], abortProcessing, face);
            }

            // Generate irradiance while we are at it
            if (generateIrradiance) {
                PROFILE_RANGE(resource_parse, "generateIrradiance");
                auto irradianceTexture = gpu::Texture::createCube(HDR_FORMAT, faces[0].width(), gpu::Texture::MAX_NUM_MIPS, gpu::Sampler(gpu::Sampler::FILTER_MIN_MAG_MIP_LINEAR, gpu::Sampler::WRAP_CLAMP));
                irradianceTexture->setSource(srcImageName);
                irradianceTexture->setStoredMipFormat(HDR_FORMAT);
                for (uint8 face = 0; face < faces.size(); ++face) {
                    irradianceTexture->assignStoredMipFace(0, face, faces[face].byteCount(), faces[face].constBits());
                }

                irradianceTexture->generateIrradiance();

                auto irradiance = irradianceTexture->getIrradiance();
                theTexture->overrideIrradiance(irradiance);
            }
        }
    }

    return theTexture;
}

} // namespace image<|MERGE_RESOLUTION|>--- conflicted
+++ resolved
@@ -11,14 +11,10 @@
 
 #include "Image.h"
 
-<<<<<<< HEAD
 #include <nvtt/nvtt.h>
 #include <glm/gtc/packing.hpp>
-=======
+
 #include <QtCore/QtGlobal>
-
->>>>>>> 559f229b
-
 #include <QUrl>
 #include <QImage>
 #include <QBuffer>
@@ -330,14 +326,9 @@
     return srcImage;
 }
 
-<<<<<<< HEAD
+#if defined(NVTT_API)
 struct OutputHandler : public nvtt::OutputHandler {
     OutputHandler(gpu::Texture* texture, int face) : _texture(texture), _face(face) {}
-=======
-#if defined(NVTT_API)
-struct MyOutputHandler : public nvtt::OutputHandler {
-    MyOutputHandler(gpu::Texture* texture, int face) : _texture(texture), _face(face) {}
->>>>>>> 559f229b
 
     virtual void beginImage(int size, int width, int height, int depth, int face, int miplevel) override {
         _size = size;
