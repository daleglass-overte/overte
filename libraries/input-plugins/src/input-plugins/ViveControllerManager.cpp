//
//  ViveControllerManager.cpp
//  input-plugins/src/input-plugins
//
//  Created by Sam Gondelman on 6/29/15.
//  Copyright 2013 High Fidelity, Inc.
//
//  Distributed under the Apache License, Version 2.0.
//  See the accompanying file LICENSE or http://www.apache.org/licenses/LICENSE-2.0.html
//

#include "ViveControllerManager.h"

#include <PerfStat.h>
#include <PathUtils.h>
#include <GeometryCache.h>
#include <gpu/Batch.h>
#include <gpu/Context.h>
#include <DeferredLightingEffect.h>
#include <display-plugins/openvr/OpenVrHelpers.h>
#include <NumericalConstants.h>
#include <plugins/PluginContainer.h>
#include <UserActivityLogger.h>

#include <controllers/UserInputMapper.h>

#include <controllers/StandardControls.h>

#ifdef Q_OS_WIN
extern vr::TrackedDevicePose_t _trackedDevicePose[vr::k_unMaxTrackedDeviceCount];
extern mat4 _trackedDevicePoseMat4[vr::k_unMaxTrackedDeviceCount];
#endif

vr::IVRSystem* acquireOpenVrSystem();
void releaseOpenVrSystem();


const float CONTROLLER_LENGTH_OFFSET = 0.0762f;  // three inches
const glm::vec3 CONTROLLER_OFFSET = glm::vec3(CONTROLLER_LENGTH_OFFSET / 2.0f, CONTROLLER_LENGTH_OFFSET / 2.0f, 2.0f * CONTROLLER_LENGTH_OFFSET);  // three inches
const QString CONTROLLER_MODEL_STRING = "vr_controller_05_wireless_b";

const QString ViveControllerManager::NAME = "OpenVR";

const QString MENU_PARENT = "Avatar";
const QString MENU_NAME = "Vive Controllers";
const QString MENU_PATH = MENU_PARENT + ">" + MENU_NAME;
const QString RENDER_CONTROLLERS = "Render Hand Controllers";

bool ViveControllerManager::isSupported() const {
#ifdef Q_OS_WIN
    auto hmd = acquireOpenVrSystem();
    bool success = hmd != nullptr;
    releaseOpenVrSystem();
    return success;
#else 
    return false;
#endif
}

void ViveControllerManager::activate() {
    InputPlugin::activate();
#ifdef Q_OS_WIN
    _container->addMenu(MENU_PATH);
    _container->addMenuItem(MENU_PATH, RENDER_CONTROLLERS,
        [this] (bool clicked) { this->setRenderControllers(clicked); },
        true, true);

    if (!_hmd) {
        _hmd = acquireOpenVrSystem();
    }
    Q_ASSERT(_hmd);

    vr::RenderModel_t model;
    if (!_hmd->LoadRenderModel(CONTROLLER_MODEL_STRING.toStdString().c_str(), &model)) {
        qDebug() << QString("Unable to load render model %1\n").arg(CONTROLLER_MODEL_STRING);
    } else {
        model::Mesh* mesh = new model::Mesh();
        model::MeshPointer meshPtr(mesh);
        _modelGeometry.setMesh(meshPtr);

        auto indexBuffer = new gpu::Buffer(3 * model.unTriangleCount * sizeof(uint16_t), (gpu::Byte*)model.rIndexData);
        auto indexBufferPtr = gpu::BufferPointer(indexBuffer);
        auto indexBufferView = new gpu::BufferView(indexBufferPtr, gpu::Element(gpu::SCALAR, gpu::UINT16, gpu::RAW));
        mesh->setIndexBuffer(*indexBufferView);

        auto vertexBuffer = new gpu::Buffer(model.unVertexCount * sizeof(vr::RenderModel_Vertex_t),
            (gpu::Byte*)model.rVertexData);
        auto vertexBufferPtr = gpu::BufferPointer(vertexBuffer);
        auto vertexBufferView = new gpu::BufferView(vertexBufferPtr,
            0,
            vertexBufferPtr->getSize() - sizeof(float) * 3,
            sizeof(vr::RenderModel_Vertex_t),
            gpu::Element(gpu::VEC3, gpu::FLOAT, gpu::RAW));
        mesh->setVertexBuffer(*vertexBufferView);
        mesh->addAttribute(gpu::Stream::NORMAL,
            gpu::BufferView(vertexBufferPtr,
            sizeof(float) * 3,
            vertexBufferPtr->getSize() - sizeof(float) * 3,
            sizeof(vr::RenderModel_Vertex_t),
            gpu::Element(gpu::VEC3, gpu::FLOAT, gpu::RAW)));
        //mesh->addAttribute(gpu::Stream::TEXCOORD,
        //    gpu::BufferView(vertexBufferPtr,
        //    2 * sizeof(float) * 3,
        //    vertexBufferPtr->getSize() - sizeof(float) * 2,
        //    sizeof(vr::RenderModel_Vertex_t),
        //    gpu::Element(gpu::VEC2, gpu::FLOAT, gpu::RAW)));
        
        gpu::Element formatGPU = gpu::Element(gpu::VEC4, gpu::UINT8, gpu::RGBA);
        gpu::Element formatMip = gpu::Element(gpu::VEC4, gpu::UINT8, gpu::RGBA);
        _texture = gpu::TexturePointer(
            gpu::Texture::create2D(formatGPU, model.diffuseTexture.unWidth, model.diffuseTexture.unHeight,
            gpu::Sampler(gpu::Sampler::FILTER_MIN_MAG_MIP_LINEAR)));
        _texture->assignStoredMip(0, formatMip, model.diffuseTexture.unWidth * model.diffuseTexture.unHeight * 4 * sizeof(uint8_t), model.diffuseTexture.rubTextureMapData);
        _texture->autoGenerateMips(-1);

        _modelLoaded = true;
        _renderControllers = true;
    }
#endif

    // unregister with UserInputMapper
    auto userInputMapper = DependencyManager::get<controller::UserInputMapper>();
    userInputMapper->registerDevice(_inputDevice);
    _registeredWithInputMapper = true;
}

void ViveControllerManager::deactivate() {
    InputPlugin::deactivate();

#ifdef Q_OS_WIN
    _container->removeMenuItem(MENU_NAME, RENDER_CONTROLLERS);
    _container->removeMenu(MENU_PATH);

    if (_hmd) {
        releaseOpenVrSystem();
        _hmd = nullptr;
    }

    _inputDevice->_poseStateMap.clear();
#endif

    // unregister with UserInputMapper
    auto userInputMapper = DependencyManager::get<controller::UserInputMapper>();
    userInputMapper->removeDevice(_inputDevice->_deviceID);
    _registeredWithInputMapper = false;
}

void ViveControllerManager::updateRendering(RenderArgs* args, render::ScenePointer scene, render::PendingChanges pendingChanges) {
    PerformanceTimer perfTimer("ViveControllerManager::updateRendering");

    if (_modelLoaded) {
        //auto controllerPayload = new render::Payload<ViveControllerManager>(this);
        //auto controllerPayloadPointer = ViveControllerManager::PayloadPointer(controllerPayload);
        //if (_leftHandRenderID == 0) {
        //    _leftHandRenderID = scene->allocateID();
        //    pendingChanges.resetItem(_leftHandRenderID, controllerPayloadPointer);
        //}
        //pendingChanges.updateItem(_leftHandRenderID, );


        controller::Pose leftHand = _inputDevice->_poseStateMap[controller::StandardPoseChannel::LEFT_HAND];
        controller::Pose rightHand = _inputDevice->_poseStateMap[controller::StandardPoseChannel::RIGHT_HAND];

        gpu::doInBatch(args->_context, [=](gpu::Batch& batch) {
            auto geometryCache = DependencyManager::get<GeometryCache>();
            geometryCache->useSimpleDrawPipeline(batch);
            DependencyManager::get<DeferredLightingEffect>()->bindSimpleProgram(batch, true);

            auto mesh = _modelGeometry.getMesh();
            batch.setInputFormat(mesh->getVertexFormat());
            //batch._glBindTexture(GL_TEXTURE_2D, _uexture);

            if (leftHand.isValid()) {
                renderHand(leftHand, batch, 1);
            }
            if (rightHand.isValid()) {
                renderHand(rightHand, batch, -1);
            }
        });
    }
}

void ViveControllerManager::renderHand(const controller::Pose& pose, gpu::Batch& batch, int sign) {
    auto userInputMapper = DependencyManager::get<controller::UserInputMapper>();
    Transform transform(userInputMapper->getSensorToWorldMat());
    transform.postTranslate(pose.getTranslation() + pose.getRotation() * glm::vec3(0, 0, CONTROLLER_LENGTH_OFFSET));

    glm::quat rotation = pose.getRotation() * glm::angleAxis(PI, glm::vec3(1.0f, 0.0f, 0.0f)) * glm::angleAxis(sign * PI_OVER_TWO, glm::vec3(0.0f, 0.0f, 1.0f));
    transform.postRotate(rotation);

    batch.setModelTransform(transform);

    auto mesh = _modelGeometry.getMesh();
    batch.setInputBuffer(gpu::Stream::POSITION, mesh->getVertexBuffer());
    batch.setInputBuffer(gpu::Stream::NORMAL,
        mesh->getVertexBuffer()._buffer,
        sizeof(float) * 3,
        mesh->getVertexBuffer()._stride);
    //batch.setInputBuffer(gpu::Stream::TEXCOORD,
    //    mesh->getVertexBuffer()._buffer,
    //    2 * 3 * sizeof(float),
    //    mesh->getVertexBuffer()._stride);
    batch.setIndexBuffer(gpu::UINT16, mesh->getIndexBuffer()._buffer, 0);
    batch.drawIndexed(gpu::TRIANGLES, mesh->getNumIndices(), 0);
}

<<<<<<< HEAD
#ifdef Q_OS_WIN
glm::vec3 ViveControllerManager::getPosition(int hand) const {
	const mat4& mat = _trackedDevicePoseMat4[hand ? 3 : 4];
	return extractTranslation(mat);
}
glm::quat ViveControllerManager::getRotation(int hand) const {
	const mat4& mat = _trackedDevicePoseMat4[hand ? 3 : 4];
	return glm::quat_cast(mat);
}
#endif

void ViveControllerManager::update(float deltaTime, bool jointsCaptured) {
#ifdef Q_OS_WIN
    _poseStateMap.clear();
=======
>>>>>>> 4b684c0e

void ViveControllerManager::pluginUpdate(float deltaTime, bool jointsCaptured) { 
    _inputDevice->update(deltaTime, jointsCaptured); 
    auto userInputMapper = DependencyManager::get<controller::UserInputMapper>();

    if (_inputDevice->_trackedControllers == 0 && _registeredWithInputMapper) {
        userInputMapper->removeDevice(_inputDevice->_deviceID);
        _registeredWithInputMapper = false;
        _inputDevice->_poseStateMap.clear();
    }

    if (!_registeredWithInputMapper && _inputDevice->_trackedControllers > 0) {
        userInputMapper->registerDevice(_inputDevice);
        _registeredWithInputMapper = true;
        UserActivityLogger::getInstance().connectedDevice("spatial_controller", "steamVR");
    }
}

void ViveControllerManager::InputDevice::update(float deltaTime, bool jointsCaptured) {
#ifdef Q_OS_WIN
    _poseStateMap.clear();

    _buttonPressedMap.clear();

    PerformanceTimer perfTimer("ViveControllerManager::update");

    int numTrackedControllers = 0;

    for (vr::TrackedDeviceIndex_t device = vr::k_unTrackedDeviceIndex_Hmd + 1;
            device < vr::k_unMaxTrackedDeviceCount && numTrackedControllers < 2; ++device) {
            
        if (!_hmd->IsTrackedDeviceConnected(device)) {
            continue;
        }
            
        if(_hmd->GetTrackedDeviceClass(device) != vr::TrackedDeviceClass_Controller) {
            continue;
        }

        if (!_trackedDevicePose[device].bPoseIsValid) {
            continue;
        }
            
        numTrackedControllers++;
        bool left = numTrackedControllers == 2;
            
        const mat4& mat = _trackedDevicePoseMat4[device];
		
        if (!jointsCaptured) {
            handlePoseEvent(mat, numTrackedControllers - 1);
        }
            
        // handle inputs
        vr::VRControllerState_t controllerState = vr::VRControllerState_t();
        if (_hmd->GetControllerState(device, &controllerState)) {
            //qDebug() << (numTrackedControllers == 1 ? "Left: " : "Right: ");
            //qDebug() << "Trackpad: " << controllerState.rAxis[0].x << " " << controllerState.rAxis[0].y;
            //qDebug() << "Trigger: " << controllerState.rAxis[1].x << " " << controllerState.rAxis[1].y;
            for (uint32_t i = 0; i < vr::k_EButton_Max; ++i) {
                auto mask = vr::ButtonMaskFromId((vr::EVRButtonId)i);
                bool pressed = 0 != (controllerState.ulButtonPressed & mask);
                handleButtonEvent(i, pressed, left);
            }
            for (uint32_t i = 0; i < vr::k_unControllerStateAxisCount; i++) {
                handleAxisEvent(i, controllerState.rAxis[i].x, controllerState.rAxis[i].y, left);
            }
        }
    }
<<<<<<< HEAD
    
    auto userInputMapper = DependencyManager::get<controller::UserInputMapper>();
        
    if (numTrackedControllers == 0) {
        if (_registeredWithInputMapper) {
            userInputMapper->removeDevice(_deviceID);
            _registeredWithInputMapper = false;
            _poseStateMap.clear();
        }
    }
        
    if (_trackedControllers == 0 && numTrackedControllers > 0) {
        userInputMapper->registerDevice(instance);
        _registeredWithInputMapper = true;
        UserActivityLogger::getInstance().connectedDevice("spatial_controller", "steamVR");
    }
=======
>>>>>>> 4b684c0e
        
    _trackedControllers = numTrackedControllers;
#endif
}

void ViveControllerManager::InputDevice::focusOutEvent() {
    _axisStateMap.clear();
    _buttonPressedMap.clear();
};

// These functions do translation from the Steam IDs to the standard controller IDs
void ViveControllerManager::InputDevice::handleAxisEvent(uint32_t axis, float x, float y, bool left) {
#ifdef Q_OS_WIN
    //FIX ME? It enters here every frame: probably we want to enter only if an event occurs
    axis += vr::k_EButton_Axis0;
    using namespace controller;
    if (axis == vr::k_EButton_SteamVR_Touchpad) {
        _axisStateMap[left ? LX : RX] = x;
        _axisStateMap[left ? LY : RY] = y;
    } else if (axis == vr::k_EButton_SteamVR_Trigger) {
        _axisStateMap[left ? LT : RT] = x;
    }
#endif
}

// These functions do translation from the Steam IDs to the standard controller IDs
void ViveControllerManager::InputDevice::handleButtonEvent(uint32_t button, bool pressed, bool left) {
#ifdef Q_OS_WIN
    if (!pressed) {
        return;
    }

    if (button == vr::k_EButton_ApplicationMenu) {
        _buttonPressedMap.insert(left ? controller::LEFT_PRIMARY_THUMB : controller::RIGHT_PRIMARY_THUMB);
    } else if (button == vr::k_EButton_Grip) {
        // Tony says these are harder to reach, so make them the meta buttons
        _buttonPressedMap.insert(left ? controller::LB : controller::RB);
    } else if (button == vr::k_EButton_SteamVR_Trigger) {
        _buttonPressedMap.insert(left ? controller::LT : controller::RT);
    } else if (button == vr::k_EButton_SteamVR_Touchpad) {
        _buttonPressedMap.insert(left ? controller::LS : controller::RS);
    } else if (button == vr::k_EButton_System) {
        //FIX ME: not able to ovrewrite the behaviour of this button
        _buttonPressedMap.insert(left ? controller::LEFT_SECONDARY_THUMB : controller::RIGHT_SECONDARY_THUMB);
    }
#endif
}

<<<<<<< HEAD
void ViveControllerManager::handlePoseEvent(const mat4& mat, bool left) {
=======
void ViveControllerManager::InputDevice::handlePoseEvent(const mat4& mat, bool left) {
    glm::vec3 position = extractTranslation(mat);
    glm::quat rotation = glm::quat_cast(mat);

>>>>>>> 4b684c0e
    // When the sensor-to-world rotation is identity the coordinate axes look like this:
    //
    //                       user
    //                      forward
    //                        -z
    //                         |
    //                        y|      user
    //      y                  o----x right
    //       o-----x         user
    //       |                up
    //       |
    //       z
    //
    //     Vive
    //

    // From ABOVE the hand canonical axes looks like this:
    //
    //      | | | |          y        | | | |
    //      | | | |          |        | | | |
    //      |     |          |        |     |
    //      |left | /  x---- +      \ |right|
    //      |     _/          z      \_     |
    //       |   |                     |   |
    //       |   |                     |   |
    //

    // So when the user is standing in Vive space facing the -zAxis with hands outstretched and palms down 
    // the rotation to align the Vive axes with those of the hands is:
    //
    //    QviveToHand = halfTurnAboutY * quaterTurnAboutX
   
    // Due to how the Vive controllers fit into the palm there is an offset that is different for each hand.
    // You can think of this offset as the inverse of the measured rotation when the hands are posed, such that
    // the combination (measurement * offset) is identity at this orientation.
    //
    //    Qoffset = glm::inverse(deltaRotation when hand is posed fingers forward, palm down)
    //
    // An approximate offset for the Vive can be obtained by inspection:
    //
    //    Qoffset = glm::inverse(glm::angleAxis(sign * PI/4.0f, zAxis) * glm::angleAxis(PI/2.0f, xAxis))
    //
    // So the full equation is:
    //
    //    Q = combinedMeasurement * viveToHand
    //
    //    Q = (deltaQ * QOffset) * (yFlip * quarterTurnAboutX)
    //
    //    Q = (deltaQ * inverse(deltaQForAlignedHand)) * (yFlip * quarterTurnAboutX)

    static const glm::quat yFlip = glm::angleAxis(PI, Vectors::UNIT_Y);
    static const glm::quat quarterX = glm::angleAxis(PI_OVER_TWO, Vectors::UNIT_X);
    static const glm::quat viveToHand = yFlip * quarterX;

    static const glm::quat leftQuaterZ = glm::angleAxis(-PI_OVER_TWO, Vectors::UNIT_Z);
    static const glm::quat rightQuaterZ = glm::angleAxis(PI_OVER_TWO, Vectors::UNIT_Z);
    static const glm::quat eighthX = glm::angleAxis(PI / 4.0f, Vectors::UNIT_X);

    static const glm::quat leftRotationOffset = glm::inverse(leftQuaterZ * eighthX) * viveToHand;
    static const glm::quat rightRotationOffset = glm::inverse(rightQuaterZ * eighthX) * viveToHand;

    static const glm::vec3 leftTranslationOffset = glm::vec3(-1.0f, 1.0f, 1.0f) * CONTROLLER_OFFSET;
    static const glm::vec3 rightTranslationOffset = CONTROLLER_OFFSET;

    glm::vec3 position = extractTranslation(mat);
    glm::quat rotation = glm::quat_cast(mat);

    position += rotation * (left ? leftTranslationOffset : rightTranslationOffset);
    rotation = rotation * (left ? leftRotationOffset : rightRotationOffset);
    
    _poseStateMap[left ? controller::LEFT_HAND : controller::RIGHT_HAND] = controller::Pose(position, rotation);
}

controller::Input::NamedVector ViveControllerManager::InputDevice::getAvailableInputs() const {
    using namespace controller;
    QVector<Input::NamedPair> availableInputs{
        // Trackpad analogs
        makePair(LX, "LX"),
        makePair(LY, "LY"),
        makePair(RX, "RX"),
        makePair(RY, "RY"),
        // trigger analogs
        makePair(LT, "LT"),
        makePair(RT, "RT"),

        makePair(LB, "LB"),
        makePair(RB, "RB"),

        makePair(LS, "LS"),
        makePair(RS, "RS"),
        makePair(LEFT_HAND, "LeftHand"),
        makePair(RIGHT_HAND, "RightHand"),

        makePair(LEFT_PRIMARY_THUMB, "LeftPrimaryThumb"),
        makePair(LEFT_SECONDARY_THUMB, "LeftSecondaryThumb"),
        makePair(RIGHT_PRIMARY_THUMB, "RightPrimaryThumb"),
        makePair(RIGHT_SECONDARY_THUMB, "RightSecondaryThumb"),
    };

    //availableInputs.append(Input::NamedPair(makeInput(BUTTON_A, 0), "Left Button A"));
    //availableInputs.append(Input::NamedPair(makeInput(GRIP_BUTTON, 0), "Left Grip Button"));
    //availableInputs.append(Input::NamedPair(makeInput(TRACKPAD_BUTTON, 0), "Left Trackpad Button"));
    //availableInputs.append(Input::NamedPair(makeInput(TRIGGER_BUTTON, 0), "Left Trigger Button"));
    //availableInputs.append(Input::NamedPair(makeInput(BACK_TRIGGER, 0), "Left Back Trigger"));
    //availableInputs.append(Input::NamedPair(makeInput(RIGHT_HAND), "Right Hand"));
    //availableInputs.append(Input::NamedPair(makeInput(BUTTON_A, 1), "Right Button A"));
    //availableInputs.append(Input::NamedPair(makeInput(GRIP_BUTTON, 1), "Right Grip Button"));
    //availableInputs.append(Input::NamedPair(makeInput(TRACKPAD_BUTTON, 1), "Right Trackpad Button"));
    //availableInputs.append(Input::NamedPair(makeInput(TRIGGER_BUTTON, 1), "Right Trigger Button"));
    //availableInputs.append(Input::NamedPair(makeInput(BACK_TRIGGER, 1), "Right Back Trigger"));

    return availableInputs;
}

QString ViveControllerManager::InputDevice::getDefaultMappingConfig() const {
    static const QString MAPPING_JSON = PathUtils::resourcesPath() + "/controllers/vive.json";
    return MAPPING_JSON;
}

//void ViveControllerManager::assignDefaultInputMapping(UserInputMapper& mapper) {
//    const float JOYSTICK_MOVE_SPEED = 1.0f;
//    
//    // Left Trackpad: Movement, strafing
//    mapper.addInputChannel(UserInputMapper::LONGITUDINAL_FORWARD, makeInput(AXIS_Y_POS, 0), makeInput(TRACKPAD_BUTTON, 0), JOYSTICK_MOVE_SPEED);
//    mapper.addInputChannel(UserInputMapper::LONGITUDINAL_BACKWARD, makeInput(AXIS_Y_NEG, 0), makeInput(TRACKPAD_BUTTON, 0), JOYSTICK_MOVE_SPEED);
//    mapper.addInputChannel(UserInputMapper::LATERAL_RIGHT, makeInput(AXIS_X_POS, 0), makeInput(TRACKPAD_BUTTON, 0), JOYSTICK_MOVE_SPEED);
//    mapper.addInputChannel(UserInputMapper::LATERAL_LEFT, makeInput(AXIS_X_NEG, 0), makeInput(TRACKPAD_BUTTON, 0), JOYSTICK_MOVE_SPEED);
//
//    // Right Trackpad: Vertical movement, zooming
//    mapper.addInputChannel(UserInputMapper::VERTICAL_UP, makeInput(AXIS_Y_POS, 1), makeInput(TRACKPAD_BUTTON, 1), JOYSTICK_MOVE_SPEED);
//    mapper.addInputChannel(UserInputMapper::VERTICAL_DOWN, makeInput(AXIS_Y_NEG, 1), makeInput(TRACKPAD_BUTTON, 1), JOYSTICK_MOVE_SPEED);
//    
//    // Buttons
//    mapper.addInputChannel(UserInputMapper::SHIFT, makeInput(BUTTON_A, 0));
//    mapper.addInputChannel(UserInputMapper::SHIFT, makeInput(BUTTON_A, 1));
//    
//    mapper.addInputChannel(UserInputMapper::ACTION1, makeInput(GRIP_BUTTON, 0));
//    mapper.addInputChannel(UserInputMapper::ACTION2, makeInput(GRIP_BUTTON, 1));
//
//    mapper.addInputChannel(UserInputMapper::LEFT_HAND_CLICK, makeInput(BACK_TRIGGER, 0));
//    mapper.addInputChannel(UserInputMapper::RIGHT_HAND_CLICK, makeInput(BACK_TRIGGER, 1));
//    
//    // Hands
//    mapper.addInputChannel(UserInputMapper::LEFT_HAND, makeInput(LEFT_HAND));
//    mapper.addInputChannel(UserInputMapper::RIGHT_HAND, makeInput(RIGHT_HAND));
//}<|MERGE_RESOLUTION|>--- conflicted
+++ resolved
@@ -204,7 +204,6 @@
     batch.drawIndexed(gpu::TRIANGLES, mesh->getNumIndices(), 0);
 }
 
-<<<<<<< HEAD
 #ifdef Q_OS_WIN
 glm::vec3 ViveControllerManager::getPosition(int hand) const {
 	const mat4& mat = _trackedDevicePoseMat4[hand ? 3 : 4];
@@ -215,12 +214,6 @@
 	return glm::quat_cast(mat);
 }
 #endif
-
-void ViveControllerManager::update(float deltaTime, bool jointsCaptured) {
-#ifdef Q_OS_WIN
-    _poseStateMap.clear();
-=======
->>>>>>> 4b684c0e
 
 void ViveControllerManager::pluginUpdate(float deltaTime, bool jointsCaptured) { 
     _inputDevice->update(deltaTime, jointsCaptured); 
@@ -289,25 +282,6 @@
             }
         }
     }
-<<<<<<< HEAD
-    
-    auto userInputMapper = DependencyManager::get<controller::UserInputMapper>();
-        
-    if (numTrackedControllers == 0) {
-        if (_registeredWithInputMapper) {
-            userInputMapper->removeDevice(_deviceID);
-            _registeredWithInputMapper = false;
-            _poseStateMap.clear();
-        }
-    }
-        
-    if (_trackedControllers == 0 && numTrackedControllers > 0) {
-        userInputMapper->registerDevice(instance);
-        _registeredWithInputMapper = true;
-        UserActivityLogger::getInstance().connectedDevice("spatial_controller", "steamVR");
-    }
-=======
->>>>>>> 4b684c0e
         
     _trackedControllers = numTrackedControllers;
 #endif
@@ -356,14 +330,7 @@
 #endif
 }
 
-<<<<<<< HEAD
-void ViveControllerManager::handlePoseEvent(const mat4& mat, bool left) {
-=======
 void ViveControllerManager::InputDevice::handlePoseEvent(const mat4& mat, bool left) {
-    glm::vec3 position = extractTranslation(mat);
-    glm::quat rotation = glm::quat_cast(mat);
-
->>>>>>> 4b684c0e
     // When the sensor-to-world rotation is identity the coordinate axes look like this:
     //
     //                       user
