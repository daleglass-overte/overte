//
//  Baker.h
//  model-baker/src/model-baker
//
//  Created by Sabrina Shanman on 2018/12/04.
//  Copyright 2018 High Fidelity, Inc.
//
//  Distributed under the Apache License, Version 2.0.
//  See the accompanying file LICENSE or http://www.apache.org/licenses/LICENSE-2.0.html
//

#ifndef hifi_baker_Baker_h
#define hifi_baker_Baker_h

#include <shared/HifiTypes.h>
#include <hfm/HFM.h>

#include "Engine.h"
#include "BakerTypes.h"

#include "ParseMaterialMappingTask.h"

namespace baker {
    class Baker {
    public:
<<<<<<< HEAD
        Baker(const hfm::Model::Pointer& hfmModel, const hifi::VariantHash& mapping);

        std::shared_ptr<TaskConfig> getConfiguration();
=======
        Baker(const hfm::Model::Pointer& hfmModel, const GeometryMappingPair& mapping);
>>>>>>> 88da09c2

        void run();

        // Outputs, available after run() is called
        hfm::Model::Pointer getHFMModel() const;
        MaterialMapping getMaterialMapping() const;
        const std::vector<hifi::ByteArray>& getDracoMeshes() const;
        // This is a ByteArray and not a std::string because the character sequence can contain the null character (particularly for FBX materials)
        std::vector<std::vector<hifi::ByteArray>> getDracoMaterialLists() const;

    protected:
        EnginePointer _engine;
    };
};

#endif //hifi_baker_Baker_h<|MERGE_RESOLUTION|>--- conflicted
+++ resolved
@@ -23,13 +23,9 @@
 namespace baker {
     class Baker {
     public:
-<<<<<<< HEAD
         Baker(const hfm::Model::Pointer& hfmModel, const hifi::VariantHash& mapping);
 
         std::shared_ptr<TaskConfig> getConfiguration();
-=======
-        Baker(const hfm::Model::Pointer& hfmModel, const GeometryMappingPair& mapping);
->>>>>>> 88da09c2
 
         void run();
 
