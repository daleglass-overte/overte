//
//  TextureCache.cpp
//  libraries/model-networking/src
//
//  Created by Andrzej Kapolka on 8/6/13.
//  Copyright 2013 High Fidelity, Inc.
//
//  Distributed under the Apache License, Version 2.0.
//  See the accompanying file LICENSE or http://www.apache.org/licenses/LICENSE-2.0.html
//

#include "TextureCache.h"

#include <QNetworkReply>
#include <QPainter>
#include <QRunnable>
#include <QThreadPool>
<<<<<<< HEAD
#include <QImageReader>

#include <mutex>

#include <glm/glm.hpp>
#include <glm/gtc/random.hpp>
=======
#include <qimagereader.h>

#include <shared/NsightHelpers.h>
#include <PathUtils.h>
>>>>>>> 2dd1b14b

#include <gpu/Batch.h>

#include <Finally.h>
#include <PathUtils.h>

#include "ModelNetworkingLogging.h"

TextureCache::TextureCache() {
    const qint64 TEXTURE_DEFAULT_UNUSED_MAX_SIZE = DEFAULT_UNUSED_MAX_SIZE;
    setUnusedResourceCacheSize(TEXTURE_DEFAULT_UNUSED_MAX_SIZE);
}

TextureCache::~TextureCache() {
}

// use fixed table of permutations. Could also make ordered list programmatically
// and then shuffle algorithm. For testing, this ensures consistent behavior in each run.
// this list taken from Ken Perlin's Improved Noise reference implementation (orig. in Java) at
// http://mrl.nyu.edu/~perlin/noise/

const int permutation[256] = 
{
    151, 160, 137,  91,  90,  15, 131,  13, 201,  95,  96,  53, 194, 233,   7, 225,
    140,  36, 103,  30,  69, 142,   8,  99,  37, 240,  21,  10,  23, 190,   6, 148,
    247, 120, 234,  75,   0,  26, 197,  62,  94, 252, 219, 203, 117,  35,  11,  32,
     57, 177,  33,  88, 237, 149,  56,  87, 174,  20, 125, 136, 171, 168,  68, 175,
     74, 165,  71, 134, 139,  48,  27, 166,  77, 146, 158, 231,  83, 111, 229, 122,
     60, 211, 133, 230, 220, 105,  92,  41,  55,  46, 245,  40, 244, 102, 143,  54,
     65,  25,  63, 161,   1, 216,  80,  73, 209,  76, 132, 187, 208,  89,  18, 169,
     200, 196, 135, 130, 116, 188, 159, 86, 164, 100, 109, 198, 173, 186,   3,  64,
     52, 217, 226, 250, 124, 123,   5, 202,  38, 147, 118, 126, 255,  82,  85, 212,
    207, 206,  59, 227,  47,  16,  58,  17, 182, 189,  28,  42, 223, 183, 170, 213,
    119, 248, 152,   2,  44, 154, 163,  70, 221, 153, 101, 155, 167,  43, 172,   9,
    129,  22,  39, 253,  19,  98, 108, 110,  79, 113, 224, 232, 178, 185, 112, 104,
    218, 246,  97, 228, 251,  34, 242, 193, 238, 210, 144,  12, 191, 179, 162, 241,
     81,  51, 145, 235, 249,  14, 239, 107,  49, 192, 214,  31, 181, 199, 106, 157,
    184,  84, 204, 176, 115, 121,  50,  45, 127,   4, 150, 254, 138, 236, 205,  93,
    222, 114,  67,  29,  24,  72, 243, 141, 128, 195,  78,  66, 215,  61, 156, 180
};

#define USE_CHRIS_NOISE 1

const gpu::TexturePointer& TextureCache::getPermutationNormalTexture() {
    if (!_permutationNormalTexture) {

        // the first line consists of random permutation offsets
        unsigned char data[256 * 2 * 3];
#if (USE_CHRIS_NOISE==1)
        for (int i = 0; i < 256; i++) {
            data[3*i+0] = permutation[i];
            data[3*i+1] = permutation[i];
            data[3*i+2] = permutation[i];
        }
#else
        for (int i = 0; i < 256 * 3; i++) {
            data[i] = rand() % 256;
        }
#endif

        for (int i = 256 * 3; i < 256 * 3 * 2; i += 3) {
            glm::vec3 randvec = glm::sphericalRand(1.0f);
            data[i] = ((randvec.x + 1.0f) / 2.0f) * 255.0f;
            data[i + 1] = ((randvec.y + 1.0f) / 2.0f) * 255.0f;
            data[i + 2] = ((randvec.z + 1.0f) / 2.0f) * 255.0f;
        }

        _permutationNormalTexture = gpu::TexturePointer(gpu::Texture::create2D(gpu::Element(gpu::VEC3, gpu::NUINT8, gpu::RGB), 256, 2));
        _permutationNormalTexture->assignStoredMip(0, _blueTexture->getTexelFormat(), sizeof(data), data);
    }
    return _permutationNormalTexture;
}

const unsigned char OPAQUE_WHITE[] = { 0xFF, 0xFF, 0xFF, 0xFF };
const unsigned char OPAQUE_GRAY[] = { 0x80, 0x80, 0x80, 0xFF };
const unsigned char OPAQUE_BLUE[] = { 0x80, 0x80, 0xFF, 0xFF };
const unsigned char OPAQUE_BLACK[] = { 0x00, 0x00, 0x00, 0xFF };

const gpu::TexturePointer& TextureCache::getWhiteTexture() {
    if (!_whiteTexture) {
        _whiteTexture = gpu::TexturePointer(gpu::Texture::create2D(gpu::Element::COLOR_RGBA_32, 1, 1));
        _whiteTexture->assignStoredMip(0, _whiteTexture->getTexelFormat(), sizeof(OPAQUE_WHITE), OPAQUE_WHITE);
    }
    return _whiteTexture;
}

const gpu::TexturePointer& TextureCache::getGrayTexture() {
    if (!_grayTexture) {
        _grayTexture = gpu::TexturePointer(gpu::Texture::create2D(gpu::Element::COLOR_RGBA_32, 1, 1));
        _grayTexture->assignStoredMip(0, _whiteTexture->getTexelFormat(), sizeof(OPAQUE_WHITE), OPAQUE_GRAY);
    }
    return _grayTexture;
}

const gpu::TexturePointer& TextureCache::getBlueTexture() {
    if (!_blueTexture) {
        _blueTexture = gpu::TexturePointer(gpu::Texture::create2D(gpu::Element::COLOR_RGBA_32, 1, 1));
        _blueTexture->assignStoredMip(0, _blueTexture->getTexelFormat(), sizeof(OPAQUE_BLUE), OPAQUE_BLUE);
    }
    return _blueTexture;
}

const gpu::TexturePointer& TextureCache::getBlackTexture() {
    if (!_blackTexture) {
        _blackTexture = gpu::TexturePointer(gpu::Texture::create2D(gpu::Element::COLOR_RGBA_32, 1, 1));
        _blackTexture->assignStoredMip(0, _whiteTexture->getTexelFormat(), sizeof(OPAQUE_BLACK), OPAQUE_BLACK);
    }
    return _blackTexture;
}


const gpu::TexturePointer& TextureCache::getNormalFittingTexture() {
    if (!_normalFittingTexture) {
        _normalFittingTexture = getImageTexture(PathUtils::resourcesPath() + "images/normalFittingScale.dds");
    }
    return _normalFittingTexture;
}

/// Extra data for creating textures.
class TextureExtra {
public:
    TextureType type;
    const QByteArray& content;
};

NetworkTexturePointer TextureCache::getTexture(const QUrl& url, TextureType type, const QByteArray& content) {
    TextureExtra extra = { type, content };
    return ResourceCache::getResource(url, QUrl(), content.isEmpty(), &extra).staticCast<NetworkTexture>();
}

/// Returns a texture version of an image file
gpu::TexturePointer TextureCache::getImageTexture(const QString& path) {
    QImage image = QImage(path).mirrored(false, true);
    gpu::Element formatGPU = gpu::Element(gpu::VEC3, gpu::NUINT8, gpu::RGB);
    gpu::Element formatMip = gpu::Element(gpu::VEC3, gpu::NUINT8, gpu::RGB);
    if (image.hasAlphaChannel()) {
        formatGPU = gpu::Element(gpu::VEC4, gpu::NUINT8, gpu::RGBA);
        formatMip = gpu::Element(gpu::VEC4, gpu::NUINT8, gpu::BGRA);
    }
    gpu::TexturePointer texture = gpu::TexturePointer(
        gpu::Texture::create2D(formatGPU, image.width(), image.height(), 
            gpu::Sampler(gpu::Sampler::FILTER_MIN_MAG_MIP_LINEAR)));
    texture->assignStoredMip(0, formatMip, image.byteCount(), image.constBits());
    texture->autoGenerateMips(-1);
    return texture;
}

QSharedPointer<Resource> TextureCache::createResource(const QUrl& url,
        const QSharedPointer<Resource>& fallback, bool delayLoad, const void* extra) {
    const TextureExtra* textureExtra = static_cast<const TextureExtra*>(extra);
    return QSharedPointer<Resource>(new NetworkTexture(url, textureExtra->type, textureExtra->content),
        &Resource::deleter);
}

NetworkTexture::NetworkTexture(const QUrl& url, TextureType type, const QByteArray& content) :
    Resource(url, !content.isEmpty()),
    _type(type)
{
    _textureSource = std::make_shared<gpu::TextureSource>();

    if (!url.isValid()) {
        _loaded = true;
    }

    std::string theName = url.toString().toStdString();
    // if we have content, load it after we have our self pointer
    if (!content.isEmpty()) {
        _startedLoading = true;
        QMetaObject::invokeMethod(this, "loadContent", Qt::QueuedConnection, Q_ARG(const QByteArray&, content));
    }
}

NetworkTexture::NetworkTexture(const QUrl& url, const TextureLoaderFunc& textureLoader, const QByteArray& content) :
    NetworkTexture(url, CUSTOM_TEXTURE, content)
{
    _textureLoader = textureLoader;
}

NetworkTexture::TextureLoaderFunc NetworkTexture::getTextureLoader() const {
    switch (_type) {
        case CUBE_TEXTURE: {
            return TextureLoaderFunc(model::TextureUsage::createCubeTextureFromImage);
            break;
        }
        case BUMP_TEXTURE: {
            return TextureLoaderFunc(model::TextureUsage::createNormalTextureFromBumpImage);
            break;
        }
        case NORMAL_TEXTURE: {
            return TextureLoaderFunc(model::TextureUsage::createNormalTextureFromNormalImage);
            break;
        }
        case ROUGHNESS_TEXTURE: {
            return TextureLoaderFunc(model::TextureUsage::createRoughnessTextureFromImage);
            break;
        }
        case GLOSS_TEXTURE: {
            return TextureLoaderFunc(model::TextureUsage::createRoughnessTextureFromGlossImage);
            break;
        }
        case SPECULAR_TEXTURE: {
            return TextureLoaderFunc(model::TextureUsage::createMetallicTextureFromImage);
            break;
        }
        case CUSTOM_TEXTURE: {
            return _textureLoader;
            break;
        }
        case DEFAULT_TEXTURE:
        case EMISSIVE_TEXTURE:
        default: {
            return TextureLoaderFunc(model::TextureUsage::create2DTextureFromImage);
            break;
        }
    }
}


class ImageReader : public QRunnable {
public:

    ImageReader(const QWeakPointer<Resource>& resource, const QByteArray& data, const QUrl& url = QUrl());

    virtual void run();

private:
    static void listSupportedImageFormats();

    QWeakPointer<Resource> _resource;
    QUrl _url;
    QByteArray _content;
};

void NetworkTexture::downloadFinished(const QByteArray& data) {
    // send the reader off to the thread pool
    QThreadPool::globalInstance()->start(new ImageReader(_self, data, _url));
}

void NetworkTexture::loadContent(const QByteArray& content) {
    QThreadPool::globalInstance()->start(new ImageReader(_self, content, _url));
}

ImageReader::ImageReader(const QWeakPointer<Resource>& resource, const QByteArray& data,
        const QUrl& url) :
    _resource(resource),
    _url(url),
    _content(data)
{
}

void ImageReader::listSupportedImageFormats() {
    static std::once_flag once;
    std::call_once(once, []{
        auto supportedFormats = QImageReader::supportedImageFormats();
        qCDebug(modelnetworking) << "List of supported Image formats:" << supportedFormats.join(", ");
    });
}

void ImageReader::run() {
    PROFILE_RANGE_EX(__FUNCTION__, 0xffff0000, nullptr);
    auto originalPriority = QThread::currentThread()->priority();
    if (originalPriority == QThread::InheritPriority) {
        originalPriority = QThread::NormalPriority;
    }
    QThread::currentThread()->setPriority(QThread::LowPriority);
    Finally restorePriority([originalPriority]{
        QThread::currentThread()->setPriority(originalPriority);
    });

    if (!_resource.data()) {
        qCWarning(modelnetworking) << "Abandoning load of" << _url << "; could not get strong ref";
        return;
    }

    listSupportedImageFormats();

    // Help the QImage loader by extracting the image file format from the url filename ext.
    // Some tga are not created properly without it.
    auto filename = _url.fileName().toStdString();
    auto filenameExtension = filename.substr(filename.find_last_of('.') + 1);
    QImage image = QImage::fromData(_content, filenameExtension.c_str());

    // Note that QImage.format is the pixel format which is different from the "format" of the image file...
    auto imageFormat = image.format();
    int originalWidth = image.width();
    int originalHeight = image.height();

    if (originalWidth == 0 || originalHeight == 0 || imageFormat == QImage::Format_Invalid) {
        if (filenameExtension.empty()) {
            qCDebug(modelnetworking) << "QImage failed to create from content, no file extension:" << _url;
        } else {
            qCDebug(modelnetworking) << "QImage failed to create from content" << _url;
        }
        return;
    }

<<<<<<< HEAD
    gpu::Texture* texture = nullptr;
    {
        // Double-check the resource still exists between long operations.
        auto resource = _resource.toStrongRef();
        if (!resource) {
            qCWarning(modelnetworking) << "Abandoning load of" << _url << "; could not get strong ref";
            return;
        }

        auto url = _url.toString().toStdString();
        texture = resource.dynamicCast<NetworkTexture>()->getTextureLoader()(image, url);
=======
    gpu::Texture* theTexture = nullptr;
    auto ntex = texture.dynamicCast<NetworkTexture>();
    if (ntex) {
        PROFILE_RANGE_EX(__FUNCTION__"::textureLoader", 0xffffff00, nullptr);
        theTexture = ntex->getTextureLoader()(image, _url.toString().toStdString());
>>>>>>> 2dd1b14b
    }

    // Ensure the resource has not been deleted, and won't be while invokeMethod is in flight.
    auto resource = _resource.toStrongRef();
    if (!resource) {
        qCWarning(modelnetworking) << "Abandoning load of" << _url << "; could not get strong ref";
        delete texture;
    } else {
        QMetaObject::invokeMethod(resource.data(), "setImage", Qt::BlockingQueuedConnection,
            Q_ARG(void*, texture),
            Q_ARG(int, originalWidth), Q_ARG(int, originalHeight));
    }
}

void NetworkTexture::setImage(void* voidTexture, int originalWidth,
                              int originalHeight) {
    _originalWidth = originalWidth;
    _originalHeight = originalHeight;

    gpu::Texture* texture = static_cast<gpu::Texture*>(voidTexture);

    // Passing ownership
    _textureSource->resetTexture(texture);
    auto gpuTexture = _textureSource->getGPUTexture();

    if (gpuTexture) {
        _width = gpuTexture->getWidth();
        _height = gpuTexture->getHeight();
        setBytes(gpuTexture->getStoredSize());
    } else {
        // FIXME: If !gpuTexture, we failed to load!
        _width = _height = 0;
        qWarning() << "Texture did not load";
    }

    finishedLoading(true);

    emit networkTextureCreated(qWeakPointerCast<NetworkTexture, Resource> (_self));
}<|MERGE_RESOLUTION|>--- conflicted
+++ resolved
@@ -11,25 +11,20 @@
 
 #include "TextureCache.h"
 
+#include <mutex>
+
 #include <QNetworkReply>
 #include <QPainter>
 #include <QRunnable>
 #include <QThreadPool>
-<<<<<<< HEAD
 #include <QImageReader>
-
-#include <mutex>
 
 #include <glm/glm.hpp>
 #include <glm/gtc/random.hpp>
-=======
-#include <qimagereader.h>
+
+#include <gpu/Batch.h>
 
 #include <shared/NsightHelpers.h>
-#include <PathUtils.h>
->>>>>>> 2dd1b14b
-
-#include <gpu/Batch.h>
 
 #include <Finally.h>
 #include <PathUtils.h>
@@ -324,7 +319,6 @@
         return;
     }
 
-<<<<<<< HEAD
     gpu::Texture* texture = nullptr;
     {
         // Double-check the resource still exists between long operations.
@@ -335,14 +329,9 @@
         }
 
         auto url = _url.toString().toStdString();
+
+        PROFILE_RANGE_EX(__FUNCTION__"::textureLoader", 0xffffff00, nullptr);
         texture = resource.dynamicCast<NetworkTexture>()->getTextureLoader()(image, url);
-=======
-    gpu::Texture* theTexture = nullptr;
-    auto ntex = texture.dynamicCast<NetworkTexture>();
-    if (ntex) {
-        PROFILE_RANGE_EX(__FUNCTION__"::textureLoader", 0xffffff00, nullptr);
-        theTexture = ntex->getTextureLoader()(image, _url.toString().toStdString());
->>>>>>> 2dd1b14b
     }
 
     // Ensure the resource has not been deleted, and won't be while invokeMethod is in flight.
