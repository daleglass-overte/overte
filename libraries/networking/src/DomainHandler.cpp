//
//  DomainHandler.cpp
//  libraries/networking/src
//
//  Created by Stephen Birarda on 2/18/2014.
//  Copyright 2014 High Fidelity, Inc.
//
//  Distributed under the Apache License, Version 2.0.
//  See the accompanying file LICENSE or http://www.apache.org/licenses/LICENSE-2.0.html
//

#include <math.h>

#include <QtCore/QJsonDocument>
#include <QtCore/QDataStream>

#include "AddressManager.h"
#include "Assignment.h"
#include "HifiSockAddr.h"
#include "NodeList.h"
#include "udt/Packet.h"
#include "udt/PacketHeaders.h"
#include "NLPacket.h"
#include "SharedUtil.h"
#include "UserActivityLogger.h"
#include "NetworkLogging.h"

#include "DomainHandler.h"

DomainHandler::DomainHandler(QObject* parent) :
    QObject(parent),
    _sockAddr(HifiSockAddr(QHostAddress::Null, DEFAULT_DOMAIN_SERVER_PORT)),
    _icePeer(this),
    _settingsTimer(this),
    _apiRefreshTimer(this)
{
    _sockAddr.setObjectName("DomainServer");

    // if we get a socket that make sure our NetworkPeer ping timer stops
    connect(this, &DomainHandler::completedSocketDiscovery, &_icePeer, &NetworkPeer::stopPingTimer);

    // setup a timeout for failure on settings requests
    static const int DOMAIN_SETTINGS_TIMEOUT_MS = 5000;
    _settingsTimer.setInterval(DOMAIN_SETTINGS_TIMEOUT_MS); // 5s, Qt::CoarseTimer acceptable
    connect(&_settingsTimer, &QTimer::timeout, this, &DomainHandler::settingsReceiveFail);

    // setup the API refresh timer for auto connection information refresh from API when failing to connect
    const int API_REFRESH_TIMEOUT_MSEC = 2500;
    _apiRefreshTimer.setInterval(API_REFRESH_TIMEOUT_MSEC); // 2.5s, Qt::CoarseTimer acceptable

    auto addressManager = DependencyManager::get<AddressManager>();
    connect(&_apiRefreshTimer, &QTimer::timeout, addressManager.data(), &AddressManager::refreshPreviousLookup);

    // stop the refresh timer if we connect to a domain
    connect(this, &DomainHandler::connectedToDomain, &_apiRefreshTimer, &QTimer::stop);
}

void DomainHandler::disconnect() {
    // if we're currently connected to a domain, send a disconnect packet on our way out
    if (_isConnected) {
        sendDisconnectPacket();
    }

    // clear member variables that hold the connection state to a domain
    _uuid = QUuid();
    _connectionToken = QUuid();

    _icePeer.reset();

    if (requiresICE()) {
        // if we connected to this domain with ICE, re-set the socket so we reconnect through the ice-server
        _sockAddr.clear();
    }

    setIsConnected(false);
}

void DomainHandler::sendDisconnectPacket() {
    // The DomainDisconnect packet is not verified - we're relying on the eventual addition of DTLS to the
    // domain-server connection to stop greifing here

    // construct the disconnect packet once (an empty packet but sourced with our current session UUID)
    static auto disconnectPacket = NLPacket::create(PacketType::DomainDisconnectRequest, 0);

    // send the disconnect packet to the current domain server
    auto nodeList = DependencyManager::get<NodeList>();
    nodeList->sendUnreliablePacket(*disconnectPacket, _sockAddr);
}

void DomainHandler::clearSettings() {
    _settingsObject = QJsonObject();
}

void DomainHandler::softReset() {
    qCDebug(networking) << "Resetting current domain connection information.";
    disconnect();

    clearSettings();

    _connectionDenialsSinceKeypairRegen = 0;
    _checkInPacketsSinceLastReply = 0;

    // cancel the failure timeout for any pending requests for settings
    QMetaObject::invokeMethod(&_settingsTimer, "stop");

    // restart the API refresh timer in case we fail to connect and need to refresh information
    QMetaObject::invokeMethod(&_apiRefreshTimer, "start");
}

void DomainHandler::hardReset() {
    emit resetting();

    softReset();

    qCDebug(networking) << "Hard reset in NodeList DomainHandler.";
    _pendingDomainID = QUuid();
    _iceServerSockAddr = HifiSockAddr();
    _hostname = QString();
    _sockAddr.clear();
    _serverlessDomainURL = QUrl();

    _domainConnectionRefusals.clear();

    _hasCheckedForAccessToken = false;

    // clear any pending path we may have wanted to ask the previous DS about
    _pendingPath.clear();
}

void DomainHandler::setSockAddr(const HifiSockAddr& sockAddr, const QString& hostname) {
    if (_sockAddr != sockAddr) {
        // we should reset on a sockAddr change
        hardReset();
        // change the sockAddr
        _sockAddr = sockAddr;
    }

    if (!_sockAddr.isNull()) {
        DependencyManager::get<NodeList>()->flagTimeForConnectionStep(LimitedNodeList::ConnectionStep::SetDomainSocket);
    }

    // some callers may pass a hostname, this is not to be used for lookup but for DTLS certificate verification
    _hostname = hostname;
    _serverlessDomainURL = QUrl();
}

void DomainHandler::setUUID(const QUuid& uuid) {
    if (uuid != _uuid) {
        _uuid = uuid;
        qCDebug(networking) << "Domain ID changed to" << uuidStringWithoutCurlyBraces(_uuid);
    }
}

void DomainHandler::setSocketAndID(const QUrl& serverlessDomainURL,
                                   const QString& hostname, quint16 port, const QUuid& domainID) {

    _pendingDomainID = domainID;

    if (serverlessDomainURL != _serverlessDomainURL || hostname != _hostname || _sockAddr.getPort() != port) {
        // re-set the domain info so that auth information is reloaded
        hardReset();

        if (serverlessDomainURL != _serverlessDomainURL) {
            _serverlessDomainURL = serverlessDomainURL;
<<<<<<< HEAD
=======
            if (_serverlessDomainURL != QUrl()) {
                setIsConnected(true);
            }
>>>>>>> 07f53993
            emit serverlessDomainChanged("");
        }

        if (hostname != _hostname) {
            // set the new hostname
            _hostname = hostname;

            qCDebug(networking) << "Updated domain hostname to" << _hostname;

            if (!_hostname.isEmpty()) {
                // re-set the sock addr to null and fire off a lookup of the IP address for this domain-server's hostname
                qCDebug(networking, "Looking up DS hostname %s.", _hostname.toLocal8Bit().constData());
                QHostInfo::lookupHost(_hostname, this, SLOT(completedHostnameLookup(const QHostInfo&)));

                DependencyManager::get<NodeList>()->flagTimeForConnectionStep(
                    LimitedNodeList::ConnectionStep::SetDomainHostname);

                UserActivityLogger::getInstance().changedDomain(_hostname);
            }
            emit hostnameChanged(_hostname);
        }

        if (_sockAddr.getPort() != port) {
            qCDebug(networking) << "Updated domain port to" << port;
        }

        // grab the port by reading the string after the colon
        _sockAddr.setPort(port);
    }
}

void DomainHandler::setIceServerHostnameAndID(const QString& iceServerHostname, const QUuid& id) {

    if (_iceServerSockAddr.getAddress().toString() != iceServerHostname || id != _pendingDomainID) {
        // re-set the domain info to connect to new domain
        hardReset();

        // refresh our ICE client UUID to something new
        _iceClientID = QUuid::createUuid();

        _pendingDomainID = id;

        HifiSockAddr* replaceableSockAddr = &_iceServerSockAddr;
        replaceableSockAddr->~HifiSockAddr();
        replaceableSockAddr = new (replaceableSockAddr) HifiSockAddr(iceServerHostname, ICE_SERVER_DEFAULT_PORT);
        _iceServerSockAddr.setObjectName("IceServer");

        auto nodeList = DependencyManager::get<NodeList>();

        nodeList->flagTimeForConnectionStep(LimitedNodeList::ConnectionStep::SetICEServerHostname);

        if (_iceServerSockAddr.getAddress().isNull()) {
            // connect to lookup completed for ice-server socket so we can request a heartbeat once hostname is looked up
            connect(&_iceServerSockAddr, &HifiSockAddr::lookupCompleted, this, &DomainHandler::completedIceServerHostnameLookup);
        } else {
            completedIceServerHostnameLookup();
        }

        qCDebug(networking) << "ICE required to connect to domain via ice server at" << iceServerHostname;
    }
}

void DomainHandler::activateICELocalSocket() {
    DependencyManager::get<NodeList>()->flagTimeForConnectionStep(LimitedNodeList::ConnectionStep::SetDomainSocket);
    _sockAddr = _icePeer.getLocalSocket();
    _hostname = _sockAddr.getAddress().toString();
    _serverlessDomainURL = QUrl();
    emit completedSocketDiscovery();
}

void DomainHandler::activateICEPublicSocket() {
    DependencyManager::get<NodeList>()->flagTimeForConnectionStep(LimitedNodeList::ConnectionStep::SetDomainSocket);
    _sockAddr = _icePeer.getPublicSocket();
    _hostname = _sockAddr.getAddress().toString();
    _serverlessDomainURL = QUrl();
    emit completedSocketDiscovery();
}

void DomainHandler::completedHostnameLookup(const QHostInfo& hostInfo) {
    for (int i = 0; i < hostInfo.addresses().size(); i++) {
        if (hostInfo.addresses()[i].protocol() == QAbstractSocket::IPv4Protocol) {
            _sockAddr.setAddress(hostInfo.addresses()[i]);

            DependencyManager::get<NodeList>()->flagTimeForConnectionStep(LimitedNodeList::ConnectionStep::SetDomainSocket);

            qCDebug(networking, "DS at %s is at %s", _hostname.toLocal8Bit().constData(),
                   _sockAddr.getAddress().toString().toLocal8Bit().constData());

            emit completedSocketDiscovery();

            return;
        }
    }

    // if we got here then we failed to lookup the address
    qCDebug(networking, "Failed domain server lookup");
}

void DomainHandler::completedIceServerHostnameLookup() {
    qCDebug(networking) << "ICE server socket is at" << _iceServerSockAddr;

    DependencyManager::get<NodeList>()->flagTimeForConnectionStep(LimitedNodeList::ConnectionStep::SetICEServerSocket);

    // emit our signal so we can send a heartbeat to ice-server immediately
    emit iceSocketAndIDReceived();
}

void DomainHandler::setIsConnected(bool isConnected) {
    if (_isConnected != isConnected) {
        _isConnected = isConnected;

        if (_isConnected) {
            emit connectedToDomain(_hostname, _serverlessDomainURL);

            if (!_hostname.isEmpty()) {
                // we've connected to new domain - time to ask it for global settings
                requestDomainSettings();
            }

        } else {
            emit disconnectedFromDomain();
        }
    }
}

void DomainHandler::requestDomainSettings() {
    qCDebug(networking) << "Requesting settings from domain server";

    Assignment::Type assignmentType = Assignment::typeForNodeType(DependencyManager::get<NodeList>()->getOwnerType());

    auto packet = NLPacket::create(PacketType::DomainSettingsRequest, sizeof(assignmentType), true, false);
    packet->writePrimitive(assignmentType);

    auto nodeList = DependencyManager::get<LimitedNodeList>();
    nodeList->sendPacket(std::move(packet), _sockAddr);

    _settingsTimer.start();
}

void DomainHandler::processSettingsPacketList(QSharedPointer<ReceivedMessage> packetList) {
    // stop our settings timer since we successfully requested the settings we need
    _settingsTimer.stop();
    
    auto data = packetList->getMessage();

    _settingsObject = QJsonDocument::fromJson(data).object();
    
    if (!_settingsObject.isEmpty()) {
        qCDebug(networking) << "Received domain settings: \n" << _settingsObject;
    }

    emit settingsReceived(_settingsObject);
}

void DomainHandler::processICEPingReplyPacket(QSharedPointer<ReceivedMessage> message) {
    const HifiSockAddr& senderSockAddr = message->getSenderSockAddr();
    qCDebug(networking) << "Received reply from domain-server on" << senderSockAddr;

    if (getIP().isNull()) {
        // we're hearing back from this domain-server, no need to refresh API information
        _apiRefreshTimer.stop();

        // for now we're unsafely assuming this came back from the domain
        if (senderSockAddr == _icePeer.getLocalSocket()) {
            qCDebug(networking) << "Connecting to domain using local socket";
            activateICELocalSocket();
        } else if (senderSockAddr == _icePeer.getPublicSocket()) {
            qCDebug(networking) << "Conecting to domain using public socket";
            activateICEPublicSocket();
        } else {
            qCDebug(networking) << "Reply does not match either local or public socket for domain. Will not connect.";
        }
    }
}

void DomainHandler::processDTLSRequirementPacket(QSharedPointer<ReceivedMessage> message) {
    // figure out the port that the DS wants us to use for us to talk to them with DTLS
    unsigned short dtlsPort;
    message->readPrimitive(&dtlsPort);

    qCDebug(networking) << "domain-server DTLS port changed to" << dtlsPort << "- Enabling DTLS.";

    _sockAddr.setPort(dtlsPort);

//    initializeDTLSSession();
}

void DomainHandler::processICEResponsePacket(QSharedPointer<ReceivedMessage> message) {
    if (_icePeer.hasSockets()) {
        qCDebug(networking) << "Received an ICE peer packet for domain-server but we already have sockets. Not processing.";
        // bail on processing this packet if our ice peer already has sockets
        return;
    }

    // start or restart the API refresh timer now that we have new information
    _apiRefreshTimer.start();

    QDataStream iceResponseStream(message->getMessage());

    iceResponseStream >> _icePeer;

    DependencyManager::get<NodeList>()->flagTimeForConnectionStep(LimitedNodeList::ConnectionStep::ReceiveDSPeerInformation);

    if (_icePeer.getUUID() != _pendingDomainID) {
        qCDebug(networking) << "Received a network peer with ID that does not match current domain. Will not attempt connection.";
        _icePeer.reset();
    } else {
        qCDebug(networking) << "Received network peer object for domain -" << _icePeer;

        // ask the peer object to start its ping timer
        _icePeer.startPingTimer();

        // emit our signal so the NodeList knows to send a ping immediately
        emit icePeerSocketsReceived();
    }
}

bool DomainHandler::reasonSuggestsLogin(ConnectionRefusedReason reasonCode) {
    switch (reasonCode) {
        case ConnectionRefusedReason::LoginError:
        case ConnectionRefusedReason::NotAuthorized:
            return true;
    
        default:
        case ConnectionRefusedReason::Unknown:
        case ConnectionRefusedReason::ProtocolMismatch:
        case ConnectionRefusedReason::TooManyUsers:
            return false;
    }
    return false;
}

void DomainHandler::processDomainServerConnectionDeniedPacket(QSharedPointer<ReceivedMessage> message) {
    // we're hearing from this domain-server, don't need to refresh API info
    _apiRefreshTimer.stop();

    // this counts as a reply from the DS after a check in or connect packet, so reset that counter now
    _checkInPacketsSinceLastReply = 0;

    // Read deny reason from packet
    uint8_t reasonCodeWire;

    message->readPrimitive(&reasonCodeWire);
    ConnectionRefusedReason reasonCode = static_cast<ConnectionRefusedReason>(reasonCodeWire);
    quint16 reasonSize;
    message->readPrimitive(&reasonSize);
    auto reasonText = message->readWithoutCopy(reasonSize);
    QString reasonMessage = QString::fromUtf8(reasonText);

    quint16 extraInfoSize;
    message->readPrimitive(&extraInfoSize);
    auto extraInfoUtf8= message->readWithoutCopy(extraInfoSize);
    QString extraInfo = QString::fromUtf8(extraInfoUtf8);

    // output to the log so the user knows they got a denied connection request
    // and check and signal for an access token so that we can make sure they are logged in
    qCWarning(networking) << "The domain-server denied a connection request: " << reasonMessage << " extraInfo:" << extraInfo;

    if (!_domainConnectionRefusals.contains(reasonMessage)) {
        _domainConnectionRefusals.insert(reasonMessage);
        emit domainConnectionRefused(reasonMessage, (int)reasonCode, extraInfo);
    }

    auto accountManager = DependencyManager::get<AccountManager>();

    // Some connection refusal reasons imply that a login is required. If so, suggest a new login
    if (reasonSuggestsLogin(reasonCode)) {
        qCWarning(networking) << "Make sure you are logged in.";

        if (!_hasCheckedForAccessToken) {
            accountManager->checkAndSignalForAccessToken();
            _hasCheckedForAccessToken = true;
        }

        static const int CONNECTION_DENIALS_FOR_KEYPAIR_REGEN = 3;

        // force a re-generation of key-pair after CONNECTION_DENIALS_FOR_KEYPAIR_REGEN failed connection attempts
        if (++_connectionDenialsSinceKeypairRegen >= CONNECTION_DENIALS_FOR_KEYPAIR_REGEN) {
            accountManager->generateNewUserKeypair();
            _connectionDenialsSinceKeypairRegen = 0;
        }
    }
}

void DomainHandler::sentCheckInPacket() {
    ++_checkInPacketsSinceLastReply;

    if (_checkInPacketsSinceLastReply >= MAX_SILENT_DOMAIN_SERVER_CHECK_INS) {
        // we haven't heard back from DS in MAX_SILENT_DOMAIN_SERVER_CHECK_INS
        // so emit our signal that says that
        qCDebug(networking) << "Limit of silent domain checkins reached";
        emit limitOfSilentDomainCheckInsReached();
    }
}<|MERGE_RESOLUTION|>--- conflicted
+++ resolved
@@ -162,12 +162,9 @@
 
         if (serverlessDomainURL != _serverlessDomainURL) {
             _serverlessDomainURL = serverlessDomainURL;
-<<<<<<< HEAD
-=======
             if (_serverlessDomainURL != QUrl()) {
                 setIsConnected(true);
             }
->>>>>>> 07f53993
             emit serverlessDomainChanged("");
         }
 
