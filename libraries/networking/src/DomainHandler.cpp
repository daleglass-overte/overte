--- conflicted
+++ resolved
@@ -37,11 +37,7 @@
 
 DomainHandler::DomainHandler(QObject* parent) :
     QObject(parent),
-<<<<<<< HEAD
-    _sockAddr(HifiSockAddr(SocketType::UDP, QHostAddress::Null, DEFAULT_DOMAIN_SERVER_PORT)),
-=======
-    _sockAddr(SockAddr(QHostAddress::Null, DEFAULT_DOMAIN_SERVER_PORT)),
->>>>>>> 42ffb570
+    _sockAddr(SockAddr(SocketType::UDP, QHostAddress::Null, DEFAULT_DOMAIN_SERVER_PORT)),
     _icePeer(this),
     _settingsTimer(this),
     _apiRefreshTimer(this)
@@ -284,16 +280,9 @@
 
         _pendingDomainID = id;
 
-<<<<<<< HEAD
-        HifiSockAddr* replaceableSockAddr = &_iceServerSockAddr;
-        replaceableSockAddr->~HifiSockAddr();
-        replaceableSockAddr = new (replaceableSockAddr) HifiSockAddr(SocketType::UDP, iceServerHostname, 
-            ICE_SERVER_DEFAULT_PORT);
-=======
         SockAddr* replaceableSockAddr = &_iceServerSockAddr;
         replaceableSockAddr->~SockAddr();
-        replaceableSockAddr = new (replaceableSockAddr) SockAddr(iceServerHostname, ICE_SERVER_DEFAULT_PORT);
->>>>>>> 42ffb570
+        replaceableSockAddr = new (replaceableSockAddr) SockAddr(SocketType::UDP, iceServerHostname, ICE_SERVER_DEFAULT_PORT);
         _iceServerSockAddr.setObjectName("IceServer");
 
         auto nodeList = DependencyManager::get<NodeList>();
