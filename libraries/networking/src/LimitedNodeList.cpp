//
//  LimitedNodeList.cpp
//  libraries/networking/src
//
//  Created by Stephen Birarda on 2/15/13.
//  Copyright 2013 High Fidelity, Inc.
//  Copyright 2021 Vircadia contributors.
//
//  Distributed under the Apache License, Version 2.0.
//  See the accompanying file LICENSE or http://www.apache.org/licenses/LICENSE-2.0.html
//

#include "LimitedNodeList.h"

#include <cstring>
#include <cstdlib>
#include <cstdio>

#include <QtCore/QDataStream>
#include <QtCore/QDebug>
#include <QtCore/QJsonDocument>
#include <QtCore/QThread>
#include <QtCore/QUrl>
#include <QtNetwork/QTcpSocket>
#include <QtNetwork/QHostInfo>

#include <LogHandler.h>
#include <shared/NetworkUtils.h>
#include <NumericalConstants.h>
#include <SettingHandle.h>
#include <SharedUtil.h>
#include <UUID.h>

#include "AccountManager.h"
#include "AssetClient.h"
#include "Assignment.h"
#include "SockAddr.h"
#include "NetworkLogging.h"
#include "udt/Packet.h"
#include "HMACAuth.h"

#if defined(Q_OS_WIN)
#include <winsock.h>
#else 
#include <arpa/inet.h>
#endif

static Setting::Handle<quint16> LIMITED_NODELIST_LOCAL_PORT("LimitedNodeList.LocalPort", 0);

using namespace std::chrono_literals;
static const std::chrono::milliseconds CONNECTION_RATE_INTERVAL_MS = 1s;

LimitedNodeList::LimitedNodeList(char ownerType, int socketListenPort, int dtlsListenPort) :
    _nodeSocket(this, true, ownerType),
    _packetReceiver(new PacketReceiver(this))
{
    qRegisterMetaType<ConnectionStep>("ConnectionStep");
    auto port = (socketListenPort != INVALID_PORT) ? socketListenPort : LIMITED_NODELIST_LOCAL_PORT.get();
    _nodeSocket.bind(SocketType::UDP, QHostAddress::AnyIPv4, port);
    quint16 assignedPort = _nodeSocket.localPort(SocketType::UDP);
    if (socketListenPort != INVALID_PORT && socketListenPort != 0 && socketListenPort != assignedPort) {
        qCCritical(networking) << "PAGE: NodeList is unable to assign requested UDP port of" << socketListenPort;
    }
    qCDebug(networking) << "NodeList UDP socket is listening on" << assignedPort;

    if (dtlsListenPort != INVALID_PORT) {
        // only create the DTLS socket during constructor if a custom port is passed
        _dtlsSocket = new QUdpSocket(this);

        _dtlsSocket->bind(QHostAddress::AnyIPv4, dtlsListenPort);
        if (dtlsListenPort != 0 && _dtlsSocket->localPort() != dtlsListenPort) {
            qCDebug(networking) << "NodeList is unable to assign requested DTLS port of" << dtlsListenPort;
        }
        qCDebug(networking) << "NodeList DTLS socket is listening on" << _dtlsSocket->localPort();
    }

    _nodeSocket.bind(SocketType::WebRTC, QHostAddress::AnyIPv4, DEFAULT_DOMAIN_SERVER_WS_PORT);

    // check for local socket updates every so often
    const int LOCAL_SOCKET_UPDATE_INTERVAL_MSECS = 5 * 1000;
    QTimer* localSocketUpdate = new QTimer(this);
    connect(localSocketUpdate, &QTimer::timeout, this, &LimitedNodeList::updateLocalSocket);
    localSocketUpdate->start(LOCAL_SOCKET_UPDATE_INTERVAL_MSECS);

    QTimer* silentNodeTimer = new QTimer(this);
    connect(silentNodeTimer, &QTimer::timeout, this, &LimitedNodeList::removeSilentNodes);
    silentNodeTimer->start(NODE_SILENCE_THRESHOLD_MSECS);

    const int CONNECTION_STATS_SAMPLE_INTERVAL_MSECS = 1000;
    QTimer* statsSampleTimer = new QTimer(this);
    connect(statsSampleTimer, &QTimer::timeout, this, &LimitedNodeList::sampleConnectionStats);
    statsSampleTimer->start(CONNECTION_STATS_SAMPLE_INTERVAL_MSECS);

    // Flush delayed adds every second
    QTimer* delayedAddsFlushTimer = new QTimer(this);
    connect(delayedAddsFlushTimer, &QTimer::timeout, this, &NodeList::processDelayedAdds);
    delayedAddsFlushTimer->start(CONNECTION_RATE_INTERVAL_MS.count());

    // check the local socket right now
    updateLocalSocket();

    // set &PacketReceiver::handleVerifiedPacket as the verified packet callback for the udt::Socket
    _nodeSocket.setPacketHandler([this](std::unique_ptr<udt::Packet> packet) {
            _packetReceiver->handleVerifiedPacket(std::move(packet));
    });
    _nodeSocket.setMessageHandler([this](std::unique_ptr<udt::Packet> packet) {
            _packetReceiver->handleVerifiedMessagePacket(std::move(packet));
    });
    _nodeSocket.setMessageFailureHandler([this](SockAddr from,
                                                udt::Packet::MessageNumber messageNumber) {
            _packetReceiver->handleMessageFailure(from, messageNumber);
    });

    // set our isPacketVerified method as the verify operator for the udt::Socket
    using std::placeholders::_1;
    _nodeSocket.setPacketFilterOperator(std::bind(&LimitedNodeList::isPacketVerified, this, _1));

    // set our socketBelongsToNode method as the connection creation filter operator for the udt::Socket
    _nodeSocket.setConnectionCreationFilterOperator(std::bind(&LimitedNodeList::sockAddrBelongsToNode, this, _1));

    // handle when a socket connection has its receiver side reset - might need to emit clientConnectionToNodeReset
    connect(&_nodeSocket, &udt::Socket::clientHandshakeRequestComplete, this, &LimitedNodeList::clientConnectionToSockAddrReset);

    if (_stunSockAddr.getAddress().isNull()) {
        // we don't know the stun server socket yet, add it to unfiltered once known
        connect(&_stunSockAddr, &SockAddr::lookupCompleted, this, &LimitedNodeList::addSTUNHandlerToUnfiltered);
    } else {
        // we know the stun server socket, add it to unfiltered now
        addSTUNHandlerToUnfiltered();
    }
}

QUuid LimitedNodeList::getSessionUUID() const {
    QReadLocker lock { &_sessionUUIDLock };
    return _sessionUUID;
}

void LimitedNodeList::setSessionUUID(const QUuid& sessionUUID) {
    QUuid oldUUID;
    {
        QWriteLocker lock { &_sessionUUIDLock };
        oldUUID = _sessionUUID;
        _sessionUUID = sessionUUID;
    }

    if (sessionUUID != oldUUID) {
        qCDebug(networking) << "NodeList UUID changed from" <<  uuidStringWithoutCurlyBraces(oldUUID)
        << "to" << uuidStringWithoutCurlyBraces(sessionUUID);
        emit uuidChanged(sessionUUID, oldUUID);
    }
}

Node::LocalID LimitedNodeList::getSessionLocalID() const {
    QReadLocker readLock { &_sessionUUIDLock };
    return _sessionLocalID;
}

void LimitedNodeList::setSessionLocalID(Node::LocalID sessionLocalID) {
    QWriteLocker lock { &_sessionUUIDLock };
    _sessionLocalID = sessionLocalID;
}

void LimitedNodeList::setPermissions(const NodePermissions& newPermissions) {
    NodePermissions originalPermissions = _permissions;

    _permissions = newPermissions;

    if (originalPermissions.can(NodePermissions::Permission::canAdjustLocks) !=
        newPermissions.can(NodePermissions::Permission::canAdjustLocks)) {
        emit isAllowedEditorChanged(_permissions.can(NodePermissions::Permission::canAdjustLocks));
    }
    if (originalPermissions.can(NodePermissions::Permission::canRezPermanentEntities) !=
        newPermissions.can(NodePermissions::Permission::canRezPermanentEntities)) {
        emit canRezChanged(_permissions.can(NodePermissions::Permission::canRezPermanentEntities));
    }
    if (originalPermissions.can(NodePermissions::Permission::canRezTemporaryEntities) !=
        newPermissions.can(NodePermissions::Permission::canRezTemporaryEntities)) {
        emit canRezTmpChanged(_permissions.can(NodePermissions::Permission::canRezTemporaryEntities));
    }
    if (originalPermissions.can(NodePermissions::Permission::canRezPermanentCertifiedEntities) !=
        newPermissions.can(NodePermissions::Permission::canRezPermanentCertifiedEntities)) {
        emit canRezCertifiedChanged(_permissions.can(NodePermissions::Permission::canRezPermanentCertifiedEntities));
    }
    if (originalPermissions.can(NodePermissions::Permission::canRezTemporaryCertifiedEntities) !=
        newPermissions.can(NodePermissions::Permission::canRezTemporaryCertifiedEntities)) {
        emit canRezTmpCertifiedChanged(_permissions.can(NodePermissions::Permission::canRezTemporaryCertifiedEntities));
    }
    if (originalPermissions.can(NodePermissions::Permission::canWriteToAssetServer) !=
        newPermissions.can(NodePermissions::Permission::canWriteToAssetServer)) {
        emit canWriteAssetsChanged(_permissions.can(NodePermissions::Permission::canWriteToAssetServer));
    }
    if (originalPermissions.can(NodePermissions::Permission::canKick) !=
        newPermissions.can(NodePermissions::Permission::canKick)) {
        emit canKickChanged(_permissions.can(NodePermissions::Permission::canKick));
    }
    if (originalPermissions.can(NodePermissions::Permission::canReplaceDomainContent) !=
        newPermissions.can(NodePermissions::Permission::canReplaceDomainContent)) {
        emit canReplaceContentChanged(_permissions.can(NodePermissions::Permission::canReplaceDomainContent));
    }
    if (originalPermissions.can(NodePermissions::Permission::canGetAndSetPrivateUserData) !=
        newPermissions.can(NodePermissions::Permission::canGetAndSetPrivateUserData)) {
        emit canGetAndSetPrivateUserDataChanged(_permissions.can(NodePermissions::Permission::canGetAndSetPrivateUserData));
    }
    if (originalPermissions.can(NodePermissions::Permission::canRezAvatarEntities) !=
        newPermissions.can(NodePermissions::Permission::canRezAvatarEntities)) {
        emit canRezAvatarEntitiesChanged(_permissions.can(NodePermissions::Permission::canRezAvatarEntities));
    }
}

void LimitedNodeList::setSocketLocalPort(SocketType socketType, quint16 socketLocalPort) {
    if (QThread::currentThread() != thread()) {
        QMetaObject::invokeMethod(this, "setSocketLocalPort", Qt::QueuedConnection,
                                  Q_ARG(quint16, socketLocalPort));
        return;
    }
    if (_nodeSocket.localPort(socketType) != socketLocalPort) {
        _nodeSocket.rebind(socketType, socketLocalPort);
        if (socketType == SocketType::UDP) {
            LIMITED_NODELIST_LOCAL_PORT.set(socketLocalPort);
        } else {
            // WEBRTC TODO: Add WebRTC equivalent?
            qCWarning(networking_webrtc) << "LIMITED_NODELIST_LOCAL_PORT not set for WebRTC socket";
        }
    }
}

QUdpSocket& LimitedNodeList::getDTLSSocket() {
    if (!_dtlsSocket) {
        // DTLS socket getter called but no DTLS socket exists, create it now
        _dtlsSocket = new QUdpSocket(this);

        _dtlsSocket->bind(QHostAddress::AnyIPv4, 0, QAbstractSocket::DontShareAddress);

        // we're using DTLS and our socket is good to go, so make the required DTLS changes
        // DTLS requires that IP_DONTFRAG be set
        // This is not accessible on some platforms (OS X) so we need to make sure DTLS still works without it

        qCDebug(networking) << "LimitedNodeList DTLS socket is listening on" << _dtlsSocket->localPort();
    }

    return *_dtlsSocket;
}

bool LimitedNodeList::isPacketVerifiedWithSource(const udt::Packet& packet, Node* sourceNode) {
    // We track bandwidth when doing packet verification to avoid needing to do a node lookup
    // later when we already do it in packetSourceAndHashMatchAndTrackBandwidth. A node lookup
    // incurs a lock, so it is ideal to avoid needing to do it 2+ times for each packet
    // received.
    return packetVersionMatch(packet) && packetSourceAndHashMatchAndTrackBandwidth(packet, sourceNode);
}

bool LimitedNodeList::packetVersionMatch(const udt::Packet& packet) {
    PacketType headerType = NLPacket::typeInHeader(packet);
    PacketVersion headerVersion = NLPacket::versionInHeader(packet);

    if (headerVersion != versionForPacketType(headerType)) {

        static QMultiHash<QUuid, PacketType> sourcedVersionDebugSuppressMap;
        static QMultiHash<SockAddr, PacketType> versionDebugSuppressMap;

        bool hasBeenOutput = false;
        QString senderString;
        const SockAddr& senderSockAddr = packet.getSenderSockAddr();
        QUuid sourceID;

        if (PacketTypeEnum::getNonSourcedPackets().contains(headerType)) {
            hasBeenOutput = versionDebugSuppressMap.contains(senderSockAddr, headerType);

            if (!hasBeenOutput) {
                versionDebugSuppressMap.insert(senderSockAddr, headerType);
                senderString = QString("%1:%2").arg(senderSockAddr.getAddress().toString()).arg(senderSockAddr.getPort());
            }
        } else {
            SharedNodePointer sourceNode = nodeWithLocalID(NLPacket::sourceIDInHeader(packet));
            if (sourceNode) {
                sourceID = sourceNode->getUUID();

                hasBeenOutput = sourcedVersionDebugSuppressMap.contains(sourceID, headerType);

                if (!hasBeenOutput) {
                    sourcedVersionDebugSuppressMap.insert(sourceID, headerType);
                    senderString = uuidStringWithoutCurlyBraces(sourceID.toString());
                }
            }
        }

        if (!hasBeenOutput) {
            qCDebug(networking) << "Packet version mismatch on" << headerType << "- Sender"
                << senderString << "sent" << qPrintable(QString::number(headerVersion)) << "but"
                << qPrintable(QString::number(versionForPacketType(headerType))) << "expected.";

            emit packetVersionMismatch(headerType, senderSockAddr, sourceID);
        }

        return false;
    } else {
        return true;
    }
}

bool LimitedNodeList::packetSourceAndHashMatchAndTrackBandwidth(const udt::Packet& packet, Node* sourceNode) {

    PacketType headerType = NLPacket::typeInHeader(packet);

    if (PacketTypeEnum::getNonSourcedPackets().contains(headerType)) {
        if (PacketTypeEnum::getReplicatedPacketMapping().key(headerType) != PacketType::Unknown) {
            // this is a replicated packet type - make sure the socket that sent it to us matches
            // one from one of our current upstream nodes

            NodeType_t sendingNodeType { NodeType::Unassigned };

            eachNodeBreakable([&packet, &sendingNodeType](const SharedNodePointer& node){
                if (NodeType::isUpstream(node->getType()) && node->getPublicSocket() == packet.getSenderSockAddr()) {
                    sendingNodeType = node->getType();
                    return false;
                } else {
                    return true;
                }
            });

            if (sendingNodeType != NodeType::Unassigned) {
                return true;
            } else {
                HIFI_FCDEBUG(networking(), "Replicated packet of type" << headerType
                    << "received from unknown upstream" << packet.getSenderSockAddr());

                return false;
            }
        } else {
            return true;
        }
    } else {
        NLPacket::LocalID sourceLocalID = Node::NULL_LOCAL_ID;

        // check if we were passed a sourceNode hint or if we need to look it up
        if (!sourceNode) {
            // figure out which node this is from
            sourceLocalID = NLPacket::sourceIDInHeader(packet);

            SharedNodePointer matchingNode = nodeWithLocalID(sourceLocalID);
            sourceNode = matchingNode.data();
        }

        QUuid sourceID = sourceNode ? sourceNode->getUUID() : QUuid();

        if (!sourceNode &&
            !isDomainServer() &&
            sourceLocalID == getDomainLocalID() &&
            packet.getSenderSockAddr() == getDomainSockAddr() &&
            PacketTypeEnum::getDomainSourcedPackets().contains(headerType)) {
            // This is a packet sourced by the domain server
            return true;
        }

        if (sourceNode) {
            bool verifiedPacket = !PacketTypeEnum::getNonVerifiedPackets().contains(headerType);
            bool verificationEnabled = !(isDomainServer() && PacketTypeEnum::getDomainIgnoredVerificationPackets().contains(headerType))
                && _useAuthentication;

            if (verifiedPacket && verificationEnabled) {

                QByteArray packetHeaderHash = NLPacket::verificationHashInHeader(packet);
                QByteArray expectedHash;
                auto sourceNodeHMACAuth = sourceNode->getAuthenticateHash();
                if (sourceNode->getAuthenticateHash()) {
                    expectedHash = NLPacket::hashForPacketAndHMAC(packet, *sourceNodeHMACAuth);
                }

                // check if the HMAC-md5 hash in the header matches the hash we would expect
                if (!sourceNodeHMACAuth || packetHeaderHash != expectedHash) {
                    static QMultiMap<QUuid, PacketType> hashDebugSuppressMap;

                    if (!hashDebugSuppressMap.contains(sourceID, headerType)) {
                        qCDebug(networking) << "Packet hash mismatch on" << headerType << "- Sender" << sourceID;
                        qCDebug(networking) << "Packet len:" << packet.getDataSize() << "Expected hash:" <<
                            expectedHash.toHex() << "Actual:" << packetHeaderHash.toHex();

                        hashDebugSuppressMap.insert(sourceID, headerType);
                    }

                    return false;
                }
            }

            // No matter if this packet is handled or not, we update the timestamp for the last time we heard
            // from this sending node
            sourceNode->setLastHeardMicrostamp(usecTimestampNow());

            return true;

        } else if (!isDelayedNode(sourceID)){
            HIFI_FCDEBUG(networking(),
                "Packet of type" << headerType << "received from unknown node with Local ID" << sourceLocalID);
        }
    }

    return false;
}

void LimitedNodeList::fillPacketHeader(const NLPacket& packet, HMACAuth* hmacAuth) {
    if (!PacketTypeEnum::getNonSourcedPackets().contains(packet.getType())) {
        packet.writeSourceID(getSessionLocalID());
    }

    if (_useAuthentication && hmacAuth
        && !PacketTypeEnum::getNonSourcedPackets().contains(packet.getType())
        && !PacketTypeEnum::getNonVerifiedPackets().contains(packet.getType())) {
        packet.writeVerificationHash(*hmacAuth);
    }
}

static const qint64 ERROR_SENDING_PACKET_BYTES = -1;

qint64 LimitedNodeList::sendUnreliablePacket(const NLPacket& packet, const Node& destinationNode) {
    Q_ASSERT(!packet.isPartOfMessage());

    if (!destinationNode.getActiveSocket()) {
        return 0;
    }

    return sendUnreliablePacket(packet, *destinationNode.getActiveSocket(), destinationNode.getAuthenticateHash());
}

qint64 LimitedNodeList::sendUnreliablePacket(const NLPacket& packet, const SockAddr& sockAddr,
        HMACAuth* hmacAuth) {
    Q_ASSERT(!packet.isPartOfMessage());
    Q_ASSERT_X(!packet.isReliable(), "LimitedNodeList::sendUnreliablePacket",
               "Trying to send a reliable packet unreliably.");

    if (_dropOutgoingNodeTraffic) {
        auto destinationNode = findNodeWithAddr(sockAddr);

        // findNodeWithAddr returns null for the address of the domain server
        if (!destinationNode.isNull()) {
            // This only suppresses individual unreliable packets, not unreliable packet lists
            return ERROR_SENDING_PACKET_BYTES;
        }
    }

    fillPacketHeader(packet, hmacAuth);

    return _nodeSocket.writePacket(packet, sockAddr);
}

qint64 LimitedNodeList::sendPacket(std::unique_ptr<NLPacket> packet, const Node& destinationNode) {
    Q_ASSERT(!packet->isPartOfMessage());
    auto activeSocket = destinationNode.getActiveSocket();

    if (activeSocket) {
        return sendPacket(std::move(packet), *activeSocket, destinationNode.getAuthenticateHash());
    } else {
        qCDebug(networking) << "LimitedNodeList::sendPacket called without active socket for node" << destinationNode << "- not sending";
        return ERROR_SENDING_PACKET_BYTES;
    }
}

qint64 LimitedNodeList::sendPacket(std::unique_ptr<NLPacket> packet, const SockAddr& sockAddr,
                                   HMACAuth* hmacAuth) {
    Q_ASSERT(!packet->isPartOfMessage());
    if (packet->isReliable()) {
        fillPacketHeader(*packet, hmacAuth);

        auto size = packet->getDataSize();
        _nodeSocket.writePacket(std::move(packet), sockAddr);

        return size;
    } else {
        auto size = sendUnreliablePacket(*packet, sockAddr, hmacAuth);
        if (size < 0) {
            auto now = usecTimestampNow();
            if (now - _sendErrorStatsTime > ERROR_STATS_PERIOD_US) {
                _sendErrorStatsTime = now;
                eachNode([now](const SharedNodePointer& node) {
                    qCDebug(networking) << "Stats for " << node->getPublicSocket() << "\n"
                        << "    Last Heard Microstamp: " << node->getLastHeardMicrostamp() << " (" << (now - node->getLastHeardMicrostamp()) << "usec ago)\n"
                        << "    Outbound Kbps: " << node->getOutboundKbps() << "\n"
                        << "    Inbound Kbps: " << node->getInboundKbps() << "\n"
                        << "    Ping: " << node->getPingMs();
                });
            }
        }
        return size;
    }
}

qint64 LimitedNodeList::sendUnreliableUnorderedPacketList(NLPacketList& packetList, const Node& destinationNode) {
    auto activeSocket = destinationNode.getActiveSocket();

    if (activeSocket) {
        qint64 bytesSent = 0;
        auto connectionHash = destinationNode.getAuthenticateHash();

        // close the last packet in the list
        packetList.closeCurrentPacket();

        while (!packetList._packets.empty()) {
            bytesSent += sendPacket(packetList.takeFront<NLPacket>(), *activeSocket,
                connectionHash);
        }
        return bytesSent;
    } else {
        qCDebug(networking) << "LimitedNodeList::sendPacketList called without active socket for node" << destinationNode
            << " - not sending.";
        return ERROR_SENDING_PACKET_BYTES;
    }
}

qint64 LimitedNodeList::sendUnreliableUnorderedPacketList(NLPacketList& packetList, const SockAddr& sockAddr,
                                                          HMACAuth* hmacAuth) {
    qint64 bytesSent = 0;

    // close the last packet in the list
    packetList.closeCurrentPacket();

    while (!packetList._packets.empty()) {
        bytesSent += sendPacket(packetList.takeFront<NLPacket>(), sockAddr, hmacAuth);
    }

    return bytesSent;
}

qint64 LimitedNodeList::sendPacketList(std::unique_ptr<NLPacketList> packetList, const SockAddr& sockAddr) {
    // close the last packet in the list
    packetList->closeCurrentPacket();

    for (std::unique_ptr<udt::Packet>& packet : packetList->_packets) {
        NLPacket* nlPacket = static_cast<NLPacket*>(packet.get());
        fillPacketHeader(*nlPacket);
    }

    return _nodeSocket.writePacketList(std::move(packetList), sockAddr);
}

qint64 LimitedNodeList::sendPacketList(std::unique_ptr<NLPacketList> packetList, const Node& destinationNode) {
    auto activeSocket = destinationNode.getActiveSocket();
    if (activeSocket) {
        // close the last packet in the list
        packetList->closeCurrentPacket();

        for (std::unique_ptr<udt::Packet>& packet : packetList->_packets) {
            NLPacket* nlPacket = static_cast<NLPacket*>(packet.get());
            fillPacketHeader(*nlPacket, destinationNode.getAuthenticateHash());
        }

        return _nodeSocket.writePacketList(std::move(packetList), *activeSocket);
    } else {
        qCDebug(networking) << "LimitedNodeList::sendPacketList called without active socket for node "
                            << destinationNode.getUUID() << ". Not sending.";
        return ERROR_SENDING_PACKET_BYTES;
    }
}

qint64 LimitedNodeList::sendPacket(std::unique_ptr<NLPacket> packet, const Node& destinationNode,
                                   const SockAddr& overridenSockAddr) {
    if (overridenSockAddr.isNull() && !destinationNode.getActiveSocket()) {
        qCDebug(networking) << "LimitedNodeList::sendPacket called without active socket for node"
                            << destinationNode.getUUID() << ". Not sending.";
        return ERROR_SENDING_PACKET_BYTES;
    }

    // use the node's active socket as the destination socket if there is no overriden socket address
    auto& destinationSockAddr = (overridenSockAddr.isNull()) ? *destinationNode.getActiveSocket()
                                                             : overridenSockAddr;

    return sendPacket(std::move(packet), destinationSockAddr, destinationNode.getAuthenticateHash());
}

int LimitedNodeList::updateNodeWithDataFromPacket(QSharedPointer<ReceivedMessage> message, SharedNodePointer sendingNode) {

    NodeData* linkedData = getOrCreateLinkedData(sendingNode);

    if (linkedData) {
        QMutexLocker linkedDataLocker(&linkedData->getMutex());
        return linkedData->parseData(*message);
    }

    return 0;
}

NodeData* LimitedNodeList::getOrCreateLinkedData(SharedNodePointer node) {
    QMutexLocker locker(&node->getMutex());

    NodeData* linkedData = node->getLinkedData();
    if (!linkedData && linkedDataCreateCallback) {
        linkedDataCreateCallback(node.data());
    }

    return node->getLinkedData();
}

SharedNodePointer LimitedNodeList::nodeWithUUID(const QUuid& nodeUUID) {
    QReadLocker readLocker(&_nodeMutex);

    NodeHash::const_iterator it = _nodeHash.find(nodeUUID);
    return it == _nodeHash.cend() ? SharedNodePointer() : it->second;
 }

SharedNodePointer LimitedNodeList::nodeWithLocalID(Node::LocalID localID) const {
    QReadLocker readLocker(&_nodeMutex);

    LocalIDMapping::const_iterator idIter = _localIDMap.find(localID);
    return idIter == _localIDMap.cend() ? nullptr : idIter->second;
}

void LimitedNodeList::eraseAllNodes(QString reason) {
    std::vector<SharedNodePointer> killedNodes;

    {
        // iterate the current nodes - grab them so we can emit that they are dying
        // and then remove them from the hash
        QWriteLocker writeLocker(&_nodeMutex);

        if (_nodeHash.size() > 0) {
            qCDebug(networking) << "LimitedNodeList::eraseAllNodes() removing all nodes from NodeList:" << reason;

            killedNodes.reserve(_nodeHash.size());
            for (auto& pair : _nodeHash) {
                killedNodes.push_back(pair.second);
            }
        }
        _localIDMap.clear();
        _nodeHash.clear();
    }

    foreach(const SharedNodePointer& killedNode, killedNodes) {
        handleNodeKill(killedNode);
    }

    _delayedNodeAdds.clear();
}

void LimitedNodeList::reset(QString reason) {
    eraseAllNodes(reason);

    // we need to make sure any socket connections are gone so wait on that here
    _nodeSocket.clearConnections();
    _connectionIDs.clear();
}

bool LimitedNodeList::killNodeWithUUID(const QUuid& nodeUUID, ConnectionID newConnectionID) {
    auto matchingNode = nodeWithUUID(nodeUUID);

    if (matchingNode) {
        {
            QWriteLocker writeLocker(&_nodeMutex);
            _localIDMap.unsafe_erase(matchingNode->getLocalID());
            _nodeHash.unsafe_erase(matchingNode->getUUID());
        }

        handleNodeKill(matchingNode, newConnectionID);
        return true;
    }

    return false;
}

void LimitedNodeList::processKillNode(ReceivedMessage& message) {
    // read the node id
    QUuid nodeUUID = QUuid::fromRfc4122(message.readWithoutCopy(NUM_BYTES_RFC4122_UUID));

    // kill the node with this UUID, if it exists
    killNodeWithUUID(nodeUUID);
}

void LimitedNodeList::handleNodeKill(const SharedNodePointer& node, ConnectionID nextConnectionID) {
    _nodeDisconnectTimestamp = usecTimestampNow();
    qCDebug(networking) << "Killed" << *node;
    node->stopPingTimer();
    emit nodeKilled(node);

    if (auto activeSocket = node->getActiveSocket()) {
        _nodeSocket.cleanupConnection(*activeSocket);
    }

    auto it = _connectionIDs.find(node->getUUID());
    if (it != _connectionIDs.end()) {
        if (nextConnectionID == NULL_CONNECTION_ID) {
            it->second++;
        } else {
            it->second = nextConnectionID;
        }
    }
}

SharedNodePointer LimitedNodeList::addOrUpdateNode(const QUuid& uuid, NodeType_t nodeType,
                                                   const SockAddr& publicSocket, const SockAddr& localSocket,
                                                   Node::LocalID localID, bool isReplicated, bool isUpstream,
                                                   const QUuid& connectionSecret, const NodePermissions& permissions) {
    auto matchingNode = nodeWithUUID(uuid);
    if (matchingNode) {
        matchingNode->setPublicSocket(publicSocket);
        matchingNode->setLocalSocket(localSocket);
        matchingNode->setPermissions(permissions);
        matchingNode->setConnectionSecret(connectionSecret);
        matchingNode->setIsReplicated(isReplicated);
        matchingNode->setIsUpstream(isUpstream || NodeType::isUpstream(nodeType));
        matchingNode->setLocalID(localID);

        return matchingNode;
    }

    auto removeOldNode = [&](auto node) {
        if (node) {
            {
                QWriteLocker writeLocker(&_nodeMutex);
                _localIDMap.unsafe_erase(node->getLocalID());
                _nodeHash.unsafe_erase(node->getUUID());
            }
            handleNodeKill(node);
        }
    };

    // if this is a solo node type, we assume that the DS has replaced its assignment and we should kill the previous node
    if (SOLO_NODE_TYPES.count(nodeType)) {
        removeOldNode(soloNodeOfType(nodeType));
    }
    // If there is a new node with the same socket, this is a reconnection, kill the old node
    removeOldNode(findNodeWithAddr(publicSocket));
    removeOldNode(findNodeWithAddr(localSocket));
    // If there is an old Connection to the new node's address kill it
    _nodeSocket.cleanupConnection(publicSocket);
    _nodeSocket.cleanupConnection(localSocket);

    auto it = _connectionIDs.find(uuid);
    if (it == _connectionIDs.end()) {
        _connectionIDs[uuid] = INITIAL_CONNECTION_ID;
    }

    // we didn't have this node, so add them
    Node* newNode = new Node(uuid, nodeType, publicSocket, localSocket);
    newNode->setIsReplicated(isReplicated);
    newNode->setIsUpstream(isUpstream || NodeType::isUpstream(nodeType));
    newNode->setConnectionSecret(connectionSecret);
    newNode->setPermissions(permissions);
    newNode->setLocalID(localID);

    // move the newly constructed node to the LNL thread
    newNode->moveToThread(thread());

    if (nodeType == NodeType::AudioMixer) {
        LimitedNodeList::flagTimeForConnectionStep(LimitedNodeList::AddedAudioMixer);
    }

    SharedNodePointer newNodePointer(newNode, &QObject::deleteLater);


    {
        QReadLocker readLocker(&_nodeMutex);
        // insert the new node and release our read lock
        _nodeHash.insert({ newNode->getUUID(), newNodePointer });
        _localIDMap.insert({ localID, newNodePointer });
    }

    qCDebug(networking) << "Added" << *newNode;

    auto weakPtr = newNodePointer.toWeakRef(); // We don't want the lambdas to hold a strong ref

    emit nodeAdded(newNodePointer);
    if (newNodePointer->getActiveSocket()) {
        emit nodeActivated(newNodePointer);
    } else {
        connect(newNodePointer.data(), &NetworkPeer::socketActivated, this, [this, weakPtr] {
            auto sharedPtr = weakPtr.lock();
            if (sharedPtr) {
                emit nodeActivated(sharedPtr);
                disconnect(sharedPtr.data(), &NetworkPeer::socketActivated, this, 0);
            }
        });
    }

    // Signal when a socket changes, so we can start the hole punch over.
    connect(newNodePointer.data(), &NetworkPeer::socketUpdated, this, [this, weakPtr] {
        emit nodeSocketUpdated(weakPtr);
    });
    connect(newNodePointer.data(), &NetworkPeer::socketUpdated, &_nodeSocket, &udt::Socket::handleRemoteAddressChange);

    return newNodePointer;
}

void LimitedNodeList::addNewNode(NewNodeInfo info) {
    // Throttle connection of new agents.
    if (info.type == NodeType::Agent && _nodesAddedInCurrentTimeSlice >= _maxConnectionRate) {
        delayNodeAdd(info);
        return;
    }

    SharedNodePointer node = addOrUpdateNode(info.uuid, info.type, info.publicSocket, info.localSocket,
                                             info.sessionLocalID, info.isReplicated, false,
                                             info.connectionSecretUUID, info.permissions);

    ++_nodesAddedInCurrentTimeSlice;
}

void LimitedNodeList::delayNodeAdd(NewNodeInfo info) {
    _delayedNodeAdds.push_back(info);
}

void LimitedNodeList::removeDelayedAdd(QUuid nodeUUID) {
    auto it = std::find_if(_delayedNodeAdds.begin(), _delayedNodeAdds.end(), [&](const auto& info) {
        return info.uuid == nodeUUID;
    });
    if (it != _delayedNodeAdds.end()) {
        _delayedNodeAdds.erase(it);
    }
}

bool LimitedNodeList::isDelayedNode(QUuid nodeUUID) {
    auto it = std::find_if(_delayedNodeAdds.begin(), _delayedNodeAdds.end(), [&](const auto& info) {
        return info.uuid == nodeUUID;
    });
    return it != _delayedNodeAdds.end();
}

void LimitedNodeList::processDelayedAdds() {
    _nodesAddedInCurrentTimeSlice = 0;

    auto nodesToAdd = glm::min(_delayedNodeAdds.size(), _maxConnectionRate);
    auto firstNodeToAdd = _delayedNodeAdds.begin();
    auto lastNodeToAdd = firstNodeToAdd + nodesToAdd;

    for (auto it = firstNodeToAdd; it != lastNodeToAdd; ++it) {
        addNewNode(*it);
    }
    _delayedNodeAdds.erase(firstNodeToAdd, lastNodeToAdd);
}

std::unique_ptr<NLPacket> LimitedNodeList::constructPingPacket(const QUuid& nodeId, PingType_t pingType) {
    int packetSize = sizeof(PingType_t) + sizeof(quint64) + sizeof(int64_t);

    auto pingPacket = NLPacket::create(PacketType::Ping, packetSize);
    pingPacket->writePrimitive(pingType);
    pingPacket->writePrimitive(usecTimestampNow());
    pingPacket->writePrimitive(_connectionIDs[nodeId]);

    return pingPacket;
}

std::unique_ptr<NLPacket> LimitedNodeList::constructPingReplyPacket(ReceivedMessage& message) {
    PingType_t typeFromOriginalPing;
    quint64 timeFromOriginalPing;
    message.readPrimitive(&typeFromOriginalPing);
    message.readPrimitive(&timeFromOriginalPing);

    int packetSize = sizeof(PingType_t) + sizeof(quint64) + sizeof(quint64);
    auto replyPacket = NLPacket::create(PacketType::PingReply, packetSize);
    replyPacket->writePrimitive(typeFromOriginalPing);
    replyPacket->writePrimitive(timeFromOriginalPing);
    replyPacket->writePrimitive(usecTimestampNow());

    return replyPacket;
}

std::unique_ptr<NLPacket> LimitedNodeList::constructICEPingPacket(PingType_t pingType, const QUuid& iceID) {
    int packetSize = NUM_BYTES_RFC4122_UUID + sizeof(PingType_t);

    auto icePingPacket = NLPacket::create(PacketType::ICEPing, packetSize);
    icePingPacket->write(iceID.toRfc4122());
    icePingPacket->writePrimitive(pingType);

    return icePingPacket;
}

std::unique_ptr<NLPacket> LimitedNodeList::constructICEPingReplyPacket(ReceivedMessage& message, const QUuid& iceID) {
    // pull out the ping type so we can reply back with that
    PingType_t pingType;

    memcpy(&pingType, message.getRawMessage() + NUM_BYTES_RFC4122_UUID, sizeof(PingType_t));

    int packetSize = NUM_BYTES_RFC4122_UUID + sizeof(PingType_t);
    auto icePingReplyPacket = NLPacket::create(PacketType::ICEPingReply, packetSize);

    // pack the ICE ID and then the ping type
    icePingReplyPacket->write(iceID.toRfc4122());
    icePingReplyPacket->writePrimitive(pingType);

    return icePingReplyPacket;
}

unsigned int LimitedNodeList::broadcastToNodes(std::unique_ptr<NLPacket> packet, const NodeSet& destinationNodeTypes) {
    unsigned int n = 0;

    eachNode([&](const SharedNodePointer& node){
        if (node && destinationNodeTypes.contains(node->getType())) {
            if (packet->isReliable()) {
                auto packetCopy = NLPacket::createCopy(*packet);
                sendPacket(std::move(packetCopy), *node);
            } else {
                sendUnreliablePacket(*packet, *node);
            }
            ++n;
        }
    });

    return n;
}

SharedNodePointer LimitedNodeList::soloNodeOfType(NodeType_t nodeType) {
    return nodeMatchingPredicate([&](const SharedNodePointer& node){
        return node->getType() == nodeType;
    });
}

void LimitedNodeList::removeSilentNodes() {

    QSet<SharedNodePointer> killedNodes;

    auto startedAt = usecTimestampNow();

    eachNodeHashIterator([&](NodeHash::iterator& it){
        SharedNodePointer node = it->second;
        node->getMutex().lock();

        if (!node->isForcedNeverSilent()
            && (usecTimestampNow() - node->getLastHeardMicrostamp()) > (NODE_SILENCE_THRESHOLD_MSECS * USECS_PER_MSEC)) {
            // call the NodeHash erase to get rid of this node
            _localIDMap.unsafe_erase(node->getLocalID());
            it = _nodeHash.unsafe_erase(it);

            killedNodes.insert(node);
        } else {
            // we didn't erase this node, push the iterator forwards
            ++it;
        }

        node->getMutex().unlock();
    });

    foreach(const SharedNodePointer& killedNode, killedNodes) {
        auto now = usecTimestampNow();
        qCDebug(networking_ice) << "Removing silent node" << *killedNode << "\n"
            << "    Now: " << now << "\n"
            << "    Started at: " << startedAt << " (" << (now - startedAt) << "us ago)\n"
            << "    Last Heard Microstamp: " << killedNode->getLastHeardMicrostamp() << " (" << (now - killedNode->getLastHeardMicrostamp()) << "us ago)\n"
            << "    Forced Never Silent: " << killedNode->isForcedNeverSilent() << "\n"
            << "    Inbound PPS: " << killedNode->getInboundPPS() << "\n"
            << "    Inbound Kbps: " << killedNode->getInboundKbps() << "\n"
            << "    Ping: " << killedNode->getPingMs();
        handleNodeKill(killedNode);
    }
}

void LimitedNodeList::sampleConnectionStats() {
    uint32_t packetsIn { 0 };
    uint32_t packetsOut { 0 };
    uint64_t bytesIn { 0 };
    uint64_t bytesOut { 0 };
    int elapsedSum { 0 };
    int elapsedCount { 0 };

    auto allStats = _nodeSocket.sampleStatsForAllConnections();
    for (const auto& stats : allStats) {
        auto node = findNodeWithAddr(stats.first);
        if (node && node->getActiveSocket() &&
            *node->getActiveSocket() == stats.first) {
            node->updateStats(stats.second);
        }

        packetsIn += stats.second.receivedPackets;
        packetsIn += stats.second.receivedUnreliablePackets;
        packetsOut += stats.second.sentPackets;
        packetsOut += stats.second.sentUnreliablePackets;
        bytesIn += stats.second.receivedBytes;
        bytesIn += stats.second.receivedUnreliableBytes;
        bytesOut += stats.second.sentBytes;
        bytesOut += stats.second.sentUnreliableBytes;
        elapsedSum += (stats.second.endTime - stats.second.startTime).count();
        elapsedCount++;
    }

    if (elapsedCount > 0) {
        float elapsedAvg = (float)elapsedSum / elapsedCount;
        float factor = USECS_PER_SECOND / elapsedAvg;

        float kilobitsReceived = (float)bytesIn * BITS_IN_BYTE / BYTES_PER_KILOBYTE;
        float kilobitsSent = (float)bytesOut * BITS_IN_BYTE / BYTES_PER_KILOBYTE;

        _inboundPPS = packetsIn * factor;
        _outboundPPS = packetsOut * factor;
        _inboundKbps = kilobitsReceived * factor;
        _outboundKbps = kilobitsSent * factor;
    } else {
        _inboundPPS = 0;
        _outboundPPS = 0;
        _inboundKbps = 0.0f;
        _outboundKbps = 0.0f;
    }
}

const uint32_t RFC_5389_MAGIC_COOKIE = 0x2112A442;
const int NUM_BYTES_STUN_HEADER = 20;

void LimitedNodeList::makeSTUNRequestPacket(char* stunRequestPacket) {
    int packetIndex = 0;

    const uint32_t RFC_5389_MAGIC_COOKIE_NETWORK_ORDER = htonl(RFC_5389_MAGIC_COOKIE);

    // leading zeros + message type
    const uint16_t REQUEST_MESSAGE_TYPE = htons(0x0001);
    memcpy(stunRequestPacket + packetIndex, &REQUEST_MESSAGE_TYPE, sizeof(REQUEST_MESSAGE_TYPE));
    packetIndex += sizeof(REQUEST_MESSAGE_TYPE);

    // message length (no additional attributes are included)
    uint16_t messageLength = 0;
    memcpy(stunRequestPacket + packetIndex, &messageLength, sizeof(messageLength));
    packetIndex += sizeof(messageLength);

    memcpy(stunRequestPacket + packetIndex, &RFC_5389_MAGIC_COOKIE_NETWORK_ORDER, sizeof(RFC_5389_MAGIC_COOKIE_NETWORK_ORDER));
    packetIndex += sizeof(RFC_5389_MAGIC_COOKIE_NETWORK_ORDER);

    // transaction ID (random 12-byte unsigned integer)
    const uint NUM_TRANSACTION_ID_BYTES = 12;
    QUuid randomUUID = QUuid::createUuid();
    memcpy(stunRequestPacket + packetIndex, randomUUID.toRfc4122().data(), NUM_TRANSACTION_ID_BYTES);
}

void LimitedNodeList::sendSTUNRequest() {
    if (!_stunSockAddr.getAddress().isNull()) {
        const int NUM_INITIAL_STUN_REQUESTS_BEFORE_FAIL = 10;

        if (!_hasCompletedInitialSTUN) {
            qCDebug(networking) << "Sending initial stun request to" << STUN_SERVER_HOSTNAME;

            if (_numInitialSTUNRequests > NUM_INITIAL_STUN_REQUESTS_BEFORE_FAIL) {
                // we're still trying to do our initial STUN we're over the fail threshold
                stopInitialSTUNUpdate(false);
            }

            ++_numInitialSTUNRequests;
        }

        char stunRequestPacket[NUM_BYTES_STUN_HEADER];
        makeSTUNRequestPacket(stunRequestPacket);
        flagTimeForConnectionStep(ConnectionStep::SendSTUNRequest);
        _nodeSocket.writeDatagram(stunRequestPacket, sizeof(stunRequestPacket), _stunSockAddr);
    }
}

bool LimitedNodeList::parseSTUNResponse(udt::BasePacket* packet,
                                        QHostAddress& newPublicAddress, uint16_t& newPublicPort) {
    // check the cookie to make sure this is actually a STUN response
    // and read the first attribute and make sure it is a XOR_MAPPED_ADDRESS
    const int NUM_BYTES_MESSAGE_TYPE_AND_LENGTH = 4;
    const uint16_t XOR_MAPPED_ADDRESS_TYPE = htons(0x0020);

    const uint32_t RFC_5389_MAGIC_COOKIE_NETWORK_ORDER = htonl(RFC_5389_MAGIC_COOKIE);

    int attributeStartIndex = NUM_BYTES_STUN_HEADER;

    if (memcmp(packet->getData() + NUM_BYTES_MESSAGE_TYPE_AND_LENGTH,
               &RFC_5389_MAGIC_COOKIE_NETWORK_ORDER,
               sizeof(RFC_5389_MAGIC_COOKIE_NETWORK_ORDER)) != 0) {
        return false;
    }

    // enumerate the attributes to find XOR_MAPPED_ADDRESS_TYPE
    while (attributeStartIndex < packet->getDataSize()) {
        if (memcmp(packet->getData() + attributeStartIndex, &XOR_MAPPED_ADDRESS_TYPE, sizeof(XOR_MAPPED_ADDRESS_TYPE)) == 0) {
            const int NUM_BYTES_STUN_ATTR_TYPE_AND_LENGTH = 4;
            const int NUM_BYTES_FAMILY_ALIGN = 1;
            const uint8_t IPV4_FAMILY_NETWORK_ORDER = htons(0x01) >> 8;

            int byteIndex = attributeStartIndex + NUM_BYTES_STUN_ATTR_TYPE_AND_LENGTH + NUM_BYTES_FAMILY_ALIGN;

            uint8_t addressFamily = 0;
            memcpy(&addressFamily, packet->getData() + byteIndex, sizeof(addressFamily));

            byteIndex += sizeof(addressFamily);

            if (addressFamily == IPV4_FAMILY_NETWORK_ORDER) {
                // grab the X-Port
                uint16_t xorMappedPort = 0;
                memcpy(&xorMappedPort, packet->getData() + byteIndex, sizeof(xorMappedPort));

                newPublicPort = ntohs(xorMappedPort) ^ (ntohl(RFC_5389_MAGIC_COOKIE_NETWORK_ORDER) >> 16);

                byteIndex += sizeof(xorMappedPort);

                // grab the X-Address
                uint32_t xorMappedAddress = 0;
                memcpy(&xorMappedAddress, packet->getData() + byteIndex, sizeof(xorMappedAddress));

                uint32_t stunAddress = ntohl(xorMappedAddress) ^ ntohl(RFC_5389_MAGIC_COOKIE_NETWORK_ORDER);

                // QHostAddress newPublicAddress(stunAddress);
                newPublicAddress = QHostAddress(stunAddress);
                return true;
            }
        } else {
            // push forward attributeStartIndex by the length of this attribute
            const int NUM_BYTES_ATTRIBUTE_TYPE = 2;

            uint16_t attributeLength = 0;
            memcpy(&attributeLength, packet->getData() + attributeStartIndex + NUM_BYTES_ATTRIBUTE_TYPE,
                   sizeof(attributeLength));
            attributeLength = ntohs(attributeLength);

            attributeStartIndex += NUM_BYTES_MESSAGE_TYPE_AND_LENGTH + attributeLength;
        }
    }
    return false;
}


void LimitedNodeList::processSTUNResponse(std::unique_ptr<udt::BasePacket> packet) {
    uint16_t newPublicPort;
    QHostAddress newPublicAddress;
    if (parseSTUNResponse(packet.get(), newPublicAddress, newPublicPort)) {

        if (newPublicAddress != _publicSockAddr.getAddress() || newPublicPort != _publicSockAddr.getPort()) {
            qCDebug(networking, "New public socket received from STUN server is %s:%hu (was %s:%hu)",
                    newPublicAddress.toString().toStdString().c_str(),
                    newPublicPort,
                    _publicSockAddr.getAddress().toString().toLocal8Bit().constData(),
                    _publicSockAddr.getPort());

<<<<<<< HEAD
            _publicSockAddr = HifiSockAddr(SocketType::UDP, newPublicAddress, newPublicPort);
=======
            _publicSockAddr = SockAddr(newPublicAddress, newPublicPort);
>>>>>>> 42ffb570

            if (!_hasCompletedInitialSTUN) {
                // if we're here we have definitely completed our initial STUN sequence
                stopInitialSTUNUpdate(true);
            }

            emit publicSockAddrChanged(_publicSockAddr);

            flagTimeForConnectionStep(ConnectionStep::SetPublicSocketFromSTUN);
        }
    }
}

void LimitedNodeList::startSTUNPublicSocketUpdate() {
    if (!_initialSTUNTimer ) {
        // setup our initial STUN timer here so we can quickly find out our public IP address
        _initialSTUNTimer = new QTimer { this };

        connect(_initialSTUNTimer.data(), &QTimer::timeout, this, &LimitedNodeList::sendSTUNRequest);

        const int STUN_INITIAL_UPDATE_INTERVAL_MSECS = 250;
        _initialSTUNTimer->setInterval(STUN_INITIAL_UPDATE_INTERVAL_MSECS); // 250ms, Qt::CoarseTimer acceptable

        // if we don't know the STUN IP yet we need to wait until it is known to start STUN requests
        if (_stunSockAddr.getAddress().isNull()) {

            // if we fail to lookup the socket then timeout the STUN address lookup
            connect(&_stunSockAddr, &SockAddr::lookupFailed, this, &LimitedNodeList::possiblyTimeoutSTUNAddressLookup);

            // immediately send a STUN request once we know the socket
            connect(&_stunSockAddr, &SockAddr::lookupCompleted, this, &LimitedNodeList::sendSTUNRequest);

            // start the initial STUN timer once we know the socket
            connect(&_stunSockAddr, SIGNAL(lookupCompleted()), _initialSTUNTimer, SLOT(start()));

            // in case we just completely fail to lookup the stun socket - add a 10s single shot that will trigger the fail case
            const quint64 STUN_DNS_LOOKUP_TIMEOUT_MSECS = 10 * 1000;

            QTimer* lookupTimeoutTimer = new QTimer { this };
            lookupTimeoutTimer->setSingleShot(true);

            connect(lookupTimeoutTimer, &QTimer::timeout, this, &LimitedNodeList::possiblyTimeoutSTUNAddressLookup);

            // delete the lookup timeout timer once it has fired
            connect(lookupTimeoutTimer, &QTimer::timeout, lookupTimeoutTimer, &QTimer::deleteLater);

            lookupTimeoutTimer->start(STUN_DNS_LOOKUP_TIMEOUT_MSECS);
        } else {
            _initialSTUNTimer->start();

            // send an initial STUN request right away
            sendSTUNRequest();
        }
    }
}

void LimitedNodeList::possiblyTimeoutSTUNAddressLookup() {
    if (_stunSockAddr.getAddress().isNull()) {
        // our stun address is still NULL, but we've been waiting for long enough - time to force a fail
        qCCritical(networking) << "PAGE: Failed to lookup address of STUN server" << STUN_SERVER_HOSTNAME;
        stopInitialSTUNUpdate(false);
    }
}

void LimitedNodeList::addSTUNHandlerToUnfiltered() {
    // make ourselves the handler of STUN packets when they come in
    _nodeSocket.addUnfilteredHandler(_stunSockAddr, [this](std::unique_ptr<udt::BasePacket> packet) { processSTUNResponse(std::move(packet)); });
}

void LimitedNodeList::stopInitialSTUNUpdate(bool success) {
    _hasCompletedInitialSTUN = true;

    if (!success) {
        // if we're here this was the last failed STUN request
        // use our DS as our stun server
        qCWarning(networking, "PAGE: Failed to lookup public address via STUN server at %s:%hu (likely a critical error for auto-networking).",
                STUN_SERVER_HOSTNAME, STUN_SERVER_PORT);
        qCDebug(networking) << "LimitedNodeList public socket will be set with local port and null QHostAddress.";

        // reset the public address and port to a null address
<<<<<<< HEAD
        _publicSockAddr = HifiSockAddr(SocketType::UDP, QHostAddress(), _nodeSocket.localPort(SocketType::UDP));
=======
        _publicSockAddr = SockAddr(QHostAddress(), _nodeSocket.localPort());
>>>>>>> 42ffb570

        // we have changed the publicSockAddr, so emit our signal
        emit publicSockAddrChanged(_publicSockAddr);

        flagTimeForConnectionStep(ConnectionStep::SetPublicSocketFromSTUN);
    }

    // stop our initial fast timer
    if (_initialSTUNTimer) {
        _initialSTUNTimer->stop();
        _initialSTUNTimer->deleteLater();
    }

    // We now setup a timer here to fire every so often to check that our IP address has not changed.
    // Or, if we failed - it will check if we can eventually get a public socket
    const int STUN_IP_ADDRESS_CHECK_INTERVAL_MSECS = 10 * 1000;

    QTimer* stunOccasionalTimer = new QTimer { this };
    connect(stunOccasionalTimer, &QTimer::timeout, this, &LimitedNodeList::sendSTUNRequest);

    stunOccasionalTimer->start(STUN_IP_ADDRESS_CHECK_INTERVAL_MSECS);
}

void LimitedNodeList::updateLocalSocket() {
    // when update is called, if the local socket is empty then start with the guessed local socket
    if (_localSockAddr.isNull()) {
<<<<<<< HEAD
        setLocalSocket(HifiSockAddr { SocketType::UDP, getGuessedLocalAddress(), _nodeSocket.localPort(SocketType::UDP) });
=======
        setLocalSocket(SockAddr { getGuessedLocalAddress(), _nodeSocket.localPort() });
>>>>>>> 42ffb570
    }

    // attempt to use Google's DNS to confirm that local IP
    static const QHostAddress RELIABLE_LOCAL_IP_CHECK_HOST = QHostAddress { "8.8.8.8" };
    static const int RELIABLE_LOCAL_IP_CHECK_PORT = 53;

    QTcpSocket* localIPTestSocket = new QTcpSocket;

    connect(localIPTestSocket, &QTcpSocket::connected, this, &LimitedNodeList::connectedForLocalSocketTest);
    connect(localIPTestSocket, static_cast<void(QTcpSocket::*)(QAbstractSocket::SocketError)>(&QTcpSocket::error),
        this, &LimitedNodeList::errorTestingLocalSocket);

    // attempt to connect to our reliable host
    localIPTestSocket->connectToHost(RELIABLE_LOCAL_IP_CHECK_HOST, RELIABLE_LOCAL_IP_CHECK_PORT);
}

void LimitedNodeList::connectedForLocalSocketTest() {
    auto localIPTestSocket = qobject_cast<QTcpSocket*>(sender());

    if (localIPTestSocket) {
        auto localHostAddress = localIPTestSocket->localAddress();

        if (localHostAddress.protocol() == QAbstractSocket::IPv4Protocol) {
<<<<<<< HEAD
            setLocalSocket(HifiSockAddr { SocketType::UDP, localHostAddress, _nodeSocket.localPort(SocketType::UDP) });
=======
            setLocalSocket(SockAddr { localHostAddress, _nodeSocket.localPort() });
>>>>>>> 42ffb570
            _hasTCPCheckedLocalSocket = true;
        }

        localIPTestSocket->deleteLater();
    }
}

void LimitedNodeList::errorTestingLocalSocket() {
    auto localIPTestSocket = qobject_cast<QTcpSocket*>(sender());

    if (localIPTestSocket) {

        // error connecting to the test socket - if we've never set our local socket using this test socket
        // then use our possibly updated guessed local address as fallback
        if (!_hasTCPCheckedLocalSocket) {
<<<<<<< HEAD
            setLocalSocket(HifiSockAddr { SocketType::UDP, getGuessedLocalAddress(), _nodeSocket.localPort(SocketType::UDP) });
=======
            setLocalSocket(SockAddr { getGuessedLocalAddress(), _nodeSocket.localPort() });
>>>>>>> 42ffb570
            qCCritical(networking) << "PAGE: Can't connect to Google DNS service via TCP, falling back to guessed local address"
                << getLocalSockAddr();
        }

        localIPTestSocket->deleteLater();
    }
}

void LimitedNodeList::setLocalSocket(const SockAddr& sockAddr) {
    if (sockAddr.getAddress() != _localSockAddr.getAddress()) {

        if (_localSockAddr.isNull()) {
            qCInfo(networking) << "Local socket is" << sockAddr;
            _localSockAddr = sockAddr;
        } else {
            qCInfo(networking) << "Local socket has changed from" << _localSockAddr << "to" << sockAddr;
            _localSockAddr = sockAddr;
            if (_hasTCPCheckedLocalSocket) {  // Force a port change for NAT:
                reset("local socket change");
                _nodeSocket.rebind(SocketType::UDP, 0);
                _localSockAddr.setPort(_nodeSocket.localPort(SocketType::UDP));
                qCInfo(networking) << "Local port changed to" << _localSockAddr.getPort();
            }
        }

        emit localSockAddrChanged(_localSockAddr);
    }
}

void LimitedNodeList::sendPeerQueryToIceServer(const SockAddr& iceServerSockAddr, const QUuid& clientID,
                                               const QUuid& peerID) {
    sendPacketToIceServer(PacketType::ICEServerQuery, iceServerSockAddr, clientID, peerID);
}

SharedNodePointer LimitedNodeList::findNodeWithAddr(const SockAddr& addr) {
    QReadLocker locker(&_nodeMutex);
    auto it = std::find_if(std::begin(_nodeHash), std::end(_nodeHash), [&addr](const UUIDNodePair& pair) {
        return pair.second->getPublicSocket() == addr
            || pair.second->getLocalSocket() == addr
            || pair.second->getSymmetricSocket() == addr;
    });
    return (it != std::end(_nodeHash)) ? it->second : SharedNodePointer();
}

bool LimitedNodeList::sockAddrBelongsToNode(const SockAddr& sockAddr) {
    QReadLocker locker(&_nodeMutex);
    auto it = std::find_if(std::begin(_nodeHash), std::end(_nodeHash), [&sockAddr](const UUIDNodePair& pair) {
        return pair.second->getPublicSocket() == sockAddr
            || pair.second->getLocalSocket() == sockAddr
            || pair.second->getSymmetricSocket() == sockAddr;
    });
    return it != std::end(_nodeHash);
}

void LimitedNodeList::sendPacketToIceServer(PacketType packetType, const SockAddr& iceServerSockAddr,
                                            const QUuid& clientID, const QUuid& peerID) {
    auto icePacket = NLPacket::create(packetType);

    QDataStream iceDataStream(icePacket.get());
    iceDataStream << clientID << _publicSockAddr << _localSockAddr;

    if (packetType == PacketType::ICEServerQuery) {
        assert(!peerID.isNull());

        iceDataStream << peerID;

        qCDebug(networking_ice) << "Sending packet to ICE server to request connection info for peer with ID"
            << uuidStringWithoutCurlyBraces(peerID);
    }

    sendPacket(std::move(icePacket), iceServerSockAddr);
}

void LimitedNodeList::putLocalPortIntoSharedMemory(const QString key, QObject* parent, quint16 localPort) {
    // save our local port to shared memory so that assignment client children know how to talk to this parent
    QSharedMemory* sharedPortMem = new QSharedMemory(key, parent);

    // attempt to create the shared memory segment
    if (sharedPortMem->create(sizeof(localPort)) || sharedPortMem->attach()) {
        sharedPortMem->lock();
        memcpy(sharedPortMem->data(), &localPort, sizeof(localPort));
        sharedPortMem->unlock();

        qCDebug(networking) << "Wrote local listening port" << localPort << "to shared memory at key" << key;
    } else {
        qWarning() << "ALERT: Failed to create and attach to shared memory to share local port with assignment-client children:"
            << sharedPortMem->errorString();
    }
}


bool LimitedNodeList::getLocalServerPortFromSharedMemory(const QString key, quint16& localPort) {
    QSharedMemory sharedMem(key);
    if (!sharedMem.attach(QSharedMemory::ReadOnly)) {
        qCWarning(networking) << "Could not attach to shared memory at key" << key
            << ":" << sharedMem.errorString();
        return false;
    } else {
        sharedMem.lock();
        memcpy(&localPort, sharedMem.data(), sizeof(localPort));
        sharedMem.unlock();
        return true;
    }
}

void LimitedNodeList::flagTimeForConnectionStep(ConnectionStep connectionStep) {
    QMetaObject::invokeMethod(this, "flagTimeForConnectionStep",
                              Q_ARG(ConnectionStep, connectionStep),
                              Q_ARG(quint64, usecTimestampNow()));
}

void LimitedNodeList::flagTimeForConnectionStep(ConnectionStep connectionStep, quint64 timestamp) {
    if (!_flagTimeForConnectionStep) {
        // this is only true in interface
        return;
    }
    if (connectionStep == ConnectionStep::LookupAddress) {
        QWriteLocker writeLock(&_connectionTimeLock);

        // we clear the current times if the user just fired off a lookup
        _lastConnectionTimes.clear();
        _areConnectionTimesComplete = false;

        _lastConnectionTimes[timestamp] = connectionStep;
    } else if (!_areConnectionTimesComplete) {
        QWriteLocker writeLock(&_connectionTimeLock);


        // anything > than sending the first DS check should not come before the DS check in, so we drop those
        // this handles the case where you lookup an address and get packets in the existing domain before changing domains
        if (connectionStep > LimitedNodeList::ConnectionStep::SendDSCheckIn
            && (_lastConnectionTimes.key(ConnectionStep::SendDSCheckIn) == 0
                || timestamp <= _lastConnectionTimes.key(ConnectionStep::SendDSCheckIn))) {
            return;
        }

        // if there is no time for existing step add a timestamp on the first call for each ConnectionStep
        _lastConnectionTimes[timestamp] = connectionStep;

        // if this is a received audio packet we consider our connection times complete
        if (connectionStep == ConnectionStep::ReceiveFirstAudioPacket) {
            _areConnectionTimesComplete = true;
        }
    }
}

void LimitedNodeList::clientConnectionToSockAddrReset(const SockAddr& sockAddr) {
    // for certain reliable channels higher level classes may need to know if the udt::Connection has been reset
    auto matchingNode = findNodeWithAddr(sockAddr);

    if (matchingNode) {
        emit clientConnectionToNodeReset(matchingNode);
    }
}

#if (PR_BUILD || DEV_BUILD)

void LimitedNodeList::sendFakedHandshakeRequestToNode(SharedNodePointer node) {

    if (node && node->getActiveSocket()) {
        _nodeSocket.sendFakedHandshakeRequest(*node->getActiveSocket());
    }
}

#endif<|MERGE_RESOLUTION|>--- conflicted
+++ resolved
@@ -1113,11 +1113,7 @@
                     _publicSockAddr.getAddress().toString().toLocal8Bit().constData(),
                     _publicSockAddr.getPort());
 
-<<<<<<< HEAD
-            _publicSockAddr = HifiSockAddr(SocketType::UDP, newPublicAddress, newPublicPort);
-=======
-            _publicSockAddr = SockAddr(newPublicAddress, newPublicPort);
->>>>>>> 42ffb570
+            _publicSockAddr = SockAddr(SocketType::UDP, newPublicAddress, newPublicPort);
 
             if (!_hasCompletedInitialSTUN) {
                 // if we're here we have definitely completed our initial STUN sequence
@@ -1198,11 +1194,7 @@
         qCDebug(networking) << "LimitedNodeList public socket will be set with local port and null QHostAddress.";
 
         // reset the public address and port to a null address
-<<<<<<< HEAD
-        _publicSockAddr = HifiSockAddr(SocketType::UDP, QHostAddress(), _nodeSocket.localPort(SocketType::UDP));
-=======
-        _publicSockAddr = SockAddr(QHostAddress(), _nodeSocket.localPort());
->>>>>>> 42ffb570
+        _publicSockAddr = SockAddr(SocketType::UDP, QHostAddress(), _nodeSocket.localPort(SocketType::UDP));
 
         // we have changed the publicSockAddr, so emit our signal
         emit publicSockAddrChanged(_publicSockAddr);
@@ -1229,11 +1221,7 @@
 void LimitedNodeList::updateLocalSocket() {
     // when update is called, if the local socket is empty then start with the guessed local socket
     if (_localSockAddr.isNull()) {
-<<<<<<< HEAD
-        setLocalSocket(HifiSockAddr { SocketType::UDP, getGuessedLocalAddress(), _nodeSocket.localPort(SocketType::UDP) });
-=======
-        setLocalSocket(SockAddr { getGuessedLocalAddress(), _nodeSocket.localPort() });
->>>>>>> 42ffb570
+        setLocalSocket(SockAddr { SocketType::UDP, getGuessedLocalAddress(), _nodeSocket.localPort(SocketType::UDP) });
     }
 
     // attempt to use Google's DNS to confirm that local IP
@@ -1257,11 +1245,7 @@
         auto localHostAddress = localIPTestSocket->localAddress();
 
         if (localHostAddress.protocol() == QAbstractSocket::IPv4Protocol) {
-<<<<<<< HEAD
-            setLocalSocket(HifiSockAddr { SocketType::UDP, localHostAddress, _nodeSocket.localPort(SocketType::UDP) });
-=======
-            setLocalSocket(SockAddr { localHostAddress, _nodeSocket.localPort() });
->>>>>>> 42ffb570
+            setLocalSocket(SockAddr { SocketType::UDP, localHostAddress, _nodeSocket.localPort(SocketType::UDP) });
             _hasTCPCheckedLocalSocket = true;
         }
 
@@ -1277,11 +1261,7 @@
         // error connecting to the test socket - if we've never set our local socket using this test socket
         // then use our possibly updated guessed local address as fallback
         if (!_hasTCPCheckedLocalSocket) {
-<<<<<<< HEAD
-            setLocalSocket(HifiSockAddr { SocketType::UDP, getGuessedLocalAddress(), _nodeSocket.localPort(SocketType::UDP) });
-=======
-            setLocalSocket(SockAddr { getGuessedLocalAddress(), _nodeSocket.localPort() });
->>>>>>> 42ffb570
+            setLocalSocket(SockAddr { SocketType::UDP, getGuessedLocalAddress(), _nodeSocket.localPort(SocketType::UDP) });
             qCCritical(networking) << "PAGE: Can't connect to Google DNS service via TCP, falling back to guessed local address"
                 << getLocalSockAddr();
         }
