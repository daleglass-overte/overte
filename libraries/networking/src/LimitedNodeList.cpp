--- conflicted
+++ resolved
@@ -134,20 +134,6 @@
 }
 
 void LimitedNodeList::changeSocketBufferSizes(int numBytes) {
-<<<<<<< HEAD
-    // change socket buffer sizes
-    
-    for (int i = 0; i < 2; i++) {
-        QAbstractSocket::SocketOption bufferOpt = (i == 0)
-            ? QAbstractSocket::SendBufferSizeSocketOption : QAbstractSocket::ReceiveBufferSizeSocketOption;
-        
-        int oldBufferSize = _nodeSocket.socketOption(bufferOpt).toInt();
-        
-        QString bufferTypeString = (i == 0) ? "send" : "receive";
-        
-        if (oldBufferSize < numBytes) {
-            _nodeSocket.setSocketOption(bufferOpt, QVariant(numBytes));
-=======
     for (int i = 0; i < 2; i++) {
         QAbstractSocket::SocketOption bufferOpt;
         QString bufferTypeString;
@@ -161,8 +147,6 @@
         }
         int oldBufferSize = _nodeSocket.socketOption(bufferOpt).toInt();
         if (oldBufferSize < numBytes) {
-            _nodeSocket.setSocketOption(bufferOpt, numBytes);
->>>>>>> 3ccb8180
             int newBufferSize = _nodeSocket.socketOption(bufferOpt).toInt();
             
             qDebug() << "Changed socket" << bufferTypeString << "buffer size from" << oldBufferSize << "to"
@@ -347,11 +331,8 @@
 }
 
 SharedNodePointer LimitedNodeList::nodeWithUUID(const QUuid& nodeUUID) {
-<<<<<<< HEAD
-=======
     QReadLocker readLocker(&_nodeMutex);
     
->>>>>>> 3ccb8180
     NodeHash::const_iterator it = _nodeHash.find(nodeUUID);
     return it == _nodeHash.cend() ? SharedNodePointer() : it->second;
  }
@@ -386,29 +367,20 @@
 }
 
 void LimitedNodeList::killNodeWithUUID(const QUuid& nodeUUID) {
-<<<<<<< HEAD
-=======
     _nodeMutex.lockForRead();
     
->>>>>>> 3ccb8180
     NodeHash::iterator it = _nodeHash.find(nodeUUID);
     if (it != _nodeHash.end()) {
         SharedNodePointer matchingNode = it->second;
         
-<<<<<<< HEAD
-=======
         _nodeMutex.unlock();
         
->>>>>>> 3ccb8180
         QWriteLocker writeLocker(&_nodeMutex);
         _nodeHash.unsafe_erase(it);
         
         handleNodeKill(matchingNode);
-<<<<<<< HEAD
-=======
     } else {
         _nodeMutex.unlock();
->>>>>>> 3ccb8180
     }
 }
 
@@ -429,17 +401,10 @@
                                                    const HifiSockAddr& publicSocket, const HifiSockAddr& localSocket) {
     try {
         SharedNodePointer matchingNode = _nodeHash.at(uuid);
-<<<<<<< HEAD
         
         matchingNode->setPublicSocket(publicSocket);
         matchingNode->setLocalSocket(localSocket);
         
-=======
-        
-        matchingNode->setPublicSocket(publicSocket);
-        matchingNode->setLocalSocket(localSocket);
-        
->>>>>>> 3ccb8180
         return matchingNode;
     } catch (std::out_of_range) {
         // we didn't have this node, so add them
@@ -526,11 +491,7 @@
         SharedNodePointer node = it->second;
         node->getMutex().lock();
         
-<<<<<<< HEAD
-        if ((usecTimestampNow() - node->getLastHeardMicrostamp()) > (NODE_SILENCE_THRESHOLD_MSECS * 1000)) {
-=======
         if ((usecTimestampNow() - node->getLastHeardMicrostamp()) > (NODE_SILENCE_THRESHOLD_MSECS * USECS_PER_MSEC)) {
->>>>>>> 3ccb8180
             // call the NodeHash erase to get rid of this node
             it = _nodeHash.unsafe_erase(it);
             
