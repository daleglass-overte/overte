--- conflicted
+++ resolved
@@ -50,19 +50,12 @@
 const unsigned short STUN_SERVER_PORT = 3478;
 
 const QString DOMAIN_SERVER_LOCAL_PORT_SMEM_KEY = "domain-server.local-port";
-<<<<<<< HEAD
 const QString DOMAIN_SERVER_LOCAL_HTTP_PORT_SMEM_KEY = "domain-server.local-http-port";
 const QString DOMAIN_SERVER_LOCAL_HTTPS_PORT_SMEM_KEY = "domain-server.local-https-port";
-=======
->>>>>>> 1663fcb4
 const QString ASSIGNMENT_CLIENT_MONITOR_LOCAL_PORT_SMEM_KEY = "assignment-client-monitor.local-port";
 
 const char DEFAULT_ASSIGNMENT_CLIENT_MONITOR_HOSTNAME[] = "localhost";
 const unsigned short DEFAULT_ASSIGNMENT_CLIENT_MONITOR_PORT = 40104;
-<<<<<<< HEAD
-const unsigned short DEFAULT_ASSIGNMENT_CLIENT_MONITOR_DTLS_PORT = 40105;
-=======
->>>>>>> 1663fcb4
 
 class HifiSockAddr;
 
@@ -183,11 +176,7 @@
         return SharedNodePointer();
     }
 
-<<<<<<< HEAD
     void putLocalPortIntoSharedMemory(const QString key, QObject* parent, quint16 localPort);
-=======
-    void putLocalPortIntoSharedMemory(const QString key, QObject* parent);
->>>>>>> 1663fcb4
     bool getLocalServerPortFromSharedMemory(const QString key, QSharedMemory*& sharedMem, quint16& localPort);
     
 public slots:
