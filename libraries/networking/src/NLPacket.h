//
//  NLPacket.h
//  libraries/networking/src
//
//  Created by Clement on 7/6/15.
//  Copyright 2015 High Fidelity, Inc.
//
//  Distributed under the Apache License, Version 2.0.
//  See the accompanying file LICENSE or http://www.apache.org/licenses/LICENSE-2.0.html
//

#ifndef hifi_NLPacket_h
#define hifi_NLPacket_h

#include <QtCore/QSharedPointer>

#include "UUID.h"
#include "udt/Packet.h"

class NLPacket : public udt::Packet {
    Q_OBJECT
public:
<<<<<<< HEAD
=======
    
>>>>>>> 05297889
    // this is used by the Octree classes - must be known at compile time
    static const int MAX_PACKET_HEADER_SIZE =
        sizeof(udt::Packet::SequenceNumberAndBitField) + sizeof(udt::Packet::MessageNumberAndBitField) +
        sizeof(PacketType) + sizeof(PacketVersion) + NUM_BYTES_RFC4122_UUID + NUM_BYTES_MD5_HASH;
    
    static std::unique_ptr<NLPacket> create(PacketType type, qint64 size = -1,
                                            bool isReliable = false, bool isPartOfMessage = false);
    
    static std::unique_ptr<NLPacket> fromReceivedPacket(std::unique_ptr<char[]> data, qint64 size,
                                                        const HifiSockAddr& senderSockAddr);
    static std::unique_ptr<NLPacket> fromBase(std::unique_ptr<Packet> packet);
    
    // Provided for convenience, try to limit use
    static std::unique_ptr<NLPacket> createCopy(const NLPacket& other);
    
<<<<<<< HEAD
    // Current level's header size
    static int localHeaderSize(PacketType type);
    // Cumulated size of all the headers
    static int totalHeaderSize(PacketType type, bool isPartOfMessage = false);
    // The maximum payload size this packet can use to fit in MTU
    static int maxPayloadSize(PacketType type, bool isPartOfMessage = false);
    
=======
>>>>>>> 05297889
    static PacketType typeInHeader(const udt::Packet& packet);
    static PacketVersion versionInHeader(const udt::Packet& packet);
    
    static QUuid sourceIDInHeader(const udt::Packet& packet);
    static QByteArray verificationHashInHeader(const udt::Packet& packet);
    static QByteArray hashForPacketAndSecret(const udt::Packet& packet, const QUuid& connectionSecret);
    
<<<<<<< HEAD
=======
    static qint64 maxPayloadSize(PacketType type);
    static qint64 localHeaderSize(PacketType type);
    
    virtual qint64 maxPayloadSize() const; // The maximum payload size this packet can use to fit in MTU
    virtual qint64 totalHeadersSize() const; // Cumulated size of all the headers
    virtual qint64 localHeaderSize() const;  // Current level's header size
    
>>>>>>> 05297889
    PacketType getType() const { return _type; }
    void setType(PacketType type);
    
    PacketVersion getVersion() const { return _version; }

    const QUuid& getSourceID() const { return _sourceID; }
    
<<<<<<< HEAD
    void writeSourceID(const QUuid& sourceID) const;
    void writeVerificationHashGivenSecret(const QUuid& connectionSecret) const;

protected:
    
    NLPacket(PacketType type, qint64 size = -1, bool forceReliable = false, bool isPartOfMessage = false);
    NLPacket(std::unique_ptr<char[]> data, qint64 size, const HifiSockAddr& senderSockAddr);
    NLPacket(std::unique_ptr<Packet> packet);
=======
    void writeSourceID(const QUuid& sourceID);
    void writeVerificationHashGivenSecret(const QUuid& connectionSecret);

protected:
    
    NLPacket(PacketType type, bool forceReliable = false, bool isPartOfMessage = false);
    NLPacket(PacketType type, qint64 size, bool forceReliable = false, bool isPartOfMessage = false);
    NLPacket(std::unique_ptr<char[]> data, qint64 size, const HifiSockAddr& senderSockAddr);
    NLPacket(std::unique_ptr<Packet> packet);
    
>>>>>>> 05297889
    NLPacket(const NLPacket& other);
    NLPacket(NLPacket&& other);
    
    NLPacket& operator=(const NLPacket& other);
    NLPacket& operator=(NLPacket&& other);
    
    // Header writers
    void writeTypeAndVersion();

    // Header readers, used to set member variables after getting a packet from the network
    void readType();
    void readVersion();
    void readSourceID();
    
    PacketType _type;
    PacketVersion _version;
<<<<<<< HEAD
    mutable QUuid _sourceID;
=======
    QUuid _sourceID;
>>>>>>> 05297889
};

#endif // hifi_NLPacket_h<|MERGE_RESOLUTION|>--- conflicted
+++ resolved
@@ -20,10 +20,6 @@
 class NLPacket : public udt::Packet {
     Q_OBJECT
 public:
-<<<<<<< HEAD
-=======
-    
->>>>>>> 05297889
     // this is used by the Octree classes - must be known at compile time
     static const int MAX_PACKET_HEADER_SIZE =
         sizeof(udt::Packet::SequenceNumberAndBitField) + sizeof(udt::Packet::MessageNumberAndBitField) +
@@ -39,7 +35,6 @@
     // Provided for convenience, try to limit use
     static std::unique_ptr<NLPacket> createCopy(const NLPacket& other);
     
-<<<<<<< HEAD
     // Current level's header size
     static int localHeaderSize(PacketType type);
     // Cumulated size of all the headers
@@ -47,8 +42,6 @@
     // The maximum payload size this packet can use to fit in MTU
     static int maxPayloadSize(PacketType type, bool isPartOfMessage = false);
     
-=======
->>>>>>> 05297889
     static PacketType typeInHeader(const udt::Packet& packet);
     static PacketVersion versionInHeader(const udt::Packet& packet);
     
@@ -56,16 +49,6 @@
     static QByteArray verificationHashInHeader(const udt::Packet& packet);
     static QByteArray hashForPacketAndSecret(const udt::Packet& packet, const QUuid& connectionSecret);
     
-<<<<<<< HEAD
-=======
-    static qint64 maxPayloadSize(PacketType type);
-    static qint64 localHeaderSize(PacketType type);
-    
-    virtual qint64 maxPayloadSize() const; // The maximum payload size this packet can use to fit in MTU
-    virtual qint64 totalHeadersSize() const; // Cumulated size of all the headers
-    virtual qint64 localHeaderSize() const;  // Current level's header size
-    
->>>>>>> 05297889
     PacketType getType() const { return _type; }
     void setType(PacketType type);
     
@@ -73,7 +56,6 @@
 
     const QUuid& getSourceID() const { return _sourceID; }
     
-<<<<<<< HEAD
     void writeSourceID(const QUuid& sourceID) const;
     void writeVerificationHashGivenSecret(const QUuid& connectionSecret) const;
 
@@ -82,18 +64,7 @@
     NLPacket(PacketType type, qint64 size = -1, bool forceReliable = false, bool isPartOfMessage = false);
     NLPacket(std::unique_ptr<char[]> data, qint64 size, const HifiSockAddr& senderSockAddr);
     NLPacket(std::unique_ptr<Packet> packet);
-=======
-    void writeSourceID(const QUuid& sourceID);
-    void writeVerificationHashGivenSecret(const QUuid& connectionSecret);
-
-protected:
     
-    NLPacket(PacketType type, bool forceReliable = false, bool isPartOfMessage = false);
-    NLPacket(PacketType type, qint64 size, bool forceReliable = false, bool isPartOfMessage = false);
-    NLPacket(std::unique_ptr<char[]> data, qint64 size, const HifiSockAddr& senderSockAddr);
-    NLPacket(std::unique_ptr<Packet> packet);
-    
->>>>>>> 05297889
     NLPacket(const NLPacket& other);
     NLPacket(NLPacket&& other);
     
@@ -110,11 +81,7 @@
     
     PacketType _type;
     PacketVersion _version;
-<<<<<<< HEAD
     mutable QUuid _sourceID;
-=======
-    QUuid _sourceID;
->>>>>>> 05297889
 };
 
 #endif // hifi_NLPacket_h