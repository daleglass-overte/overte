//
//  NLPacket.h
//  libraries/networking/src
//
//  Created by Clement on 7/6/15.
//  Copyright 2015 High Fidelity, Inc.
//
//  Distributed under the Apache License, Version 2.0.
//  See the accompanying file LICENSE or http://www.apache.org/licenses/LICENSE-2.0.html
//

#ifndef hifi_NLPacket_h
#define hifi_NLPacket_h

#include <QtCore/QSharedPointer>

#include <UUID.h>

#include "udt/Packet.h"

class HMACAuth;

class NLPacket : public udt::Packet {
    Q_OBJECT
public:
    //
    //    NLPacket format:
    //
    //    |      BYTE     |      BYTE     |      BYTE     |      BYTE     |
    //     0                   1                   2                   3
    //     0 1 2 3 4 5 6 7 8 9 0 1 2 3 4 5 6 7 8 9 0 1 2 3 4 5 6 7 8 9 0 1
    //    +-+-+-+-+-+-+-+-+-+-+-+-+-+-+-+-+-+-+-+-+-+-+-+-+-+-+-+-+-+-+-+-+
    //    |  Packet Type  |    Version    | Local Node ID - sourced only  |
    //    +-+-+-+-+-+-+-+-+-+-+-+-+-+-+-+-+-+-+-+-+-+-+-+-+-+-+-+-+-+-+-+-+
    //    |                                                               |
    //    |                 MD5 Verification - 16 bytes                   |
    //    |                 (ONLY FOR VERIFIED PACKETS)                   |
    //    |                                                               |
    //    +-+-+-+-+-+-+-+-+-+-+-+-+-+-+-+-+-+-+-+-+-+-+-+-+-+-+-+-+-+-+-+-+
    //

    using LocalID = NetworkLocalID;
    static const LocalID NULL_LOCAL_ID = 0;
    
    static const int NUM_BYTES_LOCALID = sizeof(LocalID);
    // this is used by the Octree classes - must be known at compile time
    static const int MAX_PACKET_HEADER_SIZE =
        sizeof(udt::Packet::SequenceNumberAndBitField) + sizeof(udt::Packet::MessageNumberAndBitField) +
        sizeof(PacketType) + sizeof(PacketVersion) + NUM_BYTES_LOCALID + NUM_BYTES_MD5_HASH;
    
    static std::unique_ptr<NLPacket> create(PacketType type, qint64 size = -1,
                    bool isReliable = false, bool isPartOfMessage = false, PacketVersion version = 0);
    
    static std::unique_ptr<NLPacket> fromReceivedPacket(std::unique_ptr<char[]> data, qint64 size,
                                                        const HifiSockAddr& senderSockAddr);

    static std::unique_ptr<NLPacket> fromBase(std::unique_ptr<Packet> packet);
    
    // Provided for convenience, try to limit use
    static std::unique_ptr<NLPacket> createCopy(const NLPacket& other);
    
    // Current level's header size
    static int localHeaderSize(PacketType type);
    // Cumulated size of all the headers
    static int totalHeaderSize(PacketType type, bool isPartOfMessage = false);
    // The maximum payload size this packet can use to fit in MTU
    static int maxPayloadSize(PacketType type, bool isPartOfMessage = false);
    
    static PacketType typeInHeader(const udt::Packet& packet);
    static PacketVersion versionInHeader(const udt::Packet& packet);
    
    static LocalID sourceIDInHeader(const udt::Packet& packet);
    static QByteArray verificationHashInHeader(const udt::Packet& packet);
    static QByteArray hashForPacketAndHMAC(const udt::Packet& packet, HMACAuth& hash);
    
    PacketType getType() const { return _type; }
    void setType(PacketType type);
    
    PacketVersion getVersion() const { return _version; }
    void setVersion(PacketVersion version);

    LocalID getSourceID() const { return _sourceID; }
<<<<<<< HEAD
    
    void writeSourceID(LocalID sourceID) const;
    void writeVerificationHash(HMACAuth& hmacAuth) const;
=======

    void writeSourceID(LocalID sourceID) const;
    void writeVerificationHashGivenSecret(const QUuid& connectionSecret) const;
>>>>>>> 37f4a2d3

protected:
    
    NLPacket(PacketType type, qint64 size = -1, bool forceReliable = false, bool isPartOfMessage = false, PacketVersion version = 0);
    NLPacket(std::unique_ptr<char[]> data, qint64 size, const HifiSockAddr& senderSockAddr);
    
    NLPacket(const NLPacket& other);
    NLPacket(NLPacket&& other);
    NLPacket(Packet&& other);
    
    NLPacket& operator=(const NLPacket& other);
    NLPacket& operator=(NLPacket&& other);
    
    // Header writers
    void writeTypeAndVersion();

    // Header readers, used to set member variables after getting a packet from the network
    void readType();
    void readVersion();
    void readSourceID();
    
    PacketType _type;
    PacketVersion _version;
    mutable LocalID _sourceID;
};

#endif // hifi_NLPacket_h<|MERGE_RESOLUTION|>--- conflicted
+++ resolved
@@ -17,8 +17,6 @@
 #include <UUID.h>
 
 #include "udt/Packet.h"
-
-class HMACAuth;
 
 class NLPacket : public udt::Packet {
     Q_OBJECT
@@ -71,7 +69,7 @@
     
     static LocalID sourceIDInHeader(const udt::Packet& packet);
     static QByteArray verificationHashInHeader(const udt::Packet& packet);
-    static QByteArray hashForPacketAndHMAC(const udt::Packet& packet, HMACAuth& hash);
+    static QByteArray hashForPacketAndSecret(const udt::Packet& packet, const QUuid& connectionSecret);
     
     PacketType getType() const { return _type; }
     void setType(PacketType type);
@@ -80,15 +78,9 @@
     void setVersion(PacketVersion version);
 
     LocalID getSourceID() const { return _sourceID; }
-<<<<<<< HEAD
-    
-    void writeSourceID(LocalID sourceID) const;
-    void writeVerificationHash(HMACAuth& hmacAuth) const;
-=======
 
     void writeSourceID(LocalID sourceID) const;
     void writeVerificationHashGivenSecret(const QUuid& connectionSecret) const;
->>>>>>> 37f4a2d3
 
 protected:
     
