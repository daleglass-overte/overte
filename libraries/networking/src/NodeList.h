--- conflicted
+++ resolved
@@ -156,14 +156,10 @@
     void maybeSendIgnoreSetToNode(SharedNodePointer node);
 
 private:
-<<<<<<< HEAD
+    Q_DISABLE_COPY(NodeList)
     NodeList() : LimitedNodeList(INVALID_PORT, INVALID_PORT) { 
         assert(false);  // Not implemented, needed for DependencyManager templates compile
     }
-=======
-    Q_DISABLE_COPY(NodeList)
-    NodeList() : LimitedNodeList(INVALID_PORT, INVALID_PORT) { assert(false); } // Not implemented, needed for DependencyManager templates compile
->>>>>>> 939d0958
     NodeList(char ownerType, int socketListenPort = INVALID_PORT, int dtlsListenPort = INVALID_PORT);
 
     void processDomainServerAuthRequest(const QByteArray& packet);
