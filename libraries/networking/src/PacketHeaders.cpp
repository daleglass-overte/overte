--- conflicted
+++ resolved
@@ -74,11 +74,7 @@
             return 1;
         case PacketTypeEntityAddOrEdit:
         case PacketTypeEntityData:
-<<<<<<< HEAD
             return VERSION_ENTITIES_USE_METERS;
-=======
-            return VERSION_ENTITIES_LIGHT_HAS_INTENSITY_AND_COLOR_PROPERTIES;
->>>>>>> ef66182c
         case PacketTypeEntityErase:
             return 2;
         case PacketTypeAudioStreamStats:
