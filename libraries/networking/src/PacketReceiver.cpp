//
//  PacketReceiver.cpp
//  libraries/networking/src
//
//  Created by Stephen Birarda on 1/23/2014.
//  Update by Ryan Huffman on 7/8/2015.
//  Copyright 2014 High Fidelity, Inc.
//
//  Distributed under the Apache License, Version 2.0.
//  See the accompanying file LICENSE or http://www.apache.org/licenses/LICENSE-2.0.html
//

#include "PacketReceiver.h"

#include "DependencyManager.h"
#include "NetworkLogging.h"
#include "NodeList.h"
#include "SharedUtil.h"

PacketReceiver::PacketReceiver(QObject* parent) :
    QObject(parent),
    _packetListenerMap()
{
    qRegisterMetaType<QSharedPointer<NLPacket>>();
}

bool PacketReceiver::registerListenerForTypes(const QSet<PacketType>& types, QObject* listener, const char* slot) {
    QSet<PacketType> nonSourcedTypes;
    QSet<PacketType> sourcedTypes;

    foreach(PacketType type, types) {
        if (NON_SOURCED_PACKETS.contains(type)) {
            nonSourcedTypes << type;
        } else {
            sourcedTypes << type;
        }
    }

    Q_ASSERT(listener);

    if (nonSourcedTypes.size() > 0) {
        QMetaMethod nonSourcedMethod = matchingMethodForListener(*nonSourcedTypes.begin(), listener, slot);
        if (nonSourcedMethod.isValid()) {
            foreach(PacketType type, nonSourcedTypes) {
                registerVerifiedListener(type, listener, nonSourcedMethod);
            }
        } else {
            return false;
        }
    }

    if (sourcedTypes.size() > 0) {
        QMetaMethod sourcedMethod = matchingMethodForListener(*sourcedTypes.begin(), listener, slot);
        if (sourcedMethod.isValid()) {
            foreach(PacketType type, sourcedTypes) {
                registerVerifiedListener(type, listener, sourcedMethod);
            }
        } else {
            return false;
        }
    }
    
    return true;
}

void PacketReceiver::registerDirectListener(PacketType type, QObject* listener, const char* slot) {
    bool success = registerListener(type, listener, slot);
    if (success) {
        _directConnectSetMutex.lock();
        
        // if we successfully registered, add this object to the set of objects that are directly connected
        _directlyConnectedObjects.insert(listener);
        
        _directConnectSetMutex.unlock();
    }
}

void PacketReceiver::registerDirectListenerForTypes(const QSet<PacketType>& types,
                                                    QObject* listener, const char* slot) {
    // just call register listener for types to start
    bool success = registerListenerForTypes(types, listener, slot);
    if (success) {
        _directConnectSetMutex.lock();
        
        // if we successfully registered, add this object to the set of objects that are directly connected
        _directlyConnectedObjects.insert(listener);
        
        _directConnectSetMutex.unlock();
    }
}

bool PacketReceiver::registerListener(PacketType type, QObject* listener, const char* slot) {
    Q_ASSERT(listener);

    QMetaMethod matchingMethod = matchingMethodForListener(type, listener, slot);

    if (matchingMethod.isValid()) {
        registerVerifiedListener(type, listener, matchingMethod);
        return true;
    } else {
        return false;
    }
}

QMetaMethod PacketReceiver::matchingMethodForListener(PacketType type, QObject* object, const char* slot) const {
    Q_ASSERT(object);

    // normalize the slot with the expected parameters

    const QString NON_SOURCED_PACKET_LISTENER_PARAMETERS = "QSharedPointer<NLPacket>";

    QSet<QString> possibleSignatures { QString("%1(%2)").arg(slot).arg(NON_SOURCED_PACKET_LISTENER_PARAMETERS) };

    if (!NON_SOURCED_PACKETS.contains(type)) {
        static const QString SOURCED_PACKET_LISTENER_PARAMETERS = "QSharedPointer<NLPacket>,QSharedPointer<Node>";
        static const QString TYPEDEF_SOURCED_PACKET_LISTENER_PARAMETERS = "QSharedPointer<NLPacket>,SharedNodePointer";

        // a sourced packet must take the shared pointer to the packet but optionally could include
        // a shared pointer to the node

        possibleSignatures << QString("%1(%2)").arg(slot).arg(TYPEDEF_SOURCED_PACKET_LISTENER_PARAMETERS);
        possibleSignatures << QString("%1(%2)").arg(slot).arg(SOURCED_PACKET_LISTENER_PARAMETERS);
    }

    int methodIndex = -1;

    foreach(const QString& signature, possibleSignatures) {
        QByteArray normalizedSlot =
            QMetaObject::normalizedSignature(signature.toStdString().c_str());
        
        // does the constructed normalized method exist?
        methodIndex = object->metaObject()->indexOfSlot(normalizedSlot.toStdString().c_str());

        if (methodIndex >= 0) {
            break;
        }
    }

    if (methodIndex < 0) {
        qDebug() << "PacketReceiver::registerListener expected a slot with one of the following signatures:"
                 << possibleSignatures.toList() << "- but such a slot was not found."
                 << "Could not complete listener registration for type" << type;
    }

    Q_ASSERT(methodIndex >= 0);

    // return the converted QMetaMethod
    if (methodIndex >= 0) {
        return object->metaObject()->method(methodIndex);
    } else {
        // if somehow (scripting?) something bad gets in here at runtime that doesn't hit the asserts above
        // return a non-valid QMetaMethod
        return QMetaMethod();
    }
}

void PacketReceiver::registerVerifiedListener(PacketType type, QObject* object, const QMetaMethod& slot) {
    _packetListenerLock.lock();

    if (_packetListenerMap.contains(type)) {
        qDebug() << "Warning: Registering a packet listener for packet type" << type
            << "that will remove a previously registered listener";
    }

    // add the mapping
    _packetListenerMap[type] = ObjectMethodPair(QPointer<QObject>(object), slot);

    _packetListenerLock.unlock();

}

void PacketReceiver::unregisterListener(QObject* listener) {
    _packetListenerLock.lock();

    auto it = _packetListenerMap.begin();

    while (it != _packetListenerMap.end()) {
        if (it.value().first == listener) {
            // this listener matches - erase it
            it = _packetListenerMap.erase(it);
        } else {
            ++it;
        }
    }

    _packetListenerLock.unlock();
    
    _directConnectSetMutex.lock();
    _directlyConnectedObjects.remove(listener);
    _directConnectSetMutex.unlock();
}

void PacketReceiver::handleVerifiedPacket(std::unique_ptr<udt::Packet> packet) {
    
    // if we're supposed to drop this packet then break out here
    if (_shouldDropPackets) {
        return;
    }
    
    auto nodeList = DependencyManager::get<LimitedNodeList>();
    
<<<<<<< HEAD
    // setup a HifiSockAddr to read into
    HifiSockAddr senderSockAddr;
    
=======
>>>>>>> 05297889
    // setup an NLPacket from the packet we were passed
    auto nlPacket = NLPacket::fromBase(std::move(packet));
    
    _inPacketCount++;
    _inByteCount += nlPacket->getDataSize();
    
    SharedNodePointer matchingNode;
    
    if (!nlPacket->getSourceID().isNull()) {
        matchingNode = nodeList->nodeWithUUID(nlPacket->getSourceID());
        
        if (matchingNode) {
            // No matter if this packet is handled or not, we update the timestamp for the last time we heard
            // from this sending node
            matchingNode->setLastHeardMicrostamp(usecTimestampNow());
        }
    }
    
    _packetListenerLock.lock();
    
    bool listenerIsDead = false;
    
    auto it = _packetListenerMap.find(nlPacket->getType());
    
    if (it != _packetListenerMap.end() && it->second.isValid()) {
        
        auto listener = it.value();
        
        if (listener.first) {
            
            bool success = false;
            
            // check if this is a directly connected listener
            _directConnectSetMutex.lock();
            
            Qt::ConnectionType connectionType =
                _directlyConnectedObjects.contains(listener.first) ? Qt::DirectConnection : Qt::AutoConnection;
            
            _directConnectSetMutex.unlock();
            
            PacketType packetType = nlPacket->getType();
            
            if (matchingNode) {
                emit dataReceived(matchingNode->getType(), nlPacket->getDataSize());
                QMetaMethod metaMethod = listener.second;
                
                static const QByteArray QSHAREDPOINTER_NODE_NORMALIZED = QMetaObject::normalizedType("QSharedPointer<Node>");
                static const QByteArray SHARED_NODE_NORMALIZED = QMetaObject::normalizedType("SharedNodePointer");
                
                // one final check on the QPointer before we go to invoke
                if (listener.first) {
                    if (metaMethod.parameterTypes().contains(SHARED_NODE_NORMALIZED)) {
                        success = metaMethod.invoke(listener.first,
                                                    connectionType,
                                                    Q_ARG(QSharedPointer<NLPacket>,
                                                          QSharedPointer<NLPacket>(nlPacket.release())),
                                                    Q_ARG(SharedNodePointer, matchingNode));
                        
                    } else if (metaMethod.parameterTypes().contains(QSHAREDPOINTER_NODE_NORMALIZED)) {
                        success = metaMethod.invoke(listener.first,
                                                    connectionType,
                                                    Q_ARG(QSharedPointer<NLPacket>,
                                                          QSharedPointer<NLPacket>(nlPacket.release())),
                                                    Q_ARG(QSharedPointer<Node>, matchingNode));
                        
                    } else {
                        success = metaMethod.invoke(listener.first,
                                                    connectionType,
                                                    Q_ARG(QSharedPointer<NLPacket>,
                                                          QSharedPointer<NLPacket>(nlPacket.release())));
                    }
                } else {
                    listenerIsDead = true;
                }
            } else {
                emit dataReceived(NodeType::Unassigned, nlPacket->getDataSize());
                
                // one final check on the QPointer before we invoke
                if (listener.first) {
                    success = listener.second.invoke(listener.first,
                                                     Q_ARG(QSharedPointer<NLPacket>,
                                                           QSharedPointer<NLPacket>(nlPacket.release())));
                } else {
                    listenerIsDead = true;
                }
                
            }
            
            if (!success) {
                qDebug().nospace() << "Error delivering packet " << packetType << " to listener "
                    << listener.first << "::" << qPrintable(listener.second.methodSignature());
            }
            
        } else {
            listenerIsDead = true;
        }
        
        if (listenerIsDead) {
            qDebug().nospace() << "Listener for packet " << nlPacket->getType()
                << " has been destroyed. Removing from listener map.";
            it = _packetListenerMap.erase(it);
            
            // if it exists, remove the listener from _directlyConnectedObjects
            _directConnectSetMutex.lock();
            _directlyConnectedObjects.remove(listener.first);
            _directConnectSetMutex.unlock();
        }
        
    } else if (it == _packetListenerMap.end()) {
        qWarning() << "No listener found for packet type" << nlPacket->getType();
        
        // insert a dummy listener so we don't print this again
        _packetListenerMap.insert(nlPacket->getType(), { nullptr, QMetaMethod() });
    }
    
    _packetListenerLock.unlock();
    
}<|MERGE_RESOLUTION|>--- conflicted
+++ resolved
@@ -199,12 +199,6 @@
     
     auto nodeList = DependencyManager::get<LimitedNodeList>();
     
-<<<<<<< HEAD
-    // setup a HifiSockAddr to read into
-    HifiSockAddr senderSockAddr;
-    
-=======
->>>>>>> 05297889
     // setup an NLPacket from the packet we were passed
     auto nlPacket = NLPacket::fromBase(std::move(packet));
     
