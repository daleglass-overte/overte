//
//  ResourceCache.cpp
//  libraries/shared/src
//
//  Created by Andrzej Kapolka on 2/27/14.
//  Copyright 2014 High Fidelity, Inc.
//
//  Distributed under the Apache License, Version 2.0.
//  See the accompanying file LICENSE or http://www.apache.org/licenses/LICENSE-2.0.html
//

#include <cfloat>
#include <cmath>

#include <QDebug>
#include <QNetworkDiskCache>
#include <QThread>
#include <QTimer>

#include <SharedUtil.h>
#include <assert.h>

#include "NetworkAccessManager.h"
#include "NetworkLogging.h"

#include "ResourceCache.h"

#define clamp(x, min, max) (((x) < (min)) ? (min) :\
                           (((x) > (max)) ? (max) :\
                                            (x)))

ResourceCache::ResourceCache(QObject* parent) :
    QObject(parent) {    
}

ResourceCache::~ResourceCache() {
    clearUnusedResource();
}

void ResourceCache::refreshAll() {
    // Clear all unused resources so we don't have to reload them
    clearUnusedResource();
    
    // Refresh all remaining resources in use
    foreach (auto resource, _resources) {
        if (!resource.isNull()) {
            resource.data()->refresh();
        }
    }
}

void ResourceCache::refresh(const QUrl& url) {
    QSharedPointer<Resource> resource = _resources.value(url);
    if (!resource.isNull()) {
        resource->refresh();
    } else {
        _resources.remove(url);
    }
}

void ResourceCache::getResourceAsynchronously(const QUrl& url) {
    qCDebug(networking) << "ResourceCache::getResourceAsynchronously" << url.toString();
    _resourcesToBeGottenLock.lockForWrite();
    _resourcesToBeGotten.enqueue(QUrl(url));
    _resourcesToBeGottenLock.unlock();
}

void ResourceCache::checkAsynchronousGets() {
    assert(QThread::currentThread() == thread());
    if (!_resourcesToBeGotten.isEmpty()) {
        _resourcesToBeGottenLock.lockForWrite();
        QUrl url = _resourcesToBeGotten.dequeue();
        _resourcesToBeGottenLock.unlock();
        getResource(url);
    }
}

QSharedPointer<Resource> ResourceCache::getResource(const QUrl& url, const QUrl& fallback,
                                                    bool delayLoad, void* extra) {
    QSharedPointer<Resource> resource = _resources.value(url);
    if (!resource.isNull()) {
        removeUnusedResource(resource);
        return resource;
    }

    if (QThread::currentThread() != thread()) {
        assert(delayLoad);
        getResourceAsynchronously(url);
        return QSharedPointer<Resource>();
    }

    if (!url.isValid() && !url.isEmpty() && fallback.isValid()) {
        return getResource(fallback, QUrl(), delayLoad);
    }

    resource = createResource(url, fallback.isValid() ?
                              getResource(fallback, QUrl(), true) : QSharedPointer<Resource>(), delayLoad, extra);
    resource->setSelf(resource);
    resource->setCache(this);
    _resources.insert(url, resource);
    removeUnusedResource(resource);
    resource->ensureLoading();

    return resource;
}

void ResourceCache::setUnusedResourceCacheSize(qint64 unusedResourcesMaxSize) {
    _unusedResourcesMaxSize = clamp(unusedResourcesMaxSize, MIN_UNUSED_MAX_SIZE, MAX_UNUSED_MAX_SIZE);
    reserveUnusedResource(0);
}

void ResourceCache::addUnusedResource(const QSharedPointer<Resource>& resource) {
    if (resource->getBytesTotal() > _unusedResourcesMaxSize) {
        // If it doesn't fit anyway, let's leave whatever is already in the cache.
        resource->setCache(nullptr);
        return;
    }
    reserveUnusedResource(resource->getBytesTotal());
    
    resource->setLRUKey(++_lastLRUKey);
    _unusedResources.insert(resource->getLRUKey(), resource);
    _unusedResourcesSize += resource->getBytesTotal();
}

void ResourceCache::removeUnusedResource(const QSharedPointer<Resource>& resource) {
    if (_unusedResources.contains(resource->getLRUKey())) {
        _unusedResources.remove(resource->getLRUKey());
        _unusedResourcesSize -= resource->getBytesTotal();
    }
}

void ResourceCache::reserveUnusedResource(qint64 resourceSize) {
    while (!_unusedResources.empty() &&
           _unusedResourcesSize + resourceSize > _unusedResourcesMaxSize) {
        // unload the oldest resource
        QMap<int, QSharedPointer<Resource> >::iterator it = _unusedResources.begin();
        
        _unusedResourcesSize -= it.value()->getBytesTotal();
        it.value()->setCache(nullptr);
        _unusedResources.erase(it);
    }
}

void ResourceCache::clearUnusedResource() {
    // the unused resources may themselves reference resources that will be added to the unused
    // list on destruction, so keep clearing until there are no references left
    while (!_unusedResources.isEmpty()) {
        foreach (const QSharedPointer<Resource>& resource, _unusedResources) {
            resource->setCache(nullptr);
        }
        _unusedResources.clear();
    }
}

void ResourceCache::attemptRequest(Resource* resource) {
    auto sharedItems = DependencyManager::get<ResourceCacheSharedItems>();

    // Disable request limiting for ATP
    if (resource->getURL().scheme() != URL_SCHEME_ATP) {
        if (_requestLimit <= 0) {
            // wait until a slot becomes available
            sharedItems->_pendingRequests.append(resource);
            return;
        }

        --_requestLimit;
    }

    sharedItems->_loadingRequests.append(resource);
    resource->makeRequest();
}

void ResourceCache::requestCompleted(Resource* resource) {
    auto sharedItems = DependencyManager::get<ResourceCacheSharedItems>();
    sharedItems->_loadingRequests.removeOne(resource);
    if (resource->getURL().scheme() != URL_SCHEME_ATP) {
        ++_requestLimit;
    }
    
    // look for the highest priority pending request
    int highestIndex = -1;
    float highestPriority = -FLT_MAX;
    for (int i = 0; i < sharedItems->_pendingRequests.size(); ) {
        Resource* resource = sharedItems->_pendingRequests.at(i).data();
        if (!resource) {
            sharedItems->_pendingRequests.removeAt(i);
            continue;
        }
        float priority = resource->getLoadPriority();
        if (priority >= highestPriority) {
            highestPriority = priority;
            highestIndex = i;
        }
        i++;
    }
    if (highestIndex >= 0) {
        attemptRequest(sharedItems->_pendingRequests.takeAt(highestIndex));
    }
}

const int DEFAULT_REQUEST_LIMIT = 10;
int ResourceCache::_requestLimit = DEFAULT_REQUEST_LIMIT;

Resource::Resource(const QUrl& url, bool delayLoad) :
    _url(url),
    _activeUrl(url),
    _request(nullptr) {
    
    init();
    
    // start loading immediately unless instructed otherwise
    if (!(_startedLoading || delayLoad)) {    
        QTimer::singleShot(0, this, &Resource::ensureLoading);
    }
}

Resource::~Resource() {
    if (_request) {
        ResourceCache::requestCompleted(this);
        _request->deleteLater();
        _request = nullptr;
    }
}

void Resource::ensureLoading() {
    if (!_startedLoading) {
        attemptRequest();
    }
}

void Resource::setLoadPriority(const QPointer<QObject>& owner, float priority) {
    if (!(_failedToLoad || _loaded)) {
        _loadPriorities.insert(owner, priority);
    }
}

void Resource::setLoadPriorities(const QHash<QPointer<QObject>, float>& priorities) {
    if (_failedToLoad || _loaded) {
        return;
    }
    for (QHash<QPointer<QObject>, float>::const_iterator it = priorities.constBegin();
            it != priorities.constEnd(); it++) {
        _loadPriorities.insert(it.key(), it.value());
    }
}

void Resource::clearLoadPriority(const QPointer<QObject>& owner) {
    if (!(_failedToLoad || _loaded)) {
        _loadPriorities.remove(owner);
    }
}

float Resource::getLoadPriority() {
    float highestPriority = -FLT_MAX;
    for (QHash<QPointer<QObject>, float>::iterator it = _loadPriorities.begin(); it != _loadPriorities.end(); ) {
        if (it.key().isNull()) {
            it = _loadPriorities.erase(it);
            continue;
        }
        highestPriority = qMax(highestPriority, it.value());
        it++;
    }
    return highestPriority;
}

void Resource::refresh() {
    if (_request && !(_loaded || _failedToLoad)) {
        return;
    }
    if (_request) {
        _request->disconnect(this);
        _request->deleteLater();
        _request = nullptr;
        ResourceCache::requestCompleted(this);
    }
    
    init();
    ensureLoading();
    emit onRefresh();
}

void Resource::allReferencesCleared() {
    if (_cache) {
        if (QThread::currentThread() != thread()) {
            QMetaObject::invokeMethod(this, "allReferencesCleared");
            return;
        }
        
        // create and reinsert new shared pointer 
        QSharedPointer<Resource> self(this, &Resource::allReferencesCleared);
        setSelf(self);
        reinsert();
        
        // add to the unused list
        _cache->addUnusedResource(self);
        
    } else {
        delete this;
    }
}

void Resource::init() {
    _startedLoading = false;
    _failedToLoad = false;
    _loaded = false;
    _attempts = 0;
    _activeUrl = _url;
    
    if (_url.isEmpty()) {
        _startedLoading = _loaded = true;
        
    } else if (!(_url.isValid())) {
        _startedLoading = _failedToLoad = true;
    }
}

void Resource::attemptRequest() {
    _startedLoading = true;
    ResourceCache::attemptRequest(this);
}

void Resource::finishedLoading(bool success) {
    if (success) {
        qDebug() << "Finished loading:" << _url;
        _loaded = true;
    } else {
        qDebug() << "Failed to load:" << _url;
        _failedToLoad = true;
    }
    _loadPriorities.clear();
}

void Resource::reinsert() {
    _cache->_resources.insert(_url, _self);
}


void Resource::makeRequest() {
    Q_ASSERT(!_request);

    _request = ResourceManager::createResourceRequest(this, _activeUrl);

    if (!_request) {
        qDebug() << "Failed to get request for " << _url;
        ResourceCache::requestCompleted(this);
        finishedLoading(false);
        return;
    }
    
    qDebug() << "Starting request for: " << _url;

    connect(_request, &ResourceRequest::progress, this, &Resource::handleDownloadProgress);
    connect(_request, &ResourceRequest::finished, this, &Resource::handleReplyFinished);

    _bytesReceived = _bytesTotal = 0;

    _request->send();
}

void Resource::handleDownloadProgress(uint64_t bytesReceived, uint64_t bytesTotal) {
    _bytesReceived = bytesReceived;
    _bytesTotal = bytesTotal;
}

void Resource::handleReplyFinished() {
    Q_ASSERT(_request);
    
    ResourceCache::requestCompleted(this);
    
    auto result = _request->getResult();
    if (result == ResourceRequest::Success) {
        _data = _request->getData();
        qDebug() << "Request finished for " << _url << ", " << _activeUrl;
        
        finishedLoading(true);
        emit loaded(_data);
        downloadFinished(_data);
    } else {
        switch (result) {
            case ResourceRequest::Result::Timeout: {
                qDebug() << "Timed out loading" << _url << "received" << _bytesReceived << "total" << _bytesTotal;
                // Fall through to other cases
            }
            case ResourceRequest::Result::ServerUnavailable: {
                // retry with increasing delays
                const int MAX_ATTEMPTS = 8;
                const int BASE_DELAY_MS = 1000;
                if (_attempts++ < MAX_ATTEMPTS) {
                    auto waitTime = BASE_DELAY_MS * (int)pow(2.0, _attempts);
                    qDebug().nospace() << "Retrying to load the asset in " << waitTime
                                       << "ms, attempt " << _attempts << " of " << MAX_ATTEMPTS;
                    QTimer::singleShot(waitTime, this, &Resource::attemptRequest);
                    break;
                }
                // fall through to final failure
            }
            default: {
                qDebug() << "Error loading " << _url;
                auto error = (result == ResourceRequest::Timeout) ? QNetworkReply::TimeoutError
                                                                  : QNetworkReply::UnknownNetworkError;
                emit failed(error);
                finishedLoading(false);
                break;
            }
        }
    }
    
    _request->disconnect(this);
    _request->deleteLater();
    _request = nullptr;
}

<<<<<<< HEAD
void Resource::handleReplyFinished() {

    bool fromCache = _reply->attribute(QNetworkRequest::SourceIsFromCacheAttribute).toBool();
    qCDebug(networking) << "success downloading url =" << _url.toDisplayString() << (fromCache ? "from cache" : "");

    _reply->disconnect(this);
    _replyTimer->disconnect(this);
    QNetworkReply* reply = _reply;
    _reply = nullptr;
    _replyTimer->deleteLater();
    _replyTimer = nullptr;
    ResourceCache::requestCompleted(this);

    finishedLoading(true);
    downloadFinished(reply);
    // Signal the VERY end of loading AND processing a resource, at this point even the specialized class is finalized
    emit loaded(*reply);
}


void Resource::downloadFinished(QNetworkReply* reply) {
    ;
=======
void Resource::downloadFinished(const QByteArray& data) {
>>>>>>> c4c6e726
}

uint qHash(const QPointer<QObject>& value, uint seed) {
    return qHash(value.data(), seed);
}<|MERGE_RESOLUTION|>--- conflicted
+++ resolved
@@ -410,32 +410,8 @@
     _request = nullptr;
 }
 
-<<<<<<< HEAD
-void Resource::handleReplyFinished() {
-
-    bool fromCache = _reply->attribute(QNetworkRequest::SourceIsFromCacheAttribute).toBool();
-    qCDebug(networking) << "success downloading url =" << _url.toDisplayString() << (fromCache ? "from cache" : "");
-
-    _reply->disconnect(this);
-    _replyTimer->disconnect(this);
-    QNetworkReply* reply = _reply;
-    _reply = nullptr;
-    _replyTimer->deleteLater();
-    _replyTimer = nullptr;
-    ResourceCache::requestCompleted(this);
-
-    finishedLoading(true);
-    downloadFinished(reply);
-    // Signal the VERY end of loading AND processing a resource, at this point even the specialized class is finalized
-    emit loaded(*reply);
-}
-
-
-void Resource::downloadFinished(QNetworkReply* reply) {
-    ;
-=======
+
 void Resource::downloadFinished(const QByteArray& data) {
->>>>>>> c4c6e726
 }
 
 uint qHash(const QPointer<QObject>& value, uint seed) {
