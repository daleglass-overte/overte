 //
//  ResourceCache.h
//  libraries/shared/src
//
//  Created by Andrzej Kapolka on 2/27/14.
//  Copyright 2014 High Fidelity, Inc.
//
//  Distributed under the Apache License, Version 2.0.
//  See the accompanying file LICENSE or http://www.apache.org/licenses/LICENSE-2.0.html
//

#ifndef hifi_ResourceCache_h
#define hifi_ResourceCache_h

#include <atomic>
#include <mutex>

#include <QtCore/QHash>
#include <QtCore/QList>
#include <QtCore/QObject>
#include <QtCore/QPointer>
#include <QtCore/QSharedPointer>
#include <QtCore/QUrl>
#include <QtCore/QWeakPointer>
#include <QtCore/QReadWriteLock>
#include <QtCore/QQueue>

#include <QtNetwork/QNetworkReply>
#include <QtNetwork/QNetworkRequest>

#include <QScriptEngine>

#include <DependencyManager.h>

#include "ResourceManager.h"

Q_DECLARE_METATYPE(size_t)

class QNetworkReply;
class QTimer;

class Resource;

static const qint64 BYTES_PER_MEGABYTES = 1024 * 1024;
static const qint64 BYTES_PER_GIGABYTES = 1024 * BYTES_PER_MEGABYTES;
static const qint64 MAXIMUM_CACHE_SIZE = 10 * BYTES_PER_GIGABYTES;  // 10GB

// Windows can have troubles allocating that much memory in ram sometimes
// so default cache size at 100 MB on windows (1GB otherwise)
#ifdef Q_OS_WIN32
static const qint64 DEFAULT_UNUSED_MAX_SIZE = 100 * BYTES_PER_MEGABYTES;
#else
static const qint64 DEFAULT_UNUSED_MAX_SIZE = 1024 * BYTES_PER_MEGABYTES;
#endif
static const qint64 MIN_UNUSED_MAX_SIZE = 0;
static const qint64 MAX_UNUSED_MAX_SIZE = MAXIMUM_CACHE_SIZE;

// We need to make sure that these items are available for all instances of
// ResourceCache derived classes. Since we can't count on the ordering of
// static members destruction, we need to use this Dependency manager implemented
// object instead
class ResourceCacheSharedItems : public Dependency  {
    SINGLETON_DEPENDENCY

    using Mutex = std::mutex;
    using Lock = std::unique_lock<Mutex>;

public:
    void appendPendingRequest(QWeakPointer<Resource> newRequest);
    void appendActiveRequest(QWeakPointer<Resource> newRequest);
    void removeRequest(QWeakPointer<Resource> doneRequest);
    QList<QSharedPointer<Resource>> getPendingRequests();
    uint32_t getPendingRequestsCount() const;
<<<<<<< HEAD
    void clearPendingRequests();
=======

    void pausePendingRequests();
    void resumePendingRequests();

>>>>>>> 6b5e5702
    QList<QSharedPointer<Resource>> getLoadingRequests();
    QSharedPointer<Resource> getHighestPendingRequest();
    uint32_t getLoadingRequestsCount() const;

    bool pendingRequestsPaused() { return _pendingRequestsPaused; }

private:
    ResourceCacheSharedItems() = default;

    mutable Mutex _mutex;
    QList<QWeakPointer<Resource>> _pendingRequests;
    QList<QWeakPointer<Resource>> _loadingRequests;

    bool _pendingRequestsPaused { false };
};

/// Wrapper to expose resources to JS/QML
class ScriptableResource : public QObject {

    /**jsdoc
     * @class ResourceObject
     *
     * @hifi-interface
     * @hifi-client-entity
     * @hifi-server-entity
     * @hifi-assignment-client
     *
     * @property {string} url - URL of this resource.
     * @property {Resource.State} state - Current loading state.
     */
    Q_OBJECT
    Q_PROPERTY(QUrl url READ getURL)
    Q_PROPERTY(int state READ getState NOTIFY stateChanged)

public:

    /**jsdoc
     * @typedef {object} Resource.State
     * @property {number} QUEUED - The resource is queued up, waiting to be loaded.
     * @property {number} LOADING - The resource is downloading.
     * @property {number} LOADED - The resource has finished downloaded by is not complete.
     * @property {number} FINISHED - The resource has completely finished loading and is ready.
     * @property {number} FAILED - Downloading the resource has failed.
     */
    enum State {
        QUEUED,
        LOADING,
        LOADED,
        FINISHED,
        FAILED,
    };
    Q_ENUM(State)

    ScriptableResource(const QUrl& url);
    virtual ~ScriptableResource() = default;

    /**jsdoc
     * Release this resource.
     * @function ResourceObject#release
     */
    Q_INVOKABLE void release();

    const QUrl& getURL() const { return _url; }
    int getState() const { return (int)_state; }
    const QSharedPointer<Resource>& getResource() const { return _resource; }

    bool isInScript() const;
    void setInScript(bool isInScript);

signals:

    /**jsdoc
     * Triggered when download progress for this resource has changed.
     * @function ResourceObject#progressChanged
     * @param {number} bytesReceived - Byytes downloaded so far.
     * @param {number} bytesTotal - Total number of bytes in the resource.
     * @returns {Signal}
     */
    void progressChanged(uint64_t bytesReceived, uint64_t bytesTotal);

    /**jsdoc
     * Triggered when resource loading state has changed.
     * @function ResourceObject#stateChanged
     * @param {Resource.State} state - New state.
     * @returns {Signal}
     */
    void stateChanged(int state);

protected:
    void setState(State state) { _state = state; emit stateChanged(_state); }

private slots:
    void loadingChanged();
    void loadedChanged();
    void finished(bool success);

private:
    void disconnectHelper();

    friend class ResourceCache;

    // Holds a ref to the resource to keep it in scope
    QSharedPointer<Resource> _resource;

    QMetaObject::Connection _progressConnection;
    QMetaObject::Connection _loadingConnection;
    QMetaObject::Connection _loadedConnection;
    QMetaObject::Connection _finishedConnection;

    QUrl _url;
    State _state{ QUEUED };
};

Q_DECLARE_METATYPE(ScriptableResource*);

/// Base class for resource caches.
class ResourceCache : public QObject {
    Q_OBJECT

    // JSDoc 3.5.5 doesn't augment namespaces with @property or @function definitions.
    // The ResourceCache properties and functions are copied to the different exposed cache classes.

    /**jsdoc
     * @property {number} numTotal - Total number of total resources. <em>Read-only.</em>
     * @property {number} numCached - Total number of cached resource. <em>Read-only.</em>
     * @property {number} sizeTotal - Size in bytes of all resources. <em>Read-only.</em>
     * @property {number} sizeCached - Size in bytes of all cached resources. <em>Read-only.</em>
     */
    Q_PROPERTY(size_t numTotal READ getNumTotalResources NOTIFY dirty)
    Q_PROPERTY(size_t numCached READ getNumCachedResources NOTIFY dirty)
    Q_PROPERTY(size_t sizeTotal READ getSizeTotalResources NOTIFY dirty)
    Q_PROPERTY(size_t sizeCached READ getSizeCachedResources NOTIFY dirty)

public:

    size_t getNumTotalResources() const { return _numTotalResources; }
    size_t getSizeTotalResources() const { return _totalResourcesSize; }
    size_t getNumCachedResources() const { return _numUnusedResources; }
    size_t getSizeCachedResources() const { return _unusedResourcesSize; }

    /**jsdoc
     * Get the list of all resource URLs.
     * @function ResourceCache.getResourceList
     * @returns {string[]}
     */
    Q_INVOKABLE QVariantList getResourceList();

    static void setRequestLimit(int limit);
    static int getRequestLimit() { return _requestLimit; }

    static int getRequestsActive() { return _requestsActive; }

    static void incRequestsActive() { _requestsActive++; }

    void setUnusedResourceCacheSize(qint64 unusedResourcesMaxSize);
    qint64 getUnusedResourceCacheSize() const { return _unusedResourcesMaxSize; }

    static QList<QSharedPointer<Resource>> getLoadingRequests();

    static int getPendingRequestCount();
    static void clearPendingRequests();

    static int getLoadingRequestCount();

    ResourceCache(QObject* parent = nullptr);
    virtual ~ResourceCache();
    
    void refreshAll();
    void refresh(const QUrl& url);
    void clearUnusedResources();

signals:

    /**jsdoc
     * @function ResourceCache.dirty
     * @returns {Signal}
     */
    void dirty();

protected slots:

    /**jsdoc
     * @function ResourceCache.updateTotalSize
     * @param {number} deltaSize
     */
    void updateTotalSize(const qint64& deltaSize);

    /**jsdoc
     * Prefetches a resource.
     * @function ResourceCache.prefetch
     * @param {string} url - URL of the resource to prefetch.
     * @param {object} [extra=null]
     * @returns {ResourceObject}
     */
    // Prefetches a resource to be held by the QScriptEngine.
    // Left as a protected member so subclasses can overload prefetch
    // and delegate to it (see TextureCache::prefetch(const QUrl&, int).
    ScriptableResource* prefetch(const QUrl& url, void* extra);

    /**jsdoc
     * Asynchronously loads a resource from the specified URL and returns it.
     * @function ResourceCache.getResource
     * @param {string} url - URL of the resource to load.
     * @param {string} [fallback=""] - Fallback URL if load of the desired URL fails.
     * @param {} [extra=null]
     * @returns {object}
     */
    // FIXME: The return type is not recognized by JavaScript.
    /// Loads a resource from the specified URL and returns it.
    /// If the caller is on a different thread than the ResourceCache,
    /// returns an empty smart pointer and loads its asynchronously.
    /// \param fallback a fallback URL to load if the desired one is unavailable
    /// \param extra extra data to pass to the creator, if appropriate
    QSharedPointer<Resource> getResource(const QUrl& url, const QUrl& fallback = QUrl(),
        void* extra = NULL);

private slots:
    void clearATPAssets();

protected:
    // Prefetches a resource to be held by the QScriptEngine.
    // Pointers created through this method should be owned by the caller,
    // which should be a QScriptEngine with ScriptableResource registered, so that
    // the QScriptEngine will delete the pointer when it is garbage collected.
    // JSDoc is provided on more general function signature.
    Q_INVOKABLE ScriptableResource* prefetch(const QUrl& url) { return prefetch(url, nullptr); }

    /// Creates a new resource.
    virtual QSharedPointer<Resource> createResource(const QUrl& url, const QSharedPointer<Resource>& fallback,
                                                    const void* extra) = 0;

    void addUnusedResource(const QSharedPointer<Resource>& resource);
    void removeUnusedResource(const QSharedPointer<Resource>& resource);

    /// Attempt to load a resource if requests are below the limit, otherwise queue the resource for loading
    /// \return true if the resource began loading, otherwise false if the resource is in the pending queue
    static bool attemptRequest(QSharedPointer<Resource> resource);
    static void requestCompleted(QWeakPointer<Resource> resource);
    static bool attemptHighestPriorityRequest();

private:
    friend class Resource;

    void reserveUnusedResource(qint64 resourceSize);
    void resetResourceCounters();
    void removeResource(const QUrl& url, qint64 size = 0);

    static int _requestLimit;
    static int _requestsActive;

    // Resources
    QHash<QUrl, QWeakPointer<Resource>> _resources;
    QReadWriteLock _resourcesLock { QReadWriteLock::Recursive };
    int _lastLRUKey = 0;

    std::atomic<size_t> _numTotalResources { 0 };
    std::atomic<qint64> _totalResourcesSize { 0 };

    // Cached resources
    QMap<int, QSharedPointer<Resource>> _unusedResources;
    QReadWriteLock _unusedResourcesLock { QReadWriteLock::Recursive };
    qint64 _unusedResourcesMaxSize = DEFAULT_UNUSED_MAX_SIZE;

    std::atomic<size_t> _numUnusedResources { 0 };
    std::atomic<qint64> _unusedResourcesSize { 0 };

    // Pending resources
    QQueue<QUrl> _resourcesToBeGotten;
    QReadWriteLock _resourcesToBeGottenLock { QReadWriteLock::Recursive };
};

/// Base class for resources.
class Resource : public QObject {
    Q_OBJECT

public:
    
    Resource(const QUrl& url);
    virtual ~Resource();

    virtual QString getType() const { return "Resource"; }
    
    /// Returns the key last used to identify this resource in the unused map.
    int getLRUKey() const { return _lruKey; }

    /// Makes sure that the resource has started loading.
    void ensureLoading();

    /// Sets the load priority for one owner.
    virtual void setLoadPriority(const QPointer<QObject>& owner, float priority);
    
    /// Sets a set of priorities at once.
    virtual void setLoadPriorities(const QHash<QPointer<QObject>, float>& priorities);
    
    /// Clears the load priority for one owner.
    virtual void clearLoadPriority(const QPointer<QObject>& owner);
    
    /// Returns the highest load priority across all owners.
    float getLoadPriority();

    /// Checks whether the resource has loaded.
    virtual bool isLoaded() const { return _loaded; }

    /// Checks whether the resource has failed to download.
    virtual bool isFailed() const { return _failedToLoad; }

    /// For loading resources, returns the number of bytes received.
    qint64 getBytesReceived() const { return _bytesReceived; }
    
    /// For loading resources, returns the number of total bytes (<= zero if unknown).
    qint64 getBytesTotal() const { return _bytesTotal; }

    /// For loaded resources, returns the number of actual bytes (defaults to total bytes if not explicitly set).
    qint64 getBytes() const { return _bytes; }

    /// For loading resources, returns the load progress.
    float getProgress() const { return (_bytesTotal <= 0) ? 0.0f : (float)_bytesReceived / _bytesTotal; }
    
    /// Refreshes the resource.
    virtual void refresh();

    void setSelf(const QWeakPointer<Resource>& self) { _self = self; }

    void setCache(ResourceCache* cache) { _cache = cache; }

    virtual void deleter() { allReferencesCleared(); }
    
    const QUrl& getURL() const { return _url; }

    unsigned int getDownloadAttempts() { return _attempts; }
    unsigned int getDownloadAttemptsRemaining() { return _attemptsRemaining; }

signals:
    /// Fired when the resource begins downloading.
    void loading();

    /// Fired when the resource has been downloaded.
    /// This can be used instead of downloadFinished to access data before it is processed.
    void loaded(const QByteArray request);

    /// Fired when the resource has finished loading.
    void finished(bool success);

    /// Fired when the resource failed to load.
    void failed(QNetworkReply::NetworkError error);

    /// Fired when the resource is refreshed.
    void onRefresh();

    /// Fired on progress updates.
    void onProgress(uint64_t bytesReceived, uint64_t bytesTotal);

    /// Fired when the size changes (through setSize).
    void updateSize(qint64 deltaSize);

protected slots:
    void attemptRequest();

protected:
    virtual void init(bool resetLoaded = true);

    /// Called by ResourceCache to begin loading this Resource.
    /// This method can be overriden to provide custom request functionality. If this is done,
    /// downloadFinished and ResourceCache::requestCompleted must be called.
    virtual void makeRequest();

    /// Checks whether the resource is cacheable.
    virtual bool isCacheable() const { return true; }

    /// Called when the download has finished.
    /// This should be overridden by subclasses that need to process the data once it is downloaded.
    virtual void downloadFinished(const QByteArray& data) { finishedLoading(true); }

    /// Called when the download is finished and processed, sets the number of actual bytes.
    void setSize(const qint64& bytes);

    /// Called when the download is finished and processed.
    /// This should be called by subclasses that override downloadFinished to mark the end of processing.
    Q_INVOKABLE void finishedLoading(bool success);

    Q_INVOKABLE void allReferencesCleared();

    /// Return true if the resource will be retried
    virtual bool handleFailedRequest(ResourceRequest::Result result);

    QUrl _url;
    QUrl _effectiveBaseURL{ _url };
    QUrl _activeUrl;
    ByteRange _requestByteRange;
    bool _shouldFailOnRedirect { false };

    // _loaded == true means we are in a loaded and usable state. It is possible that there may still be
    // active requests/loading while in this state. Example: Progressive KTX downloads, where higher resolution
    // mips are being download.
    bool _startedLoading = false;
    bool _failedToLoad = false;
    bool _loaded = false;

    QHash<QPointer<QObject>, float> _loadPriorities;
    QWeakPointer<Resource> _self;
    QPointer<ResourceCache> _cache;

    qint64 _bytesReceived{ 0 };
    qint64 _bytesTotal{ 0 };
    qint64 _bytes{ 0 };

    int _requestID;
    ResourceRequest* _request{ nullptr };

public slots:
    void handleDownloadProgress(uint64_t bytesReceived, uint64_t bytesTotal);
    void handleReplyFinished();

private:
    friend class ResourceCache;
    friend class ScriptableResource;
    friend class ResourceCacheSharedItems;
    
    void setLRUKey(int lruKey) { _lruKey = lruKey; }
    
    void retry();
    void reinsert();

    bool isInScript() const { return _isInScript; }
    void setInScript(bool isInScript) { _isInScript = isInScript; }
    
    int _lruKey{ 0 };
    QTimer* _replyTimer{ nullptr };
    unsigned int _attempts{ 0 };
    static const int MAX_ATTEMPTS = 8;
    unsigned int _attemptsRemaining { MAX_ATTEMPTS };
    bool _isInScript{ false };
};

uint qHash(const QPointer<QObject>& value, uint seed = 0);

#endif // hifi_ResourceCache_h<|MERGE_RESOLUTION|>--- conflicted
+++ resolved
@@ -71,14 +71,10 @@
     void removeRequest(QWeakPointer<Resource> doneRequest);
     QList<QSharedPointer<Resource>> getPendingRequests();
     uint32_t getPendingRequestsCount() const;
-<<<<<<< HEAD
-    void clearPendingRequests();
-=======
 
     void pausePendingRequests();
     void resumePendingRequests();
 
->>>>>>> 6b5e5702
     QList<QSharedPointer<Resource>> getLoadingRequests();
     QSharedPointer<Resource> getHighestPendingRequest();
     uint32_t getLoadingRequestsCount() const;
@@ -239,7 +235,6 @@
     static QList<QSharedPointer<Resource>> getLoadingRequests();
 
     static int getPendingRequestCount();
-    static void clearPendingRequests();
 
     static int getLoadingRequestCount();
 
