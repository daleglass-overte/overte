--- conflicted
+++ resolved
@@ -45,7 +45,7 @@
     void setAckInterval(int ackInterval) { _ackInterval = ackInterval; }
     void setRto(int rto) { _userDefinedRto = true; _rto = rto; }
     
-    void setMss(int mss) { _mss = mss; }
+    void setMSS(int mss) { _mss = mss; }
     void setMaxCongestionWindowSize(int window) { _maxCongestionWindowSize = window; }
     void setBandwidth(int bandwidth) { _bandwidth = bandwidth; }
     void setSendCurrentSequenceNumber(SequenceNumber seqNum) { _sendCurrSeqNum = seqNum; }
@@ -68,20 +68,8 @@
     CongestionControl(const CongestionControl& other) = delete;
     CongestionControl& operator=(const CongestionControl& other) = delete;
     
-<<<<<<< HEAD
     int _ackPeriod { 0 }; // Periodical timer to send an ACK, in milliseconds
     int _ackInterval { 0 }; // How many packets to send one ACK, in packets
-=======
-    void setMSS(int mss) { _mss = mss; }
-    void setMaxCongestionWindowSize(int window) { _maxCongestionWindowSize = window; }
-    void setBandwidth(int bandwidth) { _bandwidth = bandwidth; }
-    void setSendCurrentSequenceNumber(SequenceNumber seqNum) { _sendCurrSeqNum = seqNum; }
-    void setReceiveRate(int rate) { _receiveRate = rate; }
-    void setRTT(int rtt) { _rtt = rtt; }
-    
-    int _ackPeriod = 0; // Periodical timer to send an ACK, in milliseconds
-    int _ackInterval = 0; // How many packets to send one ACK, in packets
->>>>>>> c35fa6ea
     
     int _synInterval { DEFAULT_SYN_INTERVAL };
     
