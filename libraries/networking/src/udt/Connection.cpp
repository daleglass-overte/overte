//
//  Connection.cpp
//  libraries/networking/src/udt
//
//  Created by Clement on 7/27/15.
//  Copyright 2015 High Fidelity, Inc.
//
//  Distributed under the Apache License, Version 2.0.
//  See the accompanying file LICENSE or http://www.apache.org/licenses/LICENSE-2.0.html
//

#include "Connection.h"

#include <QtCore/QThread>

#include <NumericalConstants.h>

#include "../HifiSockAddr.h"
#include "CongestionControl.h"
#include "ControlPacket.h"
#include "Packet.h"
#include "Socket.h"

using namespace udt;
using namespace std;
using namespace std::chrono;

Connection::Connection(Socket* parentSocket, HifiSockAddr destination, unique_ptr<CongestionControl> congestionControl) :
    _parentSocket(parentSocket),
    _destination(destination),
    _congestionControl(move(congestionControl))
{
    Q_ASSERT_X(socket, "Connection::Connection", "Must be called with a valid Socket*");
    
    // setup default SYN, RTT and RTT Variance based on the SYN interval in CongestionControl object
    _synInterval = _congestionControl->synInterval();
    _rtt = _synInterval * 10;
    _rttVariance = _rtt / 2;
}

Connection::~Connection() {
    if (_sendQueue) {
        _sendQueue->stop();
        _sendQueue->deleteLater();
        _sendQueue.release();
    }
}

SendQueue& Connection::getSendQueue() {
    if (!_sendQueue) {
        // Lasily create send queue
        _sendQueue = SendQueue::create(_parentSocket, _destination);
        
        QObject::connect(_sendQueue.get(), &SendQueue::packetSent, this, &Connection::packetSent);
        
        // set defaults on the send queue from our congestion control object
        _sendQueue->setPacketSendPeriod(_congestionControl->_packetSendPeriod);
        _sendQueue->setFlowWindowSize(std::min(_flowWindowSize, (int) _congestionControl->_congestionWindowSize));
    }
    
    return *_sendQueue;
}

void Connection::sendReliablePacket(unique_ptr<Packet> packet) {
    Q_ASSERT_X(packet->isReliable(), "Connection::send", "Trying to send an unreliable packet reliably.");
    getSendQueue().queuePacket(move(packet));
}

void Connection::sync() {
    // we send out a periodic ACK every rate control interval
    sendACK();
    
    // check if we need to re-transmit a loss list
    // we do this if it has been longer than the current nakInterval since we last sent
    auto now = high_resolution_clock::now();

    if (duration_cast<microseconds>(now - _lastNAKTime).count() >= _nakInterval) {
        // Send a timeout NAK packet
        sendTimeoutNAK();
    }
}

void Connection::sendACK(bool wasCausedBySyncTimeout) {
    static high_resolution_clock::time_point lastACKSendTime;
    auto currentTime = high_resolution_clock::now();
    
    SequenceNumber nextACKNumber = nextACK();
    Q_ASSERT_X(nextACKNumber >= _lastSentACK, "Connection::sendACK", "Sending lower ACK, something is wrong");
    
    if (nextACKNumber == _lastSentACK) {
        // We already sent this ACK, but check if we should re-send it.
        if (nextACKNumber <= _lastReceivedAcknowledgedACK) {
            // we already got an ACK2 for this ACK we would be sending, don't bother
            return;
        }
        
        // We will re-send if it has been more than the estimated timeout since the last ACK
        microseconds sinceLastACK = duration_cast<microseconds>(currentTime - lastACKSendTime);
        
        if (sinceLastACK.count() < estimatedTimeout()) {
            return;
        }
    }
    // we have received new packets since the last sent ACK
    
    // update the last sent ACK
    _lastSentACK = nextACKNumber;
    
    // remove the ACKed packets from the receive queue
    // TODO?
    
    // setup the ACK packet, make it static so we can re-use it
    static const int ACK_PACKET_PAYLOAD_BYTES = sizeof(_lastSentACK) + sizeof(_currentACKSubSequenceNumber)
                                                + sizeof(_rtt) + sizeof(int32_t) + sizeof(int32_t);
    static auto ackPacket = ControlPacket::create(ControlPacket::ACK, ACK_PACKET_PAYLOAD_BYTES);
    ackPacket->reset(); // We need to reset it every time.
    
    // pack in the ACK sub-sequence number
    ackPacket->writePrimitive(_currentACKSubSequenceNumber++);
    
    // pack in the ACK number
    ackPacket->writePrimitive(nextACKNumber);
    
    // pack in the RTT and variance
    ackPacket->writePrimitive(_rtt);
    
    // pack the available buffer size, in packets
    // in our implementation we have no hard limit on receive buffer size, send the default value
    ackPacket->writePrimitive((int32_t) udt::CONNECTION_RECEIVE_BUFFER_SIZE_PACKETS);
    
    if (wasCausedBySyncTimeout) {
        // grab the up to date packet receive speed and estimated bandwidth
        int32_t packetReceiveSpeed = _receiveWindow.getPacketReceiveSpeed();
        int32_t estimatedBandwidth = _receiveWindow.getEstimatedBandwidth();
        
        // update those values in our connection stats
        _stats.recordReceiveRate(packetReceiveSpeed);
        _stats.recordEstimatedBandwidth(estimatedBandwidth);
        
        // pack in the receive speed and estimatedBandwidth
        ackPacket->writePrimitive(packetReceiveSpeed);
        ackPacket->writePrimitive(estimatedBandwidth);
        
        // record this as the last ACK send time
        lastACKSendTime = high_resolution_clock::now();
    }
    
    // have the socket send off our packet
    _parentSocket->writeBasePacket(*ackPacket, _destination);
    
    // write this ACK to the map of sent ACKs
    _sentACKs[_currentACKSubSequenceNumber] = { nextACKNumber, currentTime };
    
    // reset the number of data packets received since last ACK
    _packetsSinceACK = 0;
    
    _stats.recordSentACK();
}

void Connection::sendLightACK() {
    SequenceNumber nextACKNumber = nextACK();
    
    if (nextACKNumber == _lastReceivedAcknowledgedACK) {
        // we already got an ACK2 for this ACK we would be sending, don't bother
        return;
    }
    
    // create the light ACK packet, make it static so we can re-use it
    static const int LIGHT_ACK_PACKET_PAYLOAD_BYTES = sizeof(SequenceNumber);
    static auto lightACKPacket = ControlPacket::create(ControlPacket::ACK, LIGHT_ACK_PACKET_PAYLOAD_BYTES);
    
    // reset the lightACKPacket before we go to write the ACK to it
    lightACKPacket->reset();
    
    // pack in the ACK
    lightACKPacket->writePrimitive(nextACKNumber);
    
    // have the socket send off our packet immediately
    _parentSocket->writeBasePacket(*lightACKPacket, _destination);
    
    _stats.recordSentLightACK();
}

void Connection::sendACK2(SequenceNumber currentACKSubSequenceNumber) {
    // setup a static ACK2 packet we will re-use
    static const int ACK2_PAYLOAD_BYTES = sizeof(SequenceNumber);
    static auto ack2Packet = ControlPacket::create(ControlPacket::ACK2, ACK2_PAYLOAD_BYTES);
    
    // reset the ACK2 Packet before writing the sub-sequence number to it
    ack2Packet->reset();
    
    // write the sub sequence number for this ACK2
    ack2Packet->writePrimitive(currentACKSubSequenceNumber);
    
    // update the last sent ACK2 and the last ACK2 send time
    _lastSentACK2 = currentACKSubSequenceNumber;
    
    _stats.recordSentACK2();
}

void Connection::sendNAK(SequenceNumber sequenceNumberRecieved) {
    // create the loss report packet, make it static so we can re-use it
    static const int NAK_PACKET_PAYLOAD_BYTES = 2 * sizeof(SequenceNumber);
    static auto lossReport = ControlPacket::create(ControlPacket::NAK, NAK_PACKET_PAYLOAD_BYTES);
    lossReport->reset(); // We need to reset it every time.
    
    // pack in the loss report
    lossReport->writePrimitive(_lastReceivedSequenceNumber + 1);
    if (_lastReceivedSequenceNumber + 1 != sequenceNumberRecieved - 1) {
        lossReport->writePrimitive(sequenceNumberRecieved - 1);
    }
    
    // have the parent socket send off our packet immediately
    _parentSocket->writeBasePacket(*lossReport, _destination);
    
    // record our last NAK time
    _lastNAKTime = high_resolution_clock::now();
    
    _stats.recordSentNAK();
}

void Connection::sendTimeoutNAK() {
    if (_lossList.getLength() > 0) {
        // construct a NAK packet that will hold all of the lost sequence numbers
        // TODO size is wrong, fix it.
        auto lossListPacket = ControlPacket::create(ControlPacket::TimeoutNAK, _lossList.getLength() * sizeof(SequenceNumber));
        
        // Pack in the lost sequence numbers
        _lossList.write(*lossListPacket);
        
        // have our parent socket send off this control packet
        _parentSocket->writeBasePacket(*lossListPacket, _destination);
        
        // record this as the last NAK time
        _lastNAKTime = high_resolution_clock::now();
        
        _stats.recordSentTimeoutNAK();
    }
}

SequenceNumber Connection::nextACK() const {
    if (_lossList.getLength() > 0) {
        return _lossList.getFirstSequenceNumber() - 1;
    } else {
        return _lastReceivedSequenceNumber;
    }
}

bool Connection::processReceivedSequenceNumber(SequenceNumber sequenceNumber) {
    
    // check if this is a packet pair we should estimate bandwidth from, or just a regular packet
    if (((uint32_t) sequenceNumber & 0xF) == 0) {
        _receiveWindow.onProbePair1Arrival();
    } else if (((uint32_t) sequenceNumber & 0xF) == 1) {
        _receiveWindow.onProbePair2Arrival();
    } else {
        _receiveWindow.onPacketArrival();
    }
    
    // If this is not the next sequence number, report loss
    if (sequenceNumber > _lastReceivedSequenceNumber + 1) {
        if (_lastReceivedSequenceNumber + 1 == sequenceNumber - 1) {
            _lossList.append(_lastReceivedSequenceNumber + 1);
        } else {
            _lossList.append(_lastReceivedSequenceNumber + 1, sequenceNumber - 1);
        }
        
        // Send a NAK packet
        sendNAK(sequenceNumber);
        
        // figure out when we should send the next loss report, if we haven't heard anything back
        _nakInterval = (_rtt + 4 * _rttVariance);
        
        int receivedPacketsPerSecond = _receiveWindow.getPacketReceiveSpeed();
        
        if (receivedPacketsPerSecond > 0) {
            // the NAK interval is at least the _minNAKInterval
            // but might be the time required for all lost packets to be retransmitted
            _nakInterval = std::max((int) (_lossList.getLength() * (USECS_PER_SECOND / receivedPacketsPerSecond)),
                                    _minNAKInterval);
        } else {
            // the NAK interval is at least the _minNAKInterval but might be the estimated timeout
            _nakInterval = std::max(estimatedTimeout(), _minNAKInterval);
        }
    }
    
    bool wasDuplicate = false;
    
    if (sequenceNumber > _lastReceivedSequenceNumber) {
        // Update largest recieved sequence number
        _lastReceivedSequenceNumber = sequenceNumber;
    } else {
        // Otherwise, it could be a resend, try and remove it from the loss list
        wasDuplicate = !_lossList.remove(sequenceNumber);
    }
    
    // increment the counters for data packets received
    ++_packetsSinceACK;
    
    // check if we need to send an ACK, according to CC params
    if (_congestionControl->_ackInterval > 0 && _packetsSinceACK >= _congestionControl->_ackInterval) {
        sendACK(false);
    } else if (_congestionControl->_lightACKInterval > 0 && _packetsSinceACK >= _congestionControl->_lightACKInterval) {
        sendLightACK();
    }
    
    return wasDuplicate;
}

void Connection::processControl(unique_ptr<ControlPacket> controlPacket) {
    // Simple dispatch to control packets processing methods based on their type
    switch (controlPacket->getType()) {
        case ControlPacket::ACK:
            if (controlPacket->getPayloadSize() == sizeof(SequenceNumber)) {
                processLightACK(move(controlPacket));
            } else {
                processACK(move(controlPacket));
            }
            break;
        case ControlPacket::ACK2:
            processACK2(move(controlPacket));
            break;
        case ControlPacket::NAK:
            processNAK(move(controlPacket));
            break;
        case ControlPacket::TimeoutNAK:
            processTimeoutNAK(move(controlPacket));
            break;
    }
}

void Connection::processACK(std::unique_ptr<ControlPacket> controlPacket) {
    // read the ACK sub-sequence number
    SequenceNumber currentACKSubSequenceNumber;
    controlPacket->readPrimitive(&currentACKSubSequenceNumber);
    
    // Check if we need send an ACK2 for this ACK
    // This will be the case if it has been longer than the sync interval OR
    // it looks like they haven't received our ACK2 for this ACK
    auto currentTime = high_resolution_clock::now();
    static high_resolution_clock::time_point lastACK2SendTime;
    
    microseconds sinceLastACK2 = duration_cast<microseconds>(currentTime - lastACK2SendTime);
    
    if (sinceLastACK2.count() > _synInterval || currentACKSubSequenceNumber == _lastSentACK2) {
        // Send ACK2 packet
        sendACK2(currentACKSubSequenceNumber);
        
        lastACK2SendTime = high_resolution_clock::now();
    }
    
    // read the ACKed sequence number
    SequenceNumber ack;
    controlPacket->readPrimitive(&ack);
    
    // validate that this isn't a BS ACK
    if (ack > getSendQueue().getCurrentSequenceNumber()) {
        // in UDT they specifically break the connection here - do we want to do anything?
        Q_ASSERT_X(true, "Connection::processACK", "ACK recieved higher than largest sent sequence number");
        return;
    }
    
    // read the RTT
    int32_t rtt;
    controlPacket->readPrimitive(&rtt);
    
    if (ack < _lastReceivedACK) {
        // Bail
        return;
    }
    
    // this is a valid ACKed sequence number - update the flow window size and the last received ACK
    controlPacket->readPrimitive(&_flowWindowSize);
    
    if (ack == _lastReceivedACK) {
        // Bail
        return;
    }
    
    _lastReceivedACK = ack;
    
    // ACK the send queue so it knows what was received
    getSendQueue().ack(ack);
    
    // update the RTT
    updateRTT(rtt);
    
    // write this RTT to stats
    _stats.recordRTT(rtt);
    
    // set the RTT for congestion control
    _congestionControl->setRTT(_rtt);
    
    if (controlPacket->getPayloadSize() > (qint64) (sizeof(SequenceNumber) + sizeof(SequenceNumber) + sizeof(rtt))) {
        int32_t receiveRate, bandwidth;
        controlPacket->readPrimitive(&receiveRate);
        controlPacket->readPrimitive(&bandwidth);
        
        // set the delivery rate and bandwidth for congestion control
        // these are calculated using an EWMA
        static const int EMWA_ALPHA_NUMERATOR = 8;
        
        // record these samples in connection stats
        _stats.recordReceiveRate(receiveRate);
        _stats.recordEstimatedBandwidth(bandwidth);
        
        _deliveryRate = (_deliveryRate * (EMWA_ALPHA_NUMERATOR - 1) + _deliveryRate) / EMWA_ALPHA_NUMERATOR;
        _bandwidth = (_bandwidth * (EMWA_ALPHA_NUMERATOR - 1) + _bandwidth) / EMWA_ALPHA_NUMERATOR;
        
        _congestionControl->setReceiveRate(_deliveryRate);
        _congestionControl->setBandwidth(_bandwidth);
    }
    
    // give this ACK to the congestion control and update the send queue parameters
    updateCongestionControlAndSendQueue([this, ack](){
        _congestionControl->onAck(ack);
    });
    
    // update the total count of received ACKs
    _stats.recordReceivedACK();
}

void Connection::processLightACK(std::unique_ptr<ControlPacket> controlPacket) {
    // read the ACKed sequence number
    SequenceNumber ack;
    controlPacket->readPrimitive(&ack);
    
    // must be larger than the last received ACK to be processed
    if (ack > _lastReceivedACK) {
        // decrease the flow window size by the offset between the last received ACK and this ACK
        _flowWindowSize -= seqoff(_lastReceivedACK, ack);
    
        // update the last received ACK to the this one
        _lastReceivedACK = ack;
    }
    
    _stats.recordReceivedLightACK();
}

void Connection::processACK2(std::unique_ptr<ControlPacket> controlPacket) {
    // pull the sub sequence number from the packet
    SequenceNumber subSequenceNumber;
    controlPacket->readPrimitive(&subSequenceNumber);

    // check if we had that subsequence number in our map
    auto it = _sentACKs.find(subSequenceNumber);
    if (it != _sentACKs.end()) {
        // update the RTT using the ACK window
        SequenceNumberTimePair& pair = it->second;
        
        // calculate the RTT (time now - time ACK sent)
        auto now = high_resolution_clock::now();
        int rtt = duration_cast<microseconds>(now - pair.second).count();
        
        updateRTT(rtt);
        
        // set the RTT for congestion control
        _congestionControl->setRTT(_rtt);
        
        // update the last ACKed ACK
        if (pair.first > _lastReceivedAcknowledgedACK) {
            _lastReceivedAcknowledgedACK = pair.first;
        }
    }
    
    _stats.recordReceivedACK2();
}

void Connection::processNAK(std::unique_ptr<ControlPacket> controlPacket) {
    // read the loss report
    SequenceNumber start, end;
    controlPacket->readPrimitive(&start);
    
    end = start;
    
    if (controlPacket->bytesLeftToRead() >= (qint64)sizeof(SequenceNumber)) {
        controlPacket->readPrimitive(&end);
    }
    
    // send that off to the send queue so it knows there was loss
    getSendQueue().nak(start, end);
    
    // give the loss to the congestion control object and update the send queue parameters
    updateCongestionControlAndSendQueue([this, start, end](){
        _congestionControl->onLoss(start, end);
    });
    
    _stats.recordReceivedNAK();
}

void Connection::processTimeoutNAK(std::unique_ptr<ControlPacket> controlPacket) {
    // Override SendQueue's LossList with the timeout NAK list
    getSendQueue().overrideNAKListFromPacket(*controlPacket);
    
    // we don't tell the congestion control object there was loss here - this matches UDTs implementation
    // a possible improvement would be to tell it which new loss this timeout packet told us about
    
    _stats.recordReceivedTimeoutNAK();
}

void Connection::updateRTT(int rtt) {
    // This updates the RTT using exponential weighted moving average
    // This is the Jacobson's forumla for RTT estimation
    // http://www.mathcs.emory.edu/~cheung/Courses/455/Syllabus/7-transport/Jacobson-88.pdf
    
    // Estimated RTT = (1 - x)(estimatedRTT) + (x)(sampleRTT)
    // (where x = 0.125 via Jacobson)
    
    // Deviation  = (1 - x)(deviation) + x |sampleRTT - estimatedRTT|
    // (where x = 0.25 via Jacobson)
    
    static const int RTT_ESTIMATION_ALPHA_NUMERATOR = 8;
    static const int RTT_ESTIMATION_VARIANCE_ALPHA_NUMERATOR = 4;
   
    _rtt = (_rtt * (RTT_ESTIMATION_ALPHA_NUMERATOR - 1) + rtt) / RTT_ESTIMATION_ALPHA_NUMERATOR;
    
    _rttVariance = (_rttVariance * (RTT_ESTIMATION_VARIANCE_ALPHA_NUMERATOR - 1)
                    + abs(rtt - _rtt)) / RTT_ESTIMATION_VARIANCE_ALPHA_NUMERATOR;
}

int Connection::estimatedTimeout() const {
    return _congestionControl->_userDefinedRto ? _rtt + _rttVariance * 4 : _congestionControl->_rto;
}

void Connection::updateCongestionControlAndSendQueue(std::function<void ()> congestionCallback) {
    // update the last sent sequence number in congestion control
    _congestionControl->setSendCurrentSequenceNumber(getSendQueue().getCurrentSequenceNumber());
    
    // fire congestion control callback
    congestionCallback();
    
    // now that we've update the congestion control, update the packet send period and flow window size
<<<<<<< HEAD
    getSendQueue().setPacketSendPeriod(_congestionControl->_packetSendPeriod);
    getSendQueue().setFlowWindowSize(std::min(_flowWindowSize, (int) _congestionControl->_congestionWindowSize));
=======
    _sendQueue->setPacketSendPeriod(_congestionControl->_packetSendPeriod);
    _sendQueue->setFlowWindowSize(std::min(_flowWindowSize, (int) _congestionControl->_congestionWindowSize));
    
    // record connection stats
    _stats.recordPacketSendPeriod(_congestionControl->_packetSendPeriod);
    _stats.recordCongestionWindowSize(_congestionControl->_congestionWindowSize);
>>>>>>> ce212041
}<|MERGE_RESOLUTION|>--- conflicted
+++ resolved
@@ -530,15 +530,10 @@
     congestionCallback();
     
     // now that we've update the congestion control, update the packet send period and flow window size
-<<<<<<< HEAD
     getSendQueue().setPacketSendPeriod(_congestionControl->_packetSendPeriod);
     getSendQueue().setFlowWindowSize(std::min(_flowWindowSize, (int) _congestionControl->_congestionWindowSize));
-=======
-    _sendQueue->setPacketSendPeriod(_congestionControl->_packetSendPeriod);
-    _sendQueue->setFlowWindowSize(std::min(_flowWindowSize, (int) _congestionControl->_congestionWindowSize));
     
     // record connection stats
     _stats.recordPacketSendPeriod(_congestionControl->_packetSendPeriod);
     _stats.recordCongestionWindowSize(_congestionControl->_congestionWindowSize);
->>>>>>> ce212041
 }