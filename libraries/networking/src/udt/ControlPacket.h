--- conflicted
+++ resolved
@@ -48,11 +48,7 @@
     
 private:
     ControlPacket(Type type, qint64 size = -1);
-<<<<<<< HEAD
-    ControlPacket(std::unique_ptr<char> data, qint64 size, const HifiSockAddr& senderSockAddr);
-=======
     ControlPacket(std::unique_ptr<char[]> data, qint64 size, const HifiSockAddr& senderSockAddr);
->>>>>>> 41c62207
     ControlPacket(ControlPacket&& other);
     ControlPacket(const ControlPacket& other) = delete;
     
