//
//  PacketHeaders.cpp
//  libraries/networking/src
//
//  Created by Stephen Birarda on 6/28/13.
//  Copyright 2013 High Fidelity, Inc.
//
//  Distributed under the Apache License, Version 2.0.
//  See the accompanying file LICENSE or http://www.apache.org/licenses/LICENSE-2.0.html
//

#include "PacketHeaders.h"

#include <math.h>

#include <QtCore/QDebug>
#include <QtCore/QMetaEnum>

const QSet<PacketType> NON_VERIFIED_PACKETS = QSet<PacketType>()
    << PacketType::NodeJsonStats << PacketType::EntityQuery
    << PacketType::OctreeDataNack << PacketType::EntityEditNack
    << PacketType::DomainListRequest << PacketType::StopNode
    << PacketType::DomainDisconnectRequest;

const QSet<PacketType> NON_SOURCED_PACKETS = QSet<PacketType>()
    << PacketType::StunResponse << PacketType::CreateAssignment << PacketType::RequestAssignment
    << PacketType::DomainServerRequireDTLS << PacketType::DomainConnectRequest
    << PacketType::DomainList << PacketType::DomainConnectionDenied
    << PacketType::DomainServerPathQuery << PacketType::DomainServerPathResponse
    << PacketType::DomainServerAddedNode << PacketType::DomainServerConnectionToken
    << PacketType::DomainSettingsRequest << PacketType::DomainSettings
    << PacketType::ICEServerPeerInformation << PacketType::ICEServerQuery << PacketType::ICEServerHeartbeat
    << PacketType::ICEPing << PacketType::ICEPingReply
    << PacketType::AssignmentClientStatus << PacketType::StopNode
    << PacketType::DomainServerRemovedNode;

const QSet<PacketType> RELIABLE_PACKETS = QSet<PacketType>();

PacketVersion versionForPacketType(PacketType packetType) {
    switch (packetType) {
        case PacketType::EntityAdd:
        case PacketType::EntityEdit:
        case PacketType::EntityData:
<<<<<<< HEAD
            return VERSION_ENTITIES_ACTIONS_PER_HAND_OFFSET;
=======
            return VERSION_ENTITIES_POLYLINE_TEXTURE;
>>>>>>> 85b82665
        case PacketType::AvatarData:
        case PacketType::BulkAvatarData:
        default:
            return 16;
    }
}

uint qHash(const PacketType& key, uint seed) {
    // seems odd that Qt couldn't figure out this cast itself, but this fixes a compile error after switch
    // to strongly typed enum for PacketType
    return qHash((quint8) key, seed);
}

QDebug operator<<(QDebug debug, const PacketType& type) {
    QMetaObject metaObject = PacketTypeEnum::staticMetaObject;
    QMetaEnum metaEnum = metaObject.enumerator(metaObject.enumeratorOffset());
    QString typeName = metaEnum.valueToKey((int) type);
    
    debug.nospace().noquote() << (uint8_t) type << " (" << typeName << ")";
    return debug.space();
}<|MERGE_RESOLUTION|>--- conflicted
+++ resolved
@@ -41,11 +41,7 @@
         case PacketType::EntityAdd:
         case PacketType::EntityEdit:
         case PacketType::EntityData:
-<<<<<<< HEAD
-            return VERSION_ENTITIES_ACTIONS_PER_HAND_OFFSET;
-=======
             return VERSION_ENTITIES_POLYLINE_TEXTURE;
->>>>>>> 85b82665
         case PacketType::AvatarData:
         case PacketType::BulkAvatarData:
         default:
