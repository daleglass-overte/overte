--- conflicted
+++ resolved
@@ -176,11 +176,8 @@
 enum class AvatarMixerPacketVersion : PacketVersion {
     TranslationSupport = 17,
     SoftAttachmentSupport,
-<<<<<<< HEAD
+    AvatarEntities,
     AbsoluteSixByteRotations
-=======
-    AvatarEntities
->>>>>>> f69c0ce5
 };
 
 #endif // hifi_PacketHeaders_h