--- conflicted
+++ resolved
@@ -284,11 +284,8 @@
     ModelBlendshapes,
     TransparentWeb,
     UseOriginalPivot,
-<<<<<<< HEAD
+    UserAgent,
     AllBillboardMode,
-=======
-    UserAgent,
->>>>>>> 312dc9fe
 
     // Add new versions above here
     NUM_PACKET_TYPE,
