--- conflicted
+++ resolved
@@ -251,11 +251,8 @@
     ImageEntities,
     GridEntities,
     MissingTextProperties,
-<<<<<<< HEAD
+    GrabTraits,
     MorePropertiesCleanup
-=======
-    GrabTraits
->>>>>>> 3fa1acbf
 };
 
 enum class EntityScriptCallMethodVersion : PacketVersion {
