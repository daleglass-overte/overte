//
//  PacketHeaders.h
//  libraries/networking/src
//
//  Created by Stephen Birarda on 4/8/13.
//  Copyright 2013 High Fidelity, Inc.
//
//  Distributed under the Apache License, Version 2.0.
//  See the accompanying file LICENSE or http://www.apache.org/licenses/LICENSE-2.0.html
//

#ifndef hifi_PacketHeaders_h
#define hifi_PacketHeaders_h

#pragma once

#include <cstdint>
#include <map>

#include <QtCore/QCryptographicHash>
#include <QtCore/QObject>
#include <QtCore/QSet>
#include <QtCore/QUuid>

// The enums are inside this PacketTypeEnum for run-time conversion of enum value to string via
// Q_ENUMS, without requiring a macro that is called for each enum value.
class PacketTypeEnum {
    Q_GADGET
    Q_ENUMS(Value)
public:
    // If adding a new packet packetType, you can replace one marked usable or add at the end.
    // This enum must hold 256 or fewer packet types (so the value is <= 255) since it is statically typed as a uint8_t
    enum class Value : uint8_t {
        Unknown,
        StunResponse,
        DomainList,
        Ping,
        PingReply,
        KillAvatar,
        AvatarData,
        InjectAudio,
        MixedAudio,
        MicrophoneAudioNoEcho,
        MicrophoneAudioWithEcho,
        BulkAvatarData,
        SilentAudioFrame,
        DomainListRequest,
        RequestAssignment,
        CreateAssignment,
        DomainConnectionDenied,
        MuteEnvironment,
        AudioStreamStats,
        DomainServerPathQuery,
        DomainServerPathResponse,
        DomainServerAddedNode,
        ICEServerPeerInformation,
        ICEServerQuery,
        OctreeStats,
        Jurisdiction,
        JurisdictionRequest,
        AssignmentClientStatus,
        NoisyMute,
        AvatarIdentity,
        NodeIgnoreRequest,
        DomainConnectRequest,
        DomainServerRequireDTLS,
        NodeJsonStats,
        OctreeDataNack,
        StopNode,
        AudioEnvironment,
        EntityEditNack,
        ICEServerHeartbeat,
        ICEPing,
        ICEPingReply,
        EntityData,
        EntityQuery,
        EntityAdd,
        EntityErase,
        EntityEdit,
        DomainServerConnectionToken,
        DomainSettingsRequest,
        DomainSettings,
        AssetGet,
        AssetGetReply,
        AssetUpload,
        AssetUploadReply,
        AssetGetInfo,
        AssetGetInfoReply,
        DomainDisconnectRequest,
        DomainServerRemovedNode,
        MessagesData,
        MessagesSubscribe,
        MessagesUnsubscribe,
        ICEServerHeartbeatDenied,
        AssetMappingOperation,
        AssetMappingOperationReply,
        ICEServerHeartbeatACK,
        NegotiateAudioFormat,
        SelectedAudioFormat,
        MoreEntityShapes,
        NodeKickRequest,
        NodeMuteRequest,
        RadiusIgnoreRequest,
        UsernameFromIDRequest,
        UsernameFromIDReply,
        ViewFrustum,
        RequestsDomainListData,
        PerAvatarGainSet,
        EntityScriptGetStatus,
        EntityScriptGetStatusReply,
        ReloadEntityServerScript,
        EntityPhysics,
        EntityServerScriptLog,
        AdjustAvatarSorting,
        OctreeFileReplacement,
        CollisionEventChanges,
        ReplicatedMicrophoneAudioNoEcho,
        ReplicatedMicrophoneAudioWithEcho,
        ReplicatedInjectAudio,
        ReplicatedSilentAudioFrame,
        ReplicatedAvatarIdentity,
        ReplicatedKillAvatar,
        ReplicatedBulkAvatarData,
        OctreeFileReplacementFromUrl,
        ChallengeOwnership,
        EntityScriptCallMethod,
        ChallengeOwnershipRequest,
        ChallengeOwnershipReply,
        NUM_PACKET_TYPE
    };

    const static QHash<PacketTypeEnum::Value, PacketTypeEnum::Value> getReplicatedPacketMapping() {
        const static QHash<PacketTypeEnum::Value, PacketTypeEnum::Value> REPLICATED_PACKET_MAPPING {
            { PacketTypeEnum::Value::MicrophoneAudioNoEcho, PacketTypeEnum::Value::ReplicatedMicrophoneAudioNoEcho },
            { PacketTypeEnum::Value::MicrophoneAudioWithEcho, PacketTypeEnum::Value::ReplicatedMicrophoneAudioWithEcho },
            { PacketTypeEnum::Value::InjectAudio, PacketTypeEnum::Value::ReplicatedInjectAudio },
            { PacketTypeEnum::Value::SilentAudioFrame, PacketTypeEnum::Value::ReplicatedSilentAudioFrame },
            { PacketTypeEnum::Value::AvatarIdentity, PacketTypeEnum::Value::ReplicatedAvatarIdentity },
            { PacketTypeEnum::Value::KillAvatar, PacketTypeEnum::Value::ReplicatedKillAvatar },
            { PacketTypeEnum::Value::BulkAvatarData, PacketTypeEnum::Value::ReplicatedBulkAvatarData }
        };
        return REPLICATED_PACKET_MAPPING;
    }

    const static QSet<PacketTypeEnum::Value> getNonVerifiedPackets() {
        const static QSet<PacketTypeEnum::Value> NON_VERIFIED_PACKETS = QSet<PacketTypeEnum::Value>()
            << PacketTypeEnum::Value::NodeJsonStats
            << PacketTypeEnum::Value::EntityQuery
            << PacketTypeEnum::Value::OctreeDataNack
            << PacketTypeEnum::Value::EntityEditNack
            << PacketTypeEnum::Value::DomainListRequest
            << PacketTypeEnum::Value::StopNode
            << PacketTypeEnum::Value::DomainDisconnectRequest
            << PacketTypeEnum::Value::UsernameFromIDRequest
            << PacketTypeEnum::Value::NodeKickRequest
            << PacketTypeEnum::Value::NodeMuteRequest;
        return NON_VERIFIED_PACKETS;
    }

    const static QSet<PacketTypeEnum::Value> getNonSourcedPackets() {
        const static QSet<PacketTypeEnum::Value> NON_SOURCED_PACKETS = QSet<PacketTypeEnum::Value>()
            << PacketTypeEnum::Value::StunResponse << PacketTypeEnum::Value::CreateAssignment
            << PacketTypeEnum::Value::RequestAssignment << PacketTypeEnum::Value::DomainServerRequireDTLS
            << PacketTypeEnum::Value::DomainConnectRequest << PacketTypeEnum::Value::DomainList
            << PacketTypeEnum::Value::DomainConnectionDenied << PacketTypeEnum::Value::DomainServerPathQuery
            << PacketTypeEnum::Value::DomainServerPathResponse << PacketTypeEnum::Value::DomainServerAddedNode
            << PacketTypeEnum::Value::DomainServerConnectionToken << PacketTypeEnum::Value::DomainSettingsRequest
            << PacketTypeEnum::Value::DomainSettings << PacketTypeEnum::Value::ICEServerPeerInformation
            << PacketTypeEnum::Value::ICEServerQuery << PacketTypeEnum::Value::ICEServerHeartbeat
            << PacketTypeEnum::Value::ICEServerHeartbeatACK << PacketTypeEnum::Value::ICEPing
            << PacketTypeEnum::Value::ICEPingReply << PacketTypeEnum::Value::ICEServerHeartbeatDenied
            << PacketTypeEnum::Value::AssignmentClientStatus << PacketTypeEnum::Value::StopNode
            << PacketTypeEnum::Value::DomainServerRemovedNode << PacketTypeEnum::Value::UsernameFromIDReply
            << PacketTypeEnum::Value::OctreeFileReplacement << PacketTypeEnum::Value::ReplicatedMicrophoneAudioNoEcho
            << PacketTypeEnum::Value::ReplicatedMicrophoneAudioWithEcho << PacketTypeEnum::Value::ReplicatedInjectAudio
            << PacketTypeEnum::Value::ReplicatedSilentAudioFrame << PacketTypeEnum::Value::ReplicatedAvatarIdentity
            << PacketTypeEnum::Value::ReplicatedKillAvatar << PacketTypeEnum::Value::ReplicatedBulkAvatarData;
        return NON_SOURCED_PACKETS;
    }
};

using PacketType = PacketTypeEnum::Value;

const int NUM_BYTES_MD5_HASH = 16;

typedef char PacketVersion;

PacketVersion versionForPacketType(PacketType packetType);
QByteArray protocolVersionsSignature(); /// returns a unqiue signature for all the current protocols
QString protocolVersionsSignatureBase64();

#if (PR_BUILD || DEV_BUILD)
void sendWrongProtocolVersionsSignature(bool sendWrongVersion); /// for debugging version negotiation
#endif

uint qHash(const PacketType& key, uint seed);
QDebug operator<<(QDebug debug, const PacketType& type);

enum class EntityVersion : PacketVersion {
    StrokeColorProperty = 0,
    HasDynamicOwnershipTests,
    HazeEffect,
<<<<<<< HEAD
    StaticCertJsonVersionOne,
    OwnershipChallengeFix,
=======
    OwnershipChallengeFix
>>>>>>> 79ccdaca
};

enum class EntityScriptCallMethodVersion : PacketVersion {
    ServerCallable = 18,
    ClientCallable = 19
};

enum class EntityQueryPacketVersion: PacketVersion {
    JSONFilter = 18,
    JSONFilterWithFamilyTree = 19,
    ConnectionIdentifier = 20
};

enum class AssetServerPacketVersion: PacketVersion {
    VegasCongestionControl = 19,
    RangeRequestSupport,
    RedirectedMappings
};

enum class AvatarMixerPacketVersion : PacketVersion {
    TranslationSupport = 17,
    SoftAttachmentSupport,
    AvatarEntities,
    AbsoluteSixByteRotations,
    SensorToWorldMat,
    HandControllerJoints,
    HasKillAvatarReason,
    SessionDisplayName,
    Unignore,
    ImmediateSessionDisplayNameUpdates,
    VariableAvatarData,
    AvatarAsChildFixes,
    StickAndBallDefaultAvatar,
    IdentityPacketsIncludeUpdateTime,
    AvatarIdentitySequenceId,
    MannequinDefaultAvatar,
    AvatarIdentitySequenceFront,
    IsReplicatedInAvatarIdentity,
    AvatarIdentityLookAtSnapping,
    UpdatedMannequinDefaultAvatar
};

enum class DomainConnectRequestVersion : PacketVersion {
    NoHostname = 17,
    HasHostname,
    HasProtocolVersions,
    HasMACAddress,
    HasMachineFingerprint,
    AlwaysHasMachineFingerprint
};

enum class DomainConnectionDeniedVersion : PacketVersion {
    ReasonMessageOnly = 17,
    IncludesReasonCode,
    IncludesExtraInfo
};

enum class DomainServerAddedNodeVersion : PacketVersion {
    PrePermissionsGrid = 17,
    PermissionsGrid
};

enum class DomainListVersion : PacketVersion {
    PrePermissionsGrid = 18,
    PermissionsGrid,
    GetUsernameFromUUIDSupport,
    GetMachineFingerprintFromUUIDSupport
};

enum class AudioVersion : PacketVersion {
    HasCompressedAudio = 17,
    CodecNameInAudioPackets,
    Exactly10msAudioPackets,
    TerminatingStreamStats,
    SpaceBubbleChanges,
    HasPersonalMute,
    HighDynamicRangeVolume,
};

enum class MessageDataVersion : PacketVersion {
    TextOrBinaryData = 18
};

enum class IcePingVersion : PacketVersion {
    SendICEPeerID = 18
};

#endif // hifi_PacketHeaders_h<|MERGE_RESOLUTION|>--- conflicted
+++ resolved
@@ -200,12 +200,8 @@
     StrokeColorProperty = 0,
     HasDynamicOwnershipTests,
     HazeEffect,
-<<<<<<< HEAD
     StaticCertJsonVersionOne,
     OwnershipChallengeFix,
-=======
-    OwnershipChallengeFix
->>>>>>> 79ccdaca
 };
 
 enum class EntityScriptCallMethodVersion : PacketVersion {
