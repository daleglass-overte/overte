//
//  ParticleCollisionSystem.cpp
//  hifi
//
//  Created by Brad Hefta-Gaub on 12/4/13.
//  Copyright (c) 2013 High Fidelity, Inc. All rights reserved.
//
//

#include <algorithm>
#include <AbstractAudioInterface.h>
#include <VoxelTree.h>
#include <AvatarData.h>
#include <HeadData.h>
#include <HandData.h>

#include "Particle.h"
#include "ParticleCollisionSystem.h"
#include "ParticleEditPacketSender.h"
#include "ParticleTree.h"

ParticleCollisionSystem::ParticleCollisionSystem(ParticleEditPacketSender* packetSender,
    ParticleTree* particles, VoxelTree* voxels, AbstractAudioInterface* audio, AvatarData* selfAvatar) {
    init(packetSender, particles, voxels, audio, selfAvatar);
}

void ParticleCollisionSystem::init(ParticleEditPacketSender* packetSender,
    ParticleTree* particles, VoxelTree* voxels, AbstractAudioInterface* audio, AvatarData* selfAvatar) {
    _packetSender = packetSender;
    _particles = particles;
    _voxels = voxels;
    _audio = audio;
    _selfAvatar = selfAvatar;
}

ParticleCollisionSystem::~ParticleCollisionSystem() {
}

bool ParticleCollisionSystem::updateOperation(OctreeElement* element, void* extraData) {
    ParticleCollisionSystem* system = static_cast<ParticleCollisionSystem*>(extraData);
    ParticleTreeElement* particleTreeElement = static_cast<ParticleTreeElement*>(element);

    // iterate the particles...
    QList<Particle>& particles = particleTreeElement->getParticles();
    uint16_t numberOfParticles = particles.size();
    for (uint16_t i = 0; i < numberOfParticles; i++) {
        Particle* particle = &particles[i];
        system->checkParticle(particle);
    }

    return true;
}


void ParticleCollisionSystem::update() {
    // update all particles
    _particles->lockForWrite();
    _particles->recurseTreeWithOperation(updateOperation, this);
    _particles->unlock();
}


void ParticleCollisionSystem::checkParticle(Particle* particle) {
    updateCollisionWithVoxels(particle);
    updateCollisionWithParticles(particle);
    updateCollisionWithAvatars(particle);
}

void ParticleCollisionSystem::updateCollisionWithVoxels(Particle* particle) {
    glm::vec3 center = particle->getPosition() * (float)(TREE_SCALE);
    float radius = particle->getRadius() * (float)(TREE_SCALE);
    const float ELASTICITY = 0.4f;
    const float DAMPING = 0.05f;
    const float COLLISION_FREQUENCY = 0.5f;
    CollisionInfo collisionInfo;
    VoxelDetail* voxelDetails = NULL;
    if (_voxels->findSpherePenetration(center, radius, collisionInfo._penetration, (void**)&voxelDetails)) {

        // let the particles run their collision scripts if they have them
        particle->collisionWithVoxel(voxelDetails);

        updateCollisionSound(particle, collisionInfo._penetration, COLLISION_FREQUENCY);
        collisionInfo._penetration /= (float)(TREE_SCALE);
        applyHardCollision(particle, ELASTICITY, DAMPING, collisionInfo);

        delete voxelDetails; // cleanup returned details
    }
}

void ParticleCollisionSystem::updateCollisionWithParticles(Particle* particleA) {
    glm::vec3 center = particleA->getPosition() * (float)(TREE_SCALE);
    float radius = particleA->getRadius() * (float)(TREE_SCALE);
    //const float ELASTICITY = 0.4f;
    //const float DAMPING = 0.0f;
    const float COLLISION_FREQUENCY = 0.5f;
    glm::vec3 penetration;
    Particle* particleB;
    if (_particles->findSpherePenetration(center, radius, penetration, (void**)&particleB)) {
        // NOTE: 'penetration' is the depth that 'particleA' overlaps 'particleB'.
        // That is, it points from A into B.

        // Even if the particles overlap... when the particles are already moving appart
        // we don't want to count this as a collision.
        glm::vec3 relativeVelocity = particleA->getVelocity() - particleB->getVelocity();
        if (glm::dot(relativeVelocity, penetration) > 0.0f) {
            particleA->collisionWithParticle(particleB);
            particleB->collisionWithParticle(particleA);

            glm::vec3 axis = glm::normalize(penetration);
            glm::vec3 axialVelocity = glm::dot(relativeVelocity, axis) * axis;

            // particles that are in hand are assigned an ureasonably large mass for collisions
            // which effectively makes them immovable but allows the other ball to reflect correctly.
            const float MAX_MASS = 1.0e6f;
            float massA = (particleA->getInHand()) ? MAX_MASS : particleA->getMass();
            float massB = (particleB->getInHand()) ? MAX_MASS : particleB->getMass();
            float totalMass = massA + massB;

            // handle A particle
            particleA->setVelocity(particleA->getVelocity() - axialVelocity * (2.0f * massB / totalMass));
            ParticleProperties propertiesA;
            ParticleID particleAid(particleA->getID());
            propertiesA.copyFromParticle(*particleA);
            propertiesA.setVelocity(particleA->getVelocity() * (float)TREE_SCALE);
            _packetSender->queueParticleEditMessage(PACKET_TYPE_PARTICLE_ADD_OR_EDIT, particleAid, propertiesA);

            // handle B particle
            particleB->setVelocity(particleB->getVelocity() + axialVelocity * (2.0f * massA / totalMass));
            ParticleProperties propertiesB;
            ParticleID particleBid(particleB->getID());
            propertiesB.copyFromParticle(*particleB);
            propertiesB.setVelocity(particleB->getVelocity() * (float)TREE_SCALE);
            _packetSender->queueParticleEditMessage(PACKET_TYPE_PARTICLE_ADD_OR_EDIT, particleBid, propertiesB);

            _packetSender->releaseQueuedMessages();

            updateCollisionSound(particleA, penetration, COLLISION_FREQUENCY);
        }
    }
}

// MIN_VALID_SPEED is obtained by computing speed gained at one gravity after the shortest expected frame
const float MIN_EXPECTED_FRAME_PERIOD = 0.0167f;  // 1/60th of a second
const float HALTING_SPEED = 9.8 * MIN_EXPECTED_FRAME_PERIOD / (float)(TREE_SCALE);

void ParticleCollisionSystem::updateCollisionWithAvatars(Particle* particle) {

    // particles that are in hand, don't collide with avatars
    if (particle->getInHand()) {
        return;
    }

    glm::vec3 center = particle->getPosition() * (float)(TREE_SCALE);
    float radius = particle->getRadius() * (float)(TREE_SCALE);
    const float ELASTICITY = 0.9f;
    const float DAMPING = 0.1f;
    const float COLLISION_FREQUENCY = 0.5f;
    glm::vec3 penetration;

    // first check the selfAvatar if set...
    if (_selfAvatar) {
        AvatarData* avatar = (AvatarData*)_selfAvatar;
        CollisionInfo collisionInfo;
        if (avatar->findSphereCollision(center, radius, collisionInfo)) {
            collisionInfo._addedVelocity /= (float)(TREE_SCALE);
            glm::vec3 relativeVelocity = collisionInfo._addedVelocity - particle->getVelocity();
            if (glm::dot(relativeVelocity, collisionInfo._penetration) < 0.f) {
                // only collide when particle and collision point are moving toward each other
                // (doing this prevents some "collision snagging" when particle penetrates the object)

                // HACK BEGIN: to allow paddle hands to "hold" particles we attenuate soft collisions against the avatar.
                // NOTE: the physics are wrong (particles cannot roll) but it IS possible to catch a slow moving particle.
                // TODO: make this less hacky when we have more per-collision details
                float elasticity = ELASTICITY;
                float attenuationFactor = glm::length(collisionInfo._addedVelocity) / HALTING_SPEED;
                float damping = DAMPING;
                if (attenuationFactor < 1.f) {
                    collisionInfo._addedVelocity *= attenuationFactor;
                    elasticity *= attenuationFactor;
                    // NOTE: the math below keeps the damping piecewise continuous,
                    // while ramping it up to 1.0 when attenuationFactor = 0
                    damping = DAMPING + (1.f - attenuationFactor) * (1.f - DAMPING);
                }
                // HACK END

                updateCollisionSound(particle, collisionInfo._penetration, COLLISION_FREQUENCY);
                collisionInfo._penetration /= (float)(TREE_SCALE);
                applyHardCollision(particle, elasticity, damping, collisionInfo);
            }
        }
    }

    // loop through all the other avatars for potential interactions...
<<<<<<< HEAD
//    foreach (const SharedNodePointer& node, NodeList::getInstance()->getNodeHash()) {
//        //qDebug() << "updateCollisionWithAvatars()... node:" << *node << "\n";
//        if (node->getLinkedData() && node->getType() == NODE_TYPE_AGENT) {
//            AvatarData* avatar = static_cast<AvatarData*>(node->getLinkedData());
//            CollisionInfo collisionInfo;
//            if (avatar->findSphereCollision(center, radius, collisionInfo)) {
//                collisionInfo._addedVelocity /= (float)(TREE_SCALE);
//                glm::vec3 relativeVelocity = collisionInfo._addedVelocity - particle->getVelocity();
//                if (glm::dot(relativeVelocity, collisionInfo._penetration) < 0.f) {
//                    // HACK BEGIN: to allow paddle hands to "hold" particles we attenuate soft collisions against the avatar.
//                    // NOTE: the physics are wrong (particles cannot roll) but it IS possible to catch a slow moving particle.
//                    // TODO: make this less hacky when we have more per-collision details
//                    float elasticity = ELASTICITY;
//                    float attenuationFactor = glm::length(collisionInfo._addedVelocity) / HALTING_SPEED;
//                    float damping = DAMPING;
//                    if (attenuationFactor < 1.f) {
//                        collisionInfo._addedVelocity *= attenuationFactor;
//                        elasticity *= attenuationFactor;
//                        // NOTE: the math below keeps the damping piecewise continuous,
//                        // while ramping it up to 1.0 when attenuationFactor = 0
//                        damping = DAMPING + (1.f - attenuationFactor) * (1.f - DAMPING);
//                    }
//                    // HACK END
//
//                    collisionInfo._penetration /= (float)(TREE_SCALE);
//                    updateCollisionSound(particle, collisionInfo._penetration, COLLISION_FREQUENCY);
//                    applyHardCollision(particle, ELASTICITY, damping, collisionInfo);
//                }
//            }
//        }
//    }
=======
    foreach (const SharedNodePointer& node, NodeList::getInstance()->getNodeHash()) {
        //qDebug() << "updateCollisionWithAvatars()... node:" << *node << "\n";
        if (node->getLinkedData() && node->getType() == NODE_TYPE_AGENT) {
            AvatarData* avatar = static_cast<AvatarData*>(node->getLinkedData());
            CollisionInfo collisionInfo;
            if (avatar->findSphereCollision(center, radius, collisionInfo)) {
                collisionInfo._addedVelocity /= (float)(TREE_SCALE);
                glm::vec3 relativeVelocity = collisionInfo._addedVelocity - particle->getVelocity();
                if (glm::dot(relativeVelocity, collisionInfo._penetration) < 0.f) {
                    // HACK BEGIN: to allow paddle hands to "hold" particles we attenuate soft collisions against the avatar.
                    // NOTE: the physics are wrong (particles cannot roll) but it IS possible to catch a slow moving particle.
                    // TODO: make this less hacky when we have more per-collision details
                    float elasticity = ELASTICITY;
                    float attenuationFactor = glm::length(collisionInfo._addedVelocity) / HALTING_SPEED;
                    float damping = DAMPING;
                    if (attenuationFactor < 1.f) {
                        collisionInfo._addedVelocity *= attenuationFactor;
                        elasticity *= attenuationFactor;
                        // NOTE: the math below keeps the damping piecewise continuous,
                        // while ramping it up to 1.0 when attenuationFactor = 0
                        damping = DAMPING + (1.f - attenuationFactor) * (1.f - DAMPING);
                    }
                    // HACK END

                    updateCollisionSound(particle, collisionInfo._penetration, COLLISION_FREQUENCY);
                    collisionInfo._penetration /= (float)(TREE_SCALE);
                    applyHardCollision(particle, ELASTICITY, damping, collisionInfo);
                }
            }
        }
    }
>>>>>>> 777e3757
}

// TODO: convert applyHardCollision() to take a CollisionInfo& instead of penetration + addedVelocity
void ParticleCollisionSystem::applyHardCollision(Particle* particle, float elasticity, float damping, const CollisionInfo& collisionInfo) {
    //
    //  Update the particle in response to a hard collision.  Position will be reset exactly
    //  to outside the colliding surface.  Velocity will be modified according to elasticity.
    //
    //  if elasticity = 0.0, collision is inelastic (vel normal to collision is lost)
    //  if elasticity = 1.0, collision is 100% elastic.
    //
    glm::vec3 position = particle->getPosition();
    glm::vec3 velocity = particle->getVelocity();

    const float EPSILON = 0.0f;
    glm::vec3 relativeVelocity = collisionInfo._addedVelocity - velocity;
    float velocityDotPenetration = glm::dot(relativeVelocity, collisionInfo._penetration);
    if (velocityDotPenetration < EPSILON) {
        // particle is moving into collision surface
        position -= collisionInfo._penetration;

        if (glm::length(relativeVelocity) < HALTING_SPEED) {
            // static friction kicks in and particle moves with colliding object
            velocity = collisionInfo._addedVelocity;
        } else {
            glm::vec3 direction = glm::normalize(collisionInfo._penetration);
            velocity += glm::dot(relativeVelocity, direction) * (1.0f + elasticity) * direction;    // dynamic reflection
            velocity += glm::clamp(damping, 0.0f, 1.0f) * (relativeVelocity - glm::dot(relativeVelocity, direction) * direction);   // dynamic friction
        }
    }
    const bool wantDebug = false;
    if (wantDebug) {
        printf("ParticleCollisionSystem::applyHardCollision() particle id:%d new velocity:%f,%f,%f inHand:%s\n",
            particle->getID(), velocity.x, velocity.y, velocity.z, debug::valueOf(particle->getInHand()));
    }

    // send off the result to the particle server
    ParticleProperties properties;
    ParticleID particleID(particle->getID());
    properties.copyFromParticle(*particle);
    properties.setPosition(position * (float)TREE_SCALE);
    properties.setVelocity(velocity * (float)TREE_SCALE);
    _packetSender->queueParticleEditMessage(PACKET_TYPE_PARTICLE_ADD_OR_EDIT, particleID, properties);

    // change the local particle too...
    particle->setPosition(position);
    particle->setVelocity(velocity);
}


void ParticleCollisionSystem::updateCollisionSound(Particle* particle, const glm::vec3 &penetration, float frequency) {

    //  consider whether to have the collision make a sound
    const float AUDIBLE_COLLISION_THRESHOLD = 0.3f;
    const float COLLISION_LOUDNESS = 1.f;
    const float DURATION_SCALING = 0.004f;
    const float NOISE_SCALING = 0.1f;
    glm::vec3 velocity = particle->getVelocity() * (float)(TREE_SCALE);

    /*
    // how do we want to handle this??
    //
     glm::vec3 gravity = particle->getGravity() * (float)(TREE_SCALE);

    if (glm::length(gravity) > EPSILON) {
        //  If gravity is on, remove the effect of gravity on velocity for this
        //  frame, so that we are not constantly colliding with the surface
        velocity -= _scale * glm::length(gravity) * GRAVITY_EARTH * deltaTime * glm::normalize(gravity);
    }
    */
    float normalSpeed = glm::dot(velocity, glm::normalize(penetration));
    // NOTE: it is possible for normalSpeed to be NaN at this point 
    // (sometimes the average penetration of a bunch of voxels is a zero length vector which cannot be normalized) 
    // however the check below will fail (NaN comparisons always fail) and everything will be fine.

    if (normalSpeed > AUDIBLE_COLLISION_THRESHOLD) {
        //  Volume is proportional to collision velocity
        //  Base frequency is modified upward by the angle of the collision
        //  Noise is a function of the angle of collision
        //  Duration of the sound is a function of both base frequency and velocity of impact
        float tangentialSpeed = glm::length(velocity) - normalSpeed;
        _audio->startCollisionSound( std::min(COLLISION_LOUDNESS * normalSpeed, 1.f),
            frequency * (1.f + tangentialSpeed / normalSpeed),
            std::min(tangentialSpeed / normalSpeed * NOISE_SCALING, 1.f),
            1.f - DURATION_SCALING * powf(frequency, 0.5f) / normalSpeed, false);
    }
}<|MERGE_RESOLUTION|>--- conflicted
+++ resolved
@@ -191,7 +191,6 @@
     }
 
     // loop through all the other avatars for potential interactions...
-<<<<<<< HEAD
 //    foreach (const SharedNodePointer& node, NodeList::getInstance()->getNodeHash()) {
 //        //qDebug() << "updateCollisionWithAvatars()... node:" << *node << "\n";
 //        if (node->getLinkedData() && node->getType() == NODE_TYPE_AGENT) {
@@ -216,46 +215,13 @@
 //                    }
 //                    // HACK END
 //
+//                    updateCollisionSound(particle, collisionInfo._penetration, COLLISION_FREQUENCY);
 //                    collisionInfo._penetration /= (float)(TREE_SCALE);
-//                    updateCollisionSound(particle, collisionInfo._penetration, COLLISION_FREQUENCY);
 //                    applyHardCollision(particle, ELASTICITY, damping, collisionInfo);
 //                }
 //            }
 //        }
 //    }
-=======
-    foreach (const SharedNodePointer& node, NodeList::getInstance()->getNodeHash()) {
-        //qDebug() << "updateCollisionWithAvatars()... node:" << *node << "\n";
-        if (node->getLinkedData() && node->getType() == NODE_TYPE_AGENT) {
-            AvatarData* avatar = static_cast<AvatarData*>(node->getLinkedData());
-            CollisionInfo collisionInfo;
-            if (avatar->findSphereCollision(center, radius, collisionInfo)) {
-                collisionInfo._addedVelocity /= (float)(TREE_SCALE);
-                glm::vec3 relativeVelocity = collisionInfo._addedVelocity - particle->getVelocity();
-                if (glm::dot(relativeVelocity, collisionInfo._penetration) < 0.f) {
-                    // HACK BEGIN: to allow paddle hands to "hold" particles we attenuate soft collisions against the avatar.
-                    // NOTE: the physics are wrong (particles cannot roll) but it IS possible to catch a slow moving particle.
-                    // TODO: make this less hacky when we have more per-collision details
-                    float elasticity = ELASTICITY;
-                    float attenuationFactor = glm::length(collisionInfo._addedVelocity) / HALTING_SPEED;
-                    float damping = DAMPING;
-                    if (attenuationFactor < 1.f) {
-                        collisionInfo._addedVelocity *= attenuationFactor;
-                        elasticity *= attenuationFactor;
-                        // NOTE: the math below keeps the damping piecewise continuous,
-                        // while ramping it up to 1.0 when attenuationFactor = 0
-                        damping = DAMPING + (1.f - attenuationFactor) * (1.f - DAMPING);
-                    }
-                    // HACK END
-
-                    updateCollisionSound(particle, collisionInfo._penetration, COLLISION_FREQUENCY);
-                    collisionInfo._penetration /= (float)(TREE_SCALE);
-                    applyHardCollision(particle, ELASTICITY, damping, collisionInfo);
-                }
-            }
-        }
-    }
->>>>>>> 777e3757
 }
 
 // TODO: convert applyHardCollision() to take a CollisionInfo& instead of penetration + addedVelocity
