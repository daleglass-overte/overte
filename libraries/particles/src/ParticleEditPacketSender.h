--- conflicted
+++ resolved
@@ -31,10 +31,6 @@
 
     // My server type is the particle server
     virtual char getMyNodeType() const { return NodeType::ParticleServer; }
-<<<<<<< HEAD
-    virtual void adjustEditPacketForClockSkew(PacketType type, unsigned char* codeColorBuffer, ssize_t length, int clockSkew);
-=======
-    virtual void adjustEditPacketForClockSkew(unsigned char* codeColorBuffer, size_t length, int clockSkew);
->>>>>>> a6f0c9bb
+    virtual void adjustEditPacketForClockSkew(PacketType type, unsigned char* codeColorBuffer, size_t length, int clockSkew);
 };
 #endif // hifi_ParticleEditPacketSender_h