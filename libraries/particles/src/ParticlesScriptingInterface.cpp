--- conflicted
+++ resolved
@@ -155,14 +155,10 @@
 QVector<ParticleID> ParticlesScriptingInterface::findParticles(const glm::vec3& center, float radius) const {
     QVector<ParticleID> result;
     if (_particleTree) {
-<<<<<<< HEAD
         _particleTree->lockForRead();
-        QVector<const Particle*> particles = _particleTree->findParticles(center/(float)TREE_SCALE, radius/(float)TREE_SCALE);
-        _particleTree->unlock();
-=======
         QVector<const Particle*> particles;
         _particleTree->findParticles(center/(float)TREE_SCALE, radius/(float)TREE_SCALE, particles);
->>>>>>> 39a33b8c
+        _particleTree->unlock();
 
         foreach (const Particle* particle, particles) {
             ParticleID thisParticleID(particle->getID(), UNKNOWN_TOKEN, true);
