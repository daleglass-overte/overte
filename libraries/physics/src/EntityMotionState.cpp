--- conflicted
+++ resolved
@@ -450,16 +450,12 @@
     // this case is prevented by setting _ownershipState to UNOWNABLE in EntityMotionState::ctor
     assert(!(_entity->getClientOnly() && _entity->getOwningAvatarID() != Physics::getSessionUUID()));
 
-<<<<<<< HEAD
-    if (_entity->dynamicDataNeedsTransmit() || (!_entity->getDynamic() && _entity->queryAACubeNeedsUpdate())) {
-=======
     // shouldSendUpdate() sould NOT be triggering updates to maintain the queryAACube of dynamic entities.
     // The server is supposed to predict the transform of such moving things.  The client performs a "double prediction"
     // where it predicts what the the server is doing, and only sends updates whent the entity's true transform
     // differs significantly.  That is what the remoteSimulationOutOfSync() logic is all about.
     if (_entity->dynamicDataNeedsTransmit() ||
             (!_entity->getDynamic() && _entity->queryAACubeNeedsUpdate())) {
->>>>>>> 361fe75d
         return true;
     }
 
