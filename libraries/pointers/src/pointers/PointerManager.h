//
//  Created by Bradley Austin Davis on 2017/10/16
//  Copyright 2013-2017 High Fidelity, Inc.
//
//  Distributed under the Apache License, Version 2.0.
//  See the accompanying file LICENSE or http://www.apache.org/licenses/LICENSE-2.0.html
//
#ifndef hifi_pointers_PointerManager_h
#define hifi_pointers_PointerManager_h

#include <DependencyManager.h>
#include <PointerEvent.h>

#include <memory>

#include <shared/ReadWriteLockable.h>

#include "Pointer.h"

class PointerManager : public QObject, public Dependency, protected ReadWriteLockable {
    Q_OBJECT
    SINGLETON_DEPENDENCY
public:
    PointerManager() {}

<<<<<<< HEAD
    unsigned int addPointer(std::shared_ptr<Pointer> pointer);
    void removePointer(unsigned int uid);
    void enablePointer(unsigned int uid) const;
    void disablePointer(unsigned int uid) const;
    void setRenderState(unsigned int uid, const std::string& renderState) const;
    void editRenderState(unsigned int uid, const std::string& state, const QVariant& startProps, const QVariant& pathProps, const QVariant& endProps) const;
    const QVariantMap getPrevPickResult(unsigned int uid) const;

    void setPrecisionPicking(unsigned int uid, bool precisionPicking) const;
    void setIgnoreItems(unsigned int uid, const QVector<QUuid>& ignoreEntities) const;
    void setIncludeItems(unsigned int uid, const QVector<QUuid>& includeEntities) const;

    void setLength(unsigned int uid, float length) const;
    void setLockEndUUID(unsigned int uid, const QUuid& objectID, bool isOverlay) const;

    void update();

    bool isLeftHand(unsigned int uid);
    bool isRightHand(unsigned int uid);
    bool isMouse(unsigned int uid);

    static const unsigned int MOUSE_POINTER_ID { PointerEvent::INVALID_POINTER_ID + 1 };

private:
    std::shared_ptr<Pointer> find(unsigned int uid) const;
    std::unordered_map<unsigned int, std::shared_ptr<Pointer>> _pointers;
    unsigned int _nextPointerID { MOUSE_POINTER_ID + 1 };
=======
    QUuid addPointer(std::shared_ptr<Pointer> pointer);
    void removePointer(const QUuid& uid);
    void enablePointer(const QUuid& uid) const;
    void disablePointer(const QUuid& uid) const;
    void setRenderState(const QUuid& uid, const std::string& renderState) const;
    void editRenderState(const QUuid& uid, const std::string& state, const QVariant& startProps, const QVariant& pathProps, const QVariant& endProps) const;
    PickResultPointer getPrevPickResult(const QUuid& uid) const;

    void setPrecisionPicking(const QUuid& uid, bool precisionPicking) const;
    void setIgnoreItems(const QUuid& uid, const QVector<QUuid>& ignoreEntities) const;
    void setIncludeItems(const QUuid& uid, const QVector<QUuid>& includeEntities) const;

    void setLength(const QUuid& uid, float length) const;
    void setLockEndUUID(const QUuid& uid, const QUuid& objectID, bool isOverlay) const;

    void update(float deltaTime);

private:
    std::shared_ptr<Pointer> find(const QUuid& uid) const;
    QHash<QUuid, std::shared_ptr<Pointer>> _pointers;
>>>>>>> 544c54b8

signals:
    void triggerBeginOverlay(const QUuid& id, const PointerEvent& pointerEvent);
    void triggerContinueOverlay(const QUuid& id, const PointerEvent& pointerEvent);
    void triggerEndOverlay(const QUuid& id, const PointerEvent& pointerEvent);
    void hoverBeginOverlay(const QUuid& id, const PointerEvent& pointerEvent);
    void hoverContinueOverlay(const QUuid& id, const PointerEvent& pointerEvent);
    void hoverEndOverlay(const QUuid& id, const PointerEvent& pointerEvent);
<<<<<<< HEAD

    void triggerBeginEntity(const QUuid& id, const PointerEvent& pointerEvent);
    void triggerContinueEntity(const QUuid& id, const PointerEvent& pointerEvent);
    void triggerEndEntity(const QUuid& id, const PointerEvent& pointerEvent);
    void hoverBeginEntity(const QUuid& id, const PointerEvent& pointerEvent);
    void hoverContinueEntity(const QUuid& id, const PointerEvent& pointerEvent);
    void hoverEndEntity(const QUuid& id, const PointerEvent& pointerEvent);

    void triggerBeginHUD(const PointerEvent& pointerEvent);
    void triggerContinueHUD(const PointerEvent& pointerEvent);
    void triggerEndHUD(const PointerEvent& pointerEvent);
    void hoverBeginHUD(const PointerEvent& pointerEvent);
    void hoverContinueHUD(const PointerEvent& pointerEvent);
    void hoverEndHUD(const PointerEvent& pointerEvent);
=======

    void triggerBeginEntity(const QUuid& id, const PointerEvent& pointerEvent);
    void triggerContinueEntity(const QUuid& id, const PointerEvent& pointerEvent);
    void triggerEndEntity(const QUuid& id, const PointerEvent& pointerEvent);
    void hoverBeginEntity(const QUuid& id, const PointerEvent& pointerEvent);
    void hoverContinueEntity(const QUuid& id, const PointerEvent& pointerEvent);
    void hoverEndEntity(const QUuid& id, const PointerEvent& pointerEvent);
>>>>>>> 544c54b8
};

#endif // hifi_pointers_PointerManager_h<|MERGE_RESOLUTION|>--- conflicted
+++ resolved
@@ -23,14 +23,13 @@
 public:
     PointerManager() {}
 
-<<<<<<< HEAD
     unsigned int addPointer(std::shared_ptr<Pointer> pointer);
     void removePointer(unsigned int uid);
     void enablePointer(unsigned int uid) const;
     void disablePointer(unsigned int uid) const;
     void setRenderState(unsigned int uid, const std::string& renderState) const;
     void editRenderState(unsigned int uid, const std::string& state, const QVariant& startProps, const QVariant& pathProps, const QVariant& endProps) const;
-    const QVariantMap getPrevPickResult(unsigned int uid) const;
+    PickResultPointer getPrevPickResult(unsigned int uid) const;
 
     void setPrecisionPicking(unsigned int uid, bool precisionPicking) const;
     void setIgnoreItems(unsigned int uid, const QVector<QUuid>& ignoreEntities) const;
@@ -39,7 +38,7 @@
     void setLength(unsigned int uid, float length) const;
     void setLockEndUUID(unsigned int uid, const QUuid& objectID, bool isOverlay) const;
 
-    void update();
+    void update(float deltaTime);
 
     bool isLeftHand(unsigned int uid);
     bool isRightHand(unsigned int uid);
@@ -51,28 +50,6 @@
     std::shared_ptr<Pointer> find(unsigned int uid) const;
     std::unordered_map<unsigned int, std::shared_ptr<Pointer>> _pointers;
     unsigned int _nextPointerID { MOUSE_POINTER_ID + 1 };
-=======
-    QUuid addPointer(std::shared_ptr<Pointer> pointer);
-    void removePointer(const QUuid& uid);
-    void enablePointer(const QUuid& uid) const;
-    void disablePointer(const QUuid& uid) const;
-    void setRenderState(const QUuid& uid, const std::string& renderState) const;
-    void editRenderState(const QUuid& uid, const std::string& state, const QVariant& startProps, const QVariant& pathProps, const QVariant& endProps) const;
-    PickResultPointer getPrevPickResult(const QUuid& uid) const;
-
-    void setPrecisionPicking(const QUuid& uid, bool precisionPicking) const;
-    void setIgnoreItems(const QUuid& uid, const QVector<QUuid>& ignoreEntities) const;
-    void setIncludeItems(const QUuid& uid, const QVector<QUuid>& includeEntities) const;
-
-    void setLength(const QUuid& uid, float length) const;
-    void setLockEndUUID(const QUuid& uid, const QUuid& objectID, bool isOverlay) const;
-
-    void update(float deltaTime);
-
-private:
-    std::shared_ptr<Pointer> find(const QUuid& uid) const;
-    QHash<QUuid, std::shared_ptr<Pointer>> _pointers;
->>>>>>> 544c54b8
 
 signals:
     void triggerBeginOverlay(const QUuid& id, const PointerEvent& pointerEvent);
@@ -81,7 +58,6 @@
     void hoverBeginOverlay(const QUuid& id, const PointerEvent& pointerEvent);
     void hoverContinueOverlay(const QUuid& id, const PointerEvent& pointerEvent);
     void hoverEndOverlay(const QUuid& id, const PointerEvent& pointerEvent);
-<<<<<<< HEAD
 
     void triggerBeginEntity(const QUuid& id, const PointerEvent& pointerEvent);
     void triggerContinueEntity(const QUuid& id, const PointerEvent& pointerEvent);
@@ -96,15 +72,6 @@
     void hoverBeginHUD(const PointerEvent& pointerEvent);
     void hoverContinueHUD(const PointerEvent& pointerEvent);
     void hoverEndHUD(const PointerEvent& pointerEvent);
-=======
-
-    void triggerBeginEntity(const QUuid& id, const PointerEvent& pointerEvent);
-    void triggerContinueEntity(const QUuid& id, const PointerEvent& pointerEvent);
-    void triggerEndEntity(const QUuid& id, const PointerEvent& pointerEvent);
-    void hoverBeginEntity(const QUuid& id, const PointerEvent& pointerEvent);
-    void hoverContinueEntity(const QUuid& id, const PointerEvent& pointerEvent);
-    void hoverEndEntity(const QUuid& id, const PointerEvent& pointerEvent);
->>>>>>> 544c54b8
 };
 
 #endif // hifi_pointers_PointerManager_h