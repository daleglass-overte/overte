--- conflicted
+++ resolved
@@ -20,26 +20,6 @@
 public:
     using Pointer = std::shared_ptr<BufferClip>;
 
-<<<<<<< HEAD
-    virtual ~BufferClip() {}
-
-    virtual Time duration() const override;
-    virtual size_t frameCount() const override;
-
-    virtual void seek(Time offset) override;
-    virtual Time position() const override;
-
-    virtual FrameConstPointer peekFrame() const override;
-    virtual FrameConstPointer nextFrame() override;
-    virtual void skipFrame() override;
-    virtual void addFrame(FrameConstPointer) override;
-
-private:
-    virtual void reset() override;
-
-    std::vector<FrameConstPointer> _frames;
-    mutable size_t _frameIndex { 0 };
-=======
     virtual QString getName() const override;
     virtual void addFrame(FrameConstPointer) override;
 
@@ -48,7 +28,6 @@
     QString _name { QUuid().toString() };
     
     //mutable size_t _frameIndex { 0 }; // FIXME - not in use
->>>>>>> 225909f8
 };
 
 }
