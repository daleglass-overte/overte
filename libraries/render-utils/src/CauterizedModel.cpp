//
//  Created by Andrew Meadows 2017.01.17
//  Copyright 2017 High Fidelity, Inc.
//
//  Distributed under the Apache License, Version 2.0.
//  See the accompanying file LICENSE or http://www.apache.org/licenses/LICENSE-2.0.html
//

#include "CauterizedModel.h"

#include <PerfStat.h>
#include <DualQuaternion.h>

#include "AbstractViewStateInterface.h"
#include "MeshPartPayload.h"
#include "CauterizedMeshPartPayload.h"
#include "RenderUtilsLogging.h"

CauterizedModel::CauterizedModel(QObject* parent) :
        Model(parent) {
}

CauterizedModel::~CauterizedModel() {
}

void CauterizedModel::deleteGeometry() {
    Model::deleteGeometry();
    _cauterizeMeshStates.clear();
}

bool CauterizedModel::updateGeometry() {
    bool needsFullUpdate = Model::updateGeometry();
    if (_isCauterized && needsFullUpdate) {
        assert(_cauterizeMeshStates.empty());
        const HFMModel& hfmModel = getHFMModel();
        foreach (const HFMMesh& mesh, hfmModel.meshes) {
            Model::MeshState state;
            if (_useDualQuaternionSkinning) {
                state.clusterDualQuaternions.resize(mesh.clusters.size());
                _cauterizeMeshStates.append(state);
            } else {
                state.clusterMatrices.resize(mesh.clusters.size());
                _cauterizeMeshStates.append(state);
            }
        }
    }
    return needsFullUpdate;
}

void CauterizedModel::createRenderItemSet() {
    if (_isCauterized) {
        assert(isLoaded());
        const auto& meshes = _renderGeometry->getMeshes();

        // all of our mesh vectors must match in size
        if (meshes.size() != _meshStates.size()) {
            qCDebug(renderutils) << "WARNING!!!! Mesh Sizes don't match! We will not segregate mesh groups yet.";
            return;
        }

        // We should not have any existing renderItems if we enter this section of code
        Q_ASSERT(_modelMeshRenderItems.isEmpty());

        _modelMeshRenderItems.clear();
        _modelMeshMaterialNames.clear();
        _modelMeshRenderItemShapes.clear();

        Transform transform;
        transform.setTranslation(_translation);
        transform.setRotation(_rotation);

        Transform offset;
        offset.setScale(_scale);
        offset.postTranslate(_offset);

        // Run through all of the meshes, and place them into their segregated, but unsorted buckets
        int shapeID = 0;
        uint32_t numMeshes = (uint32_t)meshes.size();
        for (uint32_t i = 0; i < numMeshes; i++) {
            const auto& mesh = meshes.at(i);
            if (!mesh) {
                continue;
            }

            // Create the render payloads
            int numParts = (int)mesh->getNumParts();
            for (int partIndex = 0; partIndex < numParts; partIndex++) {
<<<<<<< HEAD
                initializeBlendshapes(hfmModel.meshes[i], i);

                auto ptr = std::make_shared<CauterizedMeshPartPayload>(shared_from_this(), i, partIndex, shapeID, transform, offset, _created);
=======
                auto ptr = std::make_shared<CauterizedMeshPartPayload>(shared_from_this(), i, partIndex, shapeID, transform, offset);
>>>>>>> b09247d1
                _modelMeshRenderItems << std::static_pointer_cast<ModelMeshPartPayload>(ptr);
                auto material = getGeometry()->getShapeMaterial(shapeID);
                _modelMeshMaterialNames.push_back(material ? material->getName() : "");
                _modelMeshRenderItemShapes.emplace_back(ShapeInfo{ (int)i });
                shapeID++;
            }
        }
    } else {
        Model::createRenderItemSet();
    }
}

void CauterizedModel::updateClusterMatrices() {
    PerformanceTimer perfTimer("CauterizedModel::updateClusterMatrices");

    if (!_needsUpdateClusterMatrices || !isLoaded()) {
        return;
    }
    _needsUpdateClusterMatrices = false;
    const HFMModel& hfmModel = getHFMModel();

    for (int i = 0; i < (int)_meshStates.size(); i++) {
        Model::MeshState& state = _meshStates[i];
        const HFMMesh& mesh = hfmModel.meshes.at(i);
        int meshIndex = i;

        for (int j = 0; j < mesh.clusters.size(); j++) {
            const HFMCluster& cluster = mesh.clusters.at(j);
            int clusterIndex = j;

            if (_useDualQuaternionSkinning) {
                auto jointPose = _rig.getJointPose(cluster.jointIndex);
                Transform jointTransform(jointPose.rot(), jointPose.scale(), jointPose.trans());
                Transform clusterTransform;
                Transform::mult(clusterTransform, jointTransform, _rig.getAnimSkeleton()->getClusterBindMatricesOriginalValues(meshIndex, clusterIndex).inverseBindTransform);
                state.clusterDualQuaternions[j] = Model::TransformDualQuaternion(clusterTransform);
                state.clusterDualQuaternions[j].setCauterizationParameters(0.0f, jointPose.trans());
            } else {
                auto jointMatrix = _rig.getJointTransform(cluster.jointIndex);
                glm_mat4u_mul(jointMatrix, _rig.getAnimSkeleton()->getClusterBindMatricesOriginalValues(meshIndex, clusterIndex).inverseBindMatrix, state.clusterMatrices[j]);
            }
        }
    }

    // as an optimization, don't build cautrizedClusterMatrices if the boneSet is empty.
    if (!_cauterizeBoneSet.empty()) {

        AnimPose cauterizePose = _rig.getJointPose(_rig.indexOfJoint("Neck"));
        cauterizePose.scale() = glm::vec3(0.0001f, 0.0001f, 0.0001f);

        static const glm::mat4 zeroScale(
            glm::vec4(0.0001f, 0.0f, 0.0f, 0.0f),
            glm::vec4(0.0f, 0.0001f, 0.0f, 0.0f),
            glm::vec4(0.0f, 0.0f, 0.0001f, 0.0f),
            glm::vec4(0.0f, 0.0f, 0.0f, 1.0f));
        auto cauterizeMatrix = _rig.getJointTransform(_rig.indexOfJoint("Neck")) * zeroScale;

        for (int i = 0; i < _cauterizeMeshStates.size(); i++) {
            Model::MeshState& state = _cauterizeMeshStates[i];
            const HFMMesh& mesh = hfmModel.meshes.at(i);
            int meshIndex = i;

            for (int j = 0; j < mesh.clusters.size(); j++) {
                const HFMCluster& cluster = mesh.clusters.at(j);
                int clusterIndex = j;

                if (_useDualQuaternionSkinning) {
                    if (_cauterizeBoneSet.find(cluster.jointIndex) == _cauterizeBoneSet.end()) {
                        // not cauterized so just copy the value from the non-cauterized version.
                        state.clusterDualQuaternions[j] = _meshStates[i].clusterDualQuaternions[j];
                    } else {
                        Transform jointTransform(cauterizePose.rot(), cauterizePose.scale(), cauterizePose.trans());
                        Transform clusterTransform;
                        Transform::mult(clusterTransform, jointTransform, _rig.getAnimSkeleton()->getClusterBindMatricesOriginalValues(meshIndex, clusterIndex).inverseBindTransform);
                        state.clusterDualQuaternions[j] = Model::TransformDualQuaternion(clusterTransform);
                        state.clusterDualQuaternions[j].setCauterizationParameters(1.0f, cauterizePose.trans());
                    }
                } else {
                    if (_cauterizeBoneSet.find(cluster.jointIndex) == _cauterizeBoneSet.end()) {
                        // not cauterized so just copy the value from the non-cauterized version.
                        state.clusterMatrices[j] = _meshStates[i].clusterMatrices[j];
                    } else {
                        glm_mat4u_mul(cauterizeMatrix, _rig.getAnimSkeleton()->getClusterBindMatricesOriginalValues(meshIndex, clusterIndex).inverseBindMatrix, state.clusterMatrices[j]);
                    }
                }
            }
        }
    }

    // post the blender if we're not currently waiting for one to finish
    auto modelBlender = DependencyManager::get<ModelBlender>();
    if (modelBlender->shouldComputeBlendshapes() && hfmModel.hasBlendedMeshes() && _blendshapeCoefficients != _blendedBlendshapeCoefficients) {
        _blendedBlendshapeCoefficients = _blendshapeCoefficients;
        modelBlender->noteRequiresBlend(getThisPointer());
    }
}

void CauterizedModel::updateRenderItems() {
    if (_isCauterized) {
        if (!_addedToScene) {
            return;
        }
        _needsUpdateClusterMatrices = true;
        _renderItemsNeedUpdate = false;

        // queue up this work for later processing, at the end of update and just before rendering.
        // the application will ensure only the last lambda is actually invoked.
        void* key = (void*)this;
        std::weak_ptr<CauterizedModel> weakSelf = std::dynamic_pointer_cast<CauterizedModel>(shared_from_this());
        AbstractViewStateInterface::instance()->pushPostUpdateLambda(key, [weakSelf]() {
            // do nothing, if the model has already been destroyed.
            auto self = weakSelf.lock();
            if (!self || !self->isLoaded()) {
                return;
            }

            // lazy update of cluster matrices used for rendering.  We need to update them here, so we can correctly update the bounding box.
            self->updateClusterMatrices();

            render::ScenePointer scene = AbstractViewStateInterface::instance()->getMain3DScene();

            Transform modelTransform;
            modelTransform.setTranslation(self->getTranslation());
            modelTransform.setRotation(self->getRotation());

            PrimitiveMode primitiveMode = self->getPrimitiveMode();
            auto renderItemKeyGlobalFlags = self->getRenderItemKeyGlobalFlags();
            bool enableCauterization = self->getEnableCauterization();

            render::Transaction transaction;
            for (int i = 0; i < (int)self->_modelMeshRenderItemIDs.size(); i++) {

                auto itemID = self->_modelMeshRenderItemIDs[i];
                auto meshIndex = self->_modelMeshRenderItemShapes[i].meshIndex;

                const auto& meshState = self->getMeshState(meshIndex);
                const auto& cauterizedMeshState = self->getCauterizeMeshState(meshIndex);

                bool invalidatePayloadShapeKey = self->shouldInvalidatePayloadShapeKey(meshIndex);
                bool useDualQuaternionSkinning = self->getUseDualQuaternionSkinning();

                transaction.updateItem<ModelMeshPartPayload>(itemID, [modelTransform, meshState, useDualQuaternionSkinning, cauterizedMeshState, invalidatePayloadShapeKey,
                        primitiveMode, renderItemKeyGlobalFlags, enableCauterization](ModelMeshPartPayload& mmppData) {
                    CauterizedMeshPartPayload& data = static_cast<CauterizedMeshPartPayload&>(mmppData);
                    if (useDualQuaternionSkinning) {
                        data.updateClusterBuffer(meshState.clusterDualQuaternions,
                                                 cauterizedMeshState.clusterDualQuaternions);
                        data.computeAdjustedLocalBound(meshState.clusterDualQuaternions);
                    } else {
                        data.updateClusterBuffer(meshState.clusterMatrices,
                                                 cauterizedMeshState.clusterMatrices);
                        data.computeAdjustedLocalBound(meshState.clusterMatrices);
                    }

                    Transform renderTransform = modelTransform;
                    if (useDualQuaternionSkinning) {
                        if (meshState.clusterDualQuaternions.size() == 1 || meshState.clusterDualQuaternions.size() == 2) {
                            const auto& dq = meshState.clusterDualQuaternions[0];
                            Transform transform(dq.getRotation(),
                                                dq.getScale(),
                                                dq.getTranslation());
                            renderTransform = modelTransform.worldTransform(transform);
                        }
                    } else {
                        if (meshState.clusterMatrices.size() == 1 || meshState.clusterMatrices.size() == 2) {
                            renderTransform = modelTransform.worldTransform(Transform(meshState.clusterMatrices[0]));
                        }
                    }
                    data.updateTransformForSkinnedMesh(renderTransform, modelTransform);

                    renderTransform = modelTransform;
                    if (useDualQuaternionSkinning) {
                        if (cauterizedMeshState.clusterDualQuaternions.size() == 1 || cauterizedMeshState.clusterDualQuaternions.size() == 2) {
                            const auto& dq = cauterizedMeshState.clusterDualQuaternions[0];
                            Transform transform(dq.getRotation(),
                                                dq.getScale(),
                                                dq.getTranslation());
                            renderTransform = modelTransform.worldTransform(Transform(transform));
                        }
                    } else {
                        if (cauterizedMeshState.clusterMatrices.size() == 1 || cauterizedMeshState.clusterMatrices.size() == 2) {
                            renderTransform = modelTransform.worldTransform(Transform(cauterizedMeshState.clusterMatrices[0]));
                        }
                    }
                    data.updateTransformForCauterizedMesh(renderTransform);

                    data.setEnableCauterization(enableCauterization);
                    data.updateKey(renderItemKeyGlobalFlags);
                    data.setShapeKey(invalidatePayloadShapeKey, primitiveMode, useDualQuaternionSkinning);
                });
            }

            scene->enqueueTransaction(transaction);
        });
    } else {
        Model::updateRenderItems();
    }
}

const Model::MeshState& CauterizedModel::getCauterizeMeshState(int index) const {
    assert((size_t)index < _meshStates.size());
    return _cauterizeMeshStates.at(index);
}<|MERGE_RESOLUTION|>--- conflicted
+++ resolved
@@ -85,13 +85,7 @@
             // Create the render payloads
             int numParts = (int)mesh->getNumParts();
             for (int partIndex = 0; partIndex < numParts; partIndex++) {
-<<<<<<< HEAD
-                initializeBlendshapes(hfmModel.meshes[i], i);
-
                 auto ptr = std::make_shared<CauterizedMeshPartPayload>(shared_from_this(), i, partIndex, shapeID, transform, offset, _created);
-=======
-                auto ptr = std::make_shared<CauterizedMeshPartPayload>(shared_from_this(), i, partIndex, shapeID, transform, offset);
->>>>>>> b09247d1
                 _modelMeshRenderItems << std::static_pointer_cast<ModelMeshPartPayload>(ptr);
                 auto material = getGeometry()->getShapeMaterial(shapeID);
                 _modelMeshMaterialNames.push_back(material ? material->getName() : "");
