--- conflicted
+++ resolved
@@ -451,12 +451,8 @@
     auto& ambientOcclusionFramebuffer = inputs.get3();
     auto& velocityFramebuffer = inputs.get4();
     auto& frameTransform = inputs.get5();
-<<<<<<< HEAD
-    gpu::doInBatch(args->_context, [&](gpu::Batch& batch) {
-=======
 
     gpu::doInBatch("DebugDeferredBuffer::run", args->_context, [&](gpu::Batch& batch) {
->>>>>>> 5be2f0ac
         batch.enableStereo(false);
         batch.setViewportTransform(args->_viewport);
 
