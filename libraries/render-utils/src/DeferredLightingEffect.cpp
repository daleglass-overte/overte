//
//  DeferredLightingEffect.cpp
//  interface/src/renderer
//
//  Created by Andrzej Kapolka on 9/11/14.
//  Copyright 2014 High Fidelity, Inc.
//
//  Distributed under the Apache License, Version 2.0.
//  See the accompanying file LICENSE or http://www.apache.org/licenses/LICENSE-2.0.html
//

#include "DeferredLightingEffect.h"

#include <GLMHelpers.h>
#include <PathUtils.h>
#include <ViewFrustum.h>

#include <gpu/Batch.h>
#include <gpu/Context.h>

#include "AbstractViewStateInterface.h"
#include "GeometryCache.h"
#include "TextureCache.h"
#include "FramebufferCache.h"

#include "deferred_light_vert.h"
#include "deferred_light_limited_vert.h"
#include "deferred_light_spot_vert.h"

#include "directional_light_frag.h"
#include "directional_ambient_light_frag.h"
#include "directional_skybox_light_frag.h"

#include "directional_light_shadow_frag.h"
#include "directional_ambient_light_shadow_frag.h"
#include "directional_skybox_light_shadow_frag.h"

#include "point_light_frag.h"
#include "spot_light_frag.h"

struct LightLocations {
    int radius;
    int ambientSphere;
    int lightBufferUnit;
    int texcoordMat;
    int coneParam;
    int deferredTransformBuffer;
    int shadowTransformBuffer;
};

enum {
    DEFERRED_BUFFER_COLOR_UNIT = 0,
    DEFERRED_BUFFER_NORMAL_UNIT = 1,
    DEFERRED_BUFFER_EMISSIVE_UNIT = 2,
    DEFERRED_BUFFER_DEPTH_UNIT = 3,
    DEFERRED_BUFFER_OBSCURANCE_UNIT = 4,
    SHADOW_MAP_UNIT = 5,
    SKYBOX_MAP_UNIT = 6,
};
static void loadLightProgram(const char* vertSource, const char* fragSource, bool lightVolume, gpu::PipelinePointer& program, LightLocationsPtr& locations);

void DeferredLightingEffect::init() {
    _directionalLightLocations = std::make_shared<LightLocations>();
    _directionalAmbientSphereLightLocations = std::make_shared<LightLocations>();
    _directionalSkyboxLightLocations = std::make_shared<LightLocations>();

    _directionalLightShadowLocations = std::make_shared<LightLocations>();
    _directionalAmbientSphereLightShadowLocations = std::make_shared<LightLocations>();
    _directionalSkyboxLightShadowLocations = std::make_shared<LightLocations>();

    _pointLightLocations = std::make_shared<LightLocations>();
    _spotLightLocations = std::make_shared<LightLocations>();

    loadLightProgram(deferred_light_vert, directional_light_frag, false, _directionalLight, _directionalLightLocations);
    loadLightProgram(deferred_light_vert, directional_ambient_light_frag, false, _directionalAmbientSphereLight, _directionalAmbientSphereLightLocations);
    loadLightProgram(deferred_light_vert, directional_skybox_light_frag, false, _directionalSkyboxLight, _directionalSkyboxLightLocations);

    loadLightProgram(deferred_light_vert, directional_light_shadow_frag, false, _directionalLightShadow, _directionalLightShadowLocations);
    loadLightProgram(deferred_light_vert, directional_ambient_light_shadow_frag, false, _directionalAmbientSphereLightShadow, _directionalAmbientSphereLightShadowLocations);
    loadLightProgram(deferred_light_vert, directional_skybox_light_shadow_frag, false, _directionalSkyboxLightShadow, _directionalSkyboxLightShadowLocations);

    loadLightProgram(deferred_light_limited_vert, point_light_frag, true, _pointLight, _pointLightLocations);
    loadLightProgram(deferred_light_spot_vert, spot_light_frag, true, _spotLight, _spotLightLocations);

    // Allocate a global light representing the Global Directional light casting shadow (the sun) and the ambient light
    _globalLights.push_back(0);
    _allocatedLights.push_back(std::make_shared<model::Light>());

    model::LightPointer lp = _allocatedLights[0];
    lp->setType(model::Light::SUN);

    // Add the global light to the light stage (for later shadow rendering)
    _lightStage.addLight(lp);

<<<<<<< HEAD
    lp->setDirection(-glm::vec3(1.0f, 1.0f, 1.0f));
    lp->setColor(glm::vec3(1.0f));
    lp->setIntensity(1.0f);
    lp->setType(model::Light::SUN);
    lp->setAmbientSpherePreset(gpu::SphericalHarmonics::Preset::OLD_TOWN_SQUARE);
=======
>>>>>>> 7457b73e
}

void DeferredLightingEffect::addPointLight(const glm::vec3& position, float radius, const glm::vec3& color,
        float intensity, float falloffRadius) {
    addSpotLight(position, radius, color, intensity, falloffRadius);
}

void DeferredLightingEffect::addSpotLight(const glm::vec3& position, float radius, const glm::vec3& color,
    float intensity, float falloffRadius, const glm::quat& orientation, float exponent, float cutoff) {
    
    unsigned int lightID = (unsigned int)(_pointLights.size() + _spotLights.size() + _globalLights.size());
    if (lightID >= _allocatedLights.size()) {
        _allocatedLights.push_back(std::make_shared<model::Light>());
    }
    model::LightPointer lp = _allocatedLights[lightID];

    lp->setPosition(position);
    lp->setMaximumRadius(radius);
    lp->setColor(color);
    lp->setIntensity(intensity);
    lp->setFalloffRadius(falloffRadius);

    if (exponent == 0.0f && cutoff == PI) {
        lp->setType(model::Light::POINT);
        _pointLights.push_back(lightID);
        
    } else {
        lp->setOrientation(orientation);
        lp->setSpotAngle(cutoff);
        lp->setSpotExponent(exponent);
        lp->setType(model::Light::SPOT);
        _spotLights.push_back(lightID);
    }
}

void DeferredLightingEffect::prepare(RenderArgs* args) {
    gpu::doInBatch(args->_context, [&](gpu::Batch& batch) {
        batch.enableStereo(false);
        batch.setViewportTransform(args->_viewport);
        batch.setStateScissorRect(args->_viewport);

        // Clear Lighting buffer
        auto lightingFbo = DependencyManager::get<FramebufferCache>()->getLightingFramebuffer();

        batch.setFramebuffer(lightingFbo);
        batch.clearColorFramebuffer(gpu::Framebuffer::BUFFER_COLOR0, vec4(vec3(0), 0), true);

        // Clear deferred
        auto deferredFbo = DependencyManager::get<FramebufferCache>()->getDeferredFramebuffer();

        batch.setFramebuffer(deferredFbo);

        // Clear Color, Depth and Stencil
        batch.clearFramebuffer(
            gpu::Framebuffer::BUFFER_COLOR0 |
            gpu::Framebuffer::BUFFER_DEPTH |
            gpu::Framebuffer::BUFFER_STENCIL,
            vec4(vec3(0), 1), 1.0, 0.0, true);

        // clear the normal and specular buffers
        batch.clearColorFramebuffer(gpu::Framebuffer::BUFFER_COLOR1, glm::vec4(0.0f, 0.0f, 0.0f, 0.0f), true);
        const float MAX_SPECULAR_EXPONENT = 128.0f;
        batch.clearColorFramebuffer(gpu::Framebuffer::BUFFER_COLOR2, glm::vec4(0.0f, 0.0f, 0.0f, 1.0f / MAX_SPECULAR_EXPONENT), true);
    });
}

void DeferredLightingEffect::render(const render::RenderContextPointer& renderContext) {
    auto args = renderContext->args;
    gpu::doInBatch(args->_context, [&](gpu::Batch& batch) {
        
        // Allocate the parameters buffer used by all the deferred shaders
        if (!_deferredTransformBuffer[0]._buffer) {
            DeferredTransform parameters;
            _deferredTransformBuffer[0] = gpu::BufferView(std::make_shared<gpu::Buffer>(sizeof(DeferredTransform), (const gpu::Byte*) &parameters));
            _deferredTransformBuffer[1] = gpu::BufferView(std::make_shared<gpu::Buffer>(sizeof(DeferredTransform), (const gpu::Byte*) &parameters));
        }

        // Framebuffer copy operations cannot function as multipass stereo operations.  
        batch.enableStereo(false);

        // perform deferred lighting, rendering to free fbo
        auto framebufferCache = DependencyManager::get<FramebufferCache>();
        auto textureCache = DependencyManager::get<TextureCache>();
    
        QSize framebufferSize = framebufferCache->getFrameBufferSize();
    
        // binding the first framebuffer
        auto lightingFBO = framebufferCache->getLightingFramebuffer();
        batch.setFramebuffer(lightingFBO);

        batch.setViewportTransform(args->_viewport);
        batch.setStateScissorRect(args->_viewport);

        // Bind the G-Buffer surfaces
        batch.setResourceTexture(DEFERRED_BUFFER_COLOR_UNIT, framebufferCache->getDeferredColorTexture());
        batch.setResourceTexture(DEFERRED_BUFFER_NORMAL_UNIT, framebufferCache->getDeferredNormalTexture());
        batch.setResourceTexture(DEFERRED_BUFFER_EMISSIVE_UNIT, framebufferCache->getDeferredSpecularTexture());
        batch.setResourceTexture(DEFERRED_BUFFER_DEPTH_UNIT, framebufferCache->getPrimaryDepthTexture());

        // FIXME: Different render modes should have different tasks
        if (args->_renderMode == RenderArgs::DEFAULT_RENDER_MODE && _ambientOcclusionEnabled) {
            batch.setResourceTexture(DEFERRED_BUFFER_OBSCURANCE_UNIT, framebufferCache->getOcclusionTexture());
        } else {
            // need to assign the white texture if ao is off
            batch.setResourceTexture(DEFERRED_BUFFER_OBSCURANCE_UNIT, textureCache->getWhiteTexture());
        }

        assert(_lightStage.lights.size() > 0);
        const auto& globalShadow = _lightStage.lights[0]->shadow;

        // Bind the shadow buffer
        batch.setResourceTexture(SHADOW_MAP_UNIT, globalShadow.map);

        // THe main viewport is assumed to be the mono viewport (or the 2 stereo faces side by side within that viewport)
        auto monoViewport = args->_viewport;
        float sMin = args->_viewport.x / (float)framebufferSize.width();
        float sWidth = args->_viewport.z / (float)framebufferSize.width();
        float tMin = args->_viewport.y / (float)framebufferSize.height();
        float tHeight = args->_viewport.w / (float)framebufferSize.height();

        // The view frustum is the mono frustum base
        auto viewFrustum = args->_viewFrustum;

        // Eval the mono projection
        mat4 monoProjMat;
        viewFrustum->evalProjectionMatrix(monoProjMat);

        // The mono view transform
        Transform monoViewTransform;
        viewFrustum->evalViewTransform(monoViewTransform);

        // THe mono view matrix coming from the mono view transform
        glm::mat4 monoViewMat;
        monoViewTransform.getMatrix(monoViewMat);

        // Running in stero ?
        bool isStereo = args->_context->isStereo();
        int numPasses = 1;

        mat4 projMats[2];
        Transform viewTransforms[2];
        ivec4 viewports[2];
        vec4 clipQuad[2];
        vec2 screenBottomLeftCorners[2];
        vec2 screenTopRightCorners[2];
        vec4 fetchTexcoordRects[2];

        DeferredTransform deferredTransforms[2];
        auto geometryCache = DependencyManager::get<GeometryCache>();

        if (isStereo) {
            numPasses = 2;

            mat4 eyeViews[2];
            args->_context->getStereoProjections(projMats);
            args->_context->getStereoViews(eyeViews);

            float halfWidth = 0.5f * sWidth;

            for (int i = 0; i < numPasses; i++) {
                // In stereo, the 2 sides are layout side by side in the mono viewport and their width is half
                int sideWidth = monoViewport.z >> 1;
                viewports[i] = ivec4(monoViewport.x + (i * sideWidth), monoViewport.y, sideWidth, monoViewport.w);

                deferredTransforms[i].projection = projMats[i];

                auto sideViewMat = monoViewMat * glm::inverse(eyeViews[i]);
                viewTransforms[i].evalFromRawMatrix(sideViewMat);
                deferredTransforms[i].viewInverse = sideViewMat;

                deferredTransforms[i].stereoSide = (i == 0 ? -1.0f : 1.0f);

                clipQuad[i] = glm::vec4(sMin + i * halfWidth, tMin, halfWidth, tHeight);
                screenBottomLeftCorners[i] = glm::vec2(-1.0f + i * 1.0f, -1.0f);
                screenTopRightCorners[i] = glm::vec2(i * 1.0f, 1.0f);

                fetchTexcoordRects[i] = glm::vec4(sMin + i * halfWidth, tMin, halfWidth, tHeight);
            }
        } else {

            viewports[0] = monoViewport;
            projMats[0] = monoProjMat;

            deferredTransforms[0].projection = monoProjMat;
     
            deferredTransforms[0].viewInverse = monoViewMat;
            viewTransforms[0] = monoViewTransform;

            deferredTransforms[0].stereoSide = 0.0f;

            clipQuad[0] = glm::vec4(sMin, tMin, sWidth, tHeight);
            screenBottomLeftCorners[0] = glm::vec2(-1.0f, -1.0f);
            screenTopRightCorners[0] = glm::vec2(1.0f, 1.0f);

            fetchTexcoordRects[0] = glm::vec4(sMin, tMin, sWidth, tHeight);
        }

        auto eyePoint = viewFrustum->getPosition();
        float nearRadius = glm::distance(eyePoint, viewFrustum->getNearTopLeft());


        for (int side = 0; side < numPasses; side++) {
            // Render in this side's viewport
            batch.setViewportTransform(viewports[side]);
            batch.setStateScissorRect(viewports[side]);

            // Sync and Bind the correct DeferredTransform ubo
            _deferredTransformBuffer[side]._buffer->setSubData(0, sizeof(DeferredTransform), (const gpu::Byte*) &deferredTransforms[side]);
            batch.setUniformBuffer(_directionalLightLocations->deferredTransformBuffer, _deferredTransformBuffer[side]);

            glm::vec2 topLeft(-1.0f, -1.0f);
            glm::vec2 bottomRight(1.0f, 1.0f);
            glm::vec2 texCoordTopLeft(clipQuad[side].x, clipQuad[side].y);
            glm::vec2 texCoordBottomRight(clipQuad[side].x + clipQuad[side].z, clipQuad[side].y + clipQuad[side].w);

            // First Global directional light and ambient pass
            {
                auto& program = _shadowMapEnabled ? _directionalLightShadow : _directionalLight;
                LightLocationsPtr locations = _shadowMapEnabled ? _directionalLightShadowLocations : _directionalLightLocations;

                // Setup the global directional pass pipeline
                {
                    if (_shadowMapEnabled) {
                        if (_skyboxTexture) {
                            program = _directionalSkyboxLightShadow;
                            locations = _directionalSkyboxLightShadowLocations;
                        } else {
                            program = _directionalAmbientSphereLightShadow;
                            locations = _directionalAmbientSphereLightShadowLocations;
                        }
                    } else {
                        if (_skyboxTexture) {
                            program = _directionalSkyboxLight;
                            locations = _directionalSkyboxLightLocations;
                        } else {
                            program = _directionalAmbientSphereLight;
                            locations = _directionalAmbientSphereLightLocations;
                        }
                    }

                    if (locations->shadowTransformBuffer >= 0) {
                        batch.setUniformBuffer(locations->shadowTransformBuffer, globalShadow.getBuffer());
                    }
                    batch.setPipeline(program);
                }

                { // Setup the global lighting
                    setupKeyLightBatch(batch, locations->lightBufferUnit, SKYBOX_MAP_UNIT);
                }

                {
                    batch.setModelTransform(Transform());
                    batch.setProjectionTransform(glm::mat4());
                    batch.setViewTransform(Transform());

                    glm::vec4 color(1.0f, 1.0f, 1.0f, 1.0f);
                   geometryCache->renderQuad(batch, topLeft, bottomRight, texCoordTopLeft, texCoordBottomRight, color);
                }

                if (_skyboxTexture) {
                    batch.setResourceTexture(SKYBOX_MAP_UNIT, nullptr);
                }
            }

            auto texcoordMat = glm::mat4();
          /*  texcoordMat[0] = glm::vec4(sWidth / 2.0f, 0.0f, 0.0f, sMin + sWidth / 2.0f);
            texcoordMat[1] = glm::vec4(0.0f, tHeight / 2.0f, 0.0f, tMin + tHeight / 2.0f);
           */ texcoordMat[0] = glm::vec4(fetchTexcoordRects[side].z / 2.0f, 0.0f, 0.0f, fetchTexcoordRects[side].x + fetchTexcoordRects[side].z / 2.0f);
            texcoordMat[1] = glm::vec4(0.0f, fetchTexcoordRects[side].w / 2.0f, 0.0f, fetchTexcoordRects[side].y + fetchTexcoordRects[side].w / 2.0f);
            texcoordMat[2] = glm::vec4(0.0f, 0.0f, 1.0f, 0.0f);
            texcoordMat[3] = glm::vec4(0.0f, 0.0f, 0.0f, 1.0f);

            // enlarge the scales slightly to account for tesselation
            const float SCALE_EXPANSION = 0.05f;


            batch.setProjectionTransform(projMats[side]);
            batch.setViewTransform(viewTransforms[side]);

            // Splat Point lights
            if (!_pointLights.empty()) {
                batch.setPipeline(_pointLight);

                batch._glUniformMatrix4fv(_pointLightLocations->texcoordMat, 1, false, reinterpret_cast< const float* >(&texcoordMat));

                for (auto lightID : _pointLights) {
                    auto& light = _allocatedLights[lightID];
                    // IN DEBUG: light->setShowContour(true);
                    batch.setUniformBuffer(_pointLightLocations->lightBufferUnit, light->getSchemaBuffer());

                    float expandedRadius = light->getMaximumRadius() * (1.0f + SCALE_EXPANSION);
                    // TODO: We shouldn;t have to do that test and use a different volume geometry for when inside the vlight volume,
                    // we should be able to draw thre same geometry use DepthClamp but for unknown reason it's s not working...
                    if (glm::distance(eyePoint, glm::vec3(light->getPosition())) < expandedRadius + nearRadius) {
                        Transform model;
                        model.setTranslation(glm::vec3(0.0f, 0.0f, -1.0f));
                        batch.setModelTransform(model);
                        batch.setViewTransform(Transform());
                        batch.setProjectionTransform(glm::mat4());

                        glm::vec4 color(1.0f, 1.0f, 1.0f, 1.0f);
                        DependencyManager::get<GeometryCache>()->renderQuad(batch, topLeft, bottomRight, texCoordTopLeft, texCoordBottomRight, color);
                
                        batch.setProjectionTransform(projMats[side]);
                        batch.setViewTransform(viewTransforms[side]);
                    } else {
                        Transform model;
                        model.setTranslation(glm::vec3(light->getPosition().x, light->getPosition().y, light->getPosition().z));
                        batch.setModelTransform(model.postScale(expandedRadius));
                        batch._glColor4f(1.0f, 1.0f, 1.0f, 1.0f);
                        geometryCache->renderSphere(batch);
                    }
                }
            }
    
            // Splat spot lights
            if (!_spotLights.empty()) {
                batch.setPipeline(_spotLight);

                batch._glUniformMatrix4fv(_spotLightLocations->texcoordMat, 1, false, reinterpret_cast< const float* >(&texcoordMat));

                for (auto lightID : _spotLights) {
                    auto light = _allocatedLights[lightID];
                    // IN DEBUG: light->setShowContour(true);
                    batch.setUniformBuffer(_spotLightLocations->lightBufferUnit, light->getSchemaBuffer());

                    auto eyeLightPos = eyePoint - light->getPosition();
                    auto eyeHalfPlaneDistance = glm::dot(eyeLightPos, light->getDirection());

                    const float TANGENT_LENGTH_SCALE = 0.666f;
                    glm::vec4 coneParam(light->getSpotAngleCosSin(), TANGENT_LENGTH_SCALE * tanf(0.5f * light->getSpotAngle()), 1.0f);

                    float expandedRadius = light->getMaximumRadius() * (1.0f + SCALE_EXPANSION);
                    // TODO: We shouldn;t have to do that test and use a different volume geometry for when inside the vlight volume,
                    // we should be able to draw thre same geometry use DepthClamp but for unknown reason it's s not working...
                    if ((eyeHalfPlaneDistance > -nearRadius) &&
                        (glm::distance(eyePoint, glm::vec3(light->getPosition())) < expandedRadius + nearRadius)) {
                        coneParam.w = 0.0f;
                        batch._glUniform4fv(_spotLightLocations->coneParam, 1, reinterpret_cast< const float* >(&coneParam));

                        Transform model;
                        model.setTranslation(glm::vec3(0.0f, 0.0f, -1.0f));
                        batch.setModelTransform(model);
                        batch.setViewTransform(Transform());
                        batch.setProjectionTransform(glm::mat4());
                
                        glm::vec4 color(1.0f, 1.0f, 1.0f, 1.0f);
                        DependencyManager::get<GeometryCache>()->renderQuad(batch, topLeft, bottomRight, texCoordTopLeft, texCoordBottomRight, color);
                
                        batch.setProjectionTransform( projMats[side]);
                        batch.setViewTransform(viewTransforms[side]);
                    } else {
                        coneParam.w = 1.0f;
                        batch._glUniform4fv(_spotLightLocations->coneParam, 1, reinterpret_cast< const float* >(&coneParam));

                        Transform model;
                        model.setTranslation(light->getPosition());
                        model.postRotate(light->getOrientation());
                        model.postScale(glm::vec3(expandedRadius, expandedRadius, expandedRadius));

                        batch.setModelTransform(model);
                        auto mesh = getSpotLightMesh();

                        batch.setIndexBuffer(mesh->getIndexBuffer());
                        batch.setInputBuffer(0, mesh->getVertexBuffer());
                        batch.setInputFormat(mesh->getVertexFormat());

                        auto& part = mesh->getPartBuffer().get<model::Mesh::Part>();

                        batch.drawIndexed(model::Mesh::topologyToPrimitive(part._topology), part._numIndices, part._startIndex);
                    }
                }
            }
        }

        // Probably not necessary in the long run because the gpu layer would unbound this texture if used as render target
        batch.setResourceTexture(DEFERRED_BUFFER_COLOR_UNIT, nullptr);
        batch.setResourceTexture(DEFERRED_BUFFER_NORMAL_UNIT, nullptr);
        batch.setResourceTexture(DEFERRED_BUFFER_EMISSIVE_UNIT, nullptr);
        batch.setResourceTexture(DEFERRED_BUFFER_DEPTH_UNIT, nullptr);
        batch.setResourceTexture(DEFERRED_BUFFER_OBSCURANCE_UNIT, nullptr);
        batch.setResourceTexture(SHADOW_MAP_UNIT, nullptr);
        batch.setResourceTexture(SKYBOX_MAP_UNIT, nullptr);

        batch.setUniformBuffer(_directionalLightLocations->deferredTransformBuffer, nullptr);
    });

    // End of the Lighting pass
    if (!_pointLights.empty()) {
        _pointLights.clear();
    }
    if (!_spotLights.empty()) {
        _spotLights.clear();
    }
}

void DeferredLightingEffect::setupKeyLightBatch(gpu::Batch& batch, int lightBufferUnit, int skyboxCubemapUnit) {
    PerformanceTimer perfTimer("DLE->setupBatch()");
    auto globalLight = _allocatedLights[_globalLights.front()];

    if (lightBufferUnit >= 0) {
        batch.setUniformBuffer(lightBufferUnit, globalLight->getSchemaBuffer());
    }

    if (_skyboxTexture && (skyboxCubemapUnit >= 0)) {
        batch.setResourceTexture(skyboxCubemapUnit, _skyboxTexture);
    }
}

static void loadLightProgram(const char* vertSource, const char* fragSource, bool lightVolume, gpu::PipelinePointer& pipeline, LightLocationsPtr& locations) {
    auto VS = gpu::Shader::createVertex(std::string(vertSource));
    auto PS = gpu::Shader::createPixel(std::string(fragSource));
    
    gpu::ShaderPointer program = gpu::Shader::createProgram(VS, PS);

    gpu::Shader::BindingSet slotBindings;
    slotBindings.insert(gpu::Shader::Binding(std::string("colorMap"), DEFERRED_BUFFER_COLOR_UNIT));
    slotBindings.insert(gpu::Shader::Binding(std::string("normalMap"), DEFERRED_BUFFER_NORMAL_UNIT));
    slotBindings.insert(gpu::Shader::Binding(std::string("specularMap"), DEFERRED_BUFFER_EMISSIVE_UNIT));
    slotBindings.insert(gpu::Shader::Binding(std::string("depthMap"), DEFERRED_BUFFER_DEPTH_UNIT));
    slotBindings.insert(gpu::Shader::Binding(std::string("obscuranceMap"), DEFERRED_BUFFER_OBSCURANCE_UNIT));
    slotBindings.insert(gpu::Shader::Binding(std::string("shadowMap"), SHADOW_MAP_UNIT));
    slotBindings.insert(gpu::Shader::Binding(std::string("skyboxMap"), SKYBOX_MAP_UNIT));

    static const int LIGHT_GPU_SLOT = 3;
    static const int DEFERRED_TRANSFORM_BUFFER_SLOT = 2;
    slotBindings.insert(gpu::Shader::Binding(std::string("lightBuffer"), LIGHT_GPU_SLOT));
    slotBindings.insert(gpu::Shader::Binding(std::string("deferredTransformBuffer"), DEFERRED_TRANSFORM_BUFFER_SLOT));

    gpu::Shader::makeProgram(*program, slotBindings);

    locations->radius = program->getUniforms().findLocation("radius");
    locations->ambientSphere = program->getUniforms().findLocation("ambientSphere.L00");

    locations->texcoordMat = program->getUniforms().findLocation("texcoordMat");
    locations->coneParam = program->getUniforms().findLocation("coneParam");

    locations->lightBufferUnit = program->getBuffers().findLocation("lightBuffer");
    locations->deferredTransformBuffer = program->getBuffers().findLocation("deferredTransformBuffer");
    locations->shadowTransformBuffer = program->getBuffers().findLocation("shadowTransformBuffer");

    auto state = std::make_shared<gpu::State>();
    state->setColorWriteMask(true, true, true, false);

    // Stencil test all the light passes for objects pixels only, not the background
    state->setStencilTest(true, 0xFF, gpu::State::StencilTest(0, 0xFF, gpu::NOT_EQUAL, gpu::State::STENCIL_OP_KEEP, gpu::State::STENCIL_OP_KEEP, gpu::State::STENCIL_OP_KEEP));

    if (lightVolume) {
        state->setCullMode(gpu::State::CULL_BACK);
        
        // No need for z test since the depth buffer is not bound state->setDepthTest(true, false, gpu::LESS_EQUAL);
        // TODO: We should bind the true depth buffer both as RT and texture for the depth test
        // TODO: We should use DepthClamp and avoid changing geometry for inside /outside cases
        state->setDepthClampEnable(true);

        // additive blending
        state->setBlendFunction(true, gpu::State::ONE, gpu::State::BLEND_OP_ADD, gpu::State::ONE);
    } else {
        state->setCullMode(gpu::State::CULL_BACK);
    }
    pipeline = gpu::Pipeline::create(program, state);

}

void DeferredLightingEffect::setGlobalLight(const model::LightPointer& light, const gpu::TexturePointer& skyboxTexture) {
    auto globalLight = _allocatedLights.front();
    globalLight->setDirection(light->getDirection());
    globalLight->setColor(light->getColor());
    globalLight->setIntensity(light->getIntensity());
    globalLight->setAmbientIntensity(light->getAmbientIntensity());
    globalLight->setAmbientSphere(light->getAmbientSphere());

    _skyboxTexture = skyboxTexture;

    // Update the available mipmap levels
    if (_skyboxTexture) {
        float dim = glm::max(_skyboxTexture->getHeight(), _skyboxTexture->getWidth(), _skyboxTexture->getDepth());
        auto skyboxMipmapLevels = 1 + glm::floor(glm::log2(dim));
       _deferredTransformBuffer[0].edit<DeferredTransform>().skyboxMipmapLevels = skyboxMipmapLevels;
        _deferredTransformBuffer[1].edit<DeferredTransform>().skyboxMipmapLevels = skyboxMipmapLevels;
    }
}

model::MeshPointer DeferredLightingEffect::getSpotLightMesh() {
    if (!_spotLightMesh) {
        _spotLightMesh = std::make_shared<model::Mesh>();

        int slices = 32;
        int rings = 3;
        int vertices = 2 + rings * slices;
        int originVertex = vertices - 2;
        int capVertex = vertices - 1;
        int verticesSize = vertices * 3 * sizeof(float);
        int indices = 3 * slices * (1 + 1 + 2 * (rings -1));
        int ringFloatOffset = slices * 3;


        float* vertexData = new float[verticesSize];
        float* vertexRing0 = vertexData;
        float* vertexRing1 = vertexRing0 + ringFloatOffset;
        float* vertexRing2 = vertexRing1 + ringFloatOffset;
        
        for (int i = 0; i < slices; i++) {
            float theta = TWO_PI * i / slices;
            auto cosin = glm::vec2(cosf(theta), sinf(theta));

            *(vertexRing0++) = cosin.x;
            *(vertexRing0++) = cosin.y;
            *(vertexRing0++) = 0.0f;

            *(vertexRing1++) = cosin.x;
            *(vertexRing1++) = cosin.y;
            *(vertexRing1++) = 0.33f;

            *(vertexRing2++) = cosin.x;
            *(vertexRing2++) = cosin.y;
            *(vertexRing2++) = 0.66f;
        }
        
        *(vertexRing2++) = 0.0f;
        *(vertexRing2++) = 0.0f;
        *(vertexRing2++) = -1.0f;
        
        *(vertexRing2++) = 0.0f;
        *(vertexRing2++) = 0.0f;
        *(vertexRing2++) = 1.0f;
        
        _spotLightMesh->setVertexBuffer(gpu::BufferView(new gpu::Buffer(verticesSize, (gpu::Byte*) vertexData), gpu::Element::VEC3F_XYZ));
        delete[] vertexData;

        gpu::uint16* indexData = new gpu::uint16[indices];
        gpu::uint16* index = indexData;
        for (int i = 0; i < slices; i++) {
            *(index++) = originVertex;
            
            int s0 = i;
            int s1 = ((i + 1) % slices);
            *(index++) = s0;
            *(index++) = s1;

            int s2 = s0 + slices;
            int s3 = s1 + slices;
            *(index++) = s1;
            *(index++) = s0;
            *(index++) = s2;

            *(index++) = s1;
            *(index++) = s2;
            *(index++) = s3;

            int s4 = s2 + slices;
            int s5 = s3 + slices;
            *(index++) = s3;
            *(index++) = s2;
            *(index++) = s4;

            *(index++) = s3;
            *(index++) = s4;
            *(index++) = s5;


            *(index++) = s5;
            *(index++) = s4;
            *(index++) = capVertex;
        }

        _spotLightMesh->setIndexBuffer(gpu::BufferView(new gpu::Buffer(sizeof(unsigned short) * indices, (gpu::Byte*) indexData), gpu::Element::INDEX_UINT16));
        delete[] indexData;

        model::Mesh::Part part(0, indices, 0, model::Mesh::TRIANGLES);
        //DEBUG: model::Mesh::Part part(0, indices, 0, model::Mesh::LINE_STRIP);
        
        _spotLightMesh->setPartBuffer(gpu::BufferView(new gpu::Buffer(sizeof(part), (gpu::Byte*) &part), gpu::Element::PART_DRAWCALL));
    }
    return _spotLightMesh;
}
<|MERGE_RESOLUTION|>--- conflicted
+++ resolved
@@ -92,14 +92,11 @@
     // Add the global light to the light stage (for later shadow rendering)
     _lightStage.addLight(lp);
 
-<<<<<<< HEAD
     lp->setDirection(-glm::vec3(1.0f, 1.0f, 1.0f));
     lp->setColor(glm::vec3(1.0f));
     lp->setIntensity(1.0f);
     lp->setType(model::Light::SUN);
     lp->setAmbientSpherePreset(gpu::SphericalHarmonics::Preset::OLD_TOWN_SQUARE);
-=======
->>>>>>> 7457b73e
 }
 
 void DeferredLightingEffect::addPointLight(const glm::vec3& position, float radius, const glm::vec3& color,
@@ -323,18 +320,18 @@
                 // Setup the global directional pass pipeline
                 {
                     if (_shadowMapEnabled) {
-                        if (_skyboxTexture) {
+                    /*    if (_skyboxTexture) {
                             program = _directionalSkyboxLightShadow;
                             locations = _directionalSkyboxLightShadowLocations;
-                        } else {
+                        } else {*/
                             program = _directionalAmbientSphereLightShadow;
                             locations = _directionalAmbientSphereLightShadowLocations;
                         }
                     } else {
-                        if (_skyboxTexture) {
+                       /* if (_skyboxTexture) {
                             program = _directionalSkyboxLight;
                             locations = _directionalSkyboxLightLocations;
-                        } else {
+                        } else {*/
                             program = _directionalAmbientSphereLight;
                             locations = _directionalAmbientSphereLightLocations;
                         }
@@ -575,12 +572,7 @@
     _skyboxTexture = skyboxTexture;
 
     // Update the available mipmap levels
-    if (_skyboxTexture) {
-        float dim = glm::max(_skyboxTexture->getHeight(), _skyboxTexture->getWidth(), _skyboxTexture->getDepth());
-        auto skyboxMipmapLevels = 1 + glm::floor(glm::log2(dim));
-       _deferredTransformBuffer[0].edit<DeferredTransform>().skyboxMipmapLevels = skyboxMipmapLevels;
-        _deferredTransformBuffer[1].edit<DeferredTransform>().skyboxMipmapLevels = skyboxMipmapLevels;
-    }
+    globalLight->setAmbientMapNumMips((_skyboxTexture ? _skyboxTexture->evalNumMips() : 0));
 }
 
 model::MeshPointer DeferredLightingEffect::getSpotLightMesh() {
