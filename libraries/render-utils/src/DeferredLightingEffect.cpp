--- conflicted
+++ resolved
@@ -650,41 +650,6 @@
     }
 }
 
-
-<<<<<<< HEAD
-=======
-void DeferredLightingEffect::copyBack(RenderArgs* args) {
-    auto framebufferCache = DependencyManager::get<FramebufferCache>();
-    gpu::doInBatch(args->_context, [=](gpu::Batch& batch) {
-        batch.enableStereo(false);
-        QSize framebufferSize = framebufferCache->getFrameBufferSize();
-
-        auto lightingBuffer = framebufferCache->getLightingTexture();
-        auto destFbo = framebufferCache->getPrimaryFramebuffer();
-        batch.setFramebuffer(destFbo);
-        batch.setViewportTransform(args->_viewport);
-        batch.setProjectionTransform(glm::mat4());
-        batch.setViewTransform(Transform());
-        {
-            float sMin = args->_viewport.x / (float)framebufferSize.width();
-            float sWidth = args->_viewport.z / (float)framebufferSize.width();
-            float tMin = args->_viewport.y / (float)framebufferSize.height();
-            float tHeight = args->_viewport.w / (float)framebufferSize.height();
-            Transform model;
-            batch.setPipeline(_blitLightBuffer);
-            model.setTranslation(glm::vec3(sMin, tMin, 0.0));
-            model.setScale(glm::vec3(sWidth, tHeight, 1.0));
-            batch.setModelTransform(model);
-        }
-
-        batch.setResourceTexture(0, lightingBuffer);
-        batch.draw(gpu::TRIANGLE_STRIP, 4);
-
-        args->_context->render(batch);
-    });
-}
-
->>>>>>> c99ae5d0
 void DeferredLightingEffect::setupTransparent(RenderArgs* args, int lightBufferUnit) {
     auto globalLight = _allocatedLights[_globalLights.front()];
     args->_batch->setUniformBuffer(lightBufferUnit, globalLight->getSchemaBuffer());
