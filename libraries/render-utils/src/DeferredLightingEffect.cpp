//
//  DeferredLightingEffect.cpp
//  interface/src/renderer
//
//  Created by Andrzej Kapolka on 9/11/14.
//  Copyright 2014 High Fidelity, Inc.
//
//  Distributed under the Apache License, Version 2.0.
//  See the accompanying file LICENSE or http://www.apache.org/licenses/LICENSE-2.0.html
//

// include this before QOpenGLFramebufferObject, which includes an earlier version of OpenGL
#include <gpu/GPUConfig.h>

#include <GLMHelpers.h>
#include <PathUtils.h>
#include <ViewFrustum.h>

#include "AbstractViewStateInterface.h"
#include "DeferredLightingEffect.h"
#include "GeometryCache.h"
#include "GlowEffect.h"
#include "RenderUtil.h"
#include "TextureCache.h"

#include "gpu/Batch.h"
#include "gpu/GLBackend.h"

#include "simple_vert.h"
#include "simple_frag.h"
#include "simple_textured_frag.h"

#include "deferred_light_vert.h"
#include "deferred_light_limited_vert.h"

#include "directional_light_frag.h"
#include "directional_light_shadow_map_frag.h"
#include "directional_light_cascaded_shadow_map_frag.h"

#include "directional_ambient_light_frag.h"
#include "directional_ambient_light_shadow_map_frag.h"
#include "directional_ambient_light_cascaded_shadow_map_frag.h"

#include "directional_skybox_light_frag.h"
#include "directional_skybox_light_shadow_map_frag.h"
#include "directional_skybox_light_cascaded_shadow_map_frag.h"

#include "point_light_frag.h"
#include "spot_light_frag.h"

static const std::string glowIntensityShaderHandle = "glowIntensity";

void DeferredLightingEffect::init(AbstractViewStateInterface* viewState) {
    auto VS = gpu::ShaderPointer(gpu::Shader::createVertex(std::string(simple_vert)));
    auto PS = gpu::ShaderPointer(gpu::Shader::createPixel(std::string(simple_frag)));
    auto PSTextured = gpu::ShaderPointer(gpu::Shader::createPixel(std::string(simple_textured_frag)));
    
    gpu::ShaderPointer program = gpu::ShaderPointer(gpu::Shader::createProgram(VS, PS));
    gpu::ShaderPointer programTextured = gpu::ShaderPointer(gpu::Shader::createProgram(VS, PSTextured));
    
    gpu::Shader::BindingSet slotBindings;
    gpu::Shader::makeProgram(*program, slotBindings);
    gpu::Shader::makeProgram(*programTextured, slotBindings);

    gpu::StatePointer state = gpu::StatePointer(new gpu::State());
    state->setCullMode(gpu::State::CULL_BACK);
    state->setDepthTest(true, true, gpu::LESS_EQUAL);
    state->setBlendFunction(false,
                            gpu::State::SRC_ALPHA, gpu::State::BLEND_OP_ADD, gpu::State::INV_SRC_ALPHA,
                            gpu::State::FACTOR_ALPHA, gpu::State::BLEND_OP_ADD, gpu::State::ONE);
    _simpleProgram = gpu::PipelinePointer(gpu::Pipeline::create(program, state));
    _simpleProgramTextured = gpu::PipelinePointer(gpu::Pipeline::create(programTextured, state));

    _viewState = viewState;
    loadLightProgram(directional_light_frag, false, _directionalLight, _directionalLightLocations);
    loadLightProgram(directional_light_shadow_map_frag, false, _directionalLightShadowMap,
        _directionalLightShadowMapLocations);
    loadLightProgram(directional_light_cascaded_shadow_map_frag, false, _directionalLightCascadedShadowMap,
        _directionalLightCascadedShadowMapLocations);

    loadLightProgram(directional_ambient_light_frag, false, _directionalAmbientSphereLight, _directionalAmbientSphereLightLocations);
    loadLightProgram(directional_ambient_light_shadow_map_frag, false, _directionalAmbientSphereLightShadowMap,
        _directionalAmbientSphereLightShadowMapLocations);
    loadLightProgram(directional_ambient_light_cascaded_shadow_map_frag, false, _directionalAmbientSphereLightCascadedShadowMap,
        _directionalAmbientSphereLightCascadedShadowMapLocations);

    loadLightProgram(directional_skybox_light_frag, false, _directionalSkyboxLight, _directionalSkyboxLightLocations);
    loadLightProgram(directional_skybox_light_shadow_map_frag, false, _directionalSkyboxLightShadowMap,
        _directionalSkyboxLightShadowMapLocations);
    loadLightProgram(directional_skybox_light_cascaded_shadow_map_frag, false, _directionalSkyboxLightCascadedShadowMap,
        _directionalSkyboxLightCascadedShadowMapLocations);

    loadLightProgram(point_light_frag, true, _pointLight, _pointLightLocations);
    loadLightProgram(spot_light_frag, true, _spotLight, _spotLightLocations);

    // Allocate a global light representing the Global Directional light casting shadow (the sun) and the ambient light
    _globalLights.push_back(0);
    _allocatedLights.push_back(model::LightPointer(new model::Light()));

    model::LightPointer lp = _allocatedLights[0];

    lp->setDirection(-glm::vec3(1.0f, 1.0f, 1.0f));
    lp->setColor(glm::vec3(1.0f));
    lp->setIntensity(1.0f);
    lp->setType(model::Light::SUN);
    lp->setAmbientSpherePreset(gpu::SphericalHarmonics::Preset(_ambientLightMode % gpu::SphericalHarmonics::NUM_PRESET));
}

void DeferredLightingEffect::bindSimpleProgram(gpu::Batch& batch, bool textured) {
<<<<<<< HEAD
    DependencyManager::get<TextureCache>()->setPrimaryDrawBuffers(batch, true, true, true);
=======
  // DependencyManager::get<TextureCache>()->setPrimaryDrawBuffers(batch, true, true, true);
>>>>>>> 50f3d2d1
    
    if (textured) {
        batch.setPipeline(_simpleProgramTextured);
    } else {
        batch.setPipeline(_simpleProgram);
    }
}

void DeferredLightingEffect::releaseSimpleProgram(gpu::Batch& batch) {
<<<<<<< HEAD
    DependencyManager::get<TextureCache>()->setPrimaryDrawBuffers(batch, true, false, false);
=======
  //  DependencyManager::get<TextureCache>()->setPrimaryDrawBuffers(batch, true, false, false);
>>>>>>> 50f3d2d1
}

void DeferredLightingEffect::renderSolidSphere(gpu::Batch& batch, float radius, int slices, int stacks, const glm::vec4& color) {
    bindSimpleProgram(batch);
    DependencyManager::get<GeometryCache>()->renderSphere(batch, radius, slices, stacks, color);
    releaseSimpleProgram(batch);
}

void DeferredLightingEffect::renderWireSphere(gpu::Batch& batch, float radius, int slices, int stacks, const glm::vec4& color) {
    bindSimpleProgram(batch);
    DependencyManager::get<GeometryCache>()->renderSphere(batch, radius, slices, stacks, color, false);
    releaseSimpleProgram(batch);
}

void DeferredLightingEffect::renderSolidCube(gpu::Batch& batch, float size, const glm::vec4& color) {
    bindSimpleProgram(batch);
    DependencyManager::get<GeometryCache>()->renderSolidCube(batch, size, color);
    releaseSimpleProgram(batch);
}

void DeferredLightingEffect::renderWireCube(gpu::Batch& batch, float size, const glm::vec4& color) {
    bindSimpleProgram(batch);
    DependencyManager::get<GeometryCache>()->renderWireCube(batch, size, color);
    releaseSimpleProgram(batch);
}

void DeferredLightingEffect::renderQuad(gpu::Batch& batch, const glm::vec3& minCorner, const glm::vec3& maxCorner,
                                        const glm::vec4& color) {
    bindSimpleProgram(batch);
    DependencyManager::get<GeometryCache>()->renderQuad(batch, minCorner, maxCorner, color);
    releaseSimpleProgram(batch);
}

void DeferredLightingEffect::renderLine(gpu::Batch& batch, const glm::vec3& p1, const glm::vec3& p2,
                                        const glm::vec4& color1, const glm::vec4& color2) {
    bindSimpleProgram(batch);
    DependencyManager::get<GeometryCache>()->renderLine(batch, p1, p2, color1, color2);
    releaseSimpleProgram(batch);
}

void DeferredLightingEffect::addPointLight(const glm::vec3& position, float radius, const glm::vec3& color,
        float intensity) {
    addSpotLight(position, radius, color, intensity);    
}

void DeferredLightingEffect::addSpotLight(const glm::vec3& position, float radius, const glm::vec3& color,
    float intensity, const glm::quat& orientation, float exponent, float cutoff) {
    
    unsigned int lightID = _pointLights.size() + _spotLights.size() + _globalLights.size();
    if (lightID >= _allocatedLights.size()) {
        _allocatedLights.push_back(model::LightPointer(new model::Light()));
    }
    model::LightPointer lp = _allocatedLights[lightID];

    lp->setPosition(position);
    lp->setMaximumRadius(radius);
    lp->setColor(color);
    lp->setIntensity(intensity);
    //lp->setShowContour(quadraticAttenuation);

    if (exponent == 0.0f && cutoff == PI) {
        lp->setType(model::Light::POINT);
        _pointLights.push_back(lightID);
        
    } else {
        lp->setOrientation(orientation);
        lp->setSpotAngle(cutoff);
        lp->setSpotExponent(exponent);
        lp->setType(model::Light::SPOT);
        _spotLights.push_back(lightID);
    }
}

void DeferredLightingEffect::prepare() {
    // clear the normal and specular buffers
    auto textureCache = DependencyManager::get<TextureCache>();
    textureCache->setPrimaryDrawBuffers(false, true, false);
    glClear(GL_COLOR_BUFFER_BIT);
    textureCache->setPrimaryDrawBuffers(false, false, true);
    // clearing to zero alpha for specular causes problems on my Nvidia card; clear to lowest non-zero value instead
    const float MAX_SPECULAR_EXPONENT = 128.0f;
    glClearColor(0.0f, 0.0f, 0.0f, 1.0f / MAX_SPECULAR_EXPONENT);
    glClear(GL_COLOR_BUFFER_BIT);
    glClearColor(0.0f, 0.0f, 0.0f, 0.0f);
    textureCache->setPrimaryDrawBuffers(true, false, false);
}

void DeferredLightingEffect::render() {
    // perform deferred lighting, rendering to free fbo
    glDisable(GL_BLEND);
    glDisable(GL_LIGHTING);
    glDisable(GL_DEPTH_TEST);
    glDisable(GL_COLOR_MATERIAL);
    glDepthMask(false);

    auto textureCache = DependencyManager::get<TextureCache>();
    
    glBindFramebuffer(GL_FRAMEBUFFER, 0 );

    QSize framebufferSize = textureCache->getFrameBufferSize();
    
    auto freeFBO = DependencyManager::get<GlowEffect>()->getFreeFramebuffer();
    glBindFramebuffer(GL_FRAMEBUFFER, gpu::GLBackend::getFramebufferID(freeFBO));
 
    glClear(GL_COLOR_BUFFER_BIT);
   // glEnable(GL_FRAMEBUFFER_SRGB);

   // glBindTexture(GL_TEXTURE_2D, primaryFBO->texture());
    glBindTexture(GL_TEXTURE_2D, textureCache->getPrimaryColorTextureID());
    
    glActiveTexture(GL_TEXTURE1);
    glBindTexture(GL_TEXTURE_2D, textureCache->getPrimaryNormalTextureID());
    
    glActiveTexture(GL_TEXTURE2);
    glBindTexture(GL_TEXTURE_2D, textureCache->getPrimarySpecularTextureID());
    
    glActiveTexture(GL_TEXTURE3);
    glBindTexture(GL_TEXTURE_2D, textureCache->getPrimaryDepthTextureID());
        
    // get the viewport side (left, right, both)
    int viewport[4];
    glGetIntegerv(GL_VIEWPORT, viewport);
    const int VIEWPORT_X_INDEX = 0;
    const int VIEWPORT_Y_INDEX = 1;
    const int VIEWPORT_WIDTH_INDEX = 2;
    const int VIEWPORT_HEIGHT_INDEX = 3;

    float sMin = viewport[VIEWPORT_X_INDEX] / (float)framebufferSize.width();
    float sWidth = viewport[VIEWPORT_WIDTH_INDEX] / (float)framebufferSize.width();
    float tMin = viewport[VIEWPORT_Y_INDEX] / (float)framebufferSize.height();
    float tHeight = viewport[VIEWPORT_HEIGHT_INDEX] / (float)framebufferSize.height();

    bool useSkyboxCubemap = (_skybox) && (_skybox->getCubemap());

    // Fetch the ViewMatrix;
    glm::mat4 invViewMat;
    _viewState->getViewTransform().getMatrix(invViewMat);

    ProgramObject* program = &_directionalLight;
    const LightLocations* locations = &_directionalLightLocations;
    bool shadowsEnabled = _viewState->getShadowsEnabled();
    if (shadowsEnabled) {
        glActiveTexture(GL_TEXTURE4);
        glBindTexture(GL_TEXTURE_2D, textureCache->getShadowDepthTextureID());
        
        program = &_directionalLightShadowMap;
        locations = &_directionalLightShadowMapLocations;
        if (_viewState->getCascadeShadowsEnabled()) {
            program = &_directionalLightCascadedShadowMap;
            locations = &_directionalLightCascadedShadowMapLocations;
            if (useSkyboxCubemap) {
                program = &_directionalSkyboxLightCascadedShadowMap;
                locations = &_directionalSkyboxLightCascadedShadowMapLocations;
            } else if (_ambientLightMode > -1) {
                program = &_directionalAmbientSphereLightCascadedShadowMap;
                locations = &_directionalAmbientSphereLightCascadedShadowMapLocations;
            }
            program->bind();
            program->setUniform(locations->shadowDistances, _viewState->getShadowDistances());
        
        } else {
            if (useSkyboxCubemap) {
                program = &_directionalSkyboxLightShadowMap;
                locations = &_directionalSkyboxLightShadowMapLocations;
            } else if (_ambientLightMode > -1) {
                program = &_directionalAmbientSphereLightShadowMap;
                locations = &_directionalAmbientSphereLightShadowMapLocations;
            }
            program->bind();
        }
        program->setUniformValue(locations->shadowScale,
            1.0f / textureCache->getShadowFramebuffer()->getWidth());
        
    } else {
        if (useSkyboxCubemap) {
                program = &_directionalSkyboxLight;
                locations = &_directionalSkyboxLightLocations;
        } else if (_ambientLightMode > -1) {
            program = &_directionalAmbientSphereLight;
            locations = &_directionalAmbientSphereLightLocations;
        }
        program->bind();
    }

    {
        auto globalLight = _allocatedLights[_globalLights.front()];
    
        if (locations->ambientSphere >= 0) {
            gpu::SphericalHarmonics sh = globalLight->getAmbientSphere();
            if (useSkyboxCubemap && _skybox->getCubemap()->getIrradiance()) {
                sh = (*_skybox->getCubemap()->getIrradiance());
            }
            for (int i =0; i <gpu::SphericalHarmonics::NUM_COEFFICIENTS; i++) {
                program->setUniformValue(locations->ambientSphere + i, *(((QVector4D*) &sh) + i)); 
            }
        }
    
        if (useSkyboxCubemap) {
            glActiveTexture(GL_TEXTURE5);
            glBindTexture(GL_TEXTURE_CUBE_MAP, gpu::GLBackend::getTextureID(_skybox->getCubemap()));
        }

        if (locations->lightBufferUnit >= 0) {
            gpu::Batch batch;
            batch.setUniformBuffer(locations->lightBufferUnit, globalLight->getSchemaBuffer());
            gpu::GLBackend::renderBatch(batch);
        }
        
        if (_atmosphere && (locations->atmosphereBufferUnit >= 0)) {
            gpu::Batch batch;
            batch.setUniformBuffer(locations->atmosphereBufferUnit, _atmosphere->getDataBuffer());
            gpu::GLBackend::renderBatch(batch);
        }
        glUniformMatrix4fv(locations->invViewMat, 1, false, reinterpret_cast< const GLfloat* >(&invViewMat));
    }

    float left, right, bottom, top, nearVal, farVal;
    glm::vec4 nearClipPlane, farClipPlane;
    _viewState->computeOffAxisFrustum(left, right, bottom, top, nearVal, farVal, nearClipPlane, farClipPlane);
    program->setUniformValue(locations->nearLocation, nearVal);
    float depthScale = (farVal - nearVal) / farVal;
    program->setUniformValue(locations->depthScale, depthScale);
    float nearScale = -1.0f / nearVal;
    float depthTexCoordScaleS = (right - left) * nearScale / sWidth;
    float depthTexCoordScaleT = (top - bottom) * nearScale / tHeight;
    float depthTexCoordOffsetS = left * nearScale - sMin * depthTexCoordScaleS;
    float depthTexCoordOffsetT = bottom * nearScale - tMin * depthTexCoordScaleT;
    program->setUniformValue(locations->depthTexCoordOffset, depthTexCoordOffsetS, depthTexCoordOffsetT);
    program->setUniformValue(locations->depthTexCoordScale, depthTexCoordScaleS, depthTexCoordScaleT);
    
    renderFullscreenQuad(sMin, sMin + sWidth, tMin, tMin + tHeight);
    
    program->release();

    if (useSkyboxCubemap) {
        glBindTexture(GL_TEXTURE_CUBE_MAP, 0);
        if (!shadowsEnabled) {
            glActiveTexture(GL_TEXTURE3);
        }
    }

    if (shadowsEnabled) {
        glBindTexture(GL_TEXTURE_2D, 0);        
        glActiveTexture(GL_TEXTURE3);
    }
    
    // additive blending
    glEnable(GL_BLEND);
    glBlendFunc(GL_ONE, GL_ONE);
    
    glEnable(GL_CULL_FACE);
    
    glm::vec4 sCoefficients(sWidth / 2.0f, 0.0f, 0.0f, sMin + sWidth / 2.0f);
    glm::vec4 tCoefficients(0.0f, tHeight / 2.0f, 0.0f, tMin + tHeight / 2.0f);
    glTexGenfv(GL_S, GL_OBJECT_PLANE, (const GLfloat*)&sCoefficients);
    glTexGenfv(GL_T, GL_OBJECT_PLANE, (const GLfloat*)&tCoefficients);
    
    // enlarge the scales slightly to account for tesselation
    const float SCALE_EXPANSION = 0.05f;
    
    const glm::vec3& eyePoint = _viewState->getCurrentViewFrustum()->getPosition();
    float nearRadius = glm::distance(eyePoint, _viewState->getCurrentViewFrustum()->getNearTopLeft());

    auto geometryCache = DependencyManager::get<GeometryCache>();
    
    if (!_pointLights.empty()) {
        _pointLight.bind();
        _pointLight.setUniformValue(_pointLightLocations.nearLocation, nearVal);
        _pointLight.setUniformValue(_pointLightLocations.depthScale, depthScale);
        _pointLight.setUniformValue(_pointLightLocations.depthTexCoordOffset, depthTexCoordOffsetS, depthTexCoordOffsetT);
        _pointLight.setUniformValue(_pointLightLocations.depthTexCoordScale, depthTexCoordScaleS, depthTexCoordScaleT);

        for (auto lightID : _pointLights) {
            auto light = _allocatedLights[lightID];

            if (_pointLightLocations.lightBufferUnit >= 0) {
                gpu::Batch batch;
                batch.setUniformBuffer(_pointLightLocations.lightBufferUnit, light->getSchemaBuffer());
                gpu::GLBackend::renderBatch(batch);
            }
            glUniformMatrix4fv(_pointLightLocations.invViewMat, 1, false, reinterpret_cast< const GLfloat* >(&invViewMat));

            glPushMatrix();
            
            float expandedRadius = light->getMaximumRadius() * (1.0f + SCALE_EXPANSION);
            if (glm::distance(eyePoint, glm::vec3(light->getPosition())) < expandedRadius + nearRadius) {
                glLoadIdentity();
                glTranslatef(0.0f, 0.0f, -1.0f);
                
                glMatrixMode(GL_PROJECTION);
                glPushMatrix();
                glLoadIdentity();
                
                renderFullscreenQuad();
            
                glPopMatrix();
                glMatrixMode(GL_MODELVIEW);
                
            } else {
                glTranslatef(light->getPosition().x, light->getPosition().y, light->getPosition().z);   
                geometryCache->renderSphere(expandedRadius, 32, 32, glm::vec4(1.0f, 1.0f, 1.0f, 1.0f));
            }
            
            glPopMatrix();
        }
        _pointLights.clear();
        
        _pointLight.release();
    }
    
    if (!_spotLights.empty()) {
        _spotLight.bind();
        _spotLight.setUniformValue(_spotLightLocations.nearLocation, nearVal);
        _spotLight.setUniformValue(_spotLightLocations.depthScale, depthScale);
        _spotLight.setUniformValue(_spotLightLocations.depthTexCoordOffset, depthTexCoordOffsetS, depthTexCoordOffsetT);
        _spotLight.setUniformValue(_spotLightLocations.depthTexCoordScale, depthTexCoordScaleS, depthTexCoordScaleT);
        
        for (auto lightID : _spotLights) {
            auto light = _allocatedLights[lightID];

            if (_spotLightLocations.lightBufferUnit >= 0) {
                gpu::Batch batch;
                batch.setUniformBuffer(_spotLightLocations.lightBufferUnit, light->getSchemaBuffer());
                gpu::GLBackend::renderBatch(batch);
            }
            glUniformMatrix4fv(_spotLightLocations.invViewMat, 1, false, reinterpret_cast< const GLfloat* >(&invViewMat));

            glPushMatrix();
            
            float expandedRadius = light->getMaximumRadius() * (1.0f + SCALE_EXPANSION);
            float edgeRadius = expandedRadius / glm::cos(light->getSpotAngle());
            if (glm::distance(eyePoint, glm::vec3(light->getPosition())) < edgeRadius + nearRadius) {
                glLoadIdentity();
                glTranslatef(0.0f, 0.0f, -1.0f);
                
                glMatrixMode(GL_PROJECTION);
                glPushMatrix();
                glLoadIdentity();
                
                renderFullscreenQuad();
                
                glPopMatrix();
                glMatrixMode(GL_MODELVIEW);
                
            } else {
                glTranslatef(light->getPosition().x, light->getPosition().y, light->getPosition().z);
                glm::quat spotRotation = rotationBetween(glm::vec3(0.0f, 0.0f, -1.0f), light->getDirection());
                glm::vec3 axis = glm::axis(spotRotation);
                glRotatef(glm::degrees(glm::angle(spotRotation)), axis.x, axis.y, axis.z);   
                glTranslatef(0.0f, 0.0f, -light->getMaximumRadius() * (1.0f + SCALE_EXPANSION * 0.5f));  
                geometryCache->renderCone(expandedRadius * glm::tan(light->getSpotAngle()),
                    expandedRadius, 32, 1);
            }
            
            glPopMatrix();
        }
        _spotLights.clear();
        
        _spotLight.release();
    }
    
    glBindTexture(GL_TEXTURE_2D, 0);
        
    glActiveTexture(GL_TEXTURE2);
    glBindTexture(GL_TEXTURE_2D, 0);
    
    glActiveTexture(GL_TEXTURE1);
    glBindTexture(GL_TEXTURE_2D, 0);
    
    glActiveTexture(GL_TEXTURE0);
    glBindTexture(GL_TEXTURE_2D, 0);
    
    //freeFBO->release();
    glBindFramebuffer(GL_FRAMEBUFFER, 0);

  //  glDisable(GL_FRAMEBUFFER_SRGB);
    
    glDisable(GL_CULL_FACE);
    
    // now transfer the lit region to the primary fbo
    glBlendFuncSeparate(GL_SRC_ALPHA, GL_ONE_MINUS_SRC_ALPHA, GL_CONSTANT_ALPHA, GL_ONE);
    glColorMask(true, true, true, false);
    
    auto primaryFBO = gpu::GLBackend::getFramebufferID(textureCache->getPrimaryFramebuffer());
    glBindFramebuffer(GL_DRAW_FRAMEBUFFER, primaryFBO);

    //primaryFBO->bind();
    
    glBindTexture(GL_TEXTURE_2D, gpu::GLBackend::getTextureID(freeFBO->getRenderBuffer(0)));
    glEnable(GL_TEXTURE_2D);
    
    glPushMatrix();
    glLoadIdentity();
    
    glMatrixMode(GL_PROJECTION);
    glPushMatrix();
    glLoadIdentity();
    
    renderFullscreenQuad(sMin, sMin + sWidth, tMin, tMin + tHeight);
    
    glBindTexture(GL_TEXTURE_2D, 0);
    glDisable(GL_TEXTURE_2D);
    
    glColorMask(true, true, true, true);
    glEnable(GL_LIGHTING);
    glEnable(GL_COLOR_MATERIAL);
    glEnable(GL_DEPTH_TEST);
    glDepthMask(true);
    
    glPopMatrix();
    
    glMatrixMode(GL_MODELVIEW);
    glPopMatrix();
    
    // now render the objects we held back until after deferred lighting
    foreach (PostLightingRenderable* renderable, _postLightingRenderables) {
        renderable->renderPostLighting();
    }
    _postLightingRenderables.clear();
}

void DeferredLightingEffect::loadLightProgram(const char* fragSource, bool limited, ProgramObject& program, LightLocations& locations) {
    program.addShaderFromSourceCode(QGLShader::Vertex, (limited ? deferred_light_limited_vert : deferred_light_vert));
    program.addShaderFromSourceCode(QGLShader::Fragment, fragSource);
    program.link();
    
    program.bind();
    program.setUniformValue("diffuseMap", 0);
    program.setUniformValue("normalMap", 1);
    program.setUniformValue("specularMap", 2);
    program.setUniformValue("depthMap", 3);
    program.setUniformValue("shadowMap", 4);
    program.setUniformValue("skyboxMap", 5);
    locations.shadowDistances = program.uniformLocation("shadowDistances");
    locations.shadowScale = program.uniformLocation("shadowScale");
    locations.nearLocation = program.uniformLocation("near");
    locations.depthScale = program.uniformLocation("depthScale");
    locations.depthTexCoordOffset = program.uniformLocation("depthTexCoordOffset");
    locations.depthTexCoordScale = program.uniformLocation("depthTexCoordScale");
    locations.radius = program.uniformLocation("radius");
    locations.ambientSphere = program.uniformLocation("ambientSphere.L00");
    locations.invViewMat = program.uniformLocation("invViewMat");

    GLint loc = -1;

#if (GPU_FEATURE_PROFILE == GPU_CORE)
    const GLint LIGHT_GPU_SLOT = 3;
    loc = glGetUniformBlockIndex(program.programId(), "lightBuffer");
    if (loc >= 0) {
        glUniformBlockBinding(program.programId(), loc, LIGHT_GPU_SLOT);
        locations.lightBufferUnit = LIGHT_GPU_SLOT;
    } else {
        locations.lightBufferUnit = -1;
    }
#else
    loc = program.uniformLocation("lightBuffer");
    if (loc >= 0) {
        locations.lightBufferUnit = loc;
    } else {
        locations.lightBufferUnit = -1;
    }
#endif

#if (GPU_FEATURE_PROFILE == GPU_CORE)
    const GLint ATMOSPHERE_GPU_SLOT = 4;
    loc = glGetUniformBlockIndex(program.programId(), "atmosphereBufferUnit");
    if (loc >= 0) {
        glUniformBlockBinding(program.programId(), loc, ATMOSPHERE_GPU_SLOT);
        locations.atmosphereBufferUnit = ATMOSPHERE_GPU_SLOT;
    } else {
        locations.atmosphereBufferUnit = -1;
    }
#else
    loc = program.uniformLocation("atmosphereBufferUnit");
    if (loc >= 0) {
        locations.atmosphereBufferUnit = loc;
    } else {
        locations.atmosphereBufferUnit = -1;
    }
#endif

    program.release();
}

void DeferredLightingEffect::setAmbientLightMode(int preset) {
    if ((preset >= 0) && (preset < gpu::SphericalHarmonics::NUM_PRESET)) {
        _ambientLightMode = preset;
        auto light = _allocatedLights.front();
        light->setAmbientSpherePreset(gpu::SphericalHarmonics::Preset(preset % gpu::SphericalHarmonics::NUM_PRESET));
    } else {
        // force to preset 0
        setAmbientLightMode(0);
    }
}

void DeferredLightingEffect::setGlobalLight(const glm::vec3& direction, const glm::vec3& diffuse, float intensity, float ambientIntensity) {
    auto light = _allocatedLights.front();
    light->setDirection(direction);
    light->setColor(diffuse);
    light->setIntensity(intensity);
    light->setAmbientIntensity(ambientIntensity);
}

void DeferredLightingEffect::setGlobalSkybox(const model::SkyboxPointer& skybox) {
    _skybox = skybox;
}<|MERGE_RESOLUTION|>--- conflicted
+++ resolved
@@ -107,11 +107,7 @@
 }
 
 void DeferredLightingEffect::bindSimpleProgram(gpu::Batch& batch, bool textured) {
-<<<<<<< HEAD
-    DependencyManager::get<TextureCache>()->setPrimaryDrawBuffers(batch, true, true, true);
-=======
   // DependencyManager::get<TextureCache>()->setPrimaryDrawBuffers(batch, true, true, true);
->>>>>>> 50f3d2d1
     
     if (textured) {
         batch.setPipeline(_simpleProgramTextured);
@@ -121,11 +117,7 @@
 }
 
 void DeferredLightingEffect::releaseSimpleProgram(gpu::Batch& batch) {
-<<<<<<< HEAD
-    DependencyManager::get<TextureCache>()->setPrimaryDrawBuffers(batch, true, false, false);
-=======
   //  DependencyManager::get<TextureCache>()->setPrimaryDrawBuffers(batch, true, false, false);
->>>>>>> 50f3d2d1
 }
 
 void DeferredLightingEffect::renderSolidSphere(gpu::Batch& batch, float radius, int slices, int stacks, const glm::vec4& color) {
