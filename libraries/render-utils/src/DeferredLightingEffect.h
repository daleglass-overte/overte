//
//  DeferredLightingEffect.h
//  interface/src/renderer
//
//  Created by Andrzej Kapolka on 9/11/14.
//  Copyright 2014 High Fidelity, Inc.
//
//  Distributed under the Apache License, Version 2.0.
//  See the accompanying file LICENSE or http://www.apache.org/licenses/LICENSE-2.0.html
//

#ifndef hifi_DeferredLightingEffect_h
#define hifi_DeferredLightingEffect_h

#include <QVector>

#include <DependencyManager.h>
#include <NumericalConstants.h>

#include "model/Light.h"
#include "model/Geometry.h"

#include "render/Context.h"
#include <render/CullTask.h>

#include "DeferredFrameTransform.h"
#include "DeferredFramebuffer.h"
#include "LightingModel.h"

#include "LightStage.h"
#include "SurfaceGeometryPass.h"
#include "SubsurfaceScattering.h"
#include "AmbientOcclusionEffect.h"

class RenderArgs;
struct LightLocations;
using LightLocationsPtr = std::shared_ptr<LightLocations>;

// THis is where we currently accumulate the local lights, let s change that sooner than later
class DeferredLightingEffect : public Dependency {
    SINGLETON_DEPENDENCY
    
public:
    void init();
    
    void addLight(const model::LightPointer& light);

    /// Adds a point light to render for the current frame.
    void addPointLight(const glm::vec3& position, float radius, const glm::vec3& color = glm::vec3(0.0f, 0.0f, 0.0f),
        float intensity = 0.5f, float falloffRadius = 0.01f);
        
    /// Adds a spot light to render for the current frame.
    void addSpotLight(const glm::vec3& position, float radius, const glm::vec3& color = glm::vec3(1.0f, 1.0f, 1.0f),
        float intensity = 0.5f, float falloffRadius = 0.01f,
        const glm::quat& orientation = glm::quat(), float exponent = 0.0f, float cutoff = PI);

    void setupKeyLightBatch(gpu::Batch& batch, int lightBufferUnit, int skyboxCubemapUnit);

    // update global lighting
    void setGlobalLight(const model::LightPointer& light);

    const LightStage& getLightStage() { return _lightStage; }

    void setShadowMapEnabled(bool enable) { _shadowMapEnabled = enable; };
    void setAmbientOcclusionEnabled(bool enable) { _ambientOcclusionEnabled = enable; }
    bool isAmbientOcclusionEnabled() const { return _ambientOcclusionEnabled; }

private:
    DeferredLightingEffect() = default;

    LightStage _lightStage;

    bool _shadowMapEnabled{ false };
    bool _ambientOcclusionEnabled{ false };

    model::MeshPointer _spotLightMesh;
    model::MeshPointer getSpotLightMesh();

    gpu::PipelinePointer _directionalSkyboxLight;
    gpu::PipelinePointer _directionalAmbientSphereLight;
    gpu::PipelinePointer _directionalLight;

    gpu::PipelinePointer _directionalSkyboxLightShadow;
    gpu::PipelinePointer _directionalAmbientSphereLightShadow;
    gpu::PipelinePointer _directionalLightShadow;

    gpu::PipelinePointer _pointLight;
    gpu::PipelinePointer _spotLight;

    LightLocationsPtr _directionalSkyboxLightLocations;
    LightLocationsPtr _directionalAmbientSphereLightLocations;
    LightLocationsPtr _directionalLightLocations;

    LightLocationsPtr _directionalSkyboxLightShadowLocations;
    LightLocationsPtr _directionalAmbientSphereLightShadowLocations;
    LightLocationsPtr _directionalLightShadowLocations;

    LightLocationsPtr _pointLightLocations;
    LightLocationsPtr _spotLightLocations;

    using Lights = std::vector<model::LightPointer>;

    Lights _allocatedLights;
    std::vector<int> _globalLights;
    std::vector<int> _pointLights;
    std::vector<int> _spotLights;
    
    friend class RenderDeferredSetup;
    friend class RenderDeferredLocals;
    friend class RenderDeferredCleanup;
};

class PreparePrimaryFramebuffer {
public:
    using JobModel = render::Job::ModelO<PreparePrimaryFramebuffer, gpu::FramebufferPointer>;

    void run(const render::SceneContextPointer& sceneContext, const render::RenderContextPointer& renderContext, gpu::FramebufferPointer& primaryFramebuffer);

    gpu::FramebufferPointer _primaryFramebuffer;
};

class PrepareDeferred {
public:
    // Inputs: primaryFramebuffer and lightingModel
    using Inputs = render::VaryingSet2 <gpu::FramebufferPointer, LightingModelPointer>;
    // Output: DeferredFramebuffer, LightingFramebuffer
    using Outputs = render::VaryingSet2<DeferredFramebufferPointer, gpu::FramebufferPointer>;

    using JobModel = render::Job::ModelIO<PrepareDeferred, Inputs, Outputs>;

    void run(const render::SceneContextPointer& sceneContext, const render::RenderContextPointer& renderContext, const Inputs& inputs, Outputs& outputs);

    DeferredFramebufferPointer _deferredFramebuffer;
};

class RenderDeferredSetup {
public:
  //  using JobModel = render::Job::ModelI<RenderDeferredSetup, DeferredFrameTransformPointer>;
    
    void run(const render::SceneContextPointer& sceneContext, const render::RenderContextPointer& renderContext,
        const DeferredFrameTransformPointer& frameTransform,
        const DeferredFramebufferPointer& deferredFramebuffer,
        const LightingModelPointer& lightingModel,
        const SurfaceGeometryFramebufferPointer& surfaceGeometryFramebuffer,
        const AmbientOcclusionFramebufferPointer& ambientOcclusionFramebuffer,
        const SubsurfaceScatteringResourcePointer& subsurfaceScatteringResource);
};

class RenderDeferredLocals {
public:
    using JobModel = render::Job::ModelI<RenderDeferredLocals, DeferredFrameTransformPointer>;
    
    void run(const render::SceneContextPointer& sceneContext, const render::RenderContextPointer& renderContext,
        const DeferredFrameTransformPointer& frameTransform,
        const DeferredFramebufferPointer& deferredFramebuffer,
        const LightingModelPointer& lightingModel);
};


class RenderDeferredCleanup {
public:
    using JobModel = render::Job::Model<RenderDeferredCleanup>;
    
    void run(const render::SceneContextPointer& sceneContext, const render::RenderContextPointer& renderContext);
};

<<<<<<< HEAD

class RenderDeferredConfig : public render::Job::Config {
    Q_OBJECT
    Q_PROPERTY(double gpuTime READ getGpuTime)
    Q_PROPERTY(double gpuBatchTime READ getGpuBatchTime)
public:
    RenderDeferredConfig() : render::Job::Config(true) {}

    double getGpuTime() { return gpuTime; }
    double getGpuBatchTime() { return gpuBatchTime; }
    
    double gpuTime { 0.0 };
    double gpuBatchTime { 0.0 };

signals:
    void dirty();
};

=======
using RenderDeferredConfig = render::GPUJobConfig;
>>>>>>> af68a255

class RenderDeferred {
public:
    using Inputs = render::VaryingSet6 < DeferredFrameTransformPointer, DeferredFramebufferPointer, LightingModelPointer, SurfaceGeometryFramebufferPointer, AmbientOcclusionFramebufferPointer, SubsurfaceScatteringResourcePointer>;
    using Config = RenderDeferredConfig;
    using JobModel = render::Job::ModelI<RenderDeferred, Inputs, Config>;

    RenderDeferred();

    void configure(const Config& config);

    void run(const render::SceneContextPointer& sceneContext, const render::RenderContextPointer& renderContext, const Inputs& inputs);
    
    RenderDeferredSetup setupJob;
    RenderDeferredLocals lightsJob;
    RenderDeferredCleanup cleanupJob;

protected:
    gpu::RangeTimer _gpuTimer;
};

#endif // hifi_DeferredLightingEffect_h<|MERGE_RESOLUTION|>--- conflicted
+++ resolved
@@ -164,28 +164,7 @@
     void run(const render::SceneContextPointer& sceneContext, const render::RenderContextPointer& renderContext);
 };
 
-<<<<<<< HEAD
-
-class RenderDeferredConfig : public render::Job::Config {
-    Q_OBJECT
-    Q_PROPERTY(double gpuTime READ getGpuTime)
-    Q_PROPERTY(double gpuBatchTime READ getGpuBatchTime)
-public:
-    RenderDeferredConfig() : render::Job::Config(true) {}
-
-    double getGpuTime() { return gpuTime; }
-    double getGpuBatchTime() { return gpuBatchTime; }
-    
-    double gpuTime { 0.0 };
-    double gpuBatchTime { 0.0 };
-
-signals:
-    void dirty();
-};
-
-=======
 using RenderDeferredConfig = render::GPUJobConfig;
->>>>>>> af68a255
 
 class RenderDeferred {
 public:
