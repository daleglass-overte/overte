--- conflicted
+++ resolved
@@ -463,20 +463,12 @@
     gpu::PipelinePointer _simpleOpaqueWebBrowserPipelineNoAA;
     gpu::ShaderPointer _simpleTransparentWebBrowserShader;
     gpu::PipelinePointer _simpleTransparentWebBrowserPipeline;
-<<<<<<< HEAD
     gpu::PipelinePointer _simpleTransparentWebBrowserPipelineNoAA;
-=======
-
-    gpu::ShaderPointer _simpleOpaqueWebBrowserOverlayShader;
-    gpu::PipelinePointer _simpleOpaqueWebBrowserOverlayPipeline;
-    gpu::ShaderPointer _simpleTransparentWebBrowserOverlayShader;
-    gpu::PipelinePointer _simpleTransparentWebBrowserOverlayPipeline;
 
     static render::ShapePipelinePointer getShapePipeline(bool textured = false, bool transparent = false, bool culled = true,
         bool unlit = false, bool depthBias = false);
     static render::ShapePipelinePointer getFadingShapePipeline(bool textured = false, bool transparent = false, bool culled = true,
         bool unlit = false, bool depthBias = false);
->>>>>>> 26ad79aa
 };
 
 #endif // hifi_GeometryCache_h