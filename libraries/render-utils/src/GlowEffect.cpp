--- conflicted
+++ resolved
@@ -95,15 +95,12 @@
 }
 
 void GlowEffect::prepare() {
-<<<<<<< HEAD
-=======
     auto primaryFBO = DependencyManager::get<TextureCache>()->getPrimaryFramebuffer();
     GLuint fbo = gpu::GLBackend::getFramebufferID(primaryFBO);
     glBindFramebuffer(GL_DRAW_FRAMEBUFFER, fbo);
 
     glClear(GL_COLOR_BUFFER_BIT | GL_DEPTH_BUFFER_BIT);
     
->>>>>>> 5e76e01b
     _isEmpty = true;
     _isOddFrame = !_isOddFrame;
 }
@@ -120,27 +117,7 @@
     glBlendColor(0.0f, 0.0f, 0.0f, _intensity = _intensityStack.pop());
 }
 
-<<<<<<< HEAD
-QOpenGLFramebufferObject* GlowEffect::render() {
-    PerformanceTimer perfTimer("glowEffect");
-
-    auto textureCache = DependencyManager::get<TextureCache>();
-    QOpenGLFramebufferObject* primaryFBO = textureCache->getPrimaryFramebufferObject();
-    glBindTexture(GL_TEXTURE_2D, primaryFBO->texture());
-=======
-static void maybeBind(const gpu::FramebufferPointer& fbo) {
-    if (fbo) {
-        glBindFramebuffer(GL_FRAMEBUFFER, gpu::GLBackend::getFramebufferID(fbo));
-    }
-}
-
-static void maybeRelease(const gpu::FramebufferPointer& fbo) {
-    if (fbo) {
-        glBindFramebuffer(GL_FRAMEBUFFER, 0);
-    }
-}
-
-gpu::FramebufferPointer GlowEffect::render(bool toTexture) {
+gpu::FramebufferPointer GlowEffect::render() {
     PerformanceTimer perfTimer("glowEffect");
 
     auto textureCache = DependencyManager::get<TextureCache>();
@@ -150,7 +127,6 @@
 
     glBindTexture(GL_TEXTURE_2D, textureCache->getPrimaryColorTextureID());
     auto framebufferSize = textureCache->getFrameBufferSize();
->>>>>>> 5e76e01b
 
     glPushMatrix();
     glLoadIdentity();
@@ -163,12 +139,7 @@
     glDisable(GL_DEPTH_TEST);
     glDepthMask(GL_FALSE);
 
-<<<<<<< HEAD
-    QOpenGLFramebufferObject* destFBO = textureCache->getSecondaryFramebufferObject();
-=======
-    gpu::FramebufferPointer destFBO = toTexture ?
-        textureCache->getSecondaryFramebuffer() : nullptr;
->>>>>>> 5e76e01b
+    gpu::FramebufferPointer destFBO = textureCache->getSecondaryFramebuffer()
     if (!_enabled || _isEmpty) {
         // copy the primary to the screen
         if (destFBO && QOpenGLFramebufferObject::hasOpenGLFramebufferBlit()) {
