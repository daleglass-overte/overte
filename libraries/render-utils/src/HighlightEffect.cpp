//
//  HighlightEffect.cpp
//  render-utils/src/
//
//  Created by Olivier Prat on 08/08/17.
//  Copyright 2017 High Fidelity, Inc.
//
//  Distributed under the Apache License, Version 2.0.
//  See the accompanying file LICENSE or http://www.apache.org/licenses/LICENSE-2.0.html
//
#include "HighlightEffect.h"

#include <sstream>

#include <graphics/ShaderConstants.h>
#include <render/FilterTask.h>
#include <render/SortTask.h>

#include <gpu/Context.h>
#include <shaders/Shaders.h>

#include "GeometryCache.h"
#include "CubeProjectedPolygon.h"

#include "render-utils/ShaderConstants.h"

using namespace render;
namespace ru {
    using render_utils::slot::texture::Texture;
    using render_utils::slot::buffer::Buffer;
}

namespace gr {
    using graphics::slot::texture::Texture;
    using graphics::slot::buffer::Buffer;
}

#define OUTLINE_STENCIL_MASK    1

extern void initZPassPipelines(ShapePlumber& plumber, gpu::StatePointer state);

HighlightRessources::HighlightRessources() {
}

void HighlightRessources::update(const gpu::FramebufferPointer& primaryFrameBuffer) {
    auto newFrameSize = glm::ivec2(primaryFrameBuffer->getSize());

    // If the buffer size changed, we need to delete our FBOs and recreate them at the
    // new correct dimensions.
    if (_frameSize != newFrameSize) {
        _frameSize = newFrameSize;
        allocateDepthBuffer(primaryFrameBuffer);
        allocateColorBuffer(primaryFrameBuffer);
    } else {
        if (!_depthFrameBuffer) {
            allocateDepthBuffer(primaryFrameBuffer);
        }
        if (!_colorFrameBuffer) {
            allocateColorBuffer(primaryFrameBuffer);
        }
    }
}

void HighlightRessources::allocateColorBuffer(const gpu::FramebufferPointer& primaryFrameBuffer) {
    _colorFrameBuffer = gpu::FramebufferPointer(gpu::Framebuffer::create("primaryWithStencil"));
    _colorFrameBuffer->setRenderBuffer(0, primaryFrameBuffer->getRenderBuffer(0));
    _colorFrameBuffer->setStencilBuffer(_depthStencilTexture, _depthStencilTexture->getTexelFormat());
}

void HighlightRessources::allocateDepthBuffer(const gpu::FramebufferPointer& primaryFrameBuffer) {
    auto depthFormat = gpu::Element(gpu::SCALAR, gpu::UINT32, gpu::DEPTH_STENCIL);
    _depthStencilTexture = gpu::TexturePointer(gpu::Texture::createRenderBuffer(depthFormat, _frameSize.x, _frameSize.y));
    _depthFrameBuffer = gpu::FramebufferPointer(gpu::Framebuffer::create("highlightDepth"));
    _depthFrameBuffer->setDepthStencilBuffer(_depthStencilTexture, depthFormat);
}

gpu::FramebufferPointer HighlightRessources::getDepthFramebuffer() {
    assert(_depthFrameBuffer);
    return _depthFrameBuffer;
}

gpu::TexturePointer HighlightRessources::getDepthTexture() {
    return _depthStencilTexture;
}

gpu::FramebufferPointer HighlightRessources::getColorFramebuffer() {
    assert(_colorFrameBuffer);
    return _colorFrameBuffer;
}

HighlightSharedParameters::HighlightSharedParameters() {
    _highlightIds.fill(render::HighlightStage::INVALID_INDEX);
}

float HighlightSharedParameters::getBlurPixelWidth(const render::HighlightStyle& style, int frameBufferHeight) {
    return ceilf(style._outlineWidth * frameBufferHeight / 400.0f);
}

PrepareDrawHighlight::PrepareDrawHighlight() {
    _ressources = std::make_shared<HighlightRessources>();
}

void PrepareDrawHighlight::run(const render::RenderContextPointer& renderContext, const Inputs& inputs, Outputs& outputs) {
    auto destinationFrameBuffer = inputs;

    _ressources->update(destinationFrameBuffer);
    outputs = _ressources;
}

gpu::PipelinePointer DrawHighlightMask::_stencilMaskPipeline;
gpu::PipelinePointer DrawHighlightMask::_stencilMaskFillPipeline;

DrawHighlightMask::DrawHighlightMask(unsigned int highlightIndex, 
                                 render::ShapePlumberPointer shapePlumber, HighlightSharedParametersPointer parameters) :
    _highlightPassIndex{ highlightIndex },
    _shapePlumber { shapePlumber },
    _sharedParameters{ parameters } {
}

void DrawHighlightMask::run(const render::RenderContextPointer& renderContext, const Inputs& inputs, Outputs& outputs) {
    assert(renderContext->args);
    assert(renderContext->args->hasViewFrustum());
    auto& inShapes = inputs.get0();

    const int BOUNDS_SLOT = 0;
    const int PARAMETERS_SLOT = 0;

    if (!_stencilMaskPipeline || !_stencilMaskFillPipeline) {
        gpu::StatePointer state = gpu::StatePointer(new gpu::State());
        state->setDepthTest(true, false, gpu::LESS_EQUAL);
        state->setStencilTest(true, 0xFF, gpu::State::StencilTest(OUTLINE_STENCIL_MASK, 0xFF, gpu::NOT_EQUAL, gpu::State::STENCIL_OP_KEEP, gpu::State::STENCIL_OP_ZERO, gpu::State::STENCIL_OP_REPLACE));
        state->setColorWriteMask(false, false, false, false);
        state->setCullMode(gpu::State::CULL_FRONT);

        gpu::StatePointer fillState = gpu::StatePointer(new gpu::State());
        fillState->setDepthTest(false, false, gpu::LESS_EQUAL);
        fillState->setStencilTest(true, 0xFF, gpu::State::StencilTest(OUTLINE_STENCIL_MASK, 0xFF, gpu::NOT_EQUAL, gpu::State::STENCIL_OP_KEEP, gpu::State::STENCIL_OP_KEEP, gpu::State::STENCIL_OP_REPLACE));
        fillState->setColorWriteMask(false, false, false, false);
        fillState->setCullMode(gpu::State::CULL_FRONT);

        gpu::ShaderPointer program = gpu::Shader::createProgram(shader::render_utils::program::highlight_aabox);
        _stencilMaskPipeline = gpu::Pipeline::create(program, state);
        _stencilMaskFillPipeline = gpu::Pipeline::create(program, fillState);
    }

    if (!_boundsBuffer) {
        _boundsBuffer = std::make_shared<gpu::Buffer>(sizeof(render::ItemBound));
    }

    auto highlightStage = renderContext->_scene->getStage<render::HighlightStage>(render::HighlightStage::getName());
    auto highlightId = _sharedParameters->_highlightIds[_highlightPassIndex];

    if (!inShapes.empty() && !render::HighlightStage::isIndexInvalid(highlightId)) {
        auto ressources = inputs.get1();
        auto& highlight = highlightStage->getHighlight(highlightId);

        RenderArgs* args = renderContext->args;
        ShapeKey::Builder defaultKeyBuilder;

        // Render full screen
        outputs = args->_viewport;

        // Clear the framebuffer without stereo
        // Needs to be distinct from the other batch because using the clear call 
        // while stereo is enabled triggers a warning
        gpu::doInBatch("DrawHighlightMask::run::begin", args->_context, [&](gpu::Batch& batch) {
            batch.enableStereo(false);
            batch.setFramebuffer(ressources->getDepthFramebuffer());
            batch.clearDepthStencilFramebuffer(1.0f, 0);
        });

        glm::mat4 projMat;
        Transform viewMat;
        const auto jitter = inputs.get2();
        args->getViewFrustum().evalProjectionMatrix(projMat);
        args->getViewFrustum().evalViewTransform(viewMat);

        render::ItemBounds itemBounds;

        gpu::doInBatch("DrawHighlightMask::run", args->_context, [&](gpu::Batch& batch) {
            args->_batch = &batch;

            auto maskPipeline = _shapePlumber->pickPipeline(args, defaultKeyBuilder);
            auto maskSkinnedPipeline = _shapePlumber->pickPipeline(args, defaultKeyBuilder.withSkinned());
            auto maskSkinnedDQPipeline = _shapePlumber->pickPipeline(args, defaultKeyBuilder.withSkinned().withDualQuatSkinned());

            // Setup camera, projection and viewport for all items
            batch.setViewportTransform(args->_viewport);
            batch.setProjectionTransform(projMat);
            batch.setProjectionJitter(jitter.x, jitter.y);
            batch.setViewTransform(viewMat);

            std::vector<ShapeKey> skinnedShapeKeys;
            std::vector<ShapeKey> skinnedDQShapeKeys;

            // Iterate through all inShapes and render the unskinned
            args->_shapePipeline = maskPipeline;
            batch.setPipeline(maskPipeline->pipeline);
            for (const auto& items : inShapes) {
                itemBounds.insert(itemBounds.end(), items.second.begin(), items.second.end());
                if (items.first.isSkinned() && items.first.isDualQuatSkinned()) {
                    skinnedDQShapeKeys.push_back(items.first);
                } else if (items.first.isSkinned()) {
                    skinnedShapeKeys.push_back(items.first);
                } else {
                    renderItems(renderContext, items.second);
                }
            }

            // Reiterate to render the skinned
            if (skinnedShapeKeys.size() > 0) {
                args->_shapePipeline = maskSkinnedPipeline;
                batch.setPipeline(maskSkinnedPipeline->pipeline);
                for (const auto& key : skinnedShapeKeys) {
                    renderItems(renderContext, inShapes.at(key));
                }
            }

            // Reiterate to render the DQ skinned
            if (skinnedDQShapeKeys.size() > 0) {
                args->_shapePipeline = maskSkinnedDQPipeline;
                batch.setPipeline(maskSkinnedDQPipeline->pipeline);
                for (const auto& key : skinnedDQShapeKeys) {
                    renderItems(renderContext, inShapes.at(key));
                }
            }

            args->_shapePipeline = nullptr;
            args->_batch = nullptr;
        });

        _boundsBuffer->setData(itemBounds.size() * sizeof(render::ItemBound), (const gpu::Byte*) itemBounds.data());

        const auto securityMargin = 2.0f;
        const float blurPixelWidth = 2.0f * securityMargin * HighlightSharedParameters::getBlurPixelWidth(highlight._style, args->_viewport.w);
        const auto framebufferSize = ressources->getSourceFrameSize();
        const glm::vec2 highlightWidth = { blurPixelWidth / framebufferSize.x, blurPixelWidth / framebufferSize.y };

        if (highlightWidth != _outlineWidth.get()) {
            _outlineWidth.edit() = highlightWidth;
        }

        gpu::doInBatch("DrawHighlightMask::run::end", args->_context, [&](gpu::Batch& batch) {
            // Setup camera, projection and viewport for all items
            batch.setViewportTransform(args->_viewport);
            batch.setProjectionTransform(projMat);
            batch.setViewTransform(viewMat);

            // Draw stencil mask with object bounding boxes
            auto stencilPipeline = highlight._style.isFilled() ? _stencilMaskFillPipeline : _stencilMaskPipeline;
            batch.setPipeline(stencilPipeline);
            batch.setResourceBuffer(BOUNDS_SLOT, _boundsBuffer);
            batch.setUniformBuffer(PARAMETERS_SLOT, _outlineWidth);
            static const int NUM_VERTICES_PER_CUBE = 36;
            batch.draw(gpu::TRIANGLES, NUM_VERTICES_PER_CUBE * (gpu::uint32) itemBounds.size(), 0);
        });
    } else {
        // Highlight rect should be null as there are no highlighted shapes
        outputs = glm::ivec4(0, 0, 0, 0);
    }
}

gpu::PipelinePointer DrawHighlight::_pipeline;
gpu::PipelinePointer DrawHighlight::_pipelineFilled;

DrawHighlight::DrawHighlight(unsigned int highlightIndex, HighlightSharedParametersPointer parameters) :
    _highlightPassIndex{ highlightIndex },
    _sharedParameters{ parameters } {
}

void DrawHighlight::run(const render::RenderContextPointer& renderContext, const Inputs& inputs) {
    auto highlightFrameBuffer = inputs.get1();
    auto highlightRect = inputs.get3();

    if (highlightFrameBuffer && highlightRect.z>0 && highlightRect.w>0) {
        auto sceneDepthBuffer = inputs.get2();
        const auto frameTransform = inputs.get0();
        auto highlightedDepthTexture = highlightFrameBuffer->getDepthTexture();
        auto destinationFrameBuffer = highlightFrameBuffer->getColorFramebuffer();
        auto framebufferSize = glm::ivec2(highlightedDepthTexture->getDimensions());

        if (sceneDepthBuffer) {
            auto args = renderContext->args;

            auto highlightStage = renderContext->_scene->getStage<render::HighlightStage>(render::HighlightStage::getName());
            auto highlightId = _sharedParameters->_highlightIds[_highlightPassIndex];
            if (!render::HighlightStage::isIndexInvalid(highlightId)) {
                auto& highlight = highlightStage->getHighlight(highlightId);
                auto pipeline = getPipeline(highlight._style);
                {
                    auto& shaderParameters = _configuration.edit();

                    shaderParameters._outlineUnoccludedColor = highlight._style._outlineUnoccluded.color;
                    shaderParameters._outlineUnoccludedAlpha = highlight._style._outlineUnoccluded.alpha * (highlight._style._isOutlineSmooth ? 2.0f : 1.0f);
                    shaderParameters._outlineOccludedColor = highlight._style._outlineOccluded.color;
                    shaderParameters._outlineOccludedAlpha = highlight._style._outlineOccluded.alpha * (highlight._style._isOutlineSmooth ? 2.0f : 1.0f);
                    shaderParameters._fillUnoccludedColor = highlight._style._fillUnoccluded.color;
                    shaderParameters._fillUnoccludedAlpha = highlight._style._fillUnoccluded.alpha;
                    shaderParameters._fillOccludedColor = highlight._style._fillOccluded.color;
                    shaderParameters._fillOccludedAlpha = highlight._style._fillOccluded.alpha;

                    shaderParameters._threshold = highlight._style._isOutlineSmooth ? 1.0f : 1e-3f;
                    shaderParameters._blurKernelSize = std::min(7, std::max(2, (int)floorf(highlight._style._outlineWidth * 3 + 0.5f)));
                    // Size is in normalized screen height. We decide that for highlight width = 1, this is equal to 1/400.
                    auto size = highlight._style._outlineWidth / 400.0f;
                    shaderParameters._size.x = (size * framebufferSize.y) / framebufferSize.x;
                    shaderParameters._size.y = size;
                }

                auto primaryFramebuffer = inputs.get4();
                gpu::doInBatch("DrawHighlight::run", args->_context, [&](gpu::Batch& batch) {
                    batch.enableStereo(false);
                    batch.setFramebuffer(destinationFrameBuffer);

                    batch.setViewportTransform(args->_viewport);
                    batch.setProjectionTransform(glm::mat4());
                    batch.resetViewTransform();
                    batch.setModelTransform(gpu::Framebuffer::evalSubregionTexcoordTransform(framebufferSize, args->_viewport));
                    batch.setPipeline(pipeline);

                    batch.setUniformBuffer(ru::Buffer::HighlightParams, _configuration);
                    batch.setUniformBuffer(ru::Buffer::DeferredFrameTransform, frameTransform->getFrameTransformBuffer());
                    batch.setResourceTexture(ru::Texture::HighlightSceneDepth, sceneDepthBuffer->getPrimaryDepthTexture());
                    batch.setResourceTexture(ru::Texture::HighlightDepth, highlightedDepthTexture);
                    batch.draw(gpu::TRIANGLE_STRIP, 4);

                    // Reset the framebuffer for overlay drawing
                    batch.setFramebuffer(primaryFramebuffer);
                });
            }
        }
    }
}

const gpu::PipelinePointer& DrawHighlight::getPipeline(const render::HighlightStyle& style) {
    if (!_pipeline) {
        gpu::StatePointer state = gpu::StatePointer(new gpu::State());
        state->setDepthTest(gpu::State::DepthTest(false, false));
        state->setBlendFunction(true, gpu::State::SRC_ALPHA, gpu::State::BLEND_OP_ADD, gpu::State::INV_SRC_ALPHA);
        state->setStencilTest(true, 0, gpu::State::StencilTest(OUTLINE_STENCIL_MASK, 0xFF, gpu::EQUAL));

        auto program = gpu::Shader::createProgram(shader::render_utils::program::highlight);
        _pipeline = gpu::Pipeline::create(program, state);

        program = gpu::Shader::createProgram(shader::render_utils::program::highlight_filled);
        _pipelineFilled = gpu::Pipeline::create(program, state);
    }
    return style.isFilled() ? _pipelineFilled : _pipeline;
}

DebugHighlight::DebugHighlight() {
    _geometryDepthId = DependencyManager::get<GeometryCache>()->allocateID();
}

DebugHighlight::~DebugHighlight() {
    auto geometryCache = DependencyManager::get<GeometryCache>();
    if (geometryCache) {
        geometryCache->releaseID(_geometryDepthId);
    }
}

void DebugHighlight::configure(const Config& config) {
    _isDisplayEnabled = config.viewMask;
}

void DebugHighlight::run(const render::RenderContextPointer& renderContext, const Inputs& input) {
    const auto highlightRessources = input.get0();
    const auto highlightRect = input.get1();

    if (_isDisplayEnabled && highlightRessources && highlightRect.z>0 && highlightRect.w>0) {
        assert(renderContext->args);
        assert(renderContext->args->hasViewFrustum());
        RenderArgs* args = renderContext->args;
        const auto jitter = input.get2();

        auto primaryFramebuffer = input.get3();
        gpu::doInBatch("DebugHighlight::run", args->_context, [&](gpu::Batch& batch) {
            batch.setViewportTransform(args->_viewport);
            batch.setFramebuffer(highlightRessources->getColorFramebuffer());

            const auto geometryBuffer = DependencyManager::get<GeometryCache>();

            glm::mat4 projMat;
            Transform viewMat;
            args->getViewFrustum().evalProjectionMatrix(projMat);
            args->getViewFrustum().evalViewTransform(viewMat);
            batch.setProjectionTransform(projMat);
            batch.setProjectionJitter(jitter.x, jitter.y);
            batch.setViewTransform(viewMat, true);
            batch.setModelTransform(Transform());

            const glm::vec4 color(1.0f, 1.0f, 1.0f, 1.0f);

            batch.setPipeline(getDepthPipeline());
            batch.setResourceTexture(0, highlightRessources->getDepthTexture());
            const glm::vec2 bottomLeft(-1.0f, -1.0f);
            const glm::vec2 topRight(1.0f, 1.0f);
            geometryBuffer->renderQuad(batch, bottomLeft, topRight, color, _geometryDepthId);

            batch.setResourceTexture(0, nullptr);

            // Reset the framebuffer for overlay drawing
            batch.setFramebuffer(primaryFramebuffer);
        });
    }
}

void DebugHighlight::initializePipelines() {
    static const auto FRAGMENT_SHADER_SOURCE = gpu::Shader::createPixel(shader::render_utils::fragment::debug_deferred_buffer)->getSource();
    static const std::string SOURCE_PLACEHOLDER{ "//SOURCE_PLACEHOLDER" };
    static const auto SOURCE_PLACEHOLDER_INDEX = FRAGMENT_SHADER_SOURCE.getCode().find(SOURCE_PLACEHOLDER);
    Q_ASSERT_X(SOURCE_PLACEHOLDER_INDEX != std::string::npos, Q_FUNC_INFO,
               "Could not find source placeholder");

    auto state = std::make_shared<gpu::State>();
    state->setDepthTest(gpu::State::DepthTest(false, false));
    state->setStencilTest(true, 0, gpu::State::StencilTest(OUTLINE_STENCIL_MASK, 0xFF, gpu::EQUAL));

    const auto vs = gpu::Shader::createVertex(shader::render_utils::vertex::debug_deferred_buffer);

    // Depth shader
    {
        static const std::string DEPTH_SHADER{ R"SHADER(
            vec4 getFragmentColor() {
               float Zdb = texelFetch(depthMap, ivec2(gl_FragCoord.xy), 0).x;
               Zdb = 1.0-(1.0-Zdb)*100;
               return vec4(Zdb, Zdb, Zdb, 1.0); 
            }
        )SHADER" };

        auto fragmentShader = FRAGMENT_SHADER_SOURCE.getCode();
        fragmentShader.replace(SOURCE_PLACEHOLDER_INDEX, SOURCE_PLACEHOLDER.size(), DEPTH_SHADER);

        const auto ps = gpu::Shader::createPixel({ fragmentShader, FRAGMENT_SHADER_SOURCE.getReflection() });
        const auto program = gpu::Shader::createProgram(vs, ps);
        _depthPipeline = gpu::Pipeline::create(program, state);
    }
}

const gpu::PipelinePointer& DebugHighlight::getDepthPipeline() {
    if (!_depthPipeline) {
        initializePipelines();
    }

    return _depthPipeline;
}

void SelectionToHighlight::run(const render::RenderContextPointer& renderContext, Outputs& outputs) {
    auto scene = renderContext->_scene;
    auto highlightStage = scene->getStage<render::HighlightStage>(render::HighlightStage::getName());

    outputs.clear();
    _sharedParameters->_highlightIds.fill(render::HighlightStage::INVALID_INDEX);

    int numLayers = 0;
    auto highlightList = highlightStage->getActiveHighlightIds();

    for (auto styleId : highlightList) {
        auto highlight = highlightStage->getHighlight(styleId);

        if (!scene->isSelectionEmpty(highlight._selectionName)) {
            auto highlightId = highlightStage->getHighlightIdBySelection(highlight._selectionName);
            _sharedParameters->_highlightIds[outputs.size()] = highlightId;
            outputs.emplace_back(highlight._selectionName);
            numLayers++;

            if (numLayers == HighlightSharedParameters::MAX_PASS_COUNT) {
                break;
            }
        }
    }

    if (numLayers == 0) {
        renderContext->taskFlow.abortTask();
    }
}

void ExtractSelectionName::run(const render::RenderContextPointer& renderContext, const Inputs& inputs, Outputs& outputs) {
    if (_highlightPassIndex < inputs.size()) {
        outputs = inputs[_highlightPassIndex];
    } else {
        outputs.clear();
    }
}

DrawHighlightTask::DrawHighlightTask() {

}

void DrawHighlightTask::configure(const Config& config) {

}

void DrawHighlightTask::build(JobModel& task, const render::Varying& inputs, render::Varying& outputs) {
    const auto items = inputs.getN<Inputs>(0).get<RenderFetchCullSortTask::BucketList>();
    const auto sceneFrameBuffer = inputs.getN<Inputs>(1);
    const auto primaryFramebuffer = inputs.getN<Inputs>(2);
    const auto deferredFrameTransform = inputs.getN<Inputs>(3);
    const auto jitter = inputs.getN<Inputs>(4);

    // Prepare the ShapePipeline
    auto shapePlumber = std::make_shared<ShapePlumber>();
    {
        auto state = std::make_shared<gpu::State>();
        state->setDepthTest(true, true, gpu::LESS_EQUAL);
        state->setColorWriteMask(false, false, false, false);

        initZPassPipelines(*shapePlumber, state);
    }
    auto sharedParameters = std::make_shared<HighlightSharedParameters>();

    const auto highlightSelectionNames = task.addJob<SelectionToHighlight>("SelectionToHighlight", sharedParameters);

    // Prepare for highlight group rendering.
    const auto highlightRessources = task.addJob<PrepareDrawHighlight>("PrepareHighlight", primaryFramebuffer);
    render::Varying highlight0Rect;

    for (auto i = 0; i < HighlightSharedParameters::MAX_PASS_COUNT; i++) {
        const auto selectionName = task.addJob<ExtractSelectionName>("ExtractSelectionName", highlightSelectionNames, i);
        const auto groupItems = addSelectItemJobs(task, selectionName, items);
        const auto highlightedItemIDs = task.addJob<render::MetaToSubItems>("HighlightMetaToSubItemIDs", groupItems);
        const auto highlightedItems = task.addJob<render::IDsToBounds>("HighlightMetaToSubItems", highlightedItemIDs);

        // Sort
        const auto sortedPipelines = task.addJob<render::PipelineSortShapes>("HighlightPipelineSort", highlightedItems);
        const auto sortedBounds = task.addJob<render::DepthSortShapes>("HighlightDepthSort", sortedPipelines);

        // Draw depth of highlighted objects in separate buffer
        std::string name;
        {
            std::ostringstream stream;
            stream << "HighlightMask" << i;
            name = stream.str();
        }
        const auto drawMaskInputs = DrawHighlightMask::Inputs(sortedBounds, highlightRessources, jitter).asVarying();
        const auto highlightedRect = task.addJob<DrawHighlightMask>(name, drawMaskInputs, i, shapePlumber, sharedParameters);
        if (i == 0) {
            highlight0Rect = highlightedRect;
        }

        // Draw highlight
        {
            std::ostringstream stream;
            stream << "HighlightEffect" << i;
            name = stream.str();
        }
        const auto drawHighlightInputs = DrawHighlight::Inputs(deferredFrameTransform, highlightRessources, sceneFrameBuffer, highlightedRect, primaryFramebuffer).asVarying();
        task.addJob<DrawHighlight>(name, drawHighlightInputs, i, sharedParameters);
    }

    // Debug highlight
    const auto debugInputs = DebugHighlight::Inputs(highlightRessources, const_cast<const render::Varying&>(highlight0Rect), jitter, primaryFramebuffer).asVarying();
    task.addJob<DebugHighlight>("HighlightDebug", debugInputs);
}

const render::Varying DrawHighlightTask::addSelectItemJobs(JobModel& task, const render::Varying& selectionName,
                                                         const RenderFetchCullSortTask::BucketList& items) {
    const auto& opaques = items[RenderFetchCullSortTask::OPAQUE_SHAPE];
    const auto& transparents = items[RenderFetchCullSortTask::TRANSPARENT_SHAPE];
    const auto& metas = items[RenderFetchCullSortTask::META];

    const auto selectMetaInput = SelectItems::Inputs(metas, Varying(), selectionName).asVarying();
    const auto selectedMetas = task.addJob<SelectItems>("MetaSelection", selectMetaInput);
    const auto selectMetaAndOpaqueInput = SelectItems::Inputs(opaques, selectedMetas, selectionName).asVarying();
    const auto selectedMetasAndOpaques = task.addJob<SelectItems>("OpaqueSelection", selectMetaAndOpaqueInput);
    const auto selectItemInput = SelectItems::Inputs(transparents, selectedMetasAndOpaques, selectionName).asVarying();
    return task.addJob<SelectItems>("TransparentSelection", selectItemInput);
<<<<<<< HEAD
}

void DrawHighlightTask::initMaskPipelines(render::ShapePlumber& shapePlumber, gpu::StatePointer state) {
    gpu::ShaderPointer modelProgram = gpu::Shader::createProgram(shader::render_utils::program::model_shadow);
    shapePlumber.addPipeline(
        ShapeKey::Filter::Builder().withoutSkinned(),
        modelProgram, state);

    gpu::ShaderPointer deformedProgram = gpu::Shader::createProgram(shader::render_utils::program::deformed_model_shadow);
    shapePlumber.addPipeline(
        ShapeKey::Filter::Builder().withSkinned(),
        deformedProgram, state);
=======
>>>>>>> c1dc0ff2
}<|MERGE_RESOLUTION|>--- conflicted
+++ resolved
@@ -565,19 +565,4 @@
     const auto selectedMetasAndOpaques = task.addJob<SelectItems>("OpaqueSelection", selectMetaAndOpaqueInput);
     const auto selectItemInput = SelectItems::Inputs(transparents, selectedMetasAndOpaques, selectionName).asVarying();
     return task.addJob<SelectItems>("TransparentSelection", selectItemInput);
-<<<<<<< HEAD
-}
-
-void DrawHighlightTask::initMaskPipelines(render::ShapePlumber& shapePlumber, gpu::StatePointer state) {
-    gpu::ShaderPointer modelProgram = gpu::Shader::createProgram(shader::render_utils::program::model_shadow);
-    shapePlumber.addPipeline(
-        ShapeKey::Filter::Builder().withoutSkinned(),
-        modelProgram, state);
-
-    gpu::ShaderPointer deformedProgram = gpu::Shader::createProgram(shader::render_utils::program::deformed_model_shadow);
-    shapePlumber.addPipeline(
-        ShapeKey::Filter::Builder().withSkinned(),
-        deformedProgram, state);
-=======
->>>>>>> c1dc0ff2
-}+}
