//
//  LightStage.cpp
//  render-utils/src
//
//  Created by Zach Pomerantz on 1/14/2015.
//  Copyright 2015 High Fidelity, Inc.
//
//  Distributed under the Apache License, Version 2.0.
//  See the accompanying file LICENSE or http://www.apache.org/licenses/LICENSE-2.0.html
//

#include "ViewFrustum.h"

#include "LightStage.h"

#include <cmath>

std::string LightStage::_stageName { "LIGHT_STAGE"};
const glm::mat4 LightStage::Shadow::_biasMatrix{
    0.5, 0.0, 0.0, 0.0,
    0.0, 0.5, 0.0, 0.0,
    0.0, 0.0, 0.5, 0.0,
    0.5, 0.5, 0.5, 1.0 };
const int LightStage::Shadow::MAP_SIZE = 1024;

const unsigned int LightStage::SUN_SHADOW_CASCADE_COUNT{ 3 };
const LightStage::Index LightStage::INVALID_INDEX { render::indexed_container::INVALID_INDEX };

LightStage::LightStage() {
}

LightStage::Shadow::Schema::Schema() {
    ShadowTransform defaultTransform;
    defaultTransform.bias = 0.005f;
    std::fill(cascades, cascades + SHADOW_CASCADE_MAX_COUNT, defaultTransform);
    invMapSize = 1.0f / MAP_SIZE;
    cascadeCount = 1;
}

<<<<<<< HEAD
LightStage::Shadow::Cascade::Cascade() : _frustum{ std::make_shared<ViewFrustum>() } {
    framebuffer = gpu::FramebufferPointer(gpu::Framebuffer::createShadowmap(MAP_SIZE));
    map = framebuffer->getDepthStencilBuffer();
}

const glm::mat4& LightStage::Shadow::Cascade::getView() const {
    return _frustum->getView();
}

const glm::mat4& LightStage::Shadow::Cascade::getProjection() const {
    return _frustum->getProjection();
}

LightStage::Shadow::Shadow(model::LightPointer light, unsigned int cascadeCount) : _light{ light } {
    cascadeCount = std::min(cascadeCount, (unsigned int)SHADOW_CASCADE_MAX_COUNT);

    Schema schema;
    _schemaBuffer = std::make_shared<gpu::Buffer>(sizeof(Schema), (const gpu::Byte*) &schema);
    _cascades.resize(cascadeCount);
    _schemaBuffer.edit<Schema>().cascadeCount = cascadeCount;
=======
gpu::FramebufferPointer LightStage::Shadow::framebuffer;
gpu::TexturePointer LightStage::Shadow::map;

LightStage::Shadow::Shadow(model::LightPointer light) : _light{ light}, _frustum{ std::make_shared<ViewFrustum>() } {
    Schema schema;
    _schemaBuffer = std::make_shared<gpu::Buffer>(sizeof(Schema), (const gpu::Byte*) &schema);

    if (!framebuffer) {
        framebuffer = gpu::FramebufferPointer(gpu::Framebuffer::createShadowmap(MAP_SIZE));
        map = framebuffer->getDepthStencilBuffer();
    }
>>>>>>> d2c28c3c
}

void LightStage::Shadow::setKeylightFrustum(unsigned int cascadeIndex, const ViewFrustum& viewFrustum,
                                            float viewMinShadowDistance, float viewMaxShadowDistance, float viewOverlapDistance,
                                            float nearDepth, float farDepth) {
    assert(viewMinShadowDistance < viewMaxShadowDistance);
    assert(nearDepth < farDepth);
    assert(viewOverlapDistance > 0.0f);
    assert(cascadeIndex < _cascades.size());

    // Orient the keylight frustum
    const auto& direction = glm::normalize(_light->getDirection());
    glm::quat orientation;
    if (direction == IDENTITY_UP) {
        orientation = glm::quat(glm::mat3(-IDENTITY_RIGHT, IDENTITY_FORWARD, -IDENTITY_UP));
    } else if (direction == -IDENTITY_UP) {
        orientation = glm::quat(glm::mat3(IDENTITY_RIGHT, IDENTITY_FORWARD, IDENTITY_UP));
    } else {
        auto side = glm::normalize(glm::cross(direction, IDENTITY_UP));
        auto up = glm::normalize(glm::cross(side, direction));
        orientation = glm::quat_cast(glm::mat3(side, up, -direction));
    }

    auto& cascade = _cascades[cascadeIndex];

    cascade._frustum->setOrientation(orientation);

    // Position the keylight frustum
    cascade._frustum->setPosition(viewFrustum.getPosition() - (nearDepth + farDepth)*direction);

    const Transform view{ cascade._frustum->getView()};
    const Transform viewInverse{ view.getInverseMatrix() };

    auto nearCorners = viewFrustum.getCorners(viewMinShadowDistance);
    auto farCorners = viewFrustum.getCorners(viewMaxShadowDistance);

    vec3 min{ viewInverse.transform(nearCorners.bottomLeft) };
    vec3 max{ min };
    // Expand keylight frustum  to fit view frustum
    auto fitFrustum = [&min, &max, &viewInverse](const vec3& viewCorner) {
        const auto corner = viewInverse.transform(viewCorner);

        min.x = glm::min(min.x, corner.x);
        min.y = glm::min(min.y, corner.y);
        min.z = glm::min(min.z, corner.z);

        max.x = glm::max(max.x, corner.x);
        max.y = glm::max(max.y, corner.y);
        max.z = glm::max(max.z, corner.z);
    };
    fitFrustum(nearCorners.bottomRight);
    fitFrustum(nearCorners.topLeft);
    fitFrustum(nearCorners.topRight);
    fitFrustum(farCorners.bottomLeft);
    fitFrustum(farCorners.bottomRight);
    fitFrustum(farCorners.topLeft);
    fitFrustum(farCorners.topRight);

    // Re-adjust near shadow distance
    auto near = glm::max(max.z, -nearDepth);
    auto far = -min.z;
    glm::mat4 ortho = glm::ortho<float>(min.x, max.x, min.y, max.y, near, far);
    cascade._frustum->setProjection(ortho);

    // Calculate the frustum's internal state
    cascade._frustum->calculate();

    // Update the buffer
    auto& schemaCascade = _schemaBuffer.edit<Schema>().cascades[cascadeIndex];
    schemaCascade.reprojection = _biasMatrix * ortho * viewInverse.getMatrix();
    schemaCascade.invTransitionWidth = 1.0f / viewOverlapDistance;
    schemaCascade.maxDistance = viewMaxShadowDistance;
    cascade.minDistance = viewMinShadowDistance;
    cascade.maxDistance = viewMaxShadowDistance;
}

void LightStage::Shadow::setFrustum(unsigned int cascadeIndex, const ViewFrustum& shadowFrustum) {
    assert(cascadeIndex < _cascades.size());
    const Transform view{ shadowFrustum.getView() };
    const Transform viewInverse{ view.getInverseMatrix() };
    auto& cascade = _cascades[cascadeIndex];

    *cascade._frustum = shadowFrustum;
    // Update the buffer
    _schemaBuffer.edit<Schema>().cascades[cascadeIndex].reprojection = _biasMatrix * shadowFrustum.getProjection() * viewInverse.getMatrix();
}

LightStage::Index LightStage::findLight(const LightPointer& light) const {
    auto found = _lightMap.find(light);
    if (found != _lightMap.end()) {
        return INVALID_INDEX;
    } else {
        return (*found).second;
    }
}

LightStage::Index LightStage::addLight(const LightPointer& light) {
    auto found = _lightMap.find(light);
    if (found == _lightMap.end()) {
        auto lightId = _lights.newElement(light);
        // Avoid failing to allocate a light, just pass
        if (lightId != INVALID_INDEX) {

            // Allocate the matching Desc to the light
            if (lightId >= (Index) _descs.size()) {
                _descs.emplace_back(Desc());
            } else {
                assert(_descs[lightId].shadowId == INVALID_INDEX);
                _descs[lightId] = Desc();
            }

            // INsert the light and its index in the reverese map
            _lightMap.insert(LightMap::value_type(light, lightId));

            updateLightArrayBuffer(lightId);
        }
        return lightId;
    } else {
        return (*found).second;
    }
}

LightStage::Index LightStage::addShadow(Index lightIndex, unsigned int cascadeCount) {
    auto light = getLight(lightIndex);
    Index shadowId = INVALID_INDEX;
    if (light) {
<<<<<<< HEAD
        shadowId = _shadows.newElement(std::make_shared<Shadow>(light, cascadeCount));
=======
        assert(_descs[lightIndex].shadowId == INVALID_INDEX);
        shadowId = _shadows.newElement(std::make_shared<Shadow>(light));
>>>>>>> d2c28c3c
        _descs[lightIndex].shadowId = shadowId;
    }
    return shadowId;
}

LightStage::LightPointer LightStage::removeLight(Index index) {
    LightPointer removedLight = _lights.freeElement(index);
    if (removedLight) {
        auto shadowId = _descs[index].shadowId;
        // Remove shadow if one exists for this light
        if (shadowId != INVALID_INDEX) {
            auto removedShadow = _shadows.freeElement(shadowId);
            assert(removedShadow);
            assert(removedShadow->getLight() == removedLight);
        }
        _lightMap.erase(removedLight);
        _descs[index] = Desc();
    }
    assert(_descs.size() <= index || _descs[index].shadowId == INVALID_INDEX);
    return removedLight;
}

LightStage::LightPointer LightStage::getCurrentKeyLight() const {
    Index keyLightId{ 0 };
    if (!_currentFrame._sunLights.empty()) {
        keyLightId = _currentFrame._sunLights.front();
    }
    return _lights.get(keyLightId);
}

LightStage::LightPointer LightStage::getCurrentAmbientLight() const {
    Index keyLightId{ 0 };
    if (!_currentFrame._ambientLights.empty()) {
        keyLightId = _currentFrame._ambientLights.front();
    }
    return _lights.get(keyLightId);
}

LightStage::ShadowPointer LightStage::getCurrentKeyShadow() const {
    Index keyLightId{ 0 };
    if (!_currentFrame._sunLights.empty()) {
        keyLightId = _currentFrame._sunLights.front();
    }
    auto shadow = getShadow(keyLightId);
    assert(shadow == nullptr || shadow->getLight() == getLight(keyLightId));
    return shadow;
}

LightStage::LightAndShadow LightStage::getCurrentKeyLightAndShadow() const {
    Index keyLightId{ 0 };
    if (!_currentFrame._sunLights.empty()) {
        keyLightId = _currentFrame._sunLights.front();
    }
    auto shadow = getShadow(keyLightId);
    auto light = getLight(keyLightId);
    assert(shadow == nullptr || shadow->getLight() == light);
    return LightAndShadow(light, shadow);
}

LightStage::Index LightStage::getShadowId(Index lightId) const {
    if (checkLightId(lightId)) {
        return _descs[lightId].shadowId;
    } else {
        return INVALID_INDEX;
    }
}

void LightStage::updateLightArrayBuffer(Index lightId) {
    auto lightSize = sizeof(model::Light::LightSchema);
    if (!_lightArrayBuffer) {
        _lightArrayBuffer = std::make_shared<gpu::Buffer>(lightSize);
    }

    assert(checkLightId(lightId));

    if (lightId > (Index)_lightArrayBuffer->getNumTypedElements<model::Light::LightSchema>()) {
        _lightArrayBuffer->resize(lightSize * (lightId + 10));
    }

    // lightArray is big enough so we can remap
    auto light = _lights._elements[lightId];
    if (light) {
        const auto& lightSchema = light->getLightSchemaBuffer().get();
        _lightArrayBuffer->setSubData<model::Light::LightSchema>(lightId, lightSchema);
    } else {
        // this should not happen ?
    }
}

LightStageSetup::LightStageSetup() {
}

void LightStageSetup::run(const render::RenderContextPointer& renderContext) {
    auto stage = renderContext->_scene->getStage(LightStage::getName());
    if (!stage) {
        stage = std::make_shared<LightStage>();
        renderContext->_scene->resetStage(LightStage::getName(), stage);
    }
}
<|MERGE_RESOLUTION|>--- conflicted
+++ resolved
@@ -37,7 +37,6 @@
     cascadeCount = 1;
 }
 
-<<<<<<< HEAD
 LightStage::Shadow::Cascade::Cascade() : _frustum{ std::make_shared<ViewFrustum>() } {
     framebuffer = gpu::FramebufferPointer(gpu::Framebuffer::createShadowmap(MAP_SIZE));
     map = framebuffer->getDepthStencilBuffer();
@@ -58,19 +57,6 @@
     _schemaBuffer = std::make_shared<gpu::Buffer>(sizeof(Schema), (const gpu::Byte*) &schema);
     _cascades.resize(cascadeCount);
     _schemaBuffer.edit<Schema>().cascadeCount = cascadeCount;
-=======
-gpu::FramebufferPointer LightStage::Shadow::framebuffer;
-gpu::TexturePointer LightStage::Shadow::map;
-
-LightStage::Shadow::Shadow(model::LightPointer light) : _light{ light}, _frustum{ std::make_shared<ViewFrustum>() } {
-    Schema schema;
-    _schemaBuffer = std::make_shared<gpu::Buffer>(sizeof(Schema), (const gpu::Byte*) &schema);
-
-    if (!framebuffer) {
-        framebuffer = gpu::FramebufferPointer(gpu::Framebuffer::createShadowmap(MAP_SIZE));
-        map = framebuffer->getDepthStencilBuffer();
-    }
->>>>>>> d2c28c3c
 }
 
 void LightStage::Shadow::setKeylightFrustum(unsigned int cascadeIndex, const ViewFrustum& viewFrustum,
@@ -197,12 +183,8 @@
     auto light = getLight(lightIndex);
     Index shadowId = INVALID_INDEX;
     if (light) {
-<<<<<<< HEAD
+        assert(_descs[lightIndex].shadowId == INVALID_INDEX);
         shadowId = _shadows.newElement(std::make_shared<Shadow>(light, cascadeCount));
-=======
-        assert(_descs[lightIndex].shadowId == INVALID_INDEX);
-        shadowId = _shadows.newElement(std::make_shared<Shadow>(light));
->>>>>>> d2c28c3c
         _descs[lightIndex].shadowId = shadowId;
     }
     return shadowId;
