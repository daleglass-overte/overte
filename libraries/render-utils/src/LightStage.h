//
//  LightStage.h
//  render-utils/src
//
//  Created by Zach Pomerantz on 1/14/2015.
//  Copyright 2015 High Fidelity, Inc.
//
//  Distributed under the Apache License, Version 2.0.
//  See the accompanying file LICENSE or http://www.apache.org/licenses/LICENSE-2.0.html
//

#ifndef hifi_render_utils_LightStage_h
#define hifi_render_utils_LightStage_h

#include <set>
#include <unordered_map>

#include <gpu/Framebuffer.h>

#include <model/Light.h>

#include <render/IndexedContainer.h>
#include <render/Stage.h>
#include <render/Engine.h>

class ViewFrustum;

// Light stage to set up light-related rendering tasks
class LightStage : public render::Stage {
public:
    static std::string _stageName;
    static const std::string& getName() { return _stageName; }

    using Index = render::indexed_container::Index;
    static const Index INVALID_INDEX;
    static bool isIndexInvalid(Index index) { return index == INVALID_INDEX; }
    
    using LightPointer = model::LightPointer;
    using Lights = render::indexed_container::IndexedPointerVector<model::Light>;
    using LightMap = std::unordered_map<LightPointer, Index>;

    using LightIndices = std::vector<Index>;

    class Shadow {
    public:
        using UniformBufferView = gpu::BufferView;
        static const int MAP_SIZE;

        class Cascade {
            friend Shadow;
        public:

            Cascade();

            gpu::FramebufferPointer framebuffer;
            gpu::TexturePointer map;

            const std::shared_ptr<ViewFrustum>& getFrustum() const { return _frustum; }

            const glm::mat4& getView() const;
            const glm::mat4& getProjection() const;

            void setMinDistance(float value) { _minDistance = value; }
            void setMaxDistance(float value) { _maxDistance = value; }
            float getMinDistance() const { return _minDistance; }
            float getMaxDistance() const { return _maxDistance; }

        private:

            std::shared_ptr<ViewFrustum> _frustum;
            float _minDistance;
            float _maxDistance;

            float computeFarDistance(const ViewFrustum& viewFrustum, const Transform& shadowViewInverse,
                                     float left, float right, float bottom, float top, float viewMaxShadowDistance) const;
        };

        Shadow(model::LightPointer light, float maxDistance, unsigned int cascadeCount = 1);

        void setKeylightFrustum(const ViewFrustum& viewFrustum,
                                float nearDepth = 1.0f, float farDepth = 1000.0f);
        void setKeylightCascadeFrustum(unsigned int cascadeIndex, const ViewFrustum& viewFrustum,
                                float nearDepth = 1.0f, float farDepth = 1000.0f);
        void setCascadeFrustum(unsigned int cascadeIndex, const ViewFrustum& shadowFrustum);

        const UniformBufferView& getBuffer() const { return _schemaBuffer; }

        unsigned int getCascadeCount() const { return (unsigned int)_cascades.size(); }
        const Cascade& getCascade(unsigned int index) const { return _cascades[index]; }

        float getMaxDistance() const { return _maxDistance; }
        void setMaxDistance(float value);

        const model::LightPointer& getLight() const { return _light; }

    protected:

#include "Shadows_shared.slh"

        using Cascades = std::vector<Cascade>;

        static const glm::mat4 _biasMatrix;

        model::LightPointer _light;
        float _maxDistance;
        Cascades _cascades;

        class Schema : public ShadowParameters {
        public:

            Schema();

        };
        UniformBufferView _schemaBuffer = nullptr;
    };

    using ShadowPointer = std::shared_ptr<Shadow>;
    using Shadows = render::indexed_container::IndexedPointerVector<Shadow>;

    Index findLight(const LightPointer& light) const;
    Index addLight(const LightPointer& light, const bool shouldSetAsDefault = false);
    
    Index getDefaultLight() { return _defaultLightId; }

    Index addShadow(Index lightIndex, float maxDistance = 20.0f, unsigned int cascadeCount = 1U);

    LightPointer removeLight(Index index);
    
    bool checkLightId(Index index) const { return _lights.checkIndex(index); }

    Index getNumLights() const { return _lights.getNumElements(); }
    Index getNumFreeLights() const { return _lights.getNumFreeIndices(); }
    Index getNumAllocatedLights() const { return _lights.getNumAllocatedIndices(); }

    LightPointer getLight(Index lightId) const {
        return _lights.get(lightId);
    }

    Index getShadowId(Index lightId) const;

    ShadowPointer getShadow(Index lightId) const {
        return _shadows.get(getShadowId(lightId));
    }

    using LightAndShadow = std::pair<LightPointer, ShadowPointer>;
    LightAndShadow getLightAndShadow(Index lightId) const {
        auto light = getLight(lightId);
        auto shadow = getShadow(lightId);
        assert(shadow == nullptr || shadow->getLight() == light);
        return LightAndShadow(light, shadow);
    }

    LightPointer getCurrentKeyLight() const;
    LightPointer getCurrentAmbientLight() const;
    ShadowPointer getCurrentKeyShadow() const;
    LightAndShadow getCurrentKeyLightAndShadow() const;

    LightStage();

    gpu::BufferPointer getLightArrayBuffer() const { return _lightArrayBuffer; }
    void updateLightArrayBuffer(Index lightId);

    class Frame {
    public:
        Frame() {}
        
        void clear() { _pointLights.clear(); _spotLights.clear(); _sunLights.clear(); _ambientLights.clear(); }
        void pushLight(LightStage::Index index, model::Light::Type type) {
            switch (type) {
                case model::Light::POINT: { pushPointLight(index); break; }
                case model::Light::SPOT: { pushSpotLight(index); break; }
                case model::Light::SUN: { pushSunLight(index); break; }
                case model::Light::AMBIENT: { pushAmbientLight(index); break; }
                default: { break; }
            }
        }
        void pushPointLight(LightStage::Index index) { _pointLights.emplace_back(index); }
        void pushSpotLight(LightStage::Index index) { _spotLights.emplace_back(index); }
        void pushSunLight(LightStage::Index index) { _sunLights.emplace_back(index); }
        void pushAmbientLight(LightStage::Index index) { _ambientLights.emplace_back(index); }

        LightStage::LightIndices _pointLights;
        LightStage::LightIndices _spotLights;
        LightStage::LightIndices _sunLights;
        LightStage::LightIndices _ambientLights;
    };
    
    Frame _currentFrame;
    
<<<<<<< HEAD
    Index getAmbientOffLight() { return _ambientOffLight; }
    Index getPointOffLight() { return _pointOffLight; }
    Index getSpotOffLight() { return _spotOffLight; }
    Index getSunOffLight() { return _sunOffLight; }
=======
    Index getAmbientOffLight() { return _ambientOffLightId; }
    Index getPointOffLight() { return _pointOffLightId; }
    Index getSpotOffLight() { return _spotOffLightId; }
    Index getSunOffLight() { return _sunOffLightId; }
>>>>>>> 539ee829

protected:

    struct Desc {
        Index shadowId{ INVALID_INDEX };
    };
    using Descs = std::vector<Desc>;

    gpu::BufferPointer _lightArrayBuffer;

    Lights _lights;
    Shadows _shadows;
    Descs _descs;
    LightMap _lightMap;

    // define off lights
<<<<<<< HEAD

    const LightPointer ambientOffLight { std::make_shared<model::Light>() };
    const LightPointer pointOffLight { std::make_shared<model::Light>() };
    const LightPointer spotOffLight { std::make_shared<model::Light>() };
    const LightPointer sunOffLight { std::make_shared<model::Light>() };

    Index  _ambientOffLight;
    Index  _pointOffLight;
    Index  _spotOffLight;
    Index  _sunOffLight;

=======
    Index _ambientOffLightId;
    Index _pointOffLightId;
    Index _spotOffLightId;
    Index _sunOffLightId;

    Index _defaultLightId;
>>>>>>> 539ee829
};
using LightStagePointer = std::shared_ptr<LightStage>;


class LightStageSetup {
public:
    using JobModel = render::Job::Model<LightStageSetup>;

    LightStageSetup();
    void run(const render::RenderContextPointer& renderContext);

protected:
};


#endif<|MERGE_RESOLUTION|>--- conflicted
+++ resolved
@@ -187,17 +187,10 @@
     
     Frame _currentFrame;
     
-<<<<<<< HEAD
-    Index getAmbientOffLight() { return _ambientOffLight; }
-    Index getPointOffLight() { return _pointOffLight; }
-    Index getSpotOffLight() { return _spotOffLight; }
-    Index getSunOffLight() { return _sunOffLight; }
-=======
     Index getAmbientOffLight() { return _ambientOffLightId; }
     Index getPointOffLight() { return _pointOffLightId; }
     Index getSpotOffLight() { return _spotOffLightId; }
     Index getSunOffLight() { return _sunOffLightId; }
->>>>>>> 539ee829
 
 protected:
 
@@ -214,26 +207,12 @@
     LightMap _lightMap;
 
     // define off lights
-<<<<<<< HEAD
-
-    const LightPointer ambientOffLight { std::make_shared<model::Light>() };
-    const LightPointer pointOffLight { std::make_shared<model::Light>() };
-    const LightPointer spotOffLight { std::make_shared<model::Light>() };
-    const LightPointer sunOffLight { std::make_shared<model::Light>() };
-
-    Index  _ambientOffLight;
-    Index  _pointOffLight;
-    Index  _spotOffLight;
-    Index  _sunOffLight;
-
-=======
     Index _ambientOffLightId;
     Index _pointOffLightId;
     Index _spotOffLightId;
     Index _sunOffLightId;
 
     Index _defaultLightId;
->>>>>>> 539ee829
 };
 using LightStagePointer = std::shared_ptr<LightStage>;
 
