--- conflicted
+++ resolved
@@ -14,18 +14,11 @@
 <@func declareLightingModel()@>
 
 struct LightingModel {
-<<<<<<< HEAD
     vec4 _UnlitEmissiveLightmapBackground;
     vec4 _ScatteringDiffuseSpecularAlbedo;
     vec4 _AmbientDirectionalPointSpot;
     vec4 _ShowContourObscuranceWireframe;
-=======
-    PRECISIONQ vec4 _UnlitEmissiveLightmapBackground;
-    PRECISIONQ vec4 _ScatteringDiffuseSpecularAlbedo;
-    PRECISIONQ vec4 _AmbientDirectionalPointSpot;
-    PRECISIONQ vec4 _ShowContourObscuranceWireframe;
-    PRECISIONQ vec4 _Haze_spareyzw;
->>>>>>> bb7d8463
+    vec4 _Haze_spareyzw;
 };
 
 uniform lightingModelBuffer{
