<!
//  LightingModel.slh
//  fragment shader
//
//  Created by Sam Gateau on 1/25/14.
//  Copyright 2013 High Fidelity, Inc.
//
//  Distributed under the Apache License, Version 2.0.
//  See the accompanying file LICENSE or http://www.apache.org/licenses/LICENSE-2.0.html
!>
<@if not LIGHTING_MODEL_SLH@>
<@def LIGHTING_MODEL_SLH@>

<@func declareLightingModel()@>

struct LightingModel {
    vec4 _UnlitEmissiveLightmapBackground;
    vec4 _ScatteringDiffuseSpecularAlbedo;
    vec4 _AmbientDirectionalPointSpot;
    vec4 _ShowContourObscuranceSpare2;
};

uniform lightingModelBuffer{
    LightingModel lightingModel;
};

float isUnlitEnabled() {
    return lightingModel._UnlitEmissiveLightmapBackground.x;
}
float isEmissiveEnabled() {
    return lightingModel._UnlitEmissiveLightmapBackground.y;
}
float isLightmapEnabled() {
    return lightingModel._UnlitEmissiveLightmapBackground.z;
}
float isBackgroundEnabled() {
    return lightingModel._UnlitEmissiveLightmapBackground.w;
}
float isObscuranceEnabled() {
    return lightingModel._ShowContourObscuranceSpare2.y;
}

float isScatteringEnabled() {
    return lightingModel._ScatteringDiffuseSpecularAlbedo.x;
}
float isDiffuseEnabled() {
    return lightingModel._ScatteringDiffuseSpecularAlbedo.y;
}
float isSpecularEnabled() {
    return lightingModel._ScatteringDiffuseSpecularAlbedo.z;
}
float isAlbedoEnabled() {
    return lightingModel._ScatteringDiffuseSpecularAlbedo.w;
}

float isAmbientEnabled() {
    return lightingModel._AmbientDirectionalPointSpot.x;
}
float isDirectionalEnabled() {
    return lightingModel._AmbientDirectionalPointSpot.y;
}
float isPointEnabled() {
    return lightingModel._AmbientDirectionalPointSpot.z;
}
float isSpotEnabled() {
    return lightingModel._AmbientDirectionalPointSpot.w;
}

float isShowLightContour() {
    return lightingModel._ShowContourObscuranceSpare2.x;
}


<@endfunc@>
<$declareLightingModel()$>

<@func declareBeckmannSpecular()@>

uniform sampler2D scatteringSpecularBeckmann;

float fetchSpecularBeckmann(float ndoth, float roughness) {
    return pow(2.0 * texture(scatteringSpecularBeckmann, vec2(ndoth, roughness)).r, 10.0);
}

vec2 skinSpecular(vec3 N, vec3 L, vec3 V, float roughness, float intensity) {
    vec2 result = vec2(0.0, 1.0);
    float ndotl = dot(N, L);
    if (ndotl > 0.0) {
        vec3 h = L + V;
        vec3 H = normalize(h);
        float ndoth = dot(N, H);
        float PH = fetchSpecularBeckmann(ndoth, roughness);
        float F = fresnelSchlickScalar(0.028, H, V);
        float frSpec = max(PH * F / dot(h, h), 0.0);
        result.x = ndotl * intensity * frSpec;
        result.y -= F;
    }

    return result;
}
<@endfunc@>

<@func declareEvalPBRShading()@>

vec3 fresnelSchlickColor(vec3 fresnelColor, vec3 lightDir, vec3 halfDir) {
    float base = 1.0 - clamp(dot(lightDir, halfDir), 0.0, 1.0);
    //float exponential = pow(base, 5.0);
    float base2 = base * base;
    float exponential = base * base2 * base2;
    return vec3(exponential) + fresnelColor * (1.0 - exponential);
}

float fresnelSchlickScalar(float fresnelScalar, vec3 lightDir, vec3 halfDir) {
    float base = 1.0 - clamp(dot(lightDir, halfDir), 0.0, 1.0);
    //float exponential = pow(base, 5.0);
    float base2 = base * base;
    float exponential = base * base2 * base2;
    return (exponential) + fresnelScalar * (1.0 - exponential);
}

float specularDistribution(float roughness, vec3 normal, vec3 halfDir) {
    float ndoth = clamp(dot(halfDir, normal), 0.0, 1.0);
<<<<<<< HEAD
//    float gloss2 = pow(0.001 + roughness, 4);
    float gloss2 = (0.001 + roughness);
    gloss2 *= gloss2; // pow 2
    gloss2 *= gloss2; // pow 4
    float denom = (ndoth * ndoth*(gloss2 - 1) + 1);
    float power = gloss2 / (3.14159 * denom * denom);
    return power;
}
float specularDistributionGloss(float gloss2, vec3 normal, vec3 halfDir) {
    float ndoth = clamp(dot(halfDir, normal), 0.0, 1.0);
//    float gloss2 = pow(0.001 + roughness, 4);  
    float denom = (ndoth * ndoth*(gloss2 - 1) + 1);
=======
    float gloss2 = pow(0.001 + roughness, 4.0);
    float denom = (ndoth * ndoth*(gloss2 - 1.0) + 1.0);
>>>>>>> 4e0fffb8
    float power = gloss2 / (3.14159 * denom * denom);
    return power;
}
<! //NOTE: ANother implementation for specularDistribution
    float specularDistribution(float roughness, vec3 normal, vec3 halfDir) {
    float gloss = exp2(10 * (1.0 - roughness) + 1);
    float power = pow(clamp(dot(halfDir, normal), 0.0, 1.0), gloss);
    power *= (gloss * 0.125 + 0.25);
    return power;
}
!>
// Frag Shading returns the diffuse amount as W and the specular rgb as xyz
vec4 evalPBRShading(vec3 fragNormal, vec3 fragLightDir, vec3 fragEyeDir, float metallic, vec3 fresnel, float roughness) {
    // Diffuse Lighting
    float diffuse = clamp(dot(fragNormal, fragLightDir), 0.0, 1.0);

    // Specular Lighting
    vec3 halfDir = normalize(fragEyeDir + fragLightDir);
    vec3 fresnelColor = fresnelSchlickColor(fresnel, fragLightDir, halfDir);
    float power = specularDistribution(roughness, fragNormal, halfDir);
    vec3 specular = fresnelColor * power * diffuse;

    return vec4(specular, (1.0 - metallic) * diffuse * (1 - fresnelColor.x));
}

// Frag Shading returns the diffuse amount as W and the specular rgb as xyz
vec4 evalPBRShadingDielectric(vec3 fragNormal, vec3 fragLightDir, vec3 fragEyeDir, float roughness, float fresnel) {
    // Diffuse Lighting
    float diffuse = clamp(dot(fragNormal, fragLightDir), 0.0, 1.0);

    // Specular Lighting
    vec3 halfDir = normalize(fragEyeDir + fragLightDir);
    float fresnelScalar = fresnelSchlickScalar(fresnel, fragLightDir, halfDir);
    float power = specularDistribution(roughness, fragNormal, halfDir);
    vec3 specular = vec3(fresnelScalar) * power * diffuse;

    return vec4(specular,  diffuse * (1 - fresnelScalar));
}

vec4 evalPBRShadingMetallic(vec3 fragNormal, vec3 fragLightDir, vec3 fragEyeDir, float roughness, vec3 fresnel) {
    // Diffuse Lighting
    float diffuse = clamp(dot(fragNormal, fragLightDir), 0.0, 1.0);

    // Specular Lighting
    vec3 halfDir = normalize(fragEyeDir + fragLightDir);
    vec3 fresnelColor = fresnelSchlickColor(fresnel, fragLightDir, halfDir);
    float power = specularDistribution(roughness, fragNormal, halfDir);
    vec3 specular = fresnelColor * power * diffuse;

    return vec4(specular, 0.f);
}

// Frag Shading returns the diffuse amount as W and the specular rgb as xyz
vec4 evalPBRShadingGloss(vec3 fragNormal, vec3 fragLightDir, vec3 fragEyeDir, float metallic, vec3 fresnel, float gloss2) {
    // Diffuse Lighting
    float diffuse = clamp(dot(fragNormal, fragLightDir), 0.0, 1.0);

    // Specular Lighting
    vec3 halfDir = normalize(fragEyeDir + fragLightDir);
    vec3 fresnelColor = fresnelSchlickColor(fresnel, fragLightDir, halfDir);
    float power = specularDistributionGloss(gloss2, fragNormal, halfDir);
    vec3 specular = fresnelColor * power * diffuse;

    return vec4(specular, (1.0 - metallic) * diffuse * (1.0 - fresnelColor.x));
}

<@endfunc@>



<$declareEvalPBRShading()$>

// Return xyz the specular/reflection component and w the diffuse component
//vec4 evalFragShading(vec3 fragNormal, vec3 fragLightDir, vec3 fragEyeDir, float metallic, vec3 fresnel, float roughness) {
//    return evalPBRShading(fragNormal, fragLightDir, fragEyeDir, metallic, fresnel, roughness);
//}

void evalFragShading(out vec3 diffuse, out vec3 specular,
    vec3 fragNormal, vec3 fragLightDir, vec3 fragEyeDir,
    float metallic, vec3 fresnel, float roughness, vec3 albedo) {
    vec4 shading = evalPBRShading(fragNormal, fragLightDir, fragEyeDir, metallic, fresnel, roughness);
    diffuse = vec3(shading.w);
    if (isAlbedoEnabled() > 0.0) {
        diffuse *= albedo;
    }
    specular = shading.xyz;
}

<$declareBeckmannSpecular()$>
<@include SubsurfaceScattering.slh@>
<$declareSubsurfaceScatteringBRDF()$>


void evalFragShading(out vec3 diffuse, out vec3 specular,
    vec3 fragNormal, vec3 fragLightDir, vec3 fragEyeDir,
    float metallic, vec3 fresnel, float roughness, vec3 albedo,
    float scattering, vec4 midNormalCurvature, vec4 lowNormalCurvature) {
    if (scattering * isScatteringEnabled() > 0.0) {
        vec3 brdf = evalSkinBRDF(fragLightDir, fragNormal, midNormalCurvature.xyz, lowNormalCurvature.xyz, lowNormalCurvature.w);
        float NdotL = clamp(dot(fragNormal, fragLightDir), 0.0, 1.0);
        diffuse = mix(vec3(NdotL), brdf, scattering);

        // Specular Lighting
        vec3 halfDir = normalize(fragEyeDir + fragLightDir);
        vec2 specularBrdf = skinSpecular(fragNormal, fragLightDir, fragEyeDir, roughness, 1.0);
        
        diffuse *= specularBrdf.y;
        specular = vec3(specularBrdf.x);
    } else {
        vec4 shading = evalPBRShadingGloss(fragNormal, fragLightDir, fragEyeDir, metallic, fresnel, roughness);
        diffuse = vec3(shading.w);
        specular = shading.xyz;
    }
    diffuse *= mix(vec3(1.0), albedo, isAlbedoEnabled());
}


void evalFragShadingScattering(out vec3 diffuse, out vec3 specular,
    vec3 fragNormal, vec3 fragLightDir, vec3 fragEyeDir,
    float metallic, vec3 fresnel, float roughness, vec3 albedo
    ,float scattering, vec4 midNormalCurvature, vec4 lowNormalCurvature
) {
    vec3 brdf = evalSkinBRDF(fragLightDir, fragNormal, midNormalCurvature.xyz, lowNormalCurvature.xyz, lowNormalCurvature.w);
    float NdotL = clamp(dot(fragNormal, fragLightDir), 0.0, 1.0);
    diffuse = mix(vec3(NdotL), brdf, scattering);

    // Specular Lighting
    vec3 halfDir = normalize(fragEyeDir + fragLightDir);
    vec2 specularBrdf = skinSpecular(fragNormal, fragLightDir, fragEyeDir, roughness, 1.0);
        
    diffuse *= specularBrdf.y;
    specular = vec3(specularBrdf.x);
    diffuse *= mix(vec3(1.0), albedo, isAlbedoEnabled());
}

void evalFragShadingGloss(out vec3 diffuse, out vec3 specular,
    vec3 fragNormal, vec3 fragLightDir, vec3 fragEyeDir,
    float metallic, vec3 fresnel, float gloss, vec3 albedo
) {
    vec4 shading = evalPBRShadingGloss(fragNormal, fragLightDir, fragEyeDir, metallic, fresnel, gloss);
    diffuse = vec3(shading.w);
    diffuse *= mix(vec3(1.0), albedo, isAlbedoEnabled());
    specular = shading.xyz;
}

<@endif@><|MERGE_RESOLUTION|>--- conflicted
+++ resolved
@@ -120,23 +120,18 @@
 
 float specularDistribution(float roughness, vec3 normal, vec3 halfDir) {
     float ndoth = clamp(dot(halfDir, normal), 0.0, 1.0);
-<<<<<<< HEAD
 //    float gloss2 = pow(0.001 + roughness, 4);
     float gloss2 = (0.001 + roughness);
     gloss2 *= gloss2; // pow 2
     gloss2 *= gloss2; // pow 4
-    float denom = (ndoth * ndoth*(gloss2 - 1) + 1);
+    float denom = (ndoth * ndoth*(gloss2 - 1.0) + 1.0);
     float power = gloss2 / (3.14159 * denom * denom);
     return power;
 }
 float specularDistributionGloss(float gloss2, vec3 normal, vec3 halfDir) {
     float ndoth = clamp(dot(halfDir, normal), 0.0, 1.0);
 //    float gloss2 = pow(0.001 + roughness, 4);  
-    float denom = (ndoth * ndoth*(gloss2 - 1) + 1);
-=======
-    float gloss2 = pow(0.001 + roughness, 4.0);
     float denom = (ndoth * ndoth*(gloss2 - 1.0) + 1.0);
->>>>>>> 4e0fffb8
     float power = gloss2 / (3.14159 * denom * denom);
     return power;
 }
