--- conflicted
+++ resolved
@@ -222,13 +222,10 @@
         builder.withSubMetaCulled();
     }
 
-<<<<<<< HEAD
     if (_mirrorMode == MirrorMode::MIRROR || (_mirrorMode == MirrorMode::PORTAL && !_portalExitID.isNull())) {
         builder.withMirror();
     }
 
-=======
->>>>>>> b69ab5a1
     if (_drawMaterials.hasOutline()) {
         builder.withOutline();
     }
@@ -366,13 +363,8 @@
                             ProceduralProgramKey(outColor.a < 1.0f, _shapeKey.isDeformed(), _shapeKey.isDualQuatSkinned()));
 
         const uint32_t compactColor = GeometryCache::toCompactColor(glm::vec4(outColor));
-<<<<<<< HEAD
-        _drawMesh->getColorBuffer()->setData(sizeof(compactColor), (const gpu::Byte*)&compactColor);
+        _drawMesh->getColorBuffer()->setData(sizeof(compactColor), (const gpu::Byte*) &compactColor);
     } else if (!_itemKey.isMirror()) {
-=======
-        _drawMesh->getColorBuffer()->setData(sizeof(compactColor), (const gpu::Byte*) &compactColor);
-    } else {
->>>>>>> b69ab5a1
         // apply material properties
         if (RenderPipelines::bindMaterials(_drawMaterials, batch, args->_renderMode, args->_enableTexturing)) {
             args->_details._materialSwitches++;
@@ -406,15 +398,12 @@
     return true;
 }
 
-<<<<<<< HEAD
 ItemID ModelMeshPartPayload::computeMirrorView(ViewFrustum& viewFrustum) const {
     Transform transform = _parentTransform;
     transform = transform.worldTransform(_localTransform);
     return MirrorModeHelpers::computeMirrorView(viewFrustum, transform.getTranslation(), transform.getRotation(), _mirrorMode, _portalExitID);
 }
 
-=======
->>>>>>> b69ab5a1
 render::HighlightStyle ModelMeshPartPayload::getOutlineStyle(const ViewFrustum& viewFrustum, const size_t height) const {
     return render::HighlightStyle::calculateOutlineStyle(_drawMaterials.getOutlineWidthMode(), _drawMaterials.getOutlineWidth(), _drawMaterials.getOutline(),
                                                          _parentTransform.getTranslation(), viewFrustum, height);
@@ -470,7 +459,6 @@
     return false;
 }
 
-<<<<<<< HEAD
 template <> ItemID payloadComputeMirrorView(const ModelMeshPartPayload::Pointer& payload, ViewFrustum& viewFrustum) {
     if (payload) {
         return payload->computeMirrorView(viewFrustum);
@@ -478,8 +466,6 @@
     return Item::INVALID_ITEM_ID;
 }
 
-=======
->>>>>>> b69ab5a1
 template <> HighlightStyle payloadGetOutlineStyle(const ModelMeshPartPayload::Pointer& payload, const ViewFrustum& viewFrustum, const size_t height) {
     if (payload) {
         return payload->getOutlineStyle(viewFrustum, height);
