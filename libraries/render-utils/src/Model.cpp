--- conflicted
+++ resolved
@@ -1279,78 +1279,6 @@
     return isActive() ? getFBXGeometry().getJointNames() : QStringList();
 }
 
-<<<<<<< HEAD
-class Blender : public QRunnable {
-public:
-
-    Blender(ModelPointer model, int blendNumber, const Geometry::WeakPointer& geometry, const QVector<float>& blendshapeCoefficients);
-
-    virtual void run() override;
-
-private:
-
-    ModelPointer _model;
-    int _blendNumber;
-    Geometry::WeakPointer _geometry;
-    QVector<float> _blendshapeCoefficients;
-};
-
-Blender::Blender(ModelPointer model, int blendNumber, const Geometry::WeakPointer& geometry, const QVector<float>& blendshapeCoefficients) :
-    _model(model),
-    _blendNumber(blendNumber),
-    _geometry(geometry),
-    _blendshapeCoefficients(blendshapeCoefficients) {
-}
-
-void Blender::run() {
-    QVector<BlendshapeOffset> blendshapeOffsets;
-    if (_model && _model->isLoaded()) {
-        DETAILED_PROFILE_RANGE_EX(simulation_animation, __FUNCTION__, 0xFFFF0000, 0, { { "url", _model->getURL().toString() } });
-        int offset = 0;
-        auto meshes = _model->getFBXGeometry().meshes;
-        int meshIndex = 0;
-        foreach (const FBXMesh& mesh, meshes) {
-            auto modelMeshBlendshapeOffsets = _model->_blendshapeOffsets.find(meshIndex++);
-            if (mesh.blendshapes.isEmpty() || modelMeshBlendshapeOffsets == _model->_blendshapeOffsets.end()) {
-                continue;
-            }
-
-            blendshapeOffsets += modelMeshBlendshapeOffsets->second;
-            BlendshapeOffset* meshBlendshapeOffsets = blendshapeOffsets.data() + offset;
-            offset += modelMeshBlendshapeOffsets->second.size();
-            const float NORMAL_COEFFICIENT_SCALE = 0.01f;
-            for (int i = 0, n = qMin(_blendshapeCoefficients.size(), mesh.blendshapes.size()); i < n; i++) {
-                float vertexCoefficient = _blendshapeCoefficients.at(i);
-                const float EPSILON = 0.0001f;
-                if (vertexCoefficient < EPSILON) {
-                    continue;
-                }
-                float normalCoefficient = vertexCoefficient * NORMAL_COEFFICIENT_SCALE;
-                const FBXBlendshape& blendshape = mesh.blendshapes.at(i);
-                tbb::parallel_for(tbb::blocked_range<int>(0, blendshape.indices.size()), [&](const tbb::blocked_range<int>& range) {
-                    for (auto j = range.begin(); j < range.end(); j++) {
-                        int index = blendshape.indices.at(j);
-                        auto& currentBlendshapeOffset = meshBlendshapeOffsets[index];
-                        currentBlendshapeOffset.positionOffsetAndSpare += glm::vec4(blendshape.vertices.at(j) * vertexCoefficient, 0.0f);
-
-                        currentBlendshapeOffset.normalOffsetAndSpare += glm::vec4(blendshape.normals.at(j) * normalCoefficient, 0.0f);
-                        if (index < mesh.tangents.size()) {
-                            if ((int)j < blendshape.tangents.size()) {
-                                currentBlendshapeOffset.tangentOffsetAndSpare += glm::vec4(blendshape.tangents.at(j) * normalCoefficient, 0.0f);
-                            }
-                        }
-                    }
-                });
-            }
-        }
-    }
-    // post the result to the ModelBlender, which will dispatch to the model if still alive
-    QMetaObject::invokeMethod(DependencyManager::get<ModelBlender>().data(), "setBlendedVertices",
-        Q_ARG(ModelPointer, _model), Q_ARG(int, _blendNumber), Q_ARG(QVector<BlendshapeOffset>, blendshapeOffsets));
-}
-
-=======
->>>>>>> b02e2c81
 void Model::setScaleToFit(bool scaleToFit, const glm::vec3& dimensions, bool forceRescale) {
     if (forceRescale || _scaleToFit != scaleToFit || _scaleToFitDimensions != dimensions) {
         _scaleToFit = scaleToFit;
@@ -1515,42 +1443,6 @@
     }
 }
 
-<<<<<<< HEAD
-bool Model::maybeStartBlender() {
-    if (isLoaded()) {
-        const FBXGeometry& fbxGeometry = getFBXGeometry();
-        if (fbxGeometry.hasBlendedMeshes()) {
-            QThreadPool::globalInstance()->start(new Blender(getThisPointer(), ++_blendNumber, _renderGeometry, _blendshapeCoefficients));
-            return true;
-        }
-    }
-    return false;
-}
-
-void Model::setBlendedVertices(int blendNumber, const QVector<BlendshapeOffset>& blendshapeOffsets) {
-    if (!isLoaded() || blendNumber < _appliedBlendNumber || !_blendshapeBuffersInitialized) {
-        return;
-    }
-    _appliedBlendNumber = blendNumber;
-    const FBXGeometry& fbxGeometry = getFBXGeometry();
-    int index = 0;
-    for (int i = 0; i < fbxGeometry.meshes.size(); i++) {
-        const FBXMesh& mesh = fbxGeometry.meshes.at(i);
-        auto meshBlendshapeOffsets = _blendshapeOffsets.find(i);
-        const auto& buffer = _blendshapeBuffers.find(i);
-        if (mesh.blendshapes.isEmpty() || meshBlendshapeOffsets == _blendshapeOffsets.end() || buffer == _blendshapeBuffers.end()) {
-            continue;
-        }
-
-        const auto blendshapeOffsetSize = meshBlendshapeOffsets->second.size() * sizeof(BlendshapeOffset);
-        buffer->second->setData(blendshapeOffsetSize, (gpu::Byte*) blendshapeOffsets.constData() + index * sizeof(BlendshapeOffset));
-
-        index += meshBlendshapeOffsets->second.size();
-    }
-}
-
-=======
->>>>>>> b02e2c81
 void Model::deleteGeometry() {
     _deleteGeometryCounter++;
     _blendshapeBuffers.clear();
@@ -1587,28 +1479,6 @@
     return _modelMeshRenderItemIDs;
 }
 
-<<<<<<< HEAD
-void Model::initializeBlendshapes(const FBXMesh& mesh, int index) {
-    if (mesh.blendshapes.empty()) {
-        // mesh doesn't have blendshape, did we allocate one though ?
-        if (_blendshapeBuffers.find(index) != _blendshapeBuffers.end()) {
-            qWarning() << "Mesh does not have Blendshape yet a blendshapeOffset buffer is allocated ?";
-        }
-        return;
-    }
-    // Mesh has blendshape, let s allocate the local buffer if not done yet
-    if (_blendshapeBuffers.find(index) == _blendshapeBuffers.end()) {
-        _blendshapeBuffers[index] = std::make_shared<gpu::Buffer>();
-        QVector<BlendshapeOffset> blendshapeOffset;
-        blendshapeOffset.fill(BlendshapeOffset(), 3 * mesh.vertices.size());
-        const auto blendshapeOffsetsSize = blendshapeOffset.size() * sizeof(BlendshapeOffset);
-        _blendshapeBuffers[index]->setData(blendshapeOffsetsSize, (const gpu::Byte*) blendshapeOffset.constData());
-        _blendshapeOffsets[index] = blendshapeOffset;
-    }
-}
-
-=======
->>>>>>> b02e2c81
 void Model::createRenderItemSet() {
     assert(isLoaded());
     const auto& meshes = _renderGeometry->getMeshes();
@@ -1740,7 +1610,6 @@
     }
 };
 
-
 class Blender : public QRunnable {
 public:
 
@@ -1764,26 +1633,21 @@
 }
 
 void Blender::run() {
-    QVector<glm::vec3> vertices;
-    QVector<NormalType> normalsAndTangents;
+    QVector<BlendshapeOffset> blendshapeOffsets;
     if (_model && _model->isLoaded()) {
         DETAILED_PROFILE_RANGE_EX(simulation_animation, __FUNCTION__, 0xFFFF0000, 0, { { "url", _model->getURL().toString() } });
         int offset = 0;
-        int normalsAndTangentsOffset = 0;
         auto meshes = _model->getFBXGeometry().meshes;
         int meshIndex = 0;
         foreach(const FBXMesh& mesh, meshes) {
-            auto modelMeshNormalsAndTangents = _model->_normalsAndTangents.find(meshIndex++);
-            if (mesh.blendshapes.isEmpty() || modelMeshNormalsAndTangents == _model->_normalsAndTangents.end()) {
+            auto modelMeshBlendshapeOffsets = _model->_blendshapeOffsets.find(meshIndex++);
+            if (mesh.blendshapes.isEmpty() || modelMeshBlendshapeOffsets == _model->_blendshapeOffsets.end()) {
                 continue;
             }
 
-            vertices += mesh.vertices;
-            normalsAndTangents += modelMeshNormalsAndTangents->second;
-            glm::vec3* meshVertices = vertices.data() + offset;
-            NormalType* meshNormalsAndTangents = normalsAndTangents.data() + normalsAndTangentsOffset;
-            offset += mesh.vertices.size();
-            normalsAndTangentsOffset += modelMeshNormalsAndTangents->second.size();
+            blendshapeOffsets += modelMeshBlendshapeOffsets->second;
+            BlendshapeOffset* meshBlendshapeOffsets = blendshapeOffsets.data() + offset;
+            offset += modelMeshBlendshapeOffsets->second.size();
             const float NORMAL_COEFFICIENT_SCALE = 0.01f;
             for (int i = 0, n = qMin(_blendshapeCoefficients.size(), mesh.blendshapes.size()); i < n; i++) {
                 float vertexCoefficient = _blendshapeCoefficients.at(i);
@@ -1796,26 +1660,24 @@
                 tbb::parallel_for(tbb::blocked_range<int>(0, blendshape.indices.size()), [&](const tbb::blocked_range<int>& range) {
                     for (auto j = range.begin(); j < range.end(); j++) {
                         int index = blendshape.indices.at(j);
-                        meshVertices[index] += blendshape.vertices.at(j) * vertexCoefficient;
-
-                        glm::vec3 normal = mesh.normals.at(index) + blendshape.normals.at(j) * normalCoefficient;
-                        glm::vec3 tangent;
+                        auto& currentBlendshapeOffset = meshBlendshapeOffsets[index];
+                        currentBlendshapeOffset.positionOffsetAndSpare += glm::vec4(blendshape.vertices.at(j) * vertexCoefficient, 0.0f);
+
+                        currentBlendshapeOffset.normalOffsetAndSpare += glm::vec4(blendshape.normals.at(j) * normalCoefficient, 0.0f);
                         if (index < mesh.tangents.size()) {
-                            tangent = mesh.tangents.at(index);
                             if ((int)j < blendshape.tangents.size()) {
-                                tangent += blendshape.tangents.at(j) * normalCoefficient;
+                                currentBlendshapeOffset.tangentOffsetAndSpare += glm::vec4(blendshape.tangents.at(j) * normalCoefficient, 0.0f);
                             }
                         }
-#if FBX_PACK_NORMALS
+/*#if FBX_PACK_NORMALS
                         glm::uint32 finalNormal;
                         glm::uint32 finalTangent;
                         buffer_helpers::packNormalAndTangent(normal, tangent, finalNormal, finalTangent);
 #else
                         const auto& finalNormal = normal;
                         const auto& finalTangent = tangent;
-#endif
-                        meshNormalsAndTangents[2 * index] = finalNormal;
-                        meshNormalsAndTangents[2 * index + 1] = finalTangent;
+#endif*/
+
                     }
                 });
             }
@@ -1823,8 +1685,7 @@
     }
     // post the result to the ModelBlender, which will dispatch to the model if still alive
     QMetaObject::invokeMethod(DependencyManager::get<ModelBlender>().data(), "setBlendedVertices",
-        Q_ARG(ModelPointer, _model), Q_ARG(int, _blendNumber), Q_ARG(QVector<glm::vec3>, vertices),
-        Q_ARG(QVector<NormalType>, normalsAndTangents));
+        Q_ARG(ModelPointer, _model), Q_ARG(int, _blendNumber), Q_ARG(QVector<BlendshapeOffset>, blendshapeOffsets));
 }
 
 bool Model::maybeStartBlender() {
@@ -1835,67 +1696,45 @@
     return false;
 }
 
-void Model::setBlendedVertices(int blendNumber, const QVector<glm::vec3>& vertices, const QVector<NormalType>& normalsAndTangents) {
-    if (!isLoaded() || blendNumber < _appliedBlendNumber || !_blendedVertexBuffersInitialized) {
+void Model::setBlendedVertices(int blendNumber, const QVector<BlendshapeOffset>& blendshapeOffsets) {
+    if (!isLoaded() || blendNumber < _appliedBlendNumber || !_blendshapeBuffersInitialized) {
         return;
     }
     _appliedBlendNumber = blendNumber;
     const FBXGeometry& fbxGeometry = getFBXGeometry();
     int index = 0;
-    int normalAndTangentIndex = 0;
     for (int i = 0; i < fbxGeometry.meshes.size(); i++) {
         const FBXMesh& mesh = fbxGeometry.meshes.at(i);
-        auto meshNormalsAndTangents = _normalsAndTangents.find(i);
-        const auto& buffer = _blendedVertexBuffers.find(i);
-        if (mesh.blendshapes.isEmpty() || meshNormalsAndTangents == _normalsAndTangents.end() || buffer == _blendedVertexBuffers.end()) {
+        auto meshBlendshapeOffsets = _blendshapeOffsets.find(i);
+        const auto& buffer = _blendshapeBuffers.find(i);
+        if (mesh.blendshapes.isEmpty() || meshBlendshapeOffsets == _blendshapeOffsets.end() || buffer == _blendshapeBuffers.end()) {
             continue;
         }
 
-        const auto vertexCount = mesh.vertices.size();
-        const auto verticesSize = vertexCount * sizeof(glm::vec3);
-        buffer->second->resize(mesh.vertices.size() * sizeof(glm::vec3) + meshNormalsAndTangents->second.size() * sizeof(NormalType));
-        buffer->second->setSubData(0, verticesSize, (gpu::Byte*) vertices.constData() + index * sizeof(glm::vec3));
-        buffer->second->setSubData(verticesSize, meshNormalsAndTangents->second.size() * sizeof(NormalType), (const gpu::Byte*) normalsAndTangents.data() + normalAndTangentIndex * sizeof(NormalType));
-
-        index += vertexCount;
-        normalAndTangentIndex += meshNormalsAndTangents->second.size();
+        const auto blendshapeOffsetSize = meshBlendshapeOffsets->second.size() * sizeof(BlendshapeOffset);
+        buffer->second->setData(blendshapeOffsetSize, (gpu::Byte*) blendshapeOffsets.constData() + index * sizeof(BlendshapeOffset));
+
+        index += meshBlendshapeOffsets->second.size();
     }
 }
 
 void Model::initializeBlendshapes(const FBXMesh& mesh, int index) {
-    _blendedVertexBuffers[index] = std::make_shared<gpu::Buffer>();
-    QVector<NormalType> normalsAndTangents;
-    normalsAndTangents.resize(2 * mesh.normals.size());
-
-    // Interleave normals and tangents
-    // Parallel version for performance
-    tbb::parallel_for(tbb::blocked_range<int>(0, mesh.normals.size()), [&](const tbb::blocked_range<int>& range) {
-        auto normalsRange = std::make_pair(mesh.normals.begin() + range.begin(), mesh.normals.begin() + range.end());
-        auto tangentsRange = std::make_pair(mesh.tangents.begin() + range.begin(), mesh.tangents.begin() + range.end());
-        auto normalsAndTangentsIt = normalsAndTangents.begin() + 2 * range.begin();
-
-        for (auto normalIt = normalsRange.first, tangentIt = tangentsRange.first;
-            normalIt != normalsRange.second;
-            ++normalIt, ++tangentIt) {
-#if FBX_PACK_NORMALS
-            glm::uint32 finalNormal;
-            glm::uint32 finalTangent;
-            buffer_helpers::packNormalAndTangent(*normalIt, *tangentIt, finalNormal, finalTangent);
-#else
-            const auto& finalNormal = *normalIt;
-            const auto& finalTangent = *tangentIt;
-#endif
-            *normalsAndTangentsIt = finalNormal;
-            ++normalsAndTangentsIt;
-            *normalsAndTangentsIt = finalTangent;
-            ++normalsAndTangentsIt;
-        }
-    });
-    const auto verticesSize = mesh.vertices.size() * sizeof(glm::vec3);
-    _blendedVertexBuffers[index]->resize(mesh.vertices.size() * sizeof(glm::vec3) + normalsAndTangents.size() * sizeof(NormalType));
-    _blendedVertexBuffers[index]->setSubData(0, verticesSize, (const gpu::Byte*) mesh.vertices.constData());
-    _blendedVertexBuffers[index]->setSubData(verticesSize, normalsAndTangents.size() * sizeof(NormalType), (const gpu::Byte*) normalsAndTangents.data());
-    _normalsAndTangents[index] = normalsAndTangents;
+    if (mesh.blendshapes.empty()) {
+        // mesh doesn't have blendshape, did we allocate one though ?
+        if (_blendshapeBuffers.find(index) != _blendshapeBuffers.end()) {
+            qWarning() << "Mesh does not have Blendshape yet a blendshapeOffset buffer is allocated ?";
+        }
+        return;
+    }
+    // Mesh has blendshape, let s allocate the local buffer if not done yet
+    if (_blendshapeBuffers.find(index) == _blendshapeBuffers.end()) {
+        _blendshapeBuffers[index] = std::make_shared<gpu::Buffer>();
+        QVector<BlendshapeOffset> blendshapeOffset;
+        blendshapeOffset.fill(BlendshapeOffset(), 3 * mesh.vertices.size());
+        const auto blendshapeOffsetsSize = blendshapeOffset.size() * sizeof(BlendshapeOffset);
+        _blendshapeBuffers[index]->setData(blendshapeOffsetsSize, (const gpu::Byte*) blendshapeOffset.constData());
+        _blendshapeOffsets[index] = blendshapeOffset;
+    }
 }
 
 ModelBlender::ModelBlender() :
