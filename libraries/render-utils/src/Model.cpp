--- conflicted
+++ resolved
@@ -154,11 +154,7 @@
 }
 
 void Model::calculateTextureInfo() {
-<<<<<<< HEAD
-    if (!_hasCalculatedTextureInfo && isLoaded() && getGeometry()->areTexturesLoaded() && !_modelMeshRenderItems.isEmpty()) {
-=======
-    if (!_hasCalculatedTextureInfo && isLoaded() && getNetworkModel()->areTexturesLoaded() && !_modelMeshRenderItemIDs.empty()) {
->>>>>>> 37efdfd3
+    if (!_hasCalculatedTextureInfo && isLoaded() && getNetworkModel()->areTexturesLoaded() && !_modelMeshRenderItems.isEmpty()) {
         size_t textureSize = 0;
         int textureCount = 0;
         bool allTexturesLoaded = true;
