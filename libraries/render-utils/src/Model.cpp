//
//  Model.cpp
//  interface/src/renderer
//
//  Created by Andrzej Kapolka on 10/18/13.
//  Copyright 2013 High Fidelity, Inc.
//
//  Distributed under the Apache License, Version 2.0.
//  See the accompanying file LICENSE or http://www.apache.org/licenses/LICENSE-2.0.html
//

#include <QMetaType>
#include <QRunnable>
#include <QThreadPool>

#include <glm/gtx/transform.hpp>
#include <glm/gtx/norm.hpp>

#include <GeometryUtil.h>
#include <PathUtils.h>
#include <PerfStat.h>
#include <ViewFrustum.h>

#include "AbstractViewStateInterface.h"
#include "MeshPartPayload.h"
#include "Model.h"

#include "RenderUtilsLogging.h"

using namespace std;

static int nakedModelPointerTypeId = qRegisterMetaType<ModelPointer>();
static int weakNetworkGeometryPointerTypeId = qRegisterMetaType<std::weak_ptr<NetworkGeometry> >();
static int vec3VectorTypeId = qRegisterMetaType<QVector<glm::vec3> >();
float Model::FAKE_DIMENSION_PLACEHOLDER = -1.0f;
#define HTTP_INVALID_COM "http://invalid.com"

model::MaterialPointer Model::_collisionHullMaterial;

Model::Model(RigPointer rig, QObject* parent) :
    QObject(parent),
    _translation(0.0f),
    _rotation(),
    _scale(1.0f, 1.0f, 1.0f),
    _scaleToFit(false),
    _scaleToFitDimensions(1.0f),
    _scaledToFit(false),
    _snapModelToRegistrationPoint(false),
    _snappedToRegistrationPoint(false),
    _cauterizeBones(false),
    _pupilDilation(0.0f),
    _url(HTTP_INVALID_COM),
    _isVisible(true),
    _blendNumber(0),
    _appliedBlendNumber(0),
    _calculatedMeshPartBoxesValid(false),
    _calculatedMeshBoxesValid(false),
    _calculatedMeshTrianglesValid(false),
    _meshGroupsKnown(false),
    _isWireframe(false),
    _renderCollisionHull(false),
    _rig(rig) {
    // we may have been created in the network thread, but we live in the main thread
    if (_viewState) {
        moveToThread(_viewState->getMainThread());
    }

    setSnapModelToRegistrationPoint(true, glm::vec3(0.5f));
}

Model::~Model() {
    deleteGeometry();
}

AbstractViewStateInterface* Model::_viewState = NULL;

bool Model::needsFixupInScene() const {
    if (readyToAddToScene()) {
        // Once textures are loaded, fixup if they are now transparent
        if (_needsUpdateTransparentTextures && _geometry->getGeometry()->areTexturesLoaded()) {
            _needsUpdateTransparentTextures = false;
            bool hasTransparentTextures = _geometry->getGeometry()->hasTransparentTextures();
            if (_hasTransparentTextures != hasTransparentTextures) {
                _hasTransparentTextures = hasTransparentTextures;
                return true;
            }
        }
        if (!_readyWhenAdded) {
            return true;
        }
    }
    return false;
}

void Model::setTranslation(const glm::vec3& translation) {
    _translation = translation;
    enqueueLocationChange();
}

void Model::setRotation(const glm::quat& rotation) {
    _rotation = rotation;
    enqueueLocationChange();
}

void Model::setScale(const glm::vec3& scale) {
    setScaleInternal(scale);
    // if anyone sets scale manually, then we are no longer scaled to fit
    _scaleToFit = false;
    _scaledToFit = false;
}

const float SCALE_CHANGE_EPSILON = 0.01f;

void Model::setScaleInternal(const glm::vec3& scale) {
    if (glm::distance(_scale, scale) > SCALE_CHANGE_EPSILON) {
        _scale = scale;
        if (_scale.x == 0.0f || _scale.y == 0.0f || _scale.z == 0.0f) {
            assert(false);
        }
        simulate(0.0f, true);
    }
}

void Model::setOffset(const glm::vec3& offset) {
    _offset = offset;

    // if someone manually sets our offset, then we are no longer snapped to center
    _snapModelToRegistrationPoint = false;
    _snappedToRegistrationPoint = false;
}

void Model::enqueueLocationChange() {

    // queue up this work for later processing, at the end of update and just before rendering.
    // the application will ensure only the last lambda is actually invoked.
    void* key = (void*)this;
    std::weak_ptr<Model> weakSelf = shared_from_this();
    AbstractViewStateInterface::instance()->pushPreRenderLambda(key, [weakSelf]() {

        // do nothing, if the model has already been destroyed.
        auto self = weakSelf.lock();
        if (!self) {
            return;
        }

        render::ScenePointer scene = AbstractViewStateInterface::instance()->getMain3DScene();

        Transform modelTransform;
        modelTransform.setScale(self->_scale);
        modelTransform.setTranslation(self->_translation);
        modelTransform.setRotation(self->_rotation);

        Transform modelMeshOffset;
        if (self->_geometry && self->_geometry->isLoaded()) {
            // includes model offset and unitScale.
            modelMeshOffset = Transform(self->_rig->getGeometryToRigTransform());
        } else {
            modelMeshOffset.postTranslate(self->_offset);
        }

        // only apply offset only, collision mesh does not share the same unit scale as the FBX file's mesh.
        Transform collisionMeshOffset;
        collisionMeshOffset.postTranslate(self->_offset);

        render::PendingChanges pendingChanges;
        foreach (auto itemID, self->_modelMeshRenderItems.keys()) {
            pendingChanges.updateItem<ModelMeshPartPayload>(itemID, [modelTransform, modelMeshOffset](ModelMeshPartPayload& data) {

                // lazy update of cluster matrices used for rendering.  We need to update them here, so we can correctly update the bounding box.
                data._model->updateClusterMatrices(modelTransform.getTranslation(), modelTransform.getRotation());

                // update the model transform and bounding box for this render item.
                const Model::MeshState& state = data._model->_meshStates.at(data._meshIndex);
                size_t numClusterMatrices = data._model->getGeometry()->getFBXGeometry().meshes.at(data._meshIndex).clusters.size();
                data.updateTransformForSkinnedMesh(modelTransform, modelMeshOffset, &state.clusterMatrices[0], numClusterMatrices);
            });
        }

        foreach (auto itemID, self->_collisionRenderItems.keys()) {
            pendingChanges.updateItem<MeshPartPayload>(itemID, [modelTransform, collisionMeshOffset](MeshPartPayload& data) {
                // update the model transform for this render item.
                data.updateTransform(modelTransform, collisionMeshOffset);
            });
        }

        scene->enqueuePendingChanges(pendingChanges);
    });
}

void Model::initJointTransforms() {
    if (isLoaded()) {
        glm::mat4 modelOffset = glm::scale(_scale) * glm::translate(_offset);
        _rig->setModelOffset(modelOffset);
    }
}

void Model::init() {
}

void Model::reset() {
    if (isLoaded()) {
        const FBXGeometry& geometry = getFBXGeometry();
        _rig->reset(geometry);
    }
}

bool Model::updateGeometry() {
    PROFILE_RANGE(__FUNCTION__);
    bool needFullUpdate = false;

    if (!isLoaded()) {
        return false;
    }

    _needsReload = false;

    if (_rig->jointStatesEmpty() && getFBXGeometry().joints.size() > 0) {
        initJointStates();

        const FBXGeometry& fbxGeometry = getFBXGeometry();
        foreach (const FBXMesh& mesh, fbxGeometry.meshes) {
            MeshState state;
            state.clusterMatrices.resize(mesh.clusters.size());
            state.cauterizedClusterMatrices.resize(mesh.clusters.size());

            _meshStates.append(state);

            auto buffer = std::make_shared<gpu::Buffer>();
            if (!mesh.blendshapes.isEmpty()) {
                buffer->resize((mesh.vertices.size() + mesh.normals.size()) * sizeof(glm::vec3));
                buffer->setSubData(0, mesh.vertices.size() * sizeof(glm::vec3), (gpu::Byte*) mesh.vertices.constData());
                buffer->setSubData(mesh.vertices.size() * sizeof(glm::vec3),
                                   mesh.normals.size() * sizeof(glm::vec3), (gpu::Byte*) mesh.normals.constData());
            }
            _blendedVertexBuffers.push_back(buffer);
        }
        needFullUpdate = true;
    }
    return needFullUpdate;
}

// virtual
void Model::initJointStates() {
    const FBXGeometry& geometry = getFBXGeometry();
    glm::mat4 modelOffset = glm::scale(_scale) * glm::translate(_offset);

    _rig->initJointStates(geometry, modelOffset);
}

bool Model::findRayIntersectionAgainstSubMeshes(const glm::vec3& origin, const glm::vec3& direction, float& distance,
                                                    BoxFace& face, glm::vec3& surfaceNormal,
                                                    QString& extraInfo, bool pickAgainstTriangles) {

    bool intersectedSomething = false;

    // if we aren't active, we can't ray pick yet...
    if (!isActive()) {
        return intersectedSomething;
    }

    // extents is the entity relative, scaled, centered extents of the entity
    glm::vec3 position = _translation;
    glm::mat4 rotation = glm::mat4_cast(_rotation);
    glm::mat4 translation = glm::translate(position);
    glm::mat4 modelToWorldMatrix = translation * rotation;
    glm::mat4 worldToModelMatrix = glm::inverse(modelToWorldMatrix);

    Extents modelExtents = getMeshExtents(); // NOTE: unrotated

    glm::vec3 dimensions = modelExtents.maximum - modelExtents.minimum;
    glm::vec3 corner = -(dimensions * _registrationPoint); // since we're going to do the ray picking in the model frame of reference
    AABox modelFrameBox(corner, dimensions);

    glm::vec3 modelFrameOrigin = glm::vec3(worldToModelMatrix * glm::vec4(origin, 1.0f));
    glm::vec3 modelFrameDirection = glm::vec3(worldToModelMatrix * glm::vec4(direction, 0.0f));

    // we can use the AABox's ray intersection by mapping our origin and direction into the model frame
    // and testing intersection there.
    if (modelFrameBox.findRayIntersection(modelFrameOrigin, modelFrameDirection, distance, face, surfaceNormal)) {
        float bestDistance = std::numeric_limits<float>::max();

        float distanceToSubMesh;
        BoxFace subMeshFace;
        glm::vec3 subMeshSurfaceNormal;
        int subMeshIndex = 0;

        const FBXGeometry& geometry = getFBXGeometry();

        // If we hit the models box, then consider the submeshes...
        _mutex.lock();
        if (!_calculatedMeshBoxesValid || (pickAgainstTriangles && !_calculatedMeshTrianglesValid)) {
            recalculateMeshBoxes(pickAgainstTriangles);
        }

        for (const auto& subMeshBox : _calculatedMeshBoxes) {

            if (subMeshBox.findRayIntersection(origin, direction, distanceToSubMesh, subMeshFace, subMeshSurfaceNormal)) {
                if (distanceToSubMesh < bestDistance) {
                    if (pickAgainstTriangles) {
                        // check our triangles here....
                        const QVector<Triangle>& meshTriangles = _calculatedMeshTriangles[subMeshIndex];
                        for(const auto& triangle : meshTriangles) {
                            float thisTriangleDistance;
                            if (findRayTriangleIntersection(origin, direction, triangle, thisTriangleDistance)) {
                                if (thisTriangleDistance < bestDistance) {
                                    bestDistance = thisTriangleDistance;
                                    intersectedSomething = true;
                                    face = subMeshFace;
                                    surfaceNormal = triangle.getNormal();
                                    extraInfo = geometry.getModelNameOfMesh(subMeshIndex);
                                }
                            }
                        }
                    } else {
                        // this is the non-triangle picking case...
                        bestDistance = distanceToSubMesh;
                        intersectedSomething = true;
                        face = subMeshFace;
                        surfaceNormal = subMeshSurfaceNormal;
                        extraInfo = geometry.getModelNameOfMesh(subMeshIndex);
                    }
                }
            }
            subMeshIndex++;
        }
        _mutex.unlock();

        if (intersectedSomething) {
            distance = bestDistance;
        }

        return intersectedSomething;
    }

    return intersectedSomething;
}

bool Model::convexHullContains(glm::vec3 point) {
    // if we aren't active, we can't compute that yet...
    if (!isActive()) {
        return false;
    }

    // extents is the entity relative, scaled, centered extents of the entity
    glm::vec3 position = _translation;
    glm::mat4 rotation = glm::mat4_cast(_rotation);
    glm::mat4 translation = glm::translate(position);
    glm::mat4 modelToWorldMatrix = translation * rotation;
    glm::mat4 worldToModelMatrix = glm::inverse(modelToWorldMatrix);

    Extents modelExtents = getMeshExtents(); // NOTE: unrotated

    glm::vec3 dimensions = modelExtents.maximum - modelExtents.minimum;
    glm::vec3 corner = -(dimensions * _registrationPoint);
    AABox modelFrameBox(corner, dimensions);

    glm::vec3 modelFramePoint = glm::vec3(worldToModelMatrix * glm::vec4(point, 1.0f));

    // we can use the AABox's contains() by mapping our point into the model frame
    // and testing there.
    if (modelFrameBox.contains(modelFramePoint)){
        _mutex.lock();
        if (!_calculatedMeshTrianglesValid) {
            recalculateMeshBoxes(true);
        }

        // If we are inside the models box, then consider the submeshes...
        int subMeshIndex = 0;
        foreach(const AABox& subMeshBox, _calculatedMeshBoxes) {
            if (subMeshBox.contains(point)) {
                bool insideMesh = true;
                // To be inside the sub mesh, we need to be behind every triangles' planes
                const QVector<Triangle>& meshTriangles = _calculatedMeshTriangles[subMeshIndex];
                foreach (const Triangle& triangle, meshTriangles) {
                    if (!isPointBehindTrianglesPlane(point, triangle.v0, triangle.v1, triangle.v2)) {
                        // it's not behind at least one so we bail
                        insideMesh = false;
                        break;
                    }

                }
                if (insideMesh) {
                    // It's inside this mesh, return true.
                    _mutex.unlock();
                    return true;
                }
            }
            subMeshIndex++;
        }
        _mutex.unlock();
    }
    // It wasn't in any mesh, return false.
    return false;
}

// TODO: we seem to call this too often when things haven't actually changed... look into optimizing this
// Any script might trigger findRayIntersectionAgainstSubMeshes (and maybe convexHullContains), so these
// can occur multiple times. In addition, rendering does it's own ray picking in order to decide which
// entity-scripts to call.  I think it would be best to do the picking once-per-frame (in cpu, or gpu if possible)
// and then the calls use the most recent such result.
void Model::recalculateMeshBoxes(bool pickAgainstTriangles) {
    PROFILE_RANGE(__FUNCTION__);
    bool calculatedMeshTrianglesNeeded = pickAgainstTriangles && !_calculatedMeshTrianglesValid;

    if (!_calculatedMeshBoxesValid || calculatedMeshTrianglesNeeded || (!_calculatedMeshPartBoxesValid && pickAgainstTriangles) ) {
        const FBXGeometry& geometry = getFBXGeometry();
        int numberOfMeshes = geometry.meshes.size();
        _calculatedMeshBoxes.resize(numberOfMeshes);
        _calculatedMeshTriangles.clear();
        _calculatedMeshTriangles.resize(numberOfMeshes);
        _calculatedMeshPartBoxes.clear();
        for (int i = 0; i < numberOfMeshes; i++) {
            const FBXMesh& mesh = geometry.meshes.at(i);
            Extents scaledMeshExtents = calculateScaledOffsetExtents(mesh.meshExtents, _translation, _rotation);

            _calculatedMeshBoxes[i] = AABox(scaledMeshExtents);

            if (pickAgainstTriangles) {
                QVector<Triangle> thisMeshTriangles;
                for (int j = 0; j < mesh.parts.size(); j++) {
                    const FBXMeshPart& part = mesh.parts.at(j);

                    bool atLeastOnePointInBounds = false;
                    AABox thisPartBounds;

                    const int INDICES_PER_TRIANGLE = 3;
                    const int INDICES_PER_QUAD = 4;

                    if (part.quadIndices.size() > 0) {
                        int numberOfQuads = part.quadIndices.size() / INDICES_PER_QUAD;
                        int vIndex = 0;
                        for (int q = 0; q < numberOfQuads; q++) {
                            int i0 = part.quadIndices[vIndex++];
                            int i1 = part.quadIndices[vIndex++];
                            int i2 = part.quadIndices[vIndex++];
                            int i3 = part.quadIndices[vIndex++];

                            glm::vec3 mv0 = glm::vec3(mesh.modelTransform * glm::vec4(mesh.vertices[i0], 1.0f));
                            glm::vec3 mv1 = glm::vec3(mesh.modelTransform * glm::vec4(mesh.vertices[i1], 1.0f));
                            glm::vec3 mv2 = glm::vec3(mesh.modelTransform * glm::vec4(mesh.vertices[i2], 1.0f));
                            glm::vec3 mv3 = glm::vec3(mesh.modelTransform * glm::vec4(mesh.vertices[i3], 1.0f));

                            // track the mesh parts in model space
                            if (!atLeastOnePointInBounds) {
                                thisPartBounds.setBox(mv0, 0.0f);
                                atLeastOnePointInBounds = true;
                            } else {
                                thisPartBounds += mv0;
                            }
                            thisPartBounds += mv1;
                            thisPartBounds += mv2;
                            thisPartBounds += mv3;

                            glm::vec3 v0 = calculateScaledOffsetPoint(mv0);
                            glm::vec3 v1 = calculateScaledOffsetPoint(mv1);
                            glm::vec3 v2 = calculateScaledOffsetPoint(mv2);
                            glm::vec3 v3 = calculateScaledOffsetPoint(mv3);

                            // Sam's recommended triangle slices
                            Triangle tri1 = { v0, v1, v3 };
                            Triangle tri2 = { v1, v2, v3 };

                            // NOTE: Random guy on the internet's recommended triangle slices
                            //Triangle tri1 = { v0, v1, v2 };
                            //Triangle tri2 = { v2, v3, v0 };

                            thisMeshTriangles.push_back(tri1);
                            thisMeshTriangles.push_back(tri2);

                        }
                    }

                    if (part.triangleIndices.size() > 0) {
                        int numberOfTris = part.triangleIndices.size() / INDICES_PER_TRIANGLE;
                        int vIndex = 0;
                        for (int t = 0; t < numberOfTris; t++) {
                            int i0 = part.triangleIndices[vIndex++];
                            int i1 = part.triangleIndices[vIndex++];
                            int i2 = part.triangleIndices[vIndex++];

                            glm::vec3 mv0 = glm::vec3(mesh.modelTransform * glm::vec4(mesh.vertices[i0], 1.0f));
                            glm::vec3 mv1 = glm::vec3(mesh.modelTransform * glm::vec4(mesh.vertices[i1], 1.0f));
                            glm::vec3 mv2 = glm::vec3(mesh.modelTransform * glm::vec4(mesh.vertices[i2], 1.0f));

                            // track the mesh parts in model space
                            if (!atLeastOnePointInBounds) {
                                thisPartBounds.setBox(mv0, 0.0f);
                                atLeastOnePointInBounds = true;
                            } else {
                                thisPartBounds += mv0;
                            }
                            thisPartBounds += mv1;
                            thisPartBounds += mv2;

                            glm::vec3 v0 = calculateScaledOffsetPoint(mv0);
                            glm::vec3 v1 = calculateScaledOffsetPoint(mv1);
                            glm::vec3 v2 = calculateScaledOffsetPoint(mv2);

                            Triangle tri = { v0, v1, v2 };

                            thisMeshTriangles.push_back(tri);
                        }
                    }
                    _calculatedMeshPartBoxes[QPair<int,int>(i, j)] = thisPartBounds;
                }
                _calculatedMeshTriangles[i] = thisMeshTriangles;
                _calculatedMeshPartBoxesValid = true;
            }
        }
        _calculatedMeshBoxesValid = true;
        _calculatedMeshTrianglesValid = pickAgainstTriangles;
    }
}

void Model::renderSetup(RenderArgs* args) {
    // set up dilated textures on first render after load/simulate
    const FBXGeometry& geometry = getFBXGeometry();
    if (_dilatedTextures.isEmpty()) {
        foreach (const FBXMesh& mesh, geometry.meshes) {
            QVector<QSharedPointer<Texture> > dilated;
            dilated.resize(mesh.parts.size());
            _dilatedTextures.append(dilated);
        }
    }

    if (!_meshGroupsKnown && isLoaded()) {
        segregateMeshGroups();
    }
}

void Model::setVisibleInScene(bool newValue, std::shared_ptr<render::Scene> scene) {
    if (_isVisible != newValue) {
        _isVisible = newValue;

        render::PendingChanges pendingChanges;
        foreach (auto item, _modelMeshRenderItems.keys()) {
            pendingChanges.resetItem(item, _modelMeshRenderItems[item]);
        }
        foreach (auto item, _collisionRenderItems.keys()) {
            pendingChanges.resetItem(item, _modelMeshRenderItems[item]);
        }
        scene->enqueuePendingChanges(pendingChanges);
    }
}


bool Model::addToScene(std::shared_ptr<render::Scene> scene, render::PendingChanges& pendingChanges, bool showCollisionHull) {

    if ((!_meshGroupsKnown || showCollisionHull != _showCollisionHull) && isLoaded()) {
        _showCollisionHull = showCollisionHull;
        segregateMeshGroups();
    }

    bool somethingAdded = false;

    foreach (auto renderItem, _modelMeshRenderItemsSet) {
        auto item = scene->allocateID();
        auto renderPayload = std::make_shared<ModelMeshPartPayload::Payload>(renderItem);
        pendingChanges.resetItem(item, renderPayload);
        pendingChanges.updateItem<ModelMeshPartPayload>(item, [](ModelMeshPartPayload& data) {
            data.notifyLocationChanged();
        });
        _modelMeshRenderItems.insert(item, renderPayload);
        somethingAdded = true;
    }

    foreach (auto renderItem, _collisionRenderItemsSet) {
        auto item = scene->allocateID();
        auto renderPayload = std::make_shared<MeshPartPayload::Payload>(renderItem);
        pendingChanges.resetItem(item, renderPayload);
        pendingChanges.updateItem<MeshPartPayload>(item, [](MeshPartPayload& data) {
            data.notifyLocationChanged();
        });
        _collisionRenderItems.insert(item, renderPayload);
        somethingAdded = true;
    }

    _readyWhenAdded = readyToAddToScene();

    return somethingAdded;
}

bool Model::addToScene(std::shared_ptr<render::Scene> scene,
                       render::PendingChanges& pendingChanges,
                       render::Item::Status::Getters& statusGetters,
                       bool showCollisionHull) {
    if ((!_meshGroupsKnown || showCollisionHull != _showCollisionHull) && isLoaded()) {
        _showCollisionHull = showCollisionHull;
        segregateMeshGroups();
    }

    bool somethingAdded = false;

    foreach (auto renderItem, _modelMeshRenderItemsSet) {
        auto item = scene->allocateID();
        auto renderPayload = std::make_shared<ModelMeshPartPayload::Payload>(renderItem);
        renderPayload->addStatusGetters(statusGetters);
        pendingChanges.resetItem(item, renderPayload);
        pendingChanges.updateItem<ModelMeshPartPayload>(item, [](ModelMeshPartPayload& data) {
            data.notifyLocationChanged();
        });
        _modelMeshRenderItems.insert(item, renderPayload);
        somethingAdded = true;
    }

    foreach (auto renderItem, _collisionRenderItemsSet) {
        auto item = scene->allocateID();
        auto renderPayload = std::make_shared<MeshPartPayload::Payload>(renderItem);
        renderPayload->addStatusGetters(statusGetters);
        pendingChanges.resetItem(item, renderPayload);
        pendingChanges.updateItem<MeshPartPayload>(item, [](MeshPartPayload& data) {
            data.notifyLocationChanged();
        });
        _collisionRenderItems.insert(item, renderPayload);
        somethingAdded = true;
    }

    _readyWhenAdded = readyToAddToScene();

    return somethingAdded;
}

void Model::removeFromScene(std::shared_ptr<render::Scene> scene, render::PendingChanges& pendingChanges) {
    foreach (auto item, _modelMeshRenderItems.keys()) {
        pendingChanges.removeItem(item);
    }
    _modelMeshRenderItems.clear();
    _modelMeshRenderItemsSet.clear();
    foreach (auto item, _collisionRenderItems.keys()) {
        pendingChanges.removeItem(item);
    }
    _collisionRenderItems.clear();
    _collisionRenderItemsSet.clear();
    _meshGroupsKnown = false;
    _readyWhenAdded = false;
}

void Model::renderDebugMeshBoxes(gpu::Batch& batch) {
    int colorNdx = 0;
    _mutex.lock();
    foreach(AABox box, _calculatedMeshBoxes) {
        if (_debugMeshBoxesID == GeometryCache::UNKNOWN_ID) {
            _debugMeshBoxesID = DependencyManager::get<GeometryCache>()->allocateID();
        }
        QVector<glm::vec3> points;

        glm::vec3 brn = box.getCorner();
        glm::vec3 bln = brn + glm::vec3(box.getDimensions().x, 0, 0);
        glm::vec3 brf = brn + glm::vec3(0, 0, box.getDimensions().z);
        glm::vec3 blf = brn + glm::vec3(box.getDimensions().x, 0, box.getDimensions().z);

        glm::vec3 trn = brn + glm::vec3(0, box.getDimensions().y, 0);
        glm::vec3 tln = bln + glm::vec3(0, box.getDimensions().y, 0);
        glm::vec3 trf = brf + glm::vec3(0, box.getDimensions().y, 0);
        glm::vec3 tlf = blf + glm::vec3(0, box.getDimensions().y, 0);

        points << brn << bln;
        points << brf << blf;
        points << brn << brf;
        points << bln << blf;

        points << trn << tln;
        points << trf << tlf;
        points << trn << trf;
        points << tln << tlf;

        points << brn << trn;
        points << brf << trf;
        points << bln << tln;
        points << blf << tlf;

        glm::vec4 color[] = {
            { 1.0f, 0.0f, 0.0f, 1.0f }, // red
            { 0.0f, 1.0f, 0.0f, 1.0f }, // green
            { 0.0f, 0.0f, 1.0f, 1.0f }, // blue
            { 1.0f, 0.0f, 1.0f, 1.0f }, // purple
            { 1.0f, 1.0f, 0.0f, 1.0f }, // yellow
            { 0.0f, 1.0f, 1.0f, 1.0f }, // cyan
            { 1.0f, 1.0f, 1.0f, 1.0f }, // white
            { 0.0f, 0.5f, 0.0f, 1.0f },
            { 0.0f, 0.0f, 0.5f, 1.0f },
            { 0.5f, 0.0f, 0.5f, 1.0f },
            { 0.5f, 0.5f, 0.0f, 1.0f },
            { 0.0f, 0.5f, 0.5f, 1.0f } };

        DependencyManager::get<GeometryCache>()->updateVertices(_debugMeshBoxesID, points, color[colorNdx]);
        DependencyManager::get<GeometryCache>()->renderVertices(batch, gpu::LINES, _debugMeshBoxesID);
        colorNdx++;
    }
    _mutex.unlock();
}

Extents Model::getBindExtents() const {
    if (!isActive()) {
        return Extents();
    }
    const Extents& bindExtents = getFBXGeometry().bindExtents;
    Extents scaledExtents = { bindExtents.minimum * _scale, bindExtents.maximum * _scale };
    return scaledExtents;
}

Extents Model::getMeshExtents() const {
    if (!isActive()) {
        return Extents();
    }
    const Extents& extents = getFBXGeometry().meshExtents;

    // even though our caller asked for "unscaled" we need to include any fst scaling, translation, and rotation, which
    // is captured in the offset matrix
    glm::vec3 minimum = glm::vec3(getFBXGeometry().offset * glm::vec4(extents.minimum, 1.0f));
    glm::vec3 maximum = glm::vec3(getFBXGeometry().offset * glm::vec4(extents.maximum, 1.0f));
    Extents scaledExtents = { minimum * _scale, maximum * _scale };
    return scaledExtents;
}

Extents Model::getUnscaledMeshExtents() const {
    if (!isActive()) {
        return Extents();
    }

    const Extents& extents = getFBXGeometry().meshExtents;

    // even though our caller asked for "unscaled" we need to include any fst scaling, translation, and rotation, which
    // is captured in the offset matrix
    glm::vec3 minimum = glm::vec3(getFBXGeometry().offset * glm::vec4(extents.minimum, 1.0f));
    glm::vec3 maximum = glm::vec3(getFBXGeometry().offset * glm::vec4(extents.maximum, 1.0f));
    Extents scaledExtents = { minimum, maximum };

    return scaledExtents;
}

Extents Model::calculateScaledOffsetExtents(const Extents& extents,
                                            glm::vec3 modelPosition, glm::quat modelOrientation) const {
    // we need to include any fst scaling, translation, and rotation, which is captured in the offset matrix
    glm::vec3 minimum = glm::vec3(getFBXGeometry().offset * glm::vec4(extents.minimum, 1.0f));
    glm::vec3 maximum = glm::vec3(getFBXGeometry().offset * glm::vec4(extents.maximum, 1.0f));

    Extents scaledOffsetExtents = { ((minimum + _offset) * _scale),
                                    ((maximum + _offset) * _scale) };

    Extents rotatedExtents = scaledOffsetExtents.getRotated(modelOrientation);

    Extents translatedExtents = { rotatedExtents.minimum + modelPosition,
                                  rotatedExtents.maximum + modelPosition };

    return translatedExtents;
}

/// Returns the world space equivalent of some box in model space.
AABox Model::calculateScaledOffsetAABox(const AABox& box, glm::vec3 modelPosition, glm::quat modelOrientation) const {
    return AABox(calculateScaledOffsetExtents(Extents(box), modelPosition, modelOrientation));
}

glm::vec3 Model::calculateScaledOffsetPoint(const glm::vec3& point) const {
    // we need to include any fst scaling, translation, and rotation, which is captured in the offset matrix
    glm::vec3 offsetPoint = glm::vec3(getFBXGeometry().offset * glm::vec4(point, 1.0f));
    glm::vec3 scaledPoint = ((offsetPoint + _offset) * _scale);
    glm::vec3 rotatedPoint = _rotation * scaledPoint;
    glm::vec3 translatedPoint = rotatedPoint + _translation;
    return translatedPoint;
}

bool Model::getJointState(int index, glm::quat& rotation) const {
    return _rig->getJointStateRotation(index, rotation);
}

void Model::clearJointState(int index) {
    _rig->clearJointState(index);
}

void Model::setJointState(int index, bool valid, const glm::quat& rotation, const glm::vec3& translation, float priority) {
    _rig->setJointState(index, valid, rotation, translation, priority);
}

void Model::setJointRotation(int index, bool valid, const glm::quat& rotation, float priority) {
    _rig->setJointRotation(index, valid, rotation, priority);
}

void Model::setJointTranslation(int index, bool valid, const glm::vec3& translation, float priority) {
    _rig->setJointTranslation(index, valid, translation, priority);
}

int Model::getParentJointIndex(int jointIndex) const {
    return (isActive() && jointIndex != -1) ? getFBXGeometry().joints.at(jointIndex).parentIndex : -1;
}

int Model::getLastFreeJointIndex(int jointIndex) const {
    return (isActive() && jointIndex != -1) ? getFBXGeometry().joints.at(jointIndex).freeLineage.last() : -1;
}

void Model::setURL(const QUrl& url) {
    // don't recreate the geometry if it's the same URL
    if (_url == url && _geometry && _geometry->getURL() == url) {
        return;
    }

    _url = url;

    {
        render::PendingChanges pendingChanges;
        render::ScenePointer scene = AbstractViewStateInterface::instance()->getMain3DScene();
        removeFromScene(scene, pendingChanges);
        scene->enqueuePendingChanges(pendingChanges);
    }

    _needsReload = true;
    _needsUpdateTransparentTextures = true;
    _hasTransparentTextures = false;
    _meshGroupsKnown = false;
    invalidCalculatedMeshBoxes();
    deleteGeometry();

    _geometry = DependencyManager::get<ModelCache>()->getGeometry(url);
    onInvalidate();
}

void Model::setCollisionModelURL(const QUrl& url) {
    if (_collisionUrl == url) {
        return;
    }
    _collisionUrl = url;
    _collisionGeometry = DependencyManager::get<ModelCache>()->getGeometry(url);
}

bool Model::getJointPositionInWorldFrame(int jointIndex, glm::vec3& position) const {
    return _rig->getJointPositionInWorldFrame(jointIndex, position, _translation, _rotation);
}

bool Model::getJointPosition(int jointIndex, glm::vec3& position) const {
    return _rig->getJointPosition(jointIndex, position);
}

bool Model::getJointRotationInWorldFrame(int jointIndex, glm::quat& rotation) const {
    return _rig->getJointRotationInWorldFrame(jointIndex, rotation, _rotation);
}

bool Model::getJointRotation(int jointIndex, glm::quat& rotation) const {
    return _rig->getJointRotation(jointIndex, rotation);
}

bool Model::getJointTranslation(int jointIndex, glm::vec3& translation) const {
    return _rig->getJointTranslation(jointIndex, translation);
}

bool Model::getAbsoluteJointRotationInRigFrame(int jointIndex, glm::quat& rotationOut) const {
    return _rig->getAbsoluteJointRotationInRigFrame(jointIndex, rotationOut);
}

bool Model::getAbsoluteJointTranslationInRigFrame(int jointIndex, glm::vec3& translationOut) const {
    return _rig->getAbsoluteJointTranslationInRigFrame(jointIndex, translationOut);
}

bool Model::getRelativeDefaultJointRotation(int jointIndex, glm::quat& rotationOut) const {
    return _rig->getRelativeDefaultJointRotation(jointIndex, rotationOut);
}

bool Model::getRelativeDefaultJointTranslation(int jointIndex, glm::vec3& translationOut) const {
    return _rig->getRelativeDefaultJointTranslation(jointIndex, translationOut);
}

bool Model::getJointCombinedRotation(int jointIndex, glm::quat& rotation) const {
    return _rig->getJointCombinedRotation(jointIndex, rotation, _rotation);
}

QStringList Model::getJointNames() const {
    if (QThread::currentThread() != thread()) {
        QStringList result;
        QMetaObject::invokeMethod(const_cast<Model*>(this), "getJointNames", Qt::BlockingQueuedConnection,
            Q_RETURN_ARG(QStringList, result));
        return result;
    }
    return isActive() ? getFBXGeometry().getJointNames() : QStringList();
}

class Blender : public QRunnable {
public:

    Blender(ModelPointer model, int blendNumber, const std::weak_ptr<NetworkGeometry>& geometry,
        const QVector<FBXMesh>& meshes, const QVector<float>& blendshapeCoefficients);

    virtual void run();

private:

    ModelPointer _model;
    int _blendNumber;
    std::weak_ptr<NetworkGeometry> _geometry;
    QVector<FBXMesh> _meshes;
    QVector<float> _blendshapeCoefficients;
};

Blender::Blender(ModelPointer model, int blendNumber, const std::weak_ptr<NetworkGeometry>& geometry,
        const QVector<FBXMesh>& meshes, const QVector<float>& blendshapeCoefficients) :
    _model(model),
    _blendNumber(blendNumber),
    _geometry(geometry),
    _meshes(meshes),
    _blendshapeCoefficients(blendshapeCoefficients) {
}

void Blender::run() {
    PROFILE_RANGE(__FUNCTION__);
    QVector<glm::vec3> vertices, normals;
    if (_model) {
        int offset = 0;
        foreach (const FBXMesh& mesh, _meshes) {
            if (mesh.blendshapes.isEmpty()) {
                continue;
            }
            vertices += mesh.vertices;
            normals += mesh.normals;
            glm::vec3* meshVertices = vertices.data() + offset;
            glm::vec3* meshNormals = normals.data() + offset;
            offset += mesh.vertices.size();
            const float NORMAL_COEFFICIENT_SCALE = 0.01f;
            for (int i = 0, n = qMin(_blendshapeCoefficients.size(), mesh.blendshapes.size()); i < n; i++) {
                float vertexCoefficient = _blendshapeCoefficients.at(i);
                const float EPSILON = 0.0001f;
                if (vertexCoefficient < EPSILON) {
                    continue;
                }
                float normalCoefficient = vertexCoefficient * NORMAL_COEFFICIENT_SCALE;
                const FBXBlendshape& blendshape = mesh.blendshapes.at(i);
                for (int j = 0; j < blendshape.indices.size(); j++) {
                    int index = blendshape.indices.at(j);
                    meshVertices[index] += blendshape.vertices.at(j) * vertexCoefficient;
                    meshNormals[index] += blendshape.normals.at(j) * normalCoefficient;
                }
            }
        }
    }
    // post the result to the geometry cache, which will dispatch to the model if still alive
    QMetaObject::invokeMethod(DependencyManager::get<ModelBlender>().data(), "setBlendedVertices",
        Q_ARG(ModelPointer, _model), Q_ARG(int, _blendNumber),
        Q_ARG(const std::weak_ptr<NetworkGeometry>&, _geometry), Q_ARG(const QVector<glm::vec3>&, vertices),
        Q_ARG(const QVector<glm::vec3>&, normals));
}

void Model::setScaleToFit(bool scaleToFit, const glm::vec3& dimensions) {
    if (_scaleToFit != scaleToFit || _scaleToFitDimensions != dimensions) {
        _scaleToFit = scaleToFit;
        _scaleToFitDimensions = dimensions;
        _scaledToFit = false; // force rescaling
    }
}

void Model::setScaleToFit(bool scaleToFit, float largestDimension, bool forceRescale) {
    // NOTE: if the model is not active, then it means we don't actually know the true/natural dimensions of the
    // mesh, and so we can't do the needed calculations for scaling to fit to a single largest dimension. In this
    // case we will record that we do want to do this, but we will stick our desired single dimension into the
    // first element of the vec3 for the non-fixed aspect ration dimensions
    if (!isActive()) {
        _scaleToFit = scaleToFit;
        if (scaleToFit) {
            _scaleToFitDimensions = glm::vec3(largestDimension, FAKE_DIMENSION_PLACEHOLDER, FAKE_DIMENSION_PLACEHOLDER);
        }
        return;
    }

    if (forceRescale || _scaleToFit != scaleToFit || glm::length(_scaleToFitDimensions) != largestDimension) {
        _scaleToFit = scaleToFit;

        // we only need to do this work if we're "turning on" scale to fit.
        if (scaleToFit) {
            Extents modelMeshExtents = getUnscaledMeshExtents();
            float maxDimension = glm::distance(modelMeshExtents.maximum, modelMeshExtents.minimum);
            float maxScale = largestDimension / maxDimension;
            glm::vec3 modelMeshDimensions = modelMeshExtents.maximum - modelMeshExtents.minimum;
            glm::vec3 dimensions = modelMeshDimensions * maxScale;

            _scaleToFitDimensions = dimensions;
            _scaledToFit = false; // force rescaling
        }
    }
}

glm::vec3 Model::getScaleToFitDimensions() const {
    if (_scaleToFitDimensions.y == FAKE_DIMENSION_PLACEHOLDER &&
        _scaleToFitDimensions.z == FAKE_DIMENSION_PLACEHOLDER) {
        return glm::vec3(_scaleToFitDimensions.x);
    }
    return _scaleToFitDimensions;
}

void Model::scaleToFit() {
    // If our _scaleToFitDimensions.y/z are FAKE_DIMENSION_PLACEHOLDER then it means our
    // user asked to scale us in a fixed aspect ratio to a single largest dimension, but
    // we didn't yet have an active mesh. We can only enter this scaleToFit() in this state
    // if we now do have an active mesh, so we take this opportunity to actually determine
    // the correct scale.
    if (_scaleToFit && _scaleToFitDimensions.y == FAKE_DIMENSION_PLACEHOLDER
            && _scaleToFitDimensions.z == FAKE_DIMENSION_PLACEHOLDER) {
        setScaleToFit(_scaleToFit, _scaleToFitDimensions.x);
    }
    Extents modelMeshExtents = getUnscaledMeshExtents();

    // size is our "target size in world space"
    // we need to set our model scale so that the extents of the mesh, fit in a cube that size...
    glm::vec3 meshDimensions = modelMeshExtents.maximum - modelMeshExtents.minimum;
    glm::vec3 rescaleDimensions = _scaleToFitDimensions / meshDimensions;
    setScaleInternal(rescaleDimensions);
    _scaledToFit = true;
}

void Model::setSnapModelToRegistrationPoint(bool snapModelToRegistrationPoint, const glm::vec3& registrationPoint) {
    glm::vec3 clampedRegistrationPoint = glm::clamp(registrationPoint, 0.0f, 1.0f);
    if (_snapModelToRegistrationPoint != snapModelToRegistrationPoint || _registrationPoint != clampedRegistrationPoint) {
        _snapModelToRegistrationPoint = snapModelToRegistrationPoint;
        _registrationPoint = clampedRegistrationPoint;
        _snappedToRegistrationPoint = false; // force re-centering
    }
}

void Model::snapToRegistrationPoint() {
    Extents modelMeshExtents = getUnscaledMeshExtents();
    glm::vec3 dimensions = (modelMeshExtents.maximum - modelMeshExtents.minimum);
    glm::vec3 offset = -modelMeshExtents.minimum - (dimensions * _registrationPoint);
    _offset = offset;
    _snappedToRegistrationPoint = true;
}

void Model::simulate(float deltaTime, bool fullUpdate) {
    PROFILE_RANGE(__FUNCTION__);
    fullUpdate = updateGeometry() || fullUpdate || (_scaleToFit && !_scaledToFit)
                    || (_snapModelToRegistrationPoint && !_snappedToRegistrationPoint);

    if (isActive() && fullUpdate) {
        // NOTE: This is overly aggressive and we are invalidating the MeshBoxes when in fact they may not be invalid
        //       they really only become invalid if something about the transform to world space has changed. This is
        //       not too bad at this point, because it doesn't impact rendering. However it does slow down ray picking
        //       because ray picking needs valid boxes to work
        _calculatedMeshBoxesValid = false;
        _calculatedMeshTrianglesValid = false;
        onInvalidate();

        // check for scale to fit
        if (_scaleToFit && !_scaledToFit) {
            scaleToFit();
        }
        if (_snapModelToRegistrationPoint && !_snappedToRegistrationPoint) {
            snapToRegistrationPoint();
        }
        simulateInternal(deltaTime);
    }
}

//virtual
void Model::updateRig(float deltaTime, glm::mat4 parentTransform) {
    _needsUpdateClusterMatrices = true;
    _rig->updateAnimations(deltaTime, parentTransform);
}

void Model::simulateInternal(float deltaTime) {
    // update the world space transforms for all joints
    glm::mat4 parentTransform = glm::scale(_scale) * glm::translate(_offset);
    updateRig(deltaTime, parentTransform);
}

// virtual
void Model::updateClusterMatrices(glm::vec3 modelPosition, glm::quat modelOrientation) {
    PerformanceTimer perfTimer("Model::updateClusterMatrices");

    if (!_needsUpdateClusterMatrices) {
        return;
    }
    _needsUpdateClusterMatrices = false;
    const FBXGeometry& geometry = getFBXGeometry();
    glm::mat4 zeroScale(glm::vec4(0.0f, 0.0f, 0.0f, 0.0f),
        glm::vec4(0.0f, 0.0f, 0.0f, 0.0f),
        glm::vec4(0.0f, 0.0f, 0.0f, 0.0f),
        glm::vec4(0.0f, 0.0f, 0.0f, 1.0f));
    auto cauterizeMatrix = _rig->getJointTransform(geometry.neckJointIndex) * zeroScale;

    glm::mat4 modelToWorld = glm::mat4_cast(modelOrientation);
    for (int i = 0; i < _meshStates.size(); i++) {
        MeshState& state = _meshStates[i];
        const FBXMesh& mesh = geometry.meshes.at(i);

        for (int j = 0; j < mesh.clusters.size(); j++) {
            const FBXCluster& cluster = mesh.clusters.at(j);
            auto jointMatrix = _rig->getJointTransform(cluster.jointIndex);
            state.clusterMatrices[j] = modelToWorld * jointMatrix * cluster.inverseBindMatrix;

            // as an optimization, don't build cautrizedClusterMatrices if the boneSet is empty.
            if (!_cauterizeBoneSet.empty()) {
                if (_cauterizeBoneSet.find(cluster.jointIndex) != _cauterizeBoneSet.end()) {
                    jointMatrix = cauterizeMatrix;
                }
                state.cauterizedClusterMatrices[j] = modelToWorld * jointMatrix * cluster.inverseBindMatrix;
            }
        }

        // Once computed the cluster matrices, update the buffer(s)
        if (mesh.clusters.size() > 1) {
            if (!state.clusterBuffer) {
                state.clusterBuffer = std::make_shared<gpu::Buffer>(state.clusterMatrices.size() * sizeof(glm::mat4),
                                                                    (const gpu::Byte*) state.clusterMatrices.constData());
            } else {
                state.clusterBuffer->setSubData(0, state.clusterMatrices.size() * sizeof(glm::mat4),
                                                (const gpu::Byte*) state.clusterMatrices.constData());
            }

            if (!_cauterizeBoneSet.empty() && (state.cauterizedClusterMatrices.size() > 1)) {
                if (!state.cauterizedClusterBuffer) {
                    state.cauterizedClusterBuffer =
                        std::make_shared<gpu::Buffer>(state.cauterizedClusterMatrices.size() * sizeof(glm::mat4),
                                                      (const gpu::Byte*) state.cauterizedClusterMatrices.constData());
                } else {
                    state.cauterizedClusterBuffer->setSubData(0, state.cauterizedClusterMatrices.size() * sizeof(glm::mat4),
                                                              (const gpu::Byte*) state.cauterizedClusterMatrices.constData());
                }
            }
        }
    }

    // post the blender if we're not currently waiting for one to finish
    if (geometry.hasBlendedMeshes() && _blendshapeCoefficients != _blendedBlendshapeCoefficients) {
        _blendedBlendshapeCoefficients = _blendshapeCoefficients;
        DependencyManager::get<ModelBlender>()->noteRequiresBlend(getThisPointer());
    }
}

void Model::inverseKinematics(int endIndex, glm::vec3 targetPosition, const glm::quat& targetRotation, float priority) {
    const FBXGeometry& geometry = getFBXGeometry();
    const QVector<int>& freeLineage = geometry.joints.at(endIndex).freeLineage;
    glm::mat4 parentTransform = glm::scale(_scale) * glm::translate(_offset);
    _rig->inverseKinematics(endIndex, targetPosition, targetRotation, priority, freeLineage, parentTransform);
}

bool Model::restoreJointPosition(int jointIndex, float fraction, float priority) {
    const FBXGeometry& geometry = getFBXGeometry();
    const QVector<int>& freeLineage = geometry.joints.at(jointIndex).freeLineage;
    return _rig->restoreJointPosition(jointIndex, fraction, priority, freeLineage);
}

float Model::getLimbLength(int jointIndex) const {
    const FBXGeometry& geometry = getFBXGeometry();
    const QVector<int>& freeLineage = geometry.joints.at(jointIndex).freeLineage;
    return _rig->getLimbLength(jointIndex, freeLineage, _scale, geometry.joints);
}

bool Model::maybeStartBlender() {
    if (isLoaded()) {
        const FBXGeometry& fbxGeometry = getFBXGeometry();
        if (fbxGeometry.hasBlendedMeshes()) {
            QThreadPool::globalInstance()->start(new Blender(getThisPointer(), ++_blendNumber, _geometry,
                fbxGeometry.meshes, _blendshapeCoefficients));
            return true;
        }
    }
    return false;
}

void Model::setBlendedVertices(int blendNumber, const std::weak_ptr<NetworkGeometry>& geometry,
        const QVector<glm::vec3>& vertices, const QVector<glm::vec3>& normals) {
    auto geometryRef = geometry.lock();
    if (!geometryRef || _geometry != geometryRef || _blendedVertexBuffers.empty() || blendNumber < _appliedBlendNumber) {
        return;
    }
    _appliedBlendNumber = blendNumber;
    const FBXGeometry& fbxGeometry = getFBXGeometry();
    int index = 0;
    for (int i = 0; i < fbxGeometry.meshes.size(); i++) {
        const FBXMesh& mesh = fbxGeometry.meshes.at(i);
        if (mesh.blendshapes.isEmpty()) {
            continue;
        }

        gpu::BufferPointer& buffer = _blendedVertexBuffers[i];
        buffer->setSubData(0, mesh.vertices.size() * sizeof(glm::vec3), (gpu::Byte*) vertices.constData() + index*sizeof(glm::vec3));
        buffer->setSubData(mesh.vertices.size() * sizeof(glm::vec3),
            mesh.normals.size() * sizeof(glm::vec3), (gpu::Byte*) normals.constData() + index*sizeof(glm::vec3));

        index += mesh.vertices.size();
    }
}

void Model::deleteGeometry() {
    _blendedVertexBuffers.clear();
    _meshStates.clear();
    _rig->destroyAnimGraph();
    _blendedBlendshapeCoefficients.clear();
}

AABox Model::getPartBounds(int meshIndex, int partIndex, glm::vec3 modelPosition, glm::quat modelOrientation) const {

    if (!isLoaded()) {
        return AABox();
    }

    if (meshIndex < _meshStates.size()) {
        const MeshState& state = _meshStates.at(meshIndex);
        bool isSkinned = state.clusterMatrices.size() > 1;
        if (isSkinned) {
            // if we're skinned return the entire mesh extents because we can't know for sure our clusters don't move us
            return calculateScaledOffsetAABox(getFBXGeometry().meshExtents, modelPosition, modelOrientation);
        }
    }
    if (getFBXGeometry().meshes.size() > meshIndex) {

        // FIX ME! - This is currently a hack because for some mesh parts our efforts to calculate the bounding
        //           box of the mesh part fails. It seems to create boxes that are not consistent with where the
        //           geometry actually renders. If instead we make all the parts share the bounds of the entire subMesh
        //           things will render properly.
        //
        //    return calculateScaledOffsetAABox(_calculatedMeshPartBoxes[QPair<int,int>(meshIndex, partIndex)]);
        //
        //    NOTE: we also don't want to use the _calculatedMeshBoxes[] because they don't handle avatar moving correctly
        //          without recalculating them...
        //    return _calculatedMeshBoxes[meshIndex];
        //
        // If we not skinned use the bounds of the subMesh for all it's parts
        const FBXMesh& mesh = getFBXGeometry().meshes.at(meshIndex);
        return calculateScaledOffsetExtents(mesh.meshExtents, modelPosition, modelOrientation);
    }
    return AABox();
}

void Model::segregateMeshGroups() {
    NetworkGeometry::Pointer networkGeometry;
    bool showingCollisionHull = false;
    if (_showCollisionHull && _collisionGeometry) {
        if (isCollisionLoaded()) {
            networkGeometry = _collisionGeometry;
            showingCollisionHull = true;
        } else {
            return;
        }
    } else {
        assert(isLoaded());
        networkGeometry = _geometry;
    }
    const FBXGeometry& geometry = networkGeometry->getGeometry()->getGeometry();
    const auto& networkMeshes = networkGeometry->getGeometry()->getMeshes();

    // all of our mesh vectors must match in size
    auto geoMeshesSize = geometry.meshes.size();
    if ((int)networkMeshes.size() != geoMeshesSize ||
      //  geometry.meshes.size() != _meshStates.size()) {
        geoMeshesSize > _meshStates.size()) {
        qDebug() << "WARNING!!!! Mesh Sizes don't match! We will not segregate mesh groups yet.";
        return;
    }

    // We should not have any existing renderItems if we enter this section of code
    Q_ASSERT(_modelMeshRenderItems.isEmpty());
    Q_ASSERT(_modelMeshRenderItemsSet.isEmpty());
    Q_ASSERT(_collisionRenderItems.isEmpty());
    Q_ASSERT(_collisionRenderItemsSet.isEmpty());

    _modelMeshRenderItemsSet.clear();
    _collisionRenderItemsSet.clear();

    Transform transform;
    transform.setTranslation(_translation);
    transform.setRotation(_rotation);

    Transform offset;
    offset.setScale(_scale);
    offset.postTranslate(_offset);

    // Run through all of the meshes, and place them into their segregated, but unsorted buckets
    int shapeID = 0;
    for (int i = 0; i < (int)networkMeshes.size(); i++) {
        const FBXMesh& mesh = geometry.meshes.at(i);
        const auto& networkMesh = networkMeshes.at(i);

        // Create the render payloads
        int totalParts = mesh.parts.size();
        for (int partIndex = 0; partIndex < totalParts; partIndex++) {
            if (showingCollisionHull) {
                if (!_collisionHullMaterial) {
                    _collisionHullMaterial = std::make_shared<model::Material>();
                    _collisionHullMaterial->setAlbedo(glm::vec3(1.0f, 0.5f, 0.0f));
                    _collisionHullMaterial->setMetallic(0.02f);
                    _collisionHullMaterial->setRoughness(0.5f);
                }
<<<<<<< HEAD
                _collisionRenderItemsSet << std::make_shared<MeshPartPayload>(networkMesh._mesh, partIndex, _collisionHullMaterial, transform, offset);
=======
                _renderItemsSet << std::make_shared<MeshPartPayload>(networkMesh, partIndex, _collisionHullMaterial, transform, offset);
>>>>>>> 9bcc13d4
            } else {
                _modelMeshRenderItemsSet << std::make_shared<ModelMeshPartPayload>(this, i, partIndex, shapeID, transform, offset);
            }

            shapeID++;
        }
    }
    _meshGroupsKnown = true;
}

bool Model::initWhenReady(render::ScenePointer scene) {
    if (isActive() && isRenderable() && !_meshGroupsKnown && isLoaded()) {
        segregateMeshGroups();

        render::PendingChanges pendingChanges;

        Transform transform;
        transform.setTranslation(_translation);
        transform.setRotation(_rotation);

        Transform offset;
        offset.setScale(_scale);
        offset.postTranslate(_offset);

        foreach (auto renderItem, _modelMeshRenderItemsSet) {
            auto item = scene->allocateID();
            auto renderPayload = std::make_shared<ModelMeshPartPayload::Payload>(renderItem);
            _modelMeshRenderItems.insert(item, renderPayload);
            pendingChanges.resetItem(item, renderPayload);
            pendingChanges.updateItem<ModelMeshPartPayload>(item, [transform, offset](MeshPartPayload& data) {
                data.notifyLocationChanged();
            });
        }
        foreach (auto renderItem, _collisionRenderItemsSet) {
            auto item = scene->allocateID();
            auto renderPayload = std::make_shared<MeshPartPayload::Payload>(renderItem);
            _collisionRenderItems.insert(item, renderPayload);
            pendingChanges.resetItem(item, renderPayload);
            pendingChanges.updateItem<MeshPartPayload>(item, [transform, offset](MeshPartPayload& data) {
                data.notifyLocationChanged();
            });
        }
        scene->enqueuePendingChanges(pendingChanges);

        _readyWhenAdded = true;
        return true;
    }
    return false;
}

ModelBlender::ModelBlender() :
    _pendingBlenders(0) {
}

ModelBlender::~ModelBlender() {
}

void ModelBlender::noteRequiresBlend(ModelPointer model) {
    if (_pendingBlenders < QThread::idealThreadCount()) {
        if (model->maybeStartBlender()) {
            _pendingBlenders++;
        }
        return;
    }

    {
        Lock lock(_mutex);
        _modelsRequiringBlends.insert(model);
    }
}

void ModelBlender::setBlendedVertices(ModelPointer model, int blendNumber,
        const std::weak_ptr<NetworkGeometry>& geometry, const QVector<glm::vec3>& vertices, const QVector<glm::vec3>& normals) {
    if (model) {
        model->setBlendedVertices(blendNumber, geometry, vertices, normals);
    }
    _pendingBlenders--;
    {
        Lock lock(_mutex);
        for (auto i = _modelsRequiringBlends.begin(); i != _modelsRequiringBlends.end();) {
            auto weakPtr = *i;
            _modelsRequiringBlends.erase(i++); // remove front of the set
            ModelPointer nextModel = weakPtr.lock();
            if (nextModel && nextModel->maybeStartBlender()) {
                _pendingBlenders++;
                return;
            }
        }
    }
}
<|MERGE_RESOLUTION|>--- conflicted
+++ resolved
@@ -1275,11 +1275,7 @@
                     _collisionHullMaterial->setMetallic(0.02f);
                     _collisionHullMaterial->setRoughness(0.5f);
                 }
-<<<<<<< HEAD
-                _collisionRenderItemsSet << std::make_shared<MeshPartPayload>(networkMesh._mesh, partIndex, _collisionHullMaterial, transform, offset);
-=======
-                _renderItemsSet << std::make_shared<MeshPartPayload>(networkMesh, partIndex, _collisionHullMaterial, transform, offset);
->>>>>>> 9bcc13d4
+                _collisionRenderItemsSet << std::make_shared<MeshPartPayload>(networkMesh, partIndex, _collisionHullMaterial, transform, offset);
             } else {
                 _modelMeshRenderItemsSet << std::make_shared<ModelMeshPartPayload>(this, i, partIndex, shapeID, transform, offset);
             }
