//
//  Model.h
//  interface/src/renderer
//
//  Created by Andrzej Kapolka on 10/18/13.
//  Copyright 2013 High Fidelity, Inc.
//
//  Distributed under the Apache License, Version 2.0.
//  See the accompanying file LICENSE or http://www.apache.org/licenses/LICENSE-2.0.html
//

#ifndef hifi_Model_h
#define hifi_Model_h

#include <gpu/GPUConfig.h>

#include <QBitArray>
#include <QObject>
#include <QUrl>

#include <unordered_map>
#include <functional>

#include <AABox.h>
#include <AnimationCache.h>
#include <DependencyManager.h>
#include <GeometryUtil.h>
#include <gpu/Stream.h>
#include <gpu/Batch.h>
#include <gpu/Pipeline.h>
#include "PhysicsEntity.h"
#include <Transform.h>

#include "AnimationHandle.h"
#include "GeometryCache.h"
#include "JointState.h"
#include "ProgramObject.h"
#include "TextureCache.h"

class AbstractViewStateInterface;
class QScriptEngine;

class Shape;
#include "RenderArgs.h"
class ViewFrustum;


/// A generic 3D model displaying geometry loaded from a URL.
class Model : public QObject, public PhysicsEntity {
    Q_OBJECT
    
public:

    typedef RenderArgs::RenderMode RenderMode;

    static void setAbstractViewStateInterface(AbstractViewStateInterface* viewState) { _viewState = viewState; }

    Model(QObject* parent = NULL);
    virtual ~Model();
    
    /// enables/disables scale to fit behavior, the model will be automatically scaled to the specified largest dimension
    void setScaleToFit(bool scaleToFit, float largestDimension = 0.0f);
    bool getScaleToFit() const { return _scaleToFit; } /// is scale to fit enabled
    bool getIsScaledToFit() const { return _scaledToFit; } /// is model scaled to fit
    const glm::vec3& getScaleToFitDimensions() const { return _scaleToFitDimensions; } /// the dimensions model is scaled to
    void setScaleToFit(bool scaleToFit, const glm::vec3& dimensions);

    void setSnapModelToCenter(bool snapModelToCenter) { 
        setSnapModelToRegistrationPoint(snapModelToCenter, glm::vec3(0.5f,0.5f,0.5f));
    };
    bool getSnapModelToCenter() { 
        return _snapModelToRegistrationPoint && _registrationPoint == glm::vec3(0.5f,0.5f,0.5f); 
    }

    void setSnapModelToRegistrationPoint(bool snapModelToRegistrationPoint, const glm::vec3& registrationPoint);
    bool getSnapModelToRegistrationPoint() { return _snapModelToRegistrationPoint; }
    
    void setScale(const glm::vec3& scale);
    const glm::vec3& getScale() const { return _scale; }
    
    void setOffset(const glm::vec3& offset);
    const glm::vec3& getOffset() const { return _offset; }
    
    void setPupilDilation(float dilation) { _pupilDilation = dilation; }
    float getPupilDilation() const { return _pupilDilation; }
    
    void setBlendshapeCoefficients(const QVector<float>& coefficients) { _blendshapeCoefficients = coefficients; }
    const QVector<float>& getBlendshapeCoefficients() const { return _blendshapeCoefficients; }

    bool isActive() const { return _geometry && _geometry->isLoaded(); }
    
    bool isRenderable() const { return !_meshStates.isEmpty() || (isActive() && _geometry->getMeshes().isEmpty()); }
    
    bool isLoadedWithTextures() const { return _geometry && _geometry->isLoadedWithTextures(); }
    
    void init();
    void reset();
    virtual void simulate(float deltaTime, bool fullUpdate = true);
<<<<<<< HEAD

    bool render(float alpha = 1.0f, RenderArgs::RenderMode mode = RenderArgs::DEFAULT_RENDER_MODE, RenderArgs* args = NULL);
=======
    
    enum RenderMode { DEFAULT_RENDER_MODE, SHADOW_RENDER_MODE, DIFFUSE_RENDER_MODE, NORMAL_RENDER_MODE, DEBUG_RENDER_MODE };
    
    bool render(float alpha = 1.0f, RenderMode mode = DEFAULT_RENDER_MODE, RenderArgs* args = NULL);
>>>>>>> 17743c60
    
    // Scene rendering support
    static void startScene(RenderArgs::RenderSide renderSide);
    bool renderInScene(float alpha = 1.0f, RenderArgs* args = NULL);
    static void endScene(RenderArgs::RenderMode mode = RenderArgs::DEFAULT_RENDER_MODE, RenderArgs* args = NULL);

    /// Sets the URL of the model to render.
    /// \param fallback the URL of a fallback model to render if the requested model fails to load
    /// \param retainCurrent if true, keep rendering the current model until the new one is loaded
    /// \param delayLoad if true, don't load the model immediately; wait until actually requested
    Q_INVOKABLE void setURL(const QUrl& url, const QUrl& fallback = QUrl(),
        bool retainCurrent = false, bool delayLoad = false);
    const QUrl& getURL() const { return _url; }

    // Set the model to use for collisions
    Q_INVOKABLE void setCollisionModelURL(const QUrl& url);
    const QUrl& getCollisionURL() const { return _collisionUrl; }
    
    /// Sets the distance parameter used for LOD computations.
    void setLODDistance(float distance) { _lodDistance = distance; }
    
    /// Returns the extents of the model in its bind pose.
    Extents getBindExtents() const;

    /// Returns the extents of the model's mesh
    Extents getMeshExtents() const;

    /// Returns the unscaled extents of the model's mesh
    Extents getUnscaledMeshExtents() const;

    /// Returns the scaled equivalent of some extents in model space.
    Extents calculateScaledOffsetExtents(const Extents& extents) const;

    /// Returns the scaled equivalent of a point in model space.
    glm::vec3 calculateScaledOffsetPoint(const glm::vec3& point) const;

    /// Returns a reference to the shared geometry.
    const QSharedPointer<NetworkGeometry>& getGeometry() const { return _geometry; }

    /// Returns a reference to the shared collision geometry.
    const QSharedPointer<NetworkGeometry> getCollisionGeometry(bool delayLoad = true);
    
    /// Returns the number of joint states in the model.
    int getJointStateCount() const { return _jointStates.size(); }
    
    /// Fetches the joint state at the specified index.
    /// \return whether or not the joint state is "valid" (that is, non-default)
    bool getJointState(int index, glm::quat& rotation) const;

    /// Fetches the visible joint state at the specified index.
    /// \return whether or not the joint state is "valid" (that is, non-default)
    bool getVisibleJointState(int index, glm::quat& rotation) const;
    
    /// Clear the joint states
    void clearJointState(int index);
    
    /// Clear the joint animation priority
    void clearJointAnimationPriority(int index);
    
    /// Sets the joint state at the specified index.
    void setJointState(int index, bool valid, const glm::quat& rotation = glm::quat(), float priority = 1.0f);
    
    /// Returns the index of the parent of the indexed joint, or -1 if not found.
    int getParentJointIndex(int jointIndex) const;
    
    /// Returns the index of the last free ancestor of the indexed joint, or -1 if not found.
    int getLastFreeJointIndex(int jointIndex) const;
    
    bool getJointPositionInWorldFrame(int jointIndex, glm::vec3& position) const;
    bool getJointRotationInWorldFrame(int jointIndex, glm::quat& rotation) const;
    bool getJointCombinedRotation(int jointIndex, glm::quat& rotation) const;

    bool getVisibleJointPositionInWorldFrame(int jointIndex, glm::vec3& position) const;
    bool getVisibleJointRotationInWorldFrame(int jointIndex, glm::quat& rotation) const;

    /// \param jointIndex index of joint in model structure
    /// \param position[out] position of joint in model-frame
    /// \return true if joint exists
    bool getJointPosition(int jointIndex, glm::vec3& position) const;

    /// \param jointIndex index of joint in model structure
    /// \param rotation[out] rotation of joint in model-frame
    /// \return true if joint exists
    bool getJointRotation(int jointIndex, glm::quat& rotation) const;

    QStringList getJointNames() const;
    
    AnimationHandlePointer createAnimationHandle();

    const QList<AnimationHandlePointer>& getRunningAnimations() const { return _runningAnimations; }
   
    // virtual overrides from PhysicsEntity
    virtual void buildShapes();
    virtual void updateShapePositions();

    virtual void renderJointCollisionShapes(float alpha);
    
    bool maybeStartBlender();
    
    /// Sets blended vertices computed in a separate thread.
    void setBlendedVertices(int blendNumber, const QWeakPointer<NetworkGeometry>& geometry,
        const QVector<glm::vec3>& vertices, const QVector<glm::vec3>& normals);

    void setShowTrueJointTransforms(bool show) { _showTrueJointTransforms = show; }

    QVector<JointState>& getJointStates() { return _jointStates; }
    const QVector<JointState>& getJointStates() const { return _jointStates; }
 
    void inverseKinematics(int jointIndex, glm::vec3 position, const glm::quat& rotation, float priority);
    
    Q_INVOKABLE void setTextureWithNameToURL(const QString& name, const QUrl& url)
        { _geometry->setTextureWithNameToURL(name, url); }

    bool findRayIntersectionAgainstSubMeshes(const glm::vec3& origin, const glm::vec3& direction, float& distance, 
                                                BoxFace& face, QString& extraInfo, bool pickAgainstTriangles = false);

protected:
    QSharedPointer<NetworkGeometry> _geometry;
    
    glm::vec3 _scale;
    glm::vec3 _offset;

    static float FAKE_DIMENSION_PLACEHOLDER;

    bool _scaleToFit; /// If you set scaleToFit, we will calculate scale based on MeshExtents
    glm::vec3 _scaleToFitDimensions; /// this is the dimensions that scale to fit will use
    bool _scaledToFit; /// have we scaled to fit

    bool _snapModelToRegistrationPoint; /// is the model's offset automatically adjusted to a registration point in model space
    bool _snappedToRegistrationPoint; /// are we currently snapped to a registration point
    glm::vec3 _registrationPoint; /// the point in model space our center is snapped to
    
    bool _showTrueJointTransforms;
    
    QVector<JointState> _jointStates;

    class MeshState {
    public:
        QVector<glm::mat4> clusterMatrices;
    };
    
    QVector<MeshState> _meshStates;
    
    // returns 'true' if needs fullUpdate after geometry change
    bool updateGeometry();

    virtual void setJointStates(QVector<JointState> states);
    
    void setScaleInternal(const glm::vec3& scale);
    void scaleToFit();
    void snapToRegistrationPoint();

    void simulateInternal(float deltaTime);

    /// Updates the state of the joint at the specified index.
    virtual void updateJointState(int index);

    virtual void updateVisibleJointStates();
    
    /// \param jointIndex index of joint in model structure
    /// \param position position of joint in model-frame
    /// \param rotation rotation of joint in model-frame
    /// \param useRotation false if rotation should be ignored
    /// \param lastFreeIndex
    /// \param allIntermediatesFree
    /// \param alignment
    /// \return true if joint exists
    bool setJointPosition(int jointIndex, const glm::vec3& position, const glm::quat& rotation = glm::quat(),
        bool useRotation = false, int lastFreeIndex = -1, bool allIntermediatesFree = false,
        const glm::vec3& alignment = glm::vec3(0.0f, -1.0f, 0.0f), float priority = 1.0f);

    /// Restores the indexed joint to its default position.
    /// \param fraction the fraction of the default position to apply (i.e., 0.25f to slerp one fourth of the way to
    /// the original position
    /// \return true if the joint was found
    bool restoreJointPosition(int jointIndex, float fraction = 1.0f, float priority = 0.0f);
    
    /// Computes and returns the extended length of the limb terminating at the specified joint and starting at the joint's
    /// first free ancestor.
    float getLimbLength(int jointIndex) const;
    
    /// Allow sub classes to force invalidating the bboxes
    void invalidCalculatedMeshBoxes() { _calculatedMeshBoxesValid = false; }

private:
    
    friend class AnimationHandle;
    
    void applyNextGeometry();
    void deleteGeometry();
    QVector<JointState> createJointStates(const FBXGeometry& geometry);
    void initJointTransforms();
    
    QSharedPointer<NetworkGeometry> _baseGeometry; ///< reference required to prevent collection of base
    QSharedPointer<NetworkGeometry> _nextBaseGeometry;
    QSharedPointer<NetworkGeometry> _nextGeometry;
    float _lodDistance;
    float _lodHysteresis;
    float _nextLODHysteresis;

    QSharedPointer<NetworkGeometry> _collisionGeometry;
    QSharedPointer<NetworkGeometry> _saveNonCollisionGeometry;
    
    float _pupilDilation;
    QVector<float> _blendshapeCoefficients;
    
    QUrl _url;
    QUrl _collisionUrl;

    gpu::Buffers _blendedVertexBuffers;
    std::vector<Transform> _transforms;
    gpu::Batch _renderBatch;

    QVector<QVector<QSharedPointer<Texture> > > _dilatedTextures;
    
    QVector<Model*> _attachments;

    QSet<WeakAnimationHandlePointer> _animationHandles;

    QList<AnimationHandlePointer> _runningAnimations;

    QVector<float> _blendedBlendshapeCoefficients;
    int _blendNumber;
    int _appliedBlendNumber;

    class Locations {
    public:
        int tangent;
        int alphaThreshold;
        int texcoordMatrices;
        int specularTextureUnit;
        int emissiveTextureUnit;
        int emissiveParams;
        int glowIntensity;
        int materialBufferUnit;
<<<<<<< HEAD
=======
    };
    
    static Locations _locations;
    static Locations _normalMapLocations;
    static Locations _specularMapLocations;
    static Locations _normalSpecularMapLocations;
    static Locations _translucentLocations;
    static Locations _shadowLocations;

    static Locations _lightmapLocations;
    static Locations _lightmapNormalMapLocations;
    static Locations _lightmapSpecularMapLocations;
    static Locations _lightmapNormalSpecularMapLocations;

    static void initProgram(ProgramObject& program, Locations& locations, bool link = true);
    static void initProgram(gpu::ShaderPointer& program, Locations& locations);
        
    class SkinLocations : public Locations {
    public:
>>>>>>> 17743c60
        int clusterMatrices;
        int clusterIndices;
        int clusterWeights;
    };
<<<<<<< HEAD
=======
    
    static SkinLocations _skinLocations;
    static SkinLocations _skinNormalMapLocations;
    static SkinLocations _skinSpecularMapLocations;
    static SkinLocations _skinNormalSpecularMapLocations;    
    static SkinLocations _skinTranslucentLocations;
    static SkinLocations _skinShadowLocations;


    static void initSkinProgram(ProgramObject& program, SkinLocations& locations);
    static void initSkinProgram(gpu::ShaderPointer& program, SkinLocations& locations);
>>>>>>> 17743c60

    QVector<AABox> _calculatedMeshBoxes; // world coordinate AABoxes for all sub mesh boxes
    bool _calculatedMeshBoxesValid;
    
    QVector< QVector<Triangle> > _calculatedMeshTriangles; // world coordinate triangles for all sub meshes
    bool _calculatedMeshTrianglesValid;

    void recalculateMeshBoxes(bool pickAgainstTriangles = false);

    void segregateMeshGroups(); // used to calculate our list of translucent vs opaque meshes

    bool _meshGroupsKnown;

    QMap<QString, int> _unsortedMeshesTranslucent;
    QMap<QString, int> _unsortedMeshesTranslucentTangents;
    QMap<QString, int> _unsortedMeshesTranslucentTangentsSpecular;
    QMap<QString, int> _unsortedMeshesTranslucentSpecular;

    QMap<QString, int> _unsortedMeshesTranslucentSkinned;
    QMap<QString, int> _unsortedMeshesTranslucentTangentsSkinned;
    QMap<QString, int> _unsortedMeshesTranslucentTangentsSpecularSkinned;
    QMap<QString, int> _unsortedMeshesTranslucentSpecularSkinned;

    QMap<QString, int> _unsortedMeshesOpaque;
    QMap<QString, int> _unsortedMeshesOpaqueTangents;
    QMap<QString, int> _unsortedMeshesOpaqueTangentsSpecular;
    QMap<QString, int> _unsortedMeshesOpaqueSpecular;

    QMap<QString, int> _unsortedMeshesOpaqueSkinned;
    QMap<QString, int> _unsortedMeshesOpaqueTangentsSkinned;
    QMap<QString, int> _unsortedMeshesOpaqueTangentsSpecularSkinned;
    QMap<QString, int> _unsortedMeshesOpaqueSpecularSkinned;

    QMap<QString, int> _unsortedMeshesOpaqueLightmap;
    QMap<QString, int> _unsortedMeshesOpaqueLightmapTangents;
    QMap<QString, int> _unsortedMeshesOpaqueLightmapTangentsSpecular;
    QMap<QString, int> _unsortedMeshesOpaqueLightmapSpecular;
    
    typedef std::unordered_map<int, QVector<int>> MeshListMap;
    MeshListMap _sortedMeshes;

    QVector<int> _meshesTranslucent;
    QVector<int> _meshesTranslucentTangents;
    QVector<int> _meshesTranslucentTangentsSpecular;
    QVector<int> _meshesTranslucentSpecular;

    QVector<int> _meshesTranslucentSkinned;
    QVector<int> _meshesTranslucentTangentsSkinned;
    QVector<int> _meshesTranslucentTangentsSpecularSkinned;
    QVector<int> _meshesTranslucentSpecularSkinned;

    QVector<int> _meshesOpaque;
    QVector<int> _meshesOpaqueTangents;
    QVector<int> _meshesOpaqueTangentsSpecular;
    QVector<int> _meshesOpaqueSpecular;

    QVector<int> _meshesOpaqueSkinned;
    QVector<int> _meshesOpaqueTangentsSkinned;
    QVector<int> _meshesOpaqueTangentsSpecularSkinned;
    QVector<int> _meshesOpaqueSpecularSkinned;

    QVector<int> _meshesOpaqueLightmap;
    QVector<int> _meshesOpaqueLightmapTangents;
    QVector<int> _meshesOpaqueLightmapTangentsSpecular;
    QVector<int> _meshesOpaqueLightmapSpecular;

    // debug rendering support
    void renderDebugMeshBoxes();
    int _debugMeshBoxesID = GeometryCache::UNKNOWN_ID;

    // Scene rendering support
    static QVector<Model*> _modelsInScene;
    static gpu::Batch _sceneRenderBatch;

    static void endSceneSimple(RenderArgs::RenderMode mode = RenderArgs::DEFAULT_RENDER_MODE, RenderArgs* args = NULL);
    static void endSceneSplitPass(RenderArgs::RenderMode mode = RenderArgs::DEFAULT_RENDER_MODE, RenderArgs* args = NULL);

    // helper functions used by render() or renderInScene()
    void renderSetup(RenderArgs* args);
    bool renderCore(float alpha, RenderArgs::RenderMode mode, RenderArgs* args);
    int renderMeshes(gpu::Batch& batch, RenderArgs::RenderMode mode, bool translucent, float alphaThreshold, 
                        bool hasLightmap, bool hasTangents, bool hasSpecular, bool isSkinned, RenderArgs* args = NULL, 
                        bool forceRenderMeshes = false);
                        
    void setupBatchTransform(gpu::Batch& batch, RenderArgs* args);
    QVector<int>* pickMeshList(bool translucent, float alphaThreshold, bool hasLightmap, bool hasTangents, bool hasSpecular, bool isSkinned);

    int renderMeshesFromList(QVector<int>& list, gpu::Batch& batch, RenderArgs::RenderMode mode, bool translucent, float alphaThreshold,
                                        RenderArgs* args, Locations* locations, 
                                        bool forceRenderSomeMeshes = false);

    static void pickPrograms(gpu::Batch& batch, RenderArgs::RenderMode mode, bool translucent, float alphaThreshold,
                            bool hasLightmap, bool hasTangents, bool hasSpecular, bool isSkinned, RenderArgs* args,
                            Locations*& locations);

    static int renderMeshesForModelsInScene(gpu::Batch& batch, RenderArgs::RenderMode mode, bool translucent, float alphaThreshold,
                            bool hasLightmap, bool hasTangents, bool hasSpecular, bool isSkinned, RenderArgs* args);


    static AbstractViewStateInterface* _viewState;

<<<<<<< HEAD
    class RenderKey {
    public:
         enum FlagBit {
            IS_TRANSLUCENT_FLAG = 0,
            HAS_LIGHTMAP_FLAG,
            HAS_TANGENTS_FLAG,
            HAS_SPECULAR_FLAG,
            HAS_EMISSIVE_FLAG,
            IS_SKINNED_FLAG,
            IS_STEREO_FLAG,
            IS_DEPTH_ONLY_FLAG,
            IS_SHADOW_FLAG,
            IS_MIRROR_FLAG, //THis means that the mesh is rendered mirrored, not the same as "Rear view mirror"

            NUM_FLAGS,
        };
        
        enum Flag {
            IS_TRANSLUCENT = (1 << IS_TRANSLUCENT_FLAG),
            HAS_LIGHTMAP = (1 << HAS_LIGHTMAP_FLAG),
            HAS_TANGENTS = (1 << HAS_TANGENTS_FLAG),
            HAS_SPECULAR = (1 << HAS_SPECULAR_FLAG),
            HAS_EMISSIVE = (1 << HAS_EMISSIVE_FLAG),
            IS_SKINNED = (1 << IS_SKINNED_FLAG),
            IS_STEREO = (1 << IS_STEREO_FLAG),
            IS_DEPTH_ONLY = (1 << IS_DEPTH_ONLY_FLAG),
            IS_SHADOW = (1 << IS_SHADOW_FLAG),
            IS_MIRROR = (1 << IS_MIRROR_FLAG),

        };
        typedef unsigned short Flags;



        bool isFlag(short flagNum) const { return bool((_flags & flagNum) != 0); }

        bool isTranslucent() const { return isFlag(IS_TRANSLUCENT); }
        bool hasLightmap() const { return isFlag(HAS_LIGHTMAP); }
        bool hasTangents() const { return isFlag(HAS_TANGENTS); }
        bool HasSpecular() const { return isFlag(HAS_SPECULAR); }
        bool HasEmissive() const { return isFlag(HAS_EMISSIVE); }
        bool isSkinned() const { return isFlag(IS_SKINNED); }
        bool isStereo() const { return isFlag(IS_STEREO); }
        bool isDepthOnly() const { return isFlag(IS_DEPTH_ONLY); }
        bool isShadow() const { return isFlag(IS_SHADOW); } // = depth only but with back facing
        bool isMirror() const { return isFlag(IS_MIRROR); }

        Flags _flags = 0;
        short _spare = 0;

        int getRaw() { return *reinterpret_cast<int*>(this); }

        RenderKey(RenderArgs::RenderMode mode,
            bool translucent, float alphaThreshold, bool hasLightmap,
            bool hasTangents, bool hasSpecular, bool isSkinned) :
            RenderKey( ((translucent && (alphaThreshold == 0.0f) && (mode != RenderArgs::SHADOW_RENDER_MODE)) ? IS_TRANSLUCENT : 0)
                      | (hasLightmap && (mode != RenderArgs::SHADOW_RENDER_MODE) ? HAS_LIGHTMAP : 0) // Lightmap, tangents and specular don't matter for depthOnly
                      | (hasTangents && (mode != RenderArgs::SHADOW_RENDER_MODE) ? HAS_TANGENTS : 0)
                      | (hasSpecular && (mode != RenderArgs::SHADOW_RENDER_MODE) ? HAS_SPECULAR : 0)
                      | (isSkinned ? IS_SKINNED : 0)
                      | ((mode == RenderArgs::SHADOW_RENDER_MODE) ? IS_DEPTH_ONLY : 0)
                      | ((mode == RenderArgs::SHADOW_RENDER_MODE) ? IS_SHADOW : 0)
                      | ((mode == RenderArgs::MIRROR_RENDER_MODE) ? IS_MIRROR :0)
                     ) {}

        RenderKey(int bitmask) : _flags(bitmask) {}
    };

 
    class RenderPipeline {
    public:
        gpu::PipelinePointer _pipeline;
        std::shared_ptr<Locations> _locations;
        RenderPipeline(gpu::PipelinePointer pipeline, std::shared_ptr<Locations> locations) :
            _pipeline(pipeline), _locations(locations) {}
    };

    typedef std::unordered_map<int, RenderPipeline> BaseRenderPipelineMap;
    class RenderPipelineLib : public BaseRenderPipelineMap {
    public:
        typedef RenderKey Key;

        
        void addRenderPipeline(Key key, gpu::ShaderPointer& vertexShader, gpu::ShaderPointer& pixelShader);

        void initLocations(gpu::ShaderPointer& program, Locations& locations);
    };
    static RenderPipelineLib _renderPipelineLib;

=======
    bool _renderCollisionHull;
>>>>>>> 17743c60
};

Q_DECLARE_METATYPE(QPointer<Model>)
Q_DECLARE_METATYPE(QWeakPointer<NetworkGeometry>)
Q_DECLARE_METATYPE(QVector<glm::vec3>)

/// Handle management of pending models that need blending
class ModelBlender : public QObject, public Dependency {
    Q_OBJECT
    SINGLETON_DEPENDENCY

public:

    /// Adds the specified model to the list requiring vertex blends.
    void noteRequiresBlend(Model* model);

public slots:
    void setBlendedVertices(const QPointer<Model>& model, int blendNumber, const QWeakPointer<NetworkGeometry>& geometry,
        const QVector<glm::vec3>& vertices, const QVector<glm::vec3>& normals);

private:
    ModelBlender();
    virtual ~ModelBlender();

    QList<QPointer<Model> > _modelsRequiringBlends;
    int _pendingBlenders;
};


#endif // hifi_Model_h<|MERGE_RESOLUTION|>--- conflicted
+++ resolved
@@ -96,15 +96,8 @@
     void init();
     void reset();
     virtual void simulate(float deltaTime, bool fullUpdate = true);
-<<<<<<< HEAD
 
     bool render(float alpha = 1.0f, RenderArgs::RenderMode mode = RenderArgs::DEFAULT_RENDER_MODE, RenderArgs* args = NULL);
-=======
-    
-    enum RenderMode { DEFAULT_RENDER_MODE, SHADOW_RENDER_MODE, DIFFUSE_RENDER_MODE, NORMAL_RENDER_MODE, DEBUG_RENDER_MODE };
-    
-    bool render(float alpha = 1.0f, RenderMode mode = DEFAULT_RENDER_MODE, RenderArgs* args = NULL);
->>>>>>> 17743c60
     
     // Scene rendering support
     static void startScene(RenderArgs::RenderSide renderSide);
@@ -340,46 +333,10 @@
         int emissiveParams;
         int glowIntensity;
         int materialBufferUnit;
-<<<<<<< HEAD
-=======
-    };
-    
-    static Locations _locations;
-    static Locations _normalMapLocations;
-    static Locations _specularMapLocations;
-    static Locations _normalSpecularMapLocations;
-    static Locations _translucentLocations;
-    static Locations _shadowLocations;
-
-    static Locations _lightmapLocations;
-    static Locations _lightmapNormalMapLocations;
-    static Locations _lightmapSpecularMapLocations;
-    static Locations _lightmapNormalSpecularMapLocations;
-
-    static void initProgram(ProgramObject& program, Locations& locations, bool link = true);
-    static void initProgram(gpu::ShaderPointer& program, Locations& locations);
-        
-    class SkinLocations : public Locations {
-    public:
->>>>>>> 17743c60
         int clusterMatrices;
         int clusterIndices;
         int clusterWeights;
     };
-<<<<<<< HEAD
-=======
-    
-    static SkinLocations _skinLocations;
-    static SkinLocations _skinNormalMapLocations;
-    static SkinLocations _skinSpecularMapLocations;
-    static SkinLocations _skinNormalSpecularMapLocations;    
-    static SkinLocations _skinTranslucentLocations;
-    static SkinLocations _skinShadowLocations;
-
-
-    static void initSkinProgram(ProgramObject& program, SkinLocations& locations);
-    static void initSkinProgram(gpu::ShaderPointer& program, SkinLocations& locations);
->>>>>>> 17743c60
 
     QVector<AABox> _calculatedMeshBoxes; // world coordinate AABoxes for all sub mesh boxes
     bool _calculatedMeshBoxesValid;
@@ -481,7 +438,6 @@
 
     static AbstractViewStateInterface* _viewState;
 
-<<<<<<< HEAD
     class RenderKey {
     public:
          enum FlagBit {
@@ -571,9 +527,7 @@
     };
     static RenderPipelineLib _renderPipelineLib;
 
-=======
     bool _renderCollisionHull;
->>>>>>> 17743c60
 };
 
 Q_DECLARE_METATYPE(QPointer<Model>)
