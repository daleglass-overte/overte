--- conflicted
+++ resolved
@@ -90,12 +90,10 @@
     const auto deferredFramebuffer = prepareDeferredOutputs.getN<PrepareDeferred::Outputs>(0);
     const auto lightingFramebuffer = prepareDeferredOutputs.getN<PrepareDeferred::Outputs>(1);
 
-<<<<<<< HEAD
     DependencyManager::set<FadeEffect>();
-=======
+
     // draw a stencil mask in hidden regions of the framebuffer.
     task.addJob<PrepareStencil>("PrepareStencil", primaryFramebuffer);
->>>>>>> 759a87c2
 
     // Render opaque objects in DeferredBuffer
     const auto opaqueInputs = DrawStateSortDeferred::Inputs(opaques, lightingModel).hasVarying();
