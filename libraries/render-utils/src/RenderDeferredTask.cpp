--- conflicted
+++ resolved
@@ -238,14 +238,8 @@
     task.addJob<BloomEffect>("Bloom", bloomInputs);
 
     // Lighting Buffer ready for tone mapping
-<<<<<<< HEAD
-    //TODO re-enable last 3 steps
-    //const auto toneMappingInputs = ToneMappingDeferred::Input(lightingFramebuffer, scaledPrimaryFramebuffer).asVarying();
-    //const auto toneMappedBuffer = task.addJob<ToneMappingDeferred>("ToneMapping", toneMappingInputs);
-=======
     const auto toneMappingInputs = lightingFramebuffer;
     const auto toneMappedBuffer = task.addJob<ToneMapAndResample>("ToneMapAndResample", toneMappingInputs);
->>>>>>> 1b0d8ee6
 
     // Debugging task is happening in the "over" layer after tone mapping and just before HUD
     { // Debug the bounds of the rendered items, still look at the zbuffer
@@ -255,19 +249,9 @@
         task.addJob<RenderDeferredTaskDebug>("DebugRenderDeferredTask", debugInputs);
     }
 
-<<<<<<< HEAD
-    // Upscale to finale resolution
-    //const auto primaryFramebuffer = task.addJob<render::UpsampleToBlitFramebuffer>("PrimaryBufferUpscale", toneMappedBuffer);
-
-    // HUD Layer
-    //const auto renderHUDLayerInputs = RenderHUDLayerTask::Input(primaryFramebuffer, lightingModel, hudOpaque, hudTransparent, hazeFrame).asVarying();
-    //task.addJob<RenderHUDLayerTask>("RenderHUDLayer", renderHUDLayerInputs);
-=======
     // HUD Layer
     const auto renderHUDLayerInputs = RenderHUDLayerTask::Input(toneMappedBuffer, lightingModel, hudOpaque, hudTransparent, hazeFrame).asVarying();
     task.addJob<RenderHUDLayerTask>("RenderHUDLayer", renderHUDLayerInputs);
-
->>>>>>> 1b0d8ee6
 }
 
 RenderDeferredTaskDebug::RenderDeferredTaskDebug() {
