
//
//  RenderDeferredTask.cpp
//  render-utils/src/
//
//  Created by Sam Gateau on 5/29/15.
//  Copyright 2016 High Fidelity, Inc.
//
//  Distributed under the Apache License, Version 2.0.
//  See the accompanying file LICENSE or http://www.apache.org/licenses/LICENSE-2.0.html
//

#include "RenderDeferredTask.h"

#include <QtCore/qglobal.h>

#include <DependencyManager.h>

#include <PerfStat.h>
#include <PathUtils.h>
#include <ViewFrustum.h>
#include <gpu/Context.h>
#include <graphics/ShaderConstants.h>

#include <render/CullTask.h>
#include <render/FilterTask.h>
#include <render/SortTask.h>
#include <render/DrawTask.h>
#include <render/DrawStatus.h>
#include <render/DrawSceneOctree.h>
#include <render/BlurTask.h>
#include <render/ResampleTask.h>

#include "RenderHifi.h"
#include "render-utils/ShaderConstants.h"
#include "RenderCommonTask.h"
#include "LightingModel.h"
#include "StencilMaskPass.h"
#include "DebugDeferredBuffer.h"
#include "DeferredFramebuffer.h"
#include "DeferredLightingEffect.h"
#include "SurfaceGeometryPass.h"
#include "VelocityBufferPass.h"
#include "FramebufferCache.h"
#include "TextureCache.h"
#include "ZoneRenderer.h"
#include "FadeEffect.h"
#include "BloomStage.h"
#include "RenderUtilsLogging.h"

#include "AmbientOcclusionEffect.h"
#include "AntialiasingEffect.h"
#include "ToneMappingEffect.h"
#include "SubsurfaceScattering.h"
#include "DrawHaze.h"
#include "BloomEffect.h"
#include "HighlightEffect.h"

#include <sstream>

using namespace render;
extern void initDeferredPipelines(render::ShapePlumber& plumber, const render::ShapePipeline::BatchSetter& batchSetter, const render::ShapePipeline::ItemSetter& itemSetter);

namespace ru {
    using render_utils::slot::texture::Texture;
    using render_utils::slot::buffer::Buffer;
}

namespace gr {
    using graphics::slot::texture::Texture;
    using graphics::slot::buffer::Buffer;
}


class RenderDeferredTaskDebug {
public:
    using ExtraBuffers = render::VaryingSet6<LinearDepthFramebufferPointer, SurfaceGeometryFramebufferPointer, AmbientOcclusionFramebufferPointer, gpu::BufferView, SubsurfaceScatteringResourcePointer, VelocityFramebufferPointer>;
    using Input = render::VaryingSet9<RenderFetchCullSortTask::Output, RenderShadowTask::Output,
        AssembleLightingStageTask::Output, LightClusteringPass::Output, 
        PrepareDeferred::Outputs, ExtraBuffers, GenerateDeferredFrameTransform::Output,
        JitterSample::Output, LightingModel>;

    using JobModel = render::Task::ModelI<RenderDeferredTaskDebug, Input>;

    RenderDeferredTaskDebug();

    void build(JobModel& task, const render::Varying& inputs, render::Varying& outputs);
private:
};


RenderDeferredTask::RenderDeferredTask()
{
}

void RenderDeferredTask::configure(const Config& config) {
    // Propagate resolution scale to sub jobs who need it
    auto preparePrimaryBufferConfig = config.getConfig<PreparePrimaryFramebuffer>("PreparePrimaryBuffer");
    auto upsamplePrimaryBufferConfig = config.getConfig<Upsample>("PrimaryBufferUpscale");
    assert(preparePrimaryBufferConfig);
    assert(upsamplePrimaryBufferConfig);
    preparePrimaryBufferConfig->setProperty("resolutionScale", config.resolutionScale);
    upsamplePrimaryBufferConfig->setProperty("factor", 1.0f / config.resolutionScale);
}

void RenderDeferredTask::build(JobModel& task, const render::Varying& input, render::Varying& output) {
    auto fadeEffect = DependencyManager::get<FadeEffect>();
    // Prepare the ShapePipelines
    ShapePlumberPointer shapePlumber = std::make_shared<ShapePlumber>();
    initDeferredPipelines(*shapePlumber, fadeEffect->getBatchSetter(), fadeEffect->getItemUniformSetter());

    const auto& inputs = input.get<Input>();
    
    // Separate the fetched items
    const auto& fetchedItems = inputs.get0();

        const auto& items = fetchedItems.get0();

            // Extract opaques / transparents / lights / metas / layered / background
            const auto& opaques = items[RenderFetchCullSortTask::OPAQUE_SHAPE];
            const auto& transparents = items[RenderFetchCullSortTask::TRANSPARENT_SHAPE];
            const auto& inFrontOpaque = items[RenderFetchCullSortTask::LAYER_FRONT_OPAQUE_SHAPE];
            const auto& inFrontTransparent = items[RenderFetchCullSortTask::LAYER_FRONT_TRANSPARENT_SHAPE];
            const auto& hudOpaque = items[RenderFetchCullSortTask::LAYER_HUD_OPAQUE_SHAPE];
            const auto& hudTransparent = items[RenderFetchCullSortTask::LAYER_HUD_TRANSPARENT_SHAPE];

    // Lighting model comes next, the big configuration of the view
    const auto& lightingModel = inputs[1];

    // Extract the Lighting Stages Current frame ( and zones)
    const auto& lightingStageInputs = inputs.get2();
        // Fetch the current frame stacks from all the stages
        const auto currentStageFrames = lightingStageInputs.get0();
            const auto lightFrame = currentStageFrames[0];
            const auto backgroundFrame = currentStageFrames[1];
            const auto& hazeFrame = currentStageFrames[2];
            const auto& bloomFrame = currentStageFrames[3];

    // Shadow Task Outputs
    const auto& shadowTaskOutputs = inputs.get3();

        // Shadow Stage Frame
        const auto shadowFrame = shadowTaskOutputs[1];


    fadeEffect->build(task, opaques);

    const auto jitter = task.addJob<JitterSample>("JitterCam");

    // GPU jobs: Start preparing the primary, deferred and lighting buffer
    const auto scaledPrimaryFramebuffer = task.addJob<PreparePrimaryFramebuffer>("PreparePrimaryBuffer");

    // Prepare deferred, generate the shared Deferred Frame Transform. Only valid with the scaled frame buffer
    const auto deferredFrameTransform = task.addJob<GenerateDeferredFrameTransform>("DeferredFrameTransform", jitter);

    const auto opaqueRangeTimer = task.addJob<BeginGPURangeTimer>("BeginOpaqueRangeTimer", "DrawOpaques");

    const auto prepareDeferredInputs = PrepareDeferred::Inputs(scaledPrimaryFramebuffer, lightingModel).asVarying();
    const auto prepareDeferredOutputs = task.addJob<PrepareDeferred>("PrepareDeferred", prepareDeferredInputs);
    const auto deferredFramebuffer = prepareDeferredOutputs.getN<PrepareDeferred::Outputs>(0);
    const auto lightingFramebuffer = prepareDeferredOutputs.getN<PrepareDeferred::Outputs>(1);

    // draw a stencil mask in hidden regions of the framebuffer.
    task.addJob<PrepareStencil>("PrepareStencil", scaledPrimaryFramebuffer);

    // Render opaque objects in DeferredBuffer
    const auto opaqueInputs = DrawStateSortDeferred::Inputs(opaques, lightingModel, jitter).asVarying();
    task.addJob<DrawStateSortDeferred>("DrawOpaqueDeferred", opaqueInputs, shapePlumber);

    task.addJob<EndGPURangeTimer>("OpaqueRangeTimer", opaqueRangeTimer);

    // Opaque all rendered

    // Linear Depth Pass
    const auto linearDepthPassInputs = LinearDepthPass::Inputs(deferredFrameTransform, deferredFramebuffer).asVarying();
    const auto linearDepthPassOutputs = task.addJob<LinearDepthPass>("LinearDepth", linearDepthPassInputs);
    const auto linearDepthTarget = linearDepthPassOutputs.getN<LinearDepthPass::Outputs>(0);
    
    // Curvature pass
    const auto surfaceGeometryPassInputs = SurfaceGeometryPass::Inputs(deferredFrameTransform, deferredFramebuffer, linearDepthTarget).asVarying();
    const auto surfaceGeometryPassOutputs = task.addJob<SurfaceGeometryPass>("SurfaceGeometry", surfaceGeometryPassInputs);
    const auto surfaceGeometryFramebuffer = surfaceGeometryPassOutputs.getN<SurfaceGeometryPass::Outputs>(0);
    const auto curvatureFramebuffer = surfaceGeometryPassOutputs.getN<SurfaceGeometryPass::Outputs>(1);
    const auto midCurvatureNormalFramebuffer = surfaceGeometryPassOutputs.getN<SurfaceGeometryPass::Outputs>(2);
    const auto lowCurvatureNormalFramebuffer = surfaceGeometryPassOutputs.getN<SurfaceGeometryPass::Outputs>(3);

    // Simply update the scattering resource
    const auto scatteringResource = task.addJob<SubsurfaceScattering>("Scattering");

    // AO job
    const auto ambientOcclusionInputs = AmbientOcclusionEffect::Input(lightingModel, deferredFrameTransform, deferredFramebuffer, linearDepthTarget).asVarying();
    const auto ambientOcclusionOutputs = task.addJob<AmbientOcclusionEffect>("AmbientOcclusion", ambientOcclusionInputs);
    const auto ambientOcclusionFramebuffer = ambientOcclusionOutputs.getN<AmbientOcclusionEffect::Output>(0);
    const auto ambientOcclusionUniforms = ambientOcclusionOutputs.getN<AmbientOcclusionEffect::Output>(1);

    // Velocity
    const auto velocityBufferInputs = VelocityBufferPass::Inputs(deferredFrameTransform, deferredFramebuffer).asVarying();
    const auto velocityBufferOutputs = task.addJob<VelocityBufferPass>("VelocityBuffer", velocityBufferInputs);
    const auto velocityBuffer = velocityBufferOutputs.getN<VelocityBufferPass::Outputs>(0);

    // Light Clustering
    // Create the cluster grid of lights, cpu job for now
    const auto lightClusteringPassInputs = LightClusteringPass::Input(deferredFrameTransform, lightingModel, lightFrame, linearDepthTarget).asVarying();
    const auto lightClusters = task.addJob<LightClusteringPass>("LightClustering", lightClusteringPassInputs);

    // DeferredBuffer is complete, now let's shade it into the LightingBuffer
    const auto extraDeferredBuffer = RenderDeferred::ExtraDeferredBuffer(surfaceGeometryFramebuffer, ambientOcclusionFramebuffer, scatteringResource).asVarying();
    const auto deferredLightingInputs = RenderDeferred::Inputs(deferredFrameTransform, deferredFramebuffer, extraDeferredBuffer, lightingModel, lightClusters, lightFrame, shadowFrame, hazeFrame).asVarying();
    task.addJob<RenderDeferred>("RenderDeferred", deferredLightingInputs);

    // Similar to light stage, background stage has been filled by several potential render items and resolved for the frame in this job
    const auto backgroundInputs = DrawBackgroundStage::Inputs(lightingModel, backgroundFrame).asVarying();
    task.addJob<DrawBackgroundStage>("DrawBackgroundDeferred", backgroundInputs);

    const auto drawHazeInputs = render::Varying(DrawHaze::Inputs(hazeFrame, lightingFramebuffer, linearDepthTarget, deferredFrameTransform, lightingModel, lightFrame));
    task.addJob<DrawHaze>("DrawHazeDeferred", drawHazeInputs);

    // Render transparent objects forward in LightingBuffer
    const auto transparentsInputs = DrawDeferred::Inputs(transparents, hazeFrame, lightFrame, lightingModel, lightClusters, shadowFrame, jitter).asVarying();
    task.addJob<DrawDeferred>("DrawTransparentDeferred", transparentsInputs, shapePlumber);

    const auto outlineRangeTimer = task.addJob<BeginGPURangeTimer>("BeginHighlightRangeTimer", "Highlight");

    const auto outlineInputs = DrawHighlightTask::Inputs(items, deferredFramebuffer, lightingFramebuffer, deferredFrameTransform, jitter).asVarying();
    task.addJob<DrawHighlightTask>("DrawHighlight", outlineInputs);

    task.addJob<EndGPURangeTimer>("HighlightRangeTimer", outlineRangeTimer);

    // Layered Over (in front)
    const auto inFrontOpaquesInputs = DrawLayered3D::Inputs(inFrontOpaque, lightingModel, jitter).asVarying();
    const auto inFrontTransparentsInputs = DrawLayered3D::Inputs(inFrontTransparent, lightingModel, jitter).asVarying();
    task.addJob<DrawLayered3D>("DrawInFrontOpaque", inFrontOpaquesInputs, true);
    task.addJob<DrawLayered3D>("DrawInFrontTransparent", inFrontTransparentsInputs, false);

    const auto toneAndPostRangeTimer = task.addJob<BeginGPURangeTimer>("BeginToneAndPostRangeTimer", "PostToneLayeredAntialiasing");

    // AA job before bloom to limit flickering
    const auto antialiasingInputs = Antialiasing::Inputs(deferredFrameTransform, lightingFramebuffer, linearDepthTarget, velocityBuffer).asVarying();
    task.addJob<Antialiasing>("Antialiasing", antialiasingInputs);

    // Add bloom
    const auto bloomInputs = BloomEffect::Inputs(deferredFrameTransform, lightingFramebuffer, bloomFrame).asVarying();
    task.addJob<BloomEffect>("Bloom", bloomInputs);

    // Lighting Buffer ready for tone mapping
    const auto toneMappingInputs = ToneMappingDeferred::Inputs(lightingFramebuffer, scaledPrimaryFramebuffer).asVarying();
    task.addJob<ToneMappingDeferred>("ToneMapping", toneMappingInputs);

    // Debugging task is happening in the "over" layer after tone mapping and just before HUD
    { // Debug the bounds of the rendered items, still look at the zbuffer
        const auto extraDebugBuffers = RenderDeferredTaskDebug::ExtraBuffers(linearDepthTarget, surfaceGeometryFramebuffer, ambientOcclusionFramebuffer, ambientOcclusionFramebuffer, scatteringResource, velocityBuffer);
        const auto debugInputs = RenderDeferredTaskDebug::Input(fetchedItems, shadowTaskOutputs, lightingStageInputs, lightClusters, prepareDeferredOutputs, extraDebugBuffers,
                 deferredFrameTransform, jitter, lightingModel).asVarying();
        task.addJob<RenderDeferredTaskDebug>("DebugRenderDeferredTask", debugInputs);
    }

    // Upscale to finale resolution
    const auto primaryFramebuffer = task.addJob<render::Upsample>("PrimaryBufferUpscale", scaledPrimaryFramebuffer);

<<<<<<< HEAD
    // Composite the HUD and HUD overlays
    task.addJob<CompositeHUD>("HUD", primaryFramebuffer);
=======
    // Composite the HUD and HUD layered objects
    task.addJob<CompositeHUD>("HUD");
>>>>>>> 6168001a

    const auto nullJitter = Varying(glm::vec2(0.0f, 0.0f));
    const auto hudOpaquesInputs = DrawLayered3D::Inputs(hudOpaque, lightingModel, nullJitter).asVarying();
    const auto hudTransparentsInputs = DrawLayered3D::Inputs(hudTransparent, lightingModel, nullJitter).asVarying();
    task.addJob<DrawLayered3D>("DrawHUDOpaque", hudOpaquesInputs, true);
    task.addJob<DrawLayered3D>("DrawHUDTransparent", hudTransparentsInputs, false);

    task.addJob<EndGPURangeTimer>("ToneAndPostRangeTimer", toneAndPostRangeTimer);

    // Blit!
    task.addJob<Blit>("Blit", primaryFramebuffer);
}

RenderDeferredTaskDebug::RenderDeferredTaskDebug() {
}

void RenderDeferredTaskDebug::build(JobModel& task, const render::Varying& input, render::Varying& outputs) {

    const auto& inputs = input.get<Input>();

    // RenderFetchCullSortTask out
    const auto& fetchCullSortTaskOut = inputs.get0();
        const auto& items = fetchCullSortTaskOut.get0();

            // Extract opaques / transparents / lights / metas / layered / background
            const auto& opaques = items[RenderFetchCullSortTask::OPAQUE_SHAPE];
            const auto& transparents = items[RenderFetchCullSortTask::TRANSPARENT_SHAPE];
            const auto& lights = items[RenderFetchCullSortTask::LIGHT];
            const auto& metas = items[RenderFetchCullSortTask::META];
            const auto& inFrontOpaque = items[RenderFetchCullSortTask::LAYER_FRONT_OPAQUE_SHAPE];
            const auto& inFrontTransparent = items[RenderFetchCullSortTask::LAYER_FRONT_TRANSPARENT_SHAPE];
            const auto& hudOpaque = items[RenderFetchCullSortTask::LAYER_HUD_OPAQUE_SHAPE];
            const auto& hudTransparent = items[RenderFetchCullSortTask::LAYER_HUD_TRANSPARENT_SHAPE];

        const auto& spatialSelection = fetchCullSortTaskOut[1];

    // RenderShadowTask out
    const auto& shadowOut = inputs.get1();

    const auto& renderShadowTaskOut = shadowOut[0];
    const auto& shadowFrame = shadowOut[1];

    // Extract the Lighting Stages Current frame ( and zones)
    const auto lightingStageInputs = inputs.get2();
        // Fetch the current frame stacks from all the stages
        const auto stageCurrentFrames = lightingStageInputs.get0();
            const auto lightFrame = stageCurrentFrames[0];
            const auto backgroundFrame = stageCurrentFrames[1];
            const auto hazeFrame = stageCurrentFrames[2];
            const auto bloomFrame = stageCurrentFrames[3];

        // Zones
        const auto& zones = lightingStageInputs[1];

    // Light CLuster
    const auto& lightClusters = inputs[3];

    // PrepareDeferred out
    const auto& prepareDeferredOutputs = inputs.get4();
        const auto& deferredFramebuffer = prepareDeferredOutputs[0];

    // extraDeferredBuffer 
    const auto& extraDeferredBuffer = inputs.get5();
        const auto& linearDepthTarget = extraDeferredBuffer[0];
        const auto& surfaceGeometryFramebuffer = extraDeferredBuffer[1];
        const auto& ambientOcclusionFramebuffer = extraDeferredBuffer[2];
        const auto& ambientOcclusionUniforms = extraDeferredBuffer[3];
        const auto& scatteringResource = extraDeferredBuffer[4];
        const auto& velocityBuffer = extraDeferredBuffer[5];

    // GenerateDeferredFrameTransform out
    const auto& deferredFrameTransform = inputs[6];

    // Jitter out
    const auto& jitter = inputs[7];

    // Lighting Model out
    const auto& lightingModel = inputs[8];



    // Light Cluster Grid Debuging job
    {
        const auto debugLightClustersInputs = DebugLightClusters::Inputs(deferredFrameTransform, lightingModel, linearDepthTarget, lightClusters).asVarying();
        task.addJob<DebugLightClusters>("DebugLightClusters", debugLightClustersInputs);
    }


    { // Debug the bounds of the rendered items, still look at the zbuffer
        task.addJob<DrawBounds>("DrawMetaBounds", metas);
        task.addJob<DrawBounds>("DrawOpaqueBounds", opaques);
        task.addJob<DrawBounds>("DrawTransparentBounds", transparents);

        task.addJob<DrawBounds>("DrawLightBounds", lights);
        task.addJob<DrawBounds>("DrawZones", zones);
        const auto frustums = task.addJob<ExtractFrustums>("ExtractFrustums", shadowFrame);
        const auto viewFrustum = frustums.getN<ExtractFrustums::Outputs>(ExtractFrustums::VIEW_FRUSTUM);
        task.addJob<DrawFrustum>("DrawViewFrustum", viewFrustum, glm::vec3(0.0f, 1.0f, 0.0f));
        for (auto i = 0; i < ExtractFrustums::SHADOW_CASCADE_FRUSTUM_COUNT; i++) {
            const auto shadowFrustum = frustums.getN<ExtractFrustums::Outputs>(ExtractFrustums::SHADOW_CASCADE0_FRUSTUM + i);
            float tint = 1.0f - i / float(ExtractFrustums::SHADOW_CASCADE_FRUSTUM_COUNT - 1);
            char jobName[64];
            sprintf(jobName, "DrawShadowFrustum%d", i);
            task.addJob<DrawFrustum>(jobName, shadowFrustum, glm::vec3(0.0f, tint, 1.0f));
            if (!renderShadowTaskOut.isNull()) {
                const auto& shadowCascadeSceneBBoxes = renderShadowTaskOut;
                const auto shadowBBox = shadowCascadeSceneBBoxes[ExtractFrustums::SHADOW_CASCADE0_FRUSTUM + i];
                sprintf(jobName, "DrawShadowBBox%d", i);
                task.addJob<DrawAABox>(jobName, shadowBBox, glm::vec3(1.0f, tint, 0.0f));
            }
        }
    }

    { // Debug Selection... 
      // TODO: It s busted
        // Select items that need to be outlined and show them
        const auto selectionBaseName = "contextOverlayHighlightList";

        const auto selectMetaInput = SelectItems::Inputs(metas, Varying(), std::string()).asVarying();
        const auto selectedMetas = task.addJob<SelectItems>("MetaSelection", selectMetaInput, selectionBaseName);
        const auto selectMetaAndOpaqueInput = SelectItems::Inputs(opaques, selectedMetas, std::string()).asVarying();
        const auto selectedMetasAndOpaques = task.addJob<SelectItems>("OpaqueSelection", selectMetaAndOpaqueInput, selectionBaseName);
        const auto selectItemInput = SelectItems::Inputs(transparents, selectedMetasAndOpaques, std::string()).asVarying();
        const auto selectedItems = task.addJob<SelectItems>("TransparentSelection", selectItemInput, selectionBaseName);

        // Render.getConfig("RenderMainView.DrawSelectionBounds").enabled = true
        task.addJob<DrawBounds>("DrawSelectionBounds", selectedItems);
    }

    { // Debug the bounds of the layered objects, still look at the zbuffer
        task.addJob<DrawBounds>("DrawInFrontOpaqueBounds", inFrontOpaque);
        task.addJob<DrawBounds>("DrawInFrontTransparentBounds", inFrontTransparent);
    }

    { // Debug the bounds of the layered objects, still look at the zbuffer
        task.addJob<DrawBounds>("DrawHUDOpaqueBounds", hudOpaque);
        task.addJob<DrawBounds>("DrawHUDTransparentBounds", hudTransparent);
    }

    // Debugging stages
    {

        // Debugging Deferred buffer job
        const auto debugFramebuffers = DebugDeferredBuffer::Inputs(deferredFramebuffer, linearDepthTarget, surfaceGeometryFramebuffer, ambientOcclusionFramebuffer, velocityBuffer, deferredFrameTransform, shadowFrame).asVarying();
        task.addJob<DebugDeferredBuffer>("DebugDeferredBuffer", debugFramebuffers);

        const auto debugSubsurfaceScatteringInputs = DebugSubsurfaceScattering::Inputs(deferredFrameTransform, deferredFramebuffer, lightingModel,
            surfaceGeometryFramebuffer, ambientOcclusionFramebuffer, scatteringResource).asVarying();
        task.addJob<DebugSubsurfaceScattering>("DebugScattering", debugSubsurfaceScatteringInputs);

        const auto debugAmbientOcclusionInputs = DebugAmbientOcclusion::Inputs(deferredFrameTransform, deferredFramebuffer, linearDepthTarget, ambientOcclusionUniforms).asVarying();
        task.addJob<DebugAmbientOcclusion>("DebugAmbientOcclusion", debugAmbientOcclusionInputs);

        // Scene Octree Debugging job
        {
            task.addJob<DrawSceneOctree>("DrawSceneOctree", spatialSelection);
            task.addJob<DrawItemSelection>("DrawItemSelection", spatialSelection);
        }

        // Status icon rendering job
        {
            // Grab a texture map representing the different status icons and assign that to the drawStatusJob
            auto iconMapPath = PathUtils::resourcesPath() + "icons/statusIconAtlas.svg";
            auto statusIconMap = DependencyManager::get<TextureCache>()->getImageTexture(iconMapPath, image::TextureUsage::STRICT_TEXTURE);
            const auto drawStatusInputs = DrawStatus::Input(opaques, jitter).asVarying();
            task.addJob<DrawStatus>("DrawStatus", drawStatusInputs, DrawStatus(statusIconMap));
        }

        const auto debugZoneInputs = DebugZoneLighting::Inputs(deferredFrameTransform, lightFrame, backgroundFrame).asVarying();
        task.addJob<DebugZoneLighting>("DrawZoneStack", debugZoneInputs);

    }


}


void DrawDeferred::run(const RenderContextPointer& renderContext, const Inputs& inputs) {
    assert(renderContext->args);
    assert(renderContext->args->hasViewFrustum());

    auto config = std::static_pointer_cast<Config>(renderContext->jobConfig);

    const auto& inItems = inputs.get0();
    const auto& hazeFrame = inputs.get1();
    const auto& lightFrame = inputs.get2();
    const auto& lightingModel = inputs.get3();
    const auto& lightClusters = inputs.get4();
    // Not needed yet: const auto& shadowFrame = inputs.get5();
    const auto jitter = inputs.get6();
    auto deferredLightingEffect = DependencyManager::get<DeferredLightingEffect>();

    RenderArgs* args = renderContext->args;

    gpu::doInBatch("DrawDeferred::run", args->_context, [&](gpu::Batch& batch) {
        args->_batch = &batch;
        
        // Setup camera, projection and viewport for all items
        batch.setViewportTransform(args->_viewport);
        batch.setStateScissorRect(args->_viewport);

        glm::mat4 projMat;
        Transform viewMat;
        args->getViewFrustum().evalProjectionMatrix(projMat);
        args->getViewFrustum().evalViewTransform(viewMat);

        batch.setProjectionTransform(projMat);
        batch.setProjectionJitter(jitter.x, jitter.y);
        batch.setViewTransform(viewMat);

        // Setup lighting model for all items;
        batch.setUniformBuffer(ru::Buffer::LightModel, lightingModel->getParametersBuffer());

        // Set the light
        deferredLightingEffect->setupKeyLightBatch(args, batch, *lightFrame);
        deferredLightingEffect->setupLocalLightsBatch(batch, lightClusters);

        // Setup haze if current zone has haze
        const auto& hazeStage = args->_scene->getStage<HazeStage>();
        if (hazeStage && hazeFrame->_hazes.size() > 0) {
            const auto& hazePointer = hazeStage->getHaze(hazeFrame->_hazes.front());
            if (hazePointer) {
                batch.setUniformBuffer(ru::Buffer::HazeParams, hazePointer->getHazeParametersBuffer());
            }
        }

        // From the lighting model define a global shapKey ORED with individiual keys
        ShapeKey::Builder keyBuilder;
        if (lightingModel->isWireframeEnabled()) {
            keyBuilder.withWireframe();
        }

        ShapeKey globalKey = keyBuilder.build();
        args->_globalShapeKey = globalKey._flags.to_ulong();

        renderShapes(renderContext, _shapePlumber, inItems, _maxDrawn, globalKey);

        args->_batch = nullptr;
        args->_globalShapeKey = 0;

        deferredLightingEffect->unsetLocalLightsBatch(batch);
        deferredLightingEffect->unsetKeyLightBatch(batch);
    });

    config->setNumDrawn((int)inItems.size());
}

void DrawStateSortDeferred::run(const RenderContextPointer& renderContext, const Inputs& inputs) {
    assert(renderContext->args);
    assert(renderContext->args->hasViewFrustum());

    auto config = std::static_pointer_cast<Config>(renderContext->jobConfig);

    const auto& inItems = inputs.get0();
    const auto& lightingModel = inputs.get1();
    const auto jitter = inputs.get2();

    RenderArgs* args = renderContext->args;

    gpu::doInBatch("DrawStateSortDeferred::run", args->_context, [&](gpu::Batch& batch) {
        args->_batch = &batch;

        // Setup camera, projection and viewport for all items
        batch.setViewportTransform(args->_viewport);
        batch.setStateScissorRect(args->_viewport);

        glm::mat4 projMat;
        Transform viewMat;
        args->getViewFrustum().evalProjectionMatrix(projMat);
        args->getViewFrustum().evalViewTransform(viewMat);

        batch.setProjectionTransform(projMat);
        batch.setProjectionJitter(jitter.x, jitter.y);
        batch.setViewTransform(viewMat);

        // Setup lighting model for all items;
        batch.setUniformBuffer(ru::Buffer::LightModel, lightingModel->getParametersBuffer());

        // From the lighting model define a global shapeKey ORED with individiual keys
        ShapeKey::Builder keyBuilder;
        if (lightingModel->isWireframeEnabled()) {
            keyBuilder.withWireframe();
        }

        ShapeKey globalKey = keyBuilder.build();
        args->_globalShapeKey = globalKey._flags.to_ulong();

        if (_stateSort) {
            renderStateSortShapes(renderContext, _shapePlumber, inItems, _maxDrawn, globalKey);
        } else {
            renderShapes(renderContext, _shapePlumber, inItems, _maxDrawn, globalKey);
        }
        args->_batch = nullptr;
        args->_globalShapeKey = 0;
    });

    config->setNumDrawn((int)inItems.size());
}

void SetSeparateDeferredDepthBuffer::run(const render::RenderContextPointer& renderContext, const Inputs& inputs) {
    assert(renderContext->args);

    const auto deferredFramebuffer = inputs->getDeferredFramebuffer();
    const auto frameSize = deferredFramebuffer->getSize();
    const auto renderbufferCount = deferredFramebuffer->getNumRenderBuffers();

    if (!_framebuffer || _framebuffer->getSize() != frameSize || _framebuffer->getNumRenderBuffers() != renderbufferCount) {
        auto depthFormat = deferredFramebuffer->getDepthStencilBufferFormat();
        auto depthStencilTexture = gpu::TexturePointer(gpu::Texture::createRenderBuffer(depthFormat, frameSize.x, frameSize.y));
        _framebuffer = gpu::FramebufferPointer(gpu::Framebuffer::create("deferredFramebufferSeparateDepth"));
        _framebuffer->setDepthStencilBuffer(depthStencilTexture, depthFormat);
        for (decltype(deferredFramebuffer->getNumRenderBuffers()) i = 0; i < renderbufferCount; i++) {
            _framebuffer->setRenderBuffer(i, deferredFramebuffer->getRenderBuffer(i));
        }
    }

    RenderArgs* args = renderContext->args;
    gpu::doInBatch("SetSeparateDeferredDepthBuffer::run", args->_context, [this](gpu::Batch& batch) {
        batch.setFramebuffer(_framebuffer);
    });
}<|MERGE_RESOLUTION|>--- conflicted
+++ resolved
@@ -257,13 +257,8 @@
     // Upscale to finale resolution
     const auto primaryFramebuffer = task.addJob<render::Upsample>("PrimaryBufferUpscale", scaledPrimaryFramebuffer);
 
-<<<<<<< HEAD
     // Composite the HUD and HUD overlays
     task.addJob<CompositeHUD>("HUD", primaryFramebuffer);
-=======
-    // Composite the HUD and HUD layered objects
-    task.addJob<CompositeHUD>("HUD");
->>>>>>> 6168001a
 
     const auto nullJitter = Varying(glm::vec2(0.0f, 0.0f));
     const auto hudOpaquesInputs = DrawLayered3D::Inputs(hudOpaque, lightingModel, nullJitter).asVarying();
