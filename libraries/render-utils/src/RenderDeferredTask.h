--- conflicted
+++ resolved
@@ -174,26 +174,20 @@
 public:
 
     enum Frustum {
-        VIEW_FRUSTUM,
-        SHADOW_FRUSTUM,
+        SHADOW_CASCADE0_FRUSTUM = 0,
+        SHADOW_CASCADE1_FRUSTUM,
+        SHADOW_CASCADE2_FRUSTUM,
+        SHADOW_CASCADE3_FRUSTUM,
+
+        SHADOW_CASCADE_FRUSTUM_COUNT,
+
+        VIEW_FRUSTUM = SHADOW_CASCADE_FRUSTUM_COUNT,
 
         FRUSTUM_COUNT
     };
 
-<<<<<<< HEAD
-    static const int MAX_SHADOW_FRUSTUM_COUNT{ 4 };
-
-    bool _updateFrustums{ true };
-    gpu::PipelinePointer _pipeline;
-    gpu::BufferView _frustumMeshIndices;
-    gpu::BufferView _viewFrustumMeshVertices;
-    gpu::BufferStream _viewFrustumMeshStream;
-    gpu::BufferView _shadowFrustumMeshVertices[MAX_SHADOW_FRUSTUM_COUNT];
-    gpu::BufferStream _shadowFrustumMeshStream[MAX_SHADOW_FRUSTUM_COUNT];
-=======
     using Output = render::VaryingArray<ViewFrustumPointer, FRUSTUM_COUNT>;
     using JobModel = render::Job::ModelO<ExtractFrustums, Output>;
->>>>>>> d2c28c3c
 
     void run(const render::RenderContextPointer& renderContext, Output& output);
 };
