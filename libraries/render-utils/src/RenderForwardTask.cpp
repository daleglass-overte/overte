
//
//  RenderForwardTask.cpp
//  render-utils/src/
//
//  Created by Zach Pomerantz on 12/13/2016.
//  Copyright 2016 High Fidelity, Inc.
//
//  Distributed under the Apache License, Version 2.0.
//  See the accompanying file LICENSE or http://www.apache.org/licenses/LICENSE-2.0.html
//

#include "RenderForwardTask.h"

#include <PerfStat.h>
#include <PathUtils.h>
#include <ViewFrustum.h>
#include <gpu/Context.h>
#include <gpu/Texture.h>
#include <gpu/StandardShaderLib.h>

#include "StencilMaskPass.h"
#include "ZoneRenderer.h"
#include "FadeEffect.h"
#include "BackgroundStage.h"
#include "FramebufferCache.h"
#include "TextureCache.h"
#include "RenderCommonTask.h"
#include "LightStage.h"

#include "nop_frag.h"

using namespace render;
extern void initForwardPipelines(ShapePlumber& plumber,
    const render::ShapePipeline::BatchSetter& batchSetter,
    const render::ShapePipeline::ItemSetter& itemSetter);

void RenderForwardTask::build(JobModel& task, const render::Varying& input, render::Varying& output) {
    auto items = input.get<Input>();
    auto fadeEffect = DependencyManager::get<FadeEffect>();

    // Prepare the ShapePipelines
    ShapePlumberPointer shapePlumber = std::make_shared<ShapePlumber>();
    initForwardPipelines(*shapePlumber, fadeEffect->getBatchSetter(), fadeEffect->getItemUniformSetter());

    // Extract opaques / transparents / lights / metas / overlays / background
    const auto& opaques = items.get0()[RenderFetchCullSortTask::OPAQUE_SHAPE];
    const auto& transparents = items.get0()[RenderFetchCullSortTask::TRANSPARENT_SHAPE];
    //    const auto& lights = items.get0()[RenderFetchCullSortTask::LIGHT];
    const auto& metas = items.get0()[RenderFetchCullSortTask::META];
    //    const auto& overlayOpaques = items.get0()[RenderFetchCullSortTask::OVERLAY_OPAQUE_SHAPE];
    //    const auto& overlayTransparents = items.get0()[RenderFetchCullSortTask::OVERLAY_TRANSPARENT_SHAPE];
    //const auto& background = items.get0()[RenderFetchCullSortTask::BACKGROUND];
    //    const auto& spatialSelection = items[1];

    fadeEffect->build(task, opaques);

    // Prepare objects shared by several jobs
    const auto lightingModel = task.addJob<MakeLightingModel>("LightingModel");

    // Filter zones from the general metas bucket
    const auto zones = task.addJob<ZoneRendererTask>("ZoneRenderer", metas);

    // GPU jobs: Start preparing the main framebuffer
    const auto framebuffer = task.addJob<PrepareFramebuffer>("PrepareFramebuffer");

    task.addJob<PrepareForward>("PrepareForward", lightingModel);

    // draw a stencil mask in hidden regions of the framebuffer.
    task.addJob<PrepareStencil>("PrepareStencil", framebuffer);

    // Draw opaques forward
    const auto opaqueInputs = DrawForward::Inputs(opaques, lightingModel).asVarying();
    task.addJob<DrawForward>("DrawOpaques", opaqueInputs, shapePlumber);

    // Similar to light stage, background stage has been filled by several potential render items and resolved for the frame in this job
    task.addJob<DrawBackgroundStage>("DrawBackgroundDeferred", lightingModel);

    // Draw transparent objects forward
    const auto transparentInputs = DrawForward::Inputs(transparents, lightingModel).asVarying();
    task.addJob<DrawForward>("DrawTransparents", transparentInputs, shapePlumber);

    {  // Debug the bounds of the rendered items, still look at the zbuffer

        task.addJob<DrawBounds>("DrawMetaBounds", metas);
        task.addJob<DrawBounds>("DrawBounds", opaques);
        task.addJob<DrawBounds>("DrawTransparentBounds", transparents);

        task.addJob<DrawBounds>("DrawZones", zones);
    }

    // Layered Overlays

    // Composite the HUD and HUD overlays
    task.addJob<CompositeHUD>("HUD");

    // Blit!
    task.addJob<Blit>("Blit", framebuffer);
}

void PrepareFramebuffer::run(const RenderContextPointer& renderContext, gpu::FramebufferPointer& framebuffer) {
    glm::uvec2 frameSize(renderContext->args->_viewport.z, renderContext->args->_viewport.w);

    // Resizing framebuffers instead of re-building them seems to cause issues with threaded rendering
    if (_framebuffer && _framebuffer->getSize() != frameSize) {
        _framebuffer.reset();
    }

    if (!_framebuffer) {
        _framebuffer = gpu::FramebufferPointer(gpu::Framebuffer::create("forward"));

        auto colorFormat = gpu::Element::COLOR_SRGBA_32;
        auto defaultSampler = gpu::Sampler(gpu::Sampler::FILTER_MIN_MAG_POINT);
        auto colorTexture =
            gpu::Texture::createRenderBuffer(colorFormat, frameSize.x, frameSize.y, gpu::Texture::SINGLE_MIP, defaultSampler);
        _framebuffer->setRenderBuffer(0, colorTexture);

        auto depthFormat = gpu::Element(gpu::SCALAR, gpu::UINT32, gpu::DEPTH_STENCIL);  // Depth24_Stencil8 texel format
        auto depthTexture =
            gpu::Texture::createRenderBuffer(depthFormat, frameSize.x, frameSize.y, gpu::Texture::SINGLE_MIP, defaultSampler);
        _framebuffer->setDepthStencilBuffer(depthTexture, depthFormat);
    }

    auto args = renderContext->args;
    gpu::doInBatch("PrepareFramebuffer::run", args->_context, [&](gpu::Batch& batch) {
        batch.enableStereo(false);
        batch.setViewportTransform(args->_viewport);
        batch.setStateScissorRect(args->_viewport);

        batch.setFramebuffer(_framebuffer);
        batch.clearFramebuffer(gpu::Framebuffer::BUFFER_COLOR0 | gpu::Framebuffer::BUFFER_DEPTH |
            gpu::Framebuffer::BUFFER_STENCIL,
            vec4(vec3(0, 1.0, 0.0), 0), 1.0, 0, true);
    });

    framebuffer = _framebuffer;
}

enum ForwardShader_MapSlot {
    DEFERRED_BUFFER_COLOR_UNIT = 0,
    DEFERRED_BUFFER_NORMAL_UNIT = 1,
    DEFERRED_BUFFER_EMISSIVE_UNIT = 2,
    DEFERRED_BUFFER_DEPTH_UNIT = 3,
    DEFERRED_BUFFER_OBSCURANCE_UNIT = 4,
    SHADOW_MAP_UNIT = 5,
    SKYBOX_MAP_UNIT = SHADOW_MAP_UNIT + 4,
    DEFERRED_BUFFER_LINEAR_DEPTH_UNIT,
    DEFERRED_BUFFER_CURVATURE_UNIT,
    DEFERRED_BUFFER_DIFFUSED_CURVATURE_UNIT,
    SCATTERING_LUT_UNIT,
    SCATTERING_SPECULAR_UNIT,
};
enum ForwardShader_BufferSlot {
    DEFERRED_FRAME_TRANSFORM_BUFFER_SLOT = 0,
    CAMERA_CORRECTION_BUFFER_SLOT,
    SCATTERING_PARAMETERS_BUFFER_SLOT,
    LIGHTING_MODEL_BUFFER_SLOT = render::ShapePipeline::Slot::LIGHTING_MODEL,
    LIGHT_GPU_SLOT = render::ShapePipeline::Slot::LIGHT,
    LIGHT_AMBIENT_SLOT = render::ShapePipeline::Slot::LIGHT_AMBIENT_BUFFER,
    HAZE_MODEL_BUFFER_SLOT = render::ShapePipeline::Slot::HAZE_MODEL,
    LIGHT_INDEX_GPU_SLOT,
    LIGHT_CLUSTER_GRID_FRUSTUM_GRID_SLOT,
    LIGHT_CLUSTER_GRID_CLUSTER_GRID_SLOT,
    LIGHT_CLUSTER_GRID_CLUSTER_CONTENT_SLOT,
};

void PrepareForward::run(const RenderContextPointer& renderContext, const Inputs& inputs) {
    RenderArgs* args = renderContext->args;
<<<<<<< HEAD

    gpu::doInBatch("RenderForward::Draw::run", args->_context, [&](gpu::Batch& batch) {
=======
    gpu::doInBatch(args->_context, [&](gpu::Batch& batch) {
>>>>>>> 049cf43d
        args->_batch = &batch;

        graphics::LightPointer keySunLight;
        auto lightStage = args->_scene->getStage<LightStage>();
        if (lightStage) {
            keySunLight = lightStage->getCurrentKeyLight();
        }

        graphics::LightPointer keyAmbiLight;
        if (lightStage) {
            keyAmbiLight = lightStage->getCurrentAmbientLight();
        }

        if (keySunLight) {
            if (LIGHT_GPU_SLOT >= 0) {
                batch.setUniformBuffer(LIGHT_GPU_SLOT, keySunLight->getLightSchemaBuffer());
            }
        }

        if (keyAmbiLight) {
            if (LIGHT_AMBIENT_SLOT >= 0) {
                batch.setUniformBuffer(LIGHT_AMBIENT_SLOT, keyAmbiLight->getAmbientSchemaBuffer());
            }

            if (keyAmbiLight->getAmbientMap() && (SKYBOX_MAP_UNIT >= 0)) {
                batch.setResourceTexture(SKYBOX_MAP_UNIT, keyAmbiLight->getAmbientMap());
            }
        }
    });
}

void DrawForward::run(const RenderContextPointer& renderContext, const Inputs& inputs) {
    RenderArgs* args = renderContext->args;

<<<<<<< HEAD
    gpu::doInBatch("RenderForward::Stencil::run", args->_context, [&](gpu::Batch& batch) {
        args->_batch = &batch;

        batch.enableStereo(false);
        batch.setViewportTransform(args->_viewport);
        batch.setStateScissorRect(args->_viewport);

        batch.setPipeline(getPipeline());
        batch.draw(gpu::TRIANGLE_STRIP, 4);
    });
    args->_batch = nullptr;
}

void DrawBackground::run(const RenderContextPointer& renderContext,
        const Inputs& background) {
    RenderArgs* args = renderContext->args;
=======
    const auto& inItems = inputs.get0();
    const auto& lightingModel = inputs.get1();
>>>>>>> 049cf43d

    gpu::doInBatch("RenderForward::DrawBackground::run", args->_context, [&](gpu::Batch& batch) {
        args->_batch = &batch;


        // Setup projection
        glm::mat4 projMat;
        Transform viewMat;
        args->getViewFrustum().evalProjectionMatrix(projMat);
        args->getViewFrustum().evalViewTransform(viewMat);
        batch.setProjectionTransform(projMat);
        batch.setViewTransform(viewMat);
        batch.setModelTransform(Transform());

        // Setup lighting model for all items;
        batch.setUniformBuffer(render::ShapePipeline::Slot::LIGHTING_MODEL, lightingModel->getParametersBuffer());

        // From the lighting model define a global shapeKey ORED with individiual keys
        ShapeKey::Builder keyBuilder;
        if (lightingModel->isWireframeEnabled()) {
            keyBuilder.withWireframe();
        }
        ShapeKey globalKey = keyBuilder.build();
        args->_globalShapeKey = globalKey._flags.to_ulong();

        // Render items
        renderStateSortShapes(renderContext, _shapePlumber, inItems, -1, globalKey);

        args->_batch = nullptr;
        args->_globalShapeKey = 0;
    });
}

<|MERGE_RESOLUTION|>--- conflicted
+++ resolved
@@ -166,12 +166,8 @@
 
 void PrepareForward::run(const RenderContextPointer& renderContext, const Inputs& inputs) {
     RenderArgs* args = renderContext->args;
-<<<<<<< HEAD
 
     gpu::doInBatch("RenderForward::Draw::run", args->_context, [&](gpu::Batch& batch) {
-=======
-    gpu::doInBatch(args->_context, [&](gpu::Batch& batch) {
->>>>>>> 049cf43d
         args->_batch = &batch;
 
         graphics::LightPointer keySunLight;
@@ -206,27 +202,8 @@
 void DrawForward::run(const RenderContextPointer& renderContext, const Inputs& inputs) {
     RenderArgs* args = renderContext->args;
 
-<<<<<<< HEAD
-    gpu::doInBatch("RenderForward::Stencil::run", args->_context, [&](gpu::Batch& batch) {
-        args->_batch = &batch;
-
-        batch.enableStereo(false);
-        batch.setViewportTransform(args->_viewport);
-        batch.setStateScissorRect(args->_viewport);
-
-        batch.setPipeline(getPipeline());
-        batch.draw(gpu::TRIANGLE_STRIP, 4);
-    });
-    args->_batch = nullptr;
-}
-
-void DrawBackground::run(const RenderContextPointer& renderContext,
-        const Inputs& background) {
-    RenderArgs* args = renderContext->args;
-=======
     const auto& inItems = inputs.get0();
     const auto& lightingModel = inputs.get1();
->>>>>>> 049cf43d
 
     gpu::doInBatch("RenderForward::DrawBackground::run", args->_context, [&](gpu::Batch& batch) {
         args->_batch = &batch;
