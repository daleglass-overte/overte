//
//  RenderShadowTask.cpp
//  render-utils/src/
//
//  Created by Zach Pomerantz on 1/7/2016.
//  Copyright 2016 High Fidelity, Inc.
//
//  Distributed under the Apache License, Version 2.0.
//  See the accompanying file LICENSE or http://www.apache.org/licenses/LICENSE-2.0.html
//

#include "RenderShadowTask.h"

#include <gpu/Context.h>

#include <ViewFrustum.h>

#include <render/CullTask.h>
#include <render/SortTask.h>
#include <render/DrawTask.h>

#include "DeferredLightingEffect.h"
#include "FramebufferCache.h"

#include "RenderUtilsLogging.h"

// These values are used for culling the objects rendered in the shadow map
// but are readjusted afterwards
#define SHADOW_FRUSTUM_NEAR 1.0f
#define SHADOW_FRUSTUM_FAR  500.0f

using namespace render;

extern void initZPassPipelines(ShapePlumber& plumber, gpu::StatePointer state);

static void computeNearFar(const Triangle& triangle, const Plane shadowClipPlanes[4], float& near, float& far) {
    static const int MAX_TRIANGLE_COUNT = 16;
    Triangle clippedTriangles[MAX_TRIANGLE_COUNT];
    auto clippedTriangleCount = clipTriangleWithPlanes(triangle, shadowClipPlanes, 4, clippedTriangles, MAX_TRIANGLE_COUNT);

    for (auto i = 0; i < clippedTriangleCount; i++) {
        const auto& clippedTriangle = clippedTriangles[i];

        near = glm::min(near, -clippedTriangle.v0.z);
        near = glm::min(near, -clippedTriangle.v1.z);
        near = glm::min(near, -clippedTriangle.v2.z);

        far = glm::max(far, -clippedTriangle.v0.z);
        far = glm::max(far, -clippedTriangle.v1.z);
        far = glm::max(far, -clippedTriangle.v2.z);
    }
}

static void computeNearFar(const glm::vec3 sceneBoundVertices[8], const Plane shadowClipPlanes[4], float& near, float& far) {
    // This code is inspired from Microsoft's CascadedShadowMaps11 sample which is under MIT licence.
    // See https://code.msdn.microsoft.com/windowsdesktop/Direct3D-Shadow-Win32-2d72a4f2/sourcecode?fileId=121915&pathId=1645833187
    // Basically it decomposes the object bounding box in triangles and clips each triangle with the shadow
    // frustum planes. Finally it computes the minimum and maximum depth of the clipped triangle vertices 
    // in shadow space to extract the near and far distances of the shadow frustum.
    static const std::array<int[4], 6> boxQuadVertexIndices = { {
        { TOP_LEFT_FAR, BOTTOM_LEFT_FAR, BOTTOM_RIGHT_FAR, TOP_RIGHT_FAR },
        { TOP_LEFT_NEAR, BOTTOM_LEFT_NEAR, BOTTOM_RIGHT_NEAR, TOP_RIGHT_NEAR },
        { TOP_RIGHT_FAR, BOTTOM_RIGHT_FAR, BOTTOM_RIGHT_NEAR, TOP_RIGHT_NEAR },
        { TOP_LEFT_FAR, BOTTOM_LEFT_FAR, BOTTOM_LEFT_NEAR, TOP_LEFT_NEAR },
        { BOTTOM_LEFT_FAR, BOTTOM_RIGHT_FAR, BOTTOM_RIGHT_NEAR, BOTTOM_LEFT_NEAR },
        { TOP_LEFT_FAR, TOP_RIGHT_FAR, TOP_RIGHT_NEAR, TOP_LEFT_NEAR }
    }  };
    Triangle triangle;

    for (auto quadVertexIndices : boxQuadVertexIndices) {
        triangle.v0 = sceneBoundVertices[quadVertexIndices[0]];
        triangle.v1 = sceneBoundVertices[quadVertexIndices[1]];
        triangle.v2 = sceneBoundVertices[quadVertexIndices[2]];
        computeNearFar(triangle, shadowClipPlanes, near, far);
        triangle.v1 = sceneBoundVertices[quadVertexIndices[3]];
        computeNearFar(triangle, shadowClipPlanes, near, far);
    }
}

static void adjustNearFar(const AABox& inShapeBounds, ViewFrustum& shadowFrustum) {
    const Transform shadowView{ shadowFrustum.getView() };
    const Transform shadowViewInverse{ shadowView.getInverseMatrix() };

    glm::vec3 sceneBoundVertices[8];
    // Keep only the left, right, top and bottom shadow frustum planes as we wish to determine
    // the near and far
    Plane shadowClipPlanes[4];
    int i;

    // The vertices of the scene bounding box are expressed in the shadow frustum's local space
    for (i = 0; i < 8; i++) {
        sceneBoundVertices[i] = shadowViewInverse.transform(inShapeBounds.getVertex(static_cast<BoxVertex>(i)));
    }
    shadowFrustum.getUniformlyTransformedSidePlanes(shadowViewInverse, shadowClipPlanes);

    float near = std::numeric_limits<float>::max();
    float far = 0.0f;

    computeNearFar(sceneBoundVertices, shadowClipPlanes, near, far);
    // Limit the far range to the one used originally.
    far = glm::min(far, shadowFrustum.getFarClip());

    const auto depthEpsilon = 0.1f;
    auto projMatrix = glm::ortho(-1.0f, 1.0f, -1.0f, 1.0f, near - depthEpsilon, far + depthEpsilon);
    auto shadowProjection = shadowFrustum.getProjection();

    shadowProjection[2][2] = projMatrix[2][2];
    shadowProjection[3][2] = projMatrix[3][2];
    shadowFrustum.setProjection(shadowProjection);
    shadowFrustum.calculate();
}

void RenderShadowMap::run(const render::RenderContextPointer& renderContext, const Inputs& inputs) {
    assert(renderContext->args);
    assert(renderContext->args->hasViewFrustum());

    const auto& inShapes = inputs.get0();
    const auto& inShapeBounds = inputs.get1();

    auto lightStage = renderContext->_scene->getStage<LightStage>();
    assert(lightStage);

    auto shadow = lightStage->getCurrentKeyShadow();
    if (!shadow || _cascadeIndex >= shadow->getCascadeCount()) {
        return;
    }

    auto& cascade = shadow->getCascade(_cascadeIndex);
    auto& fbo = cascade.framebuffer;

    RenderArgs* args = renderContext->args;
    ShapeKey::Builder defaultKeyBuilder;
    auto adjustedShadowFrustum = args->getViewFrustum();

    // Adjust the frustum near and far depths based on the rendered items bounding box to have
    // the minimal Z range.
    adjustNearFar(inShapeBounds, adjustedShadowFrustum);
    // Reapply the frustum as it has been adjusted
    shadow->setCascadeFrustum(_cascadeIndex, adjustedShadowFrustum);
    args->popViewFrustum();
    args->pushViewFrustum(adjustedShadowFrustum);

    gpu::doInBatch(args->_context, [&](gpu::Batch& batch) {
        args->_batch = &batch;
        batch.enableStereo(false);

        glm::ivec4 viewport{0, 0, fbo->getWidth(), fbo->getHeight()};
        batch.setViewportTransform(viewport);
        batch.setStateScissorRect(viewport);

        batch.setFramebuffer(fbo);
        batch.clearFramebuffer(
            gpu::Framebuffer::BUFFER_COLOR0 | gpu::Framebuffer::BUFFER_DEPTH,
            vec4(vec3(1.0, 1.0, 1.0), 0.0), 1.0, 0, true);

        glm::mat4 projMat;
        Transform viewMat;
        args->getViewFrustum().evalProjectionMatrix(projMat);
        args->getViewFrustum().evalViewTransform(viewMat);

        batch.setProjectionTransform(projMat);
        batch.setViewTransform(viewMat, false);

        auto shadowPipeline = _shapePlumber->pickPipeline(args, defaultKeyBuilder);
        auto shadowSkinnedPipeline = _shapePlumber->pickPipeline(args, defaultKeyBuilder.withSkinned());

        std::vector<ShapeKey> skinnedShapeKeys{};
        std::vector<ShapeKey> ownPipelineShapeKeys{};

        // Iterate through all inShapes and render the unskinned
        args->_shapePipeline = shadowPipeline;
        batch.setPipeline(shadowPipeline->pipeline);
        for (auto items : inShapes) {
            if (items.first.isSkinned()) {
                skinnedShapeKeys.push_back(items.first);
            } else if (!items.first.hasOwnPipeline()) {
                renderItems(renderContext, items.second);
            } else {
                ownPipelineShapeKeys.push_back(items.first);
            }
        }

        // Reiterate to render the skinned
        args->_shapePipeline = shadowSkinnedPipeline;
        batch.setPipeline(shadowSkinnedPipeline->pipeline);
        for (const auto& key : skinnedShapeKeys) {
            renderItems(renderContext, inShapes.at(key));
        }

        // Finally render the items with their own pipeline last to prevent them from breaking the
        // render state. This is probably a temporary code as there is probably something better
        // to do in the render call of objects that have their own pipeline.
        args->_shapePipeline = nullptr;
        for (const auto& key : ownPipelineShapeKeys) {
            args->_itemShapeKey = key._flags.to_ulong();
            renderItems(renderContext, inShapes.at(key));
        }

        args->_batch = nullptr;
    });
}

<<<<<<< HEAD
void RenderShadowTask::build(JobModel& task, const render::Varying& input, render::Varying& output) {
    ::CullFunctor cullFunctor = [this](const RenderArgs* args, const AABox& bounds) {
        return _cullFunctor(args, bounds);
    };
=======
void RenderShadowTask::build(JobModel& task, const render::Varying& input, render::Varying& output, CullFunctor cullFunctor, uint8_t tagBits, uint8_t tagMask) {
    cullFunctor = cullFunctor ? cullFunctor : [](const RenderArgs*, const AABox&) { return true; };
>>>>>>> c8bb26ae

    // Prepare the ShapePipeline
    ShapePlumberPointer shapePlumber = std::make_shared<ShapePlumber>();
    {
        auto state = std::make_shared<gpu::State>();
        state->setCullMode(gpu::State::CULL_BACK);
        state->setDepthTest(true, true, gpu::LESS_EQUAL);

        initZPassPipelines(*shapePlumber, state);
    }

    const auto setupOutput = task.addJob<RenderShadowSetup>("ShadowSetup");
    const auto queryResolution = setupOutput.getN<RenderShadowSetup::Outputs>(2);
    // Fetch and cull the items from the scene
    static const auto shadowCasterFilter = ItemFilter::Builder::visibleWorldItems().withTypeShape().withOpaque().withoutLayered();
    const auto fetchInput = FetchSpatialTree::Inputs(shadowCasterFilter, queryResolution).asVarying();
    const auto shadowSelection = task.addJob<FetchSpatialTree>("FetchShadowTree", fetchInput);
    const auto selectionInputs = FetchSpatialSelection::Inputs(shadowSelection, shadowCasterFilter).asVarying();
    const auto shadowItems = task.addJob<FetchSpatialSelection>("FetchShadowSelection", selectionInputs);

    // Sort
    const auto sortedPipelines = task.addJob<PipelineSortShapes>("PipelineSortShadow", shadowItems);
    const auto sortedShapes = task.addJob<DepthSortShapes>("DepthSortShadow", sortedPipelines, true);

    render::Varying cascadeFrustums[SHADOW_CASCADE_MAX_COUNT] = {
        ViewFrustumPointer(),
        ViewFrustumPointer(),
        ViewFrustumPointer(),
        ViewFrustumPointer()
    };

    for (auto i = 0; i < SHADOW_CASCADE_MAX_COUNT; i++) {
<<<<<<< HEAD
        char jobName[64];
        sprintf(jobName, "ShadowCascadeSetup%d", i);
        const auto cascadeSetupOutput = task.addJob<RenderShadowCascadeSetup>(jobName, i, _cullFunctor);
        const auto shadowFilter = cascadeSetupOutput.getN<RenderShadowCascadeSetup::Outputs>(0);
        auto antiFrustum = render::Varying(ViewFrustumPointer());
        cascadeFrustums[i] = cascadeSetupOutput.getN<RenderShadowCascadeSetup::Outputs>(1);
        if (i > 1) {
            antiFrustum = cascadeFrustums[i - 2];
        }
=======
        const auto setupOutput = task.addJob<RenderShadowCascadeSetup>("ShadowCascadeSetup", i, tagBits, tagMask);
        const auto shadowFilter = setupOutput.getN<RenderShadowCascadeSetup::Outputs>(1);

        // CPU jobs:
        // Fetch and cull the items from the scene
        const auto shadowSelection = task.addJob<FetchSpatialTree>("FetchShadowSelection", shadowFilter);
        const auto cullInputs = CullSpatialSelection::Inputs(shadowSelection, shadowFilter).asVarying();
        const auto culledShadowSelection = task.addJob<CullSpatialSelection>("CullShadowSelection", cullInputs, cullFunctor, RenderDetails::SHADOW);
>>>>>>> c8bb26ae

        // CPU jobs: finer grained culling
        const auto cullInputs = CullShapeBounds::Inputs(sortedShapes, shadowFilter, antiFrustum).asVarying();
        const auto culledShadowItemsAndBounds = task.addJob<CullShapeBounds>("CullShadowCascade", cullInputs, cullFunctor, RenderDetails::SHADOW);

        // GPU jobs: Render to shadow map
        sprintf(jobName, "RenderShadowMap%d", i);
        task.addJob<RenderShadowMap>(jobName, culledShadowItemsAndBounds, shapePlumber, i);
        task.addJob<RenderShadowCascadeTeardown>("ShadowCascadeTeardown", shadowFilter);
    }

    task.addJob<RenderShadowTeardown>("ShadowTeardown", setupOutput);
}

void RenderShadowTask::configure(const Config& configuration) {
    DependencyManager::get<DeferredLightingEffect>()->setShadowMapEnabled(configuration.enabled);
    // This is a task, so must still propogate configure() to its Jobs
//    Task::configure(configuration);
}

RenderShadowSetup::RenderShadowSetup() :
    _coarseShadowFrustum{ std::make_shared<ViewFrustum>() } {

}

void RenderShadowSetup::configure(const Config& configuration) {
    setConstantBias(0, configuration.constantBias0);
    setConstantBias(1, configuration.constantBias1);
    setConstantBias(2, configuration.constantBias2);
    setConstantBias(3, configuration.constantBias3);
    setSlopeBias(0, configuration.slopeBias0);
    setSlopeBias(1, configuration.slopeBias1);
    setSlopeBias(2, configuration.slopeBias2);
    setSlopeBias(3, configuration.slopeBias3);
}

void RenderShadowSetup::setConstantBias(int cascadeIndex, float value) {
    _bias[cascadeIndex]._constant = value * value * value * 0.004f;
}

void RenderShadowSetup::setSlopeBias(int cascadeIndex, float value) {
    _bias[cascadeIndex]._slope = value * value * value * 0.01f;
}

void RenderShadowSetup::run(const render::RenderContextPointer& renderContext, Outputs& output) {
    auto lightStage = renderContext->_scene->getStage<LightStage>();
    assert(lightStage);
    // Cache old render args
    RenderArgs* args = renderContext->args;

    output.edit0() = args->_renderMode;
    output.edit1() = glm::ivec2(0, 0);

    const auto globalShadow = lightStage->getCurrentKeyShadow();
    if (globalShadow) {
        globalShadow->setKeylightFrustum(args->getViewFrustum(), SHADOW_FRUSTUM_NEAR, SHADOW_FRUSTUM_FAR);

        auto& firstCascade = globalShadow->getCascade(0);
        auto& firstCascadeFrustum = firstCascade.getFrustum();
        unsigned int cascadeIndex;

        // Adjust each cascade frustum
        for (cascadeIndex = 0; cascadeIndex < globalShadow->getCascadeCount(); ++cascadeIndex) {
            auto& bias = _bias[cascadeIndex];
            globalShadow->setKeylightCascadeFrustum(cascadeIndex, args->getViewFrustum(),
                                                    SHADOW_FRUSTUM_NEAR, SHADOW_FRUSTUM_FAR,
                                                    bias._constant, bias._slope);
        }

        // Now adjust coarse frustum bounds
        auto frustumPosition = firstCascadeFrustum->getPosition();
        auto farTopLeft = firstCascadeFrustum->getFarTopLeft() - frustumPosition;
        auto farBottomRight = firstCascadeFrustum->getFarBottomRight() - frustumPosition;

        auto left = glm::dot(farTopLeft, firstCascadeFrustum->getRight());
        auto right = glm::dot(farBottomRight, firstCascadeFrustum->getRight());
        auto top = glm::dot(farTopLeft, firstCascadeFrustum->getUp());
        auto bottom = glm::dot(farBottomRight, firstCascadeFrustum->getUp());
        auto near = firstCascadeFrustum->getNearClip();
        auto far = firstCascadeFrustum->getFarClip();

        for (cascadeIndex = 1; cascadeIndex < globalShadow->getCascadeCount(); ++cascadeIndex) {
            auto& cascadeFrustum = globalShadow->getCascade(cascadeIndex).getFrustum();

            farTopLeft = cascadeFrustum->getFarTopLeft() - frustumPosition;
            farBottomRight = cascadeFrustum->getFarBottomRight() - frustumPosition;

            auto cascadeLeft = glm::dot(farTopLeft, cascadeFrustum->getRight());
            auto cascadeRight = glm::dot(farBottomRight, cascadeFrustum->getRight());
            auto cascadeTop = glm::dot(farTopLeft, cascadeFrustum->getUp());
            auto cascadeBottom = glm::dot(farBottomRight, cascadeFrustum->getUp());
            auto cascadeNear = cascadeFrustum->getNearClip();
            auto cascadeFar = cascadeFrustum->getFarClip();
            left = glm::min(left, cascadeLeft);
            right = glm::max(right, cascadeRight);
            bottom = glm::min(bottom, cascadeBottom);
            top = glm::max(top, cascadeTop);
            near = glm::min(near, cascadeNear);
            far = glm::max(far, cascadeFar);
        }

        _coarseShadowFrustum->setPosition(firstCascadeFrustum->getPosition());
        _coarseShadowFrustum->setOrientation(firstCascadeFrustum->getOrientation());
        _coarseShadowFrustum->setProjection(glm::ortho<float>(left, right, bottom, top, near, far));
        _coarseShadowFrustum->calculate();

        // Push frustum for further culling and selection
        args->pushViewFrustum(*_coarseShadowFrustum);

        args->_renderMode = RenderArgs::SHADOW_RENDER_MODE;

        // We want for the octree query enough resolution to catch the details in the lowest cascade. So compute
        // the desired resolution for the first cascade frustum and extrapolate it to the coarse frustum.
        glm::ivec2 queryResolution = firstCascade.framebuffer->getSize();
        queryResolution.x = int(queryResolution.x * _coarseShadowFrustum->getWidth() / firstCascadeFrustum->getWidth());
        queryResolution.y = int(queryResolution.y * _coarseShadowFrustum->getHeight() / firstCascadeFrustum->getHeight());
        output.edit1() = queryResolution;
    }
}

void RenderShadowCascadeSetup::run(const render::RenderContextPointer& renderContext, Outputs& output) {
    auto lightStage = renderContext->_scene->getStage<LightStage>();
    assert(lightStage);
    // Cache old render args
    RenderArgs* args = renderContext->args;

    const auto globalShadow = lightStage->getCurrentKeyShadow();
    if (globalShadow && _cascadeIndex<globalShadow->getCascadeCount()) {
<<<<<<< HEAD
        output.edit0() = ItemFilter::Builder::visibleWorldItems().withTypeShape().withOpaque().withoutLayered();
=======
        output.edit1() = ItemFilter::Builder::visibleWorldItems().withTypeShape().withOpaque().withoutLayered().withTagBits(_tagBits, _tagMask);

        globalShadow->setKeylightCascadeFrustum(_cascadeIndex, args->getViewFrustum(), SHADOW_FRUSTUM_NEAR, SHADOW_FRUSTUM_FAR);
>>>>>>> c8bb26ae

        // Set the keylight render args
        auto& cascade = globalShadow->getCascade(_cascadeIndex);
        auto& cascadeFrustum = cascade.getFrustum();
        args->pushViewFrustum(*cascadeFrustum);
        auto texelSize = glm::min(cascadeFrustum->getHeight(), cascadeFrustum->getWidth()) / cascade.framebuffer->getSize().x;
        // Set the cull threshold to 24 shadow texels. This is totally arbitrary
        const auto minTexelCount = 24.0f;
        // TODO : maybe adapt that with LOD management system?
        texelSize *= minTexelCount;
        _cullFunctor._minSquareSize = texelSize * texelSize;

        output.edit1() = cascadeFrustum;
    } else {
        output.edit0() = ItemFilter::Builder::nothing();
        output.edit1() = ViewFrustumPointer();
    }
}

void RenderShadowCascadeTeardown::run(const render::RenderContextPointer& renderContext, const Input& input) {
    RenderArgs* args = renderContext->args;

    if (args->_renderMode == RenderArgs::SHADOW_RENDER_MODE && !input.selectsNothing()) {
        args->popViewFrustum();
    }
    assert(args->hasViewFrustum());
}

void RenderShadowTeardown::run(const render::RenderContextPointer& renderContext, const Input& input) {
    RenderArgs* args = renderContext->args;

    if (args->_renderMode == RenderArgs::SHADOW_RENDER_MODE) {
        args->popViewFrustum();
    }
    assert(args->hasViewFrustum());
    // Reset the render args
    args->_renderMode = input.get0();
}<|MERGE_RESOLUTION|>--- conflicted
+++ resolved
@@ -200,15 +200,10 @@
     });
 }
 
-<<<<<<< HEAD
-void RenderShadowTask::build(JobModel& task, const render::Varying& input, render::Varying& output) {
+void RenderShadowTask::build(JobModel& task, const render::Varying& input, render::Varying& output, uint8_t tagBits, uint8_t tagMask) {
     ::CullFunctor cullFunctor = [this](const RenderArgs* args, const AABox& bounds) {
         return _cullFunctor(args, bounds);
     };
-=======
-void RenderShadowTask::build(JobModel& task, const render::Varying& input, render::Varying& output, CullFunctor cullFunctor, uint8_t tagBits, uint8_t tagMask) {
-    cullFunctor = cullFunctor ? cullFunctor : [](const RenderArgs*, const AABox&) { return true; };
->>>>>>> c8bb26ae
 
     // Prepare the ShapePipeline
     ShapePlumberPointer shapePlumber = std::make_shared<ShapePlumber>();
@@ -241,26 +236,15 @@
     };
 
     for (auto i = 0; i < SHADOW_CASCADE_MAX_COUNT; i++) {
-<<<<<<< HEAD
         char jobName[64];
         sprintf(jobName, "ShadowCascadeSetup%d", i);
-        const auto cascadeSetupOutput = task.addJob<RenderShadowCascadeSetup>(jobName, i, _cullFunctor);
+        const auto cascadeSetupOutput = task.addJob<RenderShadowCascadeSetup>(jobName, i, _cullFunctor, tagBits, tagMask);
         const auto shadowFilter = cascadeSetupOutput.getN<RenderShadowCascadeSetup::Outputs>(0);
         auto antiFrustum = render::Varying(ViewFrustumPointer());
         cascadeFrustums[i] = cascadeSetupOutput.getN<RenderShadowCascadeSetup::Outputs>(1);
         if (i > 1) {
             antiFrustum = cascadeFrustums[i - 2];
         }
-=======
-        const auto setupOutput = task.addJob<RenderShadowCascadeSetup>("ShadowCascadeSetup", i, tagBits, tagMask);
-        const auto shadowFilter = setupOutput.getN<RenderShadowCascadeSetup::Outputs>(1);
-
-        // CPU jobs:
-        // Fetch and cull the items from the scene
-        const auto shadowSelection = task.addJob<FetchSpatialTree>("FetchShadowSelection", shadowFilter);
-        const auto cullInputs = CullSpatialSelection::Inputs(shadowSelection, shadowFilter).asVarying();
-        const auto culledShadowSelection = task.addJob<CullSpatialSelection>("CullShadowSelection", cullInputs, cullFunctor, RenderDetails::SHADOW);
->>>>>>> c8bb26ae
 
         // CPU jobs: finer grained culling
         const auto cullInputs = CullShapeBounds::Inputs(sortedShapes, shadowFilter, antiFrustum).asVarying();
@@ -389,13 +373,7 @@
 
     const auto globalShadow = lightStage->getCurrentKeyShadow();
     if (globalShadow && _cascadeIndex<globalShadow->getCascadeCount()) {
-<<<<<<< HEAD
-        output.edit0() = ItemFilter::Builder::visibleWorldItems().withTypeShape().withOpaque().withoutLayered();
-=======
-        output.edit1() = ItemFilter::Builder::visibleWorldItems().withTypeShape().withOpaque().withoutLayered().withTagBits(_tagBits, _tagMask);
-
-        globalShadow->setKeylightCascadeFrustum(_cascadeIndex, args->getViewFrustum(), SHADOW_FRUSTUM_NEAR, SHADOW_FRUSTUM_FAR);
->>>>>>> c8bb26ae
+        output.edit0() = ItemFilter::Builder::visibleWorldItems().withTypeShape().withOpaque().withoutLayered().withTagBits(_tagBits, _tagMask);
 
         // Set the keylight render args
         auto& cascade = globalShadow->getCascade(_cascadeIndex);
