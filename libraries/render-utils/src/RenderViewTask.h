--- conflicted
+++ resolved
@@ -25,13 +25,8 @@
 
     RenderShadowsAndDeferredTask() {}
 
-<<<<<<< HEAD
     void build(JobModel& task, const render::Varying& inputs, render::Varying& outputs, render::CullFunctor cullFunctor,
-        uint8_t tagBits, uint8_t tagMask, uint8_t transformOffset);
-=======
-    void build(JobModel& task, const render::Varying& inputs, render::Varying& outputs, render::CullFunctor cullFunctor, uint8_t tagBits, uint8_t tagMask, size_t depth);
->>>>>>> c660c228
-
+        uint8_t tagBits, uint8_t tagMask, uint8_t transformOffset, size_t depth);
 };
 
 class DeferredForwardSwitchJob {
@@ -42,13 +37,8 @@
     DeferredForwardSwitchJob() {}
 
     void configure(const render::SwitchConfig& config) {}
-<<<<<<< HEAD
     void build(JobModel& task, const render::Varying& inputs, render::Varying& outputs, render::CullFunctor cullFunctor,
-        uint8_t tagBits, uint8_t tagMask, uint8_t transformOffset);
-=======
-    void build(JobModel& task, const render::Varying& inputs, render::Varying& outputs, render::CullFunctor cullFunctor, uint8_t tagBits, uint8_t tagMask, size_t depth);
->>>>>>> c660c228
-
+        uint8_t tagBits, uint8_t tagMask, uint8_t transformOffset, size_t depth);
 };
 
 class RenderViewTask {
@@ -58,18 +48,13 @@
 
     RenderViewTask() {}
 
-<<<<<<< HEAD
     enum TransformOffset: uint8_t {
         MAIN_VIEW = 0,
         SECONDARY_VIEW = 2 // each view uses 1 transform for the main view, and one for the background, so these need to be increments of 2
     };
 
     void build(JobModel& task, const render::Varying& inputs, render::Varying& outputs, render::CullFunctor cullFunctor,
-        uint8_t tagBits = 0x00, uint8_t tagMask = 0x00, TransformOffset transformOffset = TransformOffset::MAIN_VIEW);
-=======
-    void build(JobModel& task, const render::Varying& inputs, render::Varying& outputs, render::CullFunctor cullFunctor, uint8_t tagBits = 0x00, uint8_t tagMask = 0x00, size_t depth = 0);
->>>>>>> c660c228
-
+        uint8_t tagBits = 0x00, uint8_t tagMask = 0x00, TransformOffset transformOffset = TransformOffset::MAIN_VIEW, size_t depth = 0);
 };
 
 
