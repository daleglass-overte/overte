--- conflicted
+++ resolved
@@ -26,11 +26,7 @@
 };
 
 #if !defined(GPU_SSBO_TRANSFORM_OBJECT)
-<<<<<<< HEAD
-layout(binding=0) uniform samplerBuffer workloadProxiesBuffer;
-=======
 LAYOUT(binding=0) uniform samplerBuffer workloadProxiesBuffer;
->>>>>>> db87fe96
 WorkloadProxy getWorkloadProxy(int i) {
     int offset = 2 * i;
     WorkloadProxy proxy;
@@ -62,11 +58,7 @@
 };
 
 #if !defined(GPU_SSBO_TRANSFORM_OBJECT)
-<<<<<<< HEAD
-layout(binding=1) uniform samplerBuffer workloadViewsBuffer;
-=======
 LAYOUT(binding=1) uniform samplerBuffer workloadViewsBuffer;
->>>>>>> db87fe96
 WorkloadView getWorkloadView(int i) {
     int offset = 8 * i;
     WorkloadView view;
