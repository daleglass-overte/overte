--- conflicted
+++ resolved
@@ -95,9 +95,14 @@
     return vec4(color, sdf.x);
 }
 
-<<<<<<< HEAD
-vec4 evalSDFSuperSampled(vec2 texCoord, vec4 glyphBounds) {
-    vec4 color = evalSDF(texCoord, glyphBounds);
+vec4 evalSDFSuperSampled(vec2 texCoord, vec2 positionMS, vec4 glyphBounds) {
+    // Clip to edges. Note: We don't need to check the top edge.
+    if (positionMS.x < params.bounds.x || positionMS.x > (params.bounds.x + params.bounds.z) ||
+        positionMS.y < params.bounds.y - params.bounds.w) {
+        return vec4(0.0);
+    }
+
+    vec4 color = evalSDFColor(texCoord, glyphBounds);
 
     // Rely on TAA for anti-aliasing but smooth transition when minification
     // to help filtering
@@ -105,25 +110,6 @@
     float smoothStart = max(0.0, 0.5 - uvFootprint);
     float smoothEnd = min(1.0, 0.5 + uvFootprint);
     float alpha = max(smoothstep(smoothStart, smoothEnd, color.a), step(interiorCutoff, color.a));
-=======
-vec4 evalSDFSuperSampled(vec2 texCoord, vec2 positionMS, vec4 glyphBounds) {
-    // Clip to edges. Note: We don't need to check the top edge.
-    if (positionMS.x < params.bounds.x || positionMS.x > (params.bounds.x + params.bounds.z) ||
-        positionMS.y < params.bounds.y - params.bounds.w) {
-        return vec4(0.0);
-    }
-
-    vec2 dxTexCoord = dFdx(texCoord) * 0.5 * taaBias;
-    vec2 dyTexCoord = dFdy(texCoord) * 0.5 * taaBias;
-
-    // Perform 4x supersampling for anisotropic filtering
-    vec4 color;
-    color = evalSDFColor(texCoord, glyphBounds);
-    color += evalSDFColor(texCoord + dxTexCoord, glyphBounds);
-    color += evalSDFColor(texCoord + dyTexCoord, glyphBounds);
-    color += evalSDFColor(texCoord + dxTexCoord + dyTexCoord, glyphBounds);
-    color *= 0.25;
->>>>>>> c660c228
 
     return vec4(color.rgb, alpha);
 }
