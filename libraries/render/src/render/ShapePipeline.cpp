//
//  ShapePipeline.cpp
//  render/src/render
//
//  Created by Zach Pomerantz on 12/31/15.
//  Copyright 2015 High Fidelity, Inc.
//
//  Distributed under the Apache License, Version 2.0.
//  See the accompanying file LICENSE or http://www.apache.org/licenses/LICENSE-2.0.html
//

#include "DependencyManager.h"
#include "Logging.h"
#include "ShapePipeline.h"

#include <PerfStat.h>

using namespace render;

<<<<<<< HEAD
void ShapePipeline::prepare(gpu::Batch& batch) {
    if (_batchSetter) {
        _batchSetter(*this, batch);
=======
void ShapePipeline::prepare(gpu::Batch& batch, RenderArgs* args) {
    if (batchSetter) {
        batchSetter(*this, batch, args);
>>>>>>> a8086764
    }
}

void ShapePipeline::prepareShapeItem(RenderArgs* args, const ShapeKey& key, const Item& shape) {
    if (_itemSetter) {
        _itemSetter(*this, args, shape);
    }
}


ShapeKey::Filter::Builder::Builder() {
    _mask.set(OWN_PIPELINE);
    _mask.set(INVALID);
}

void ShapePlumber::addPipelineHelper(const Filter& filter, ShapeKey key, int bit, const PipelinePointer& pipeline) {
    // Iterate over all keys
    if (bit < (int)ShapeKey::FlagBit::NUM_FLAGS) {
        addPipelineHelper(filter, key, bit + 1, pipeline);
        if (!filter._mask[bit]) {
            // Toggle bits set as insignificant in filter._mask 
            key._flags.flip(bit);
            addPipelineHelper(filter, key, bit + 1, pipeline);
        }
    } else {
        // Add the brand new pipeline and cache its location in the lib
        auto precedent = _pipelineMap.find(key);
        if (precedent != _pipelineMap.end()) {
            qCDebug(renderlogging) << "Key already assigned: " << key;
        }
        _pipelineMap.insert(PipelineMap::value_type(key, pipeline));
    }
}

void ShapePlumber::addPipeline(const Key& key, const gpu::ShaderPointer& program, const gpu::StatePointer& state,
        BatchSetter batchSetter, ItemSetter itemSetter) {
    addPipeline(Filter{key}, program, state, batchSetter, itemSetter);
}

void ShapePlumber::addPipeline(const Filter& filter, const gpu::ShaderPointer& program, const gpu::StatePointer& state,
        BatchSetter batchSetter, ItemSetter itemSetter) {
    gpu::Shader::BindingSet slotBindings;
    slotBindings.insert(gpu::Shader::Binding(std::string("lightingModelBuffer"), Slot::BUFFER::LIGHTING_MODEL));
    slotBindings.insert(gpu::Shader::Binding(std::string("skinClusterBuffer"), Slot::BUFFER::SKINNING));
    slotBindings.insert(gpu::Shader::Binding(std::string("materialBuffer"), Slot::BUFFER::MATERIAL));
    slotBindings.insert(gpu::Shader::Binding(std::string("texMapArrayBuffer"), Slot::BUFFER::TEXMAPARRAY));
    slotBindings.insert(gpu::Shader::Binding(std::string("albedoMap"), Slot::MAP::ALBEDO));
    slotBindings.insert(gpu::Shader::Binding(std::string("roughnessMap"), Slot::MAP::ROUGHNESS));
    slotBindings.insert(gpu::Shader::Binding(std::string("normalMap"), Slot::MAP::NORMAL));
    slotBindings.insert(gpu::Shader::Binding(std::string("metallicMap"), Slot::MAP::METALLIC));
    slotBindings.insert(gpu::Shader::Binding(std::string("emissiveMap"), Slot::MAP::EMISSIVE_LIGHTMAP));
    slotBindings.insert(gpu::Shader::Binding(std::string("occlusionMap"), Slot::MAP::OCCLUSION));
    slotBindings.insert(gpu::Shader::Binding(std::string("scatteringMap"), Slot::MAP::SCATTERING));
    slotBindings.insert(gpu::Shader::Binding(std::string("lightBuffer"), Slot::BUFFER::LIGHT));
    slotBindings.insert(gpu::Shader::Binding(std::string("lightAmbientBuffer"), Slot::BUFFER::LIGHT_AMBIENT_BUFFER));
    slotBindings.insert(gpu::Shader::Binding(std::string("skyboxMap"), Slot::MAP::LIGHT_AMBIENT));

    gpu::Shader::makeProgram(*program, slotBindings);

    auto locations = std::make_shared<Locations>();

    locations->albedoTextureUnit = program->getTextures().findLocation("albedoMap");
    locations->roughnessTextureUnit = program->getTextures().findLocation("roughnessMap");
    locations->normalTextureUnit = program->getTextures().findLocation("normalMap");
    locations->metallicTextureUnit = program->getTextures().findLocation("metallicMap");
    locations->emissiveTextureUnit = program->getTextures().findLocation("emissiveMap");
    locations->occlusionTextureUnit = program->getTextures().findLocation("occlusionMap");
    locations->lightingModelBufferUnit = program->getUniformBuffers().findLocation("lightingModelBuffer");
    locations->skinClusterBufferUnit = program->getUniformBuffers().findLocation("skinClusterBuffer");
    locations->materialBufferUnit = program->getUniformBuffers().findLocation("materialBuffer");
    locations->texMapArrayBufferUnit = program->getUniformBuffers().findLocation("texMapArrayBuffer");
    locations->lightBufferUnit = program->getUniformBuffers().findLocation("lightBuffer");
    locations->lightAmbientBufferUnit = program->getUniformBuffers().findLocation("lightAmbientBuffer");
    locations->lightAmbientMapUnit = program->getTextures().findLocation("skyboxMap");
    
    ShapeKey key{filter._flags};
    auto gpuPipeline = gpu::Pipeline::create(program, state);
    auto shapePipeline = std::make_shared<Pipeline>(gpuPipeline, locations, batchSetter, itemSetter);
    addPipelineHelper(filter, key, 0, shapePipeline);
}

const ShapePipelinePointer ShapePlumber::pickPipeline(RenderArgs* args, const Key& key) const {
    assert(!_pipelineMap.empty());
    assert(args);
    assert(args->_batch);

    PerformanceTimer perfTimer("ShapePlumber::pickPipeline");

    const auto& pipelineIterator = _pipelineMap.find(key);
    if (pipelineIterator == _pipelineMap.end()) {
        // The first time we can't find a pipeline, we should log it
        if (_missingKeys.find(key) == _missingKeys.end()) {
            _missingKeys.insert(key);
            qCDebug(renderlogging) << "Couldn't find a pipeline for" << key;
        }
        return PipelinePointer(nullptr);
    }

    PipelinePointer shapePipeline(pipelineIterator->second);
    auto& batch = args->_batch;

    // Setup the one pipeline (to rule them all)
    batch->setPipeline(shapePipeline->pipeline);

    // Run the pipeline's BatchSetter on the passed in batch
<<<<<<< HEAD
    if (shapePipeline->_batchSetter) {
        shapePipeline->_batchSetter(*shapePipeline, *batch);
=======
    if (shapePipeline->batchSetter) {
        shapePipeline->batchSetter(*shapePipeline, *batch, args);
>>>>>>> a8086764
    }

    return shapePipeline;
}<|MERGE_RESOLUTION|>--- conflicted
+++ resolved
@@ -17,15 +17,9 @@
 
 using namespace render;
 
-<<<<<<< HEAD
-void ShapePipeline::prepare(gpu::Batch& batch) {
+void ShapePipeline::prepare(gpu::Batch& batch, RenderArgs* args) {
     if (_batchSetter) {
-        _batchSetter(*this, batch);
-=======
-void ShapePipeline::prepare(gpu::Batch& batch, RenderArgs* args) {
-    if (batchSetter) {
-        batchSetter(*this, batch, args);
->>>>>>> a8086764
+        _batchSetter(*this, batch, args);
     }
 }
 
@@ -125,19 +119,13 @@
     }
 
     PipelinePointer shapePipeline(pipelineIterator->second);
-    auto& batch = args->_batch;
 
     // Setup the one pipeline (to rule them all)
-    batch->setPipeline(shapePipeline->pipeline);
+    args->_batch->setPipeline(shapePipeline->pipeline);
 
     // Run the pipeline's BatchSetter on the passed in batch
-<<<<<<< HEAD
     if (shapePipeline->_batchSetter) {
-        shapePipeline->_batchSetter(*shapePipeline, *batch);
-=======
-    if (shapePipeline->batchSetter) {
-        shapePipeline->batchSetter(*shapePipeline, *batch, args);
->>>>>>> a8086764
+        shapePipeline->_batchSetter(*shapePipeline, *(args->_batch), args);
     }
 
     return shapePipeline;
