//
//  ShapePipeline.cpp
//  render/src/render
//
//  Created by Zach Pomerantz on 12/31/15.
//  Copyright 2015 High Fidelity, Inc.
//
//  Distributed under the Apache License, Version 2.0.
//  See the accompanying file LICENSE or http://www.apache.org/licenses/LICENSE-2.0.html
//

#include "DependencyManager.h"
#include "Logging.h"
#include "ShapePipeline.h"

#include <PerfStat.h>

using namespace render;

<<<<<<< HEAD
void ShapePipeline::prepare(gpu::Batch& batch, RenderArgs* args) {
    if (batchSetter) {
        batchSetter(*this, batch, args);
=======
ShapePipeline::CustomFactoryMap ShapePipeline::_globalCustomFactoryMap;

ShapePipeline::CustomKey ShapePipeline::registerCustomShapePipelineFactory(CustomFactory factory) {  
    ShapePipeline::CustomKey custom = (ShapePipeline::CustomKey) _globalCustomFactoryMap.size() + 1;
    _globalCustomFactoryMap[custom] = factory;
    return custom;  
}


void ShapePipeline::prepare(gpu::Batch& batch, RenderArgs* args) {
    if (_batchSetter) {
        _batchSetter(*this, batch, args);
>>>>>>> 0178c490
    }
}

void ShapePipeline::prepareShapeItem(RenderArgs* args, const ShapeKey& key, const Item& shape) {
    if (_itemSetter) {
        _itemSetter(*this, args, shape);
    }
}


ShapeKey::Filter::Builder::Builder() {
    _mask.set(OWN_PIPELINE);
    _mask.set(INVALID);
}

void ShapePlumber::addPipelineHelper(const Filter& filter, ShapeKey key, int bit, const PipelinePointer& pipeline) const {
    // Iterate over all keys
    if (bit < (int)ShapeKey::FlagBit::NUM_FLAGS) {
        addPipelineHelper(filter, key, bit + 1, pipeline);
        if (!filter._mask[bit]) {
            // Toggle bits set as insignificant in filter._mask 
            key._flags.flip(bit);
            addPipelineHelper(filter, key, bit + 1, pipeline);
        }
    } else {
        // Add the brand new pipeline and cache its location in the lib
        auto precedent = _pipelineMap.find(key);
        if (precedent != _pipelineMap.end()) {
            qCDebug(renderlogging) << "Key already assigned: " << key;
        }
        _pipelineMap.insert(PipelineMap::value_type(key, pipeline));
    }
}

void ShapePlumber::addPipeline(const Key& key, const gpu::ShaderPointer& program, const gpu::StatePointer& state,
        BatchSetter batchSetter, ItemSetter itemSetter) {
    addPipeline(Filter{key}, program, state, batchSetter, itemSetter);
}

void ShapePlumber::addPipeline(const Filter& filter, const gpu::ShaderPointer& program, const gpu::StatePointer& state,
        BatchSetter batchSetter, ItemSetter itemSetter) {
    gpu::Shader::BindingSet slotBindings;
    slotBindings.insert(gpu::Shader::Binding(std::string("lightingModelBuffer"), Slot::BUFFER::LIGHTING_MODEL));
    slotBindings.insert(gpu::Shader::Binding(std::string("skinClusterBuffer"), Slot::BUFFER::SKINNING));
    slotBindings.insert(gpu::Shader::Binding(std::string("materialBuffer"), Slot::BUFFER::MATERIAL));
    slotBindings.insert(gpu::Shader::Binding(std::string("texMapArrayBuffer"), Slot::BUFFER::TEXMAPARRAY));
    slotBindings.insert(gpu::Shader::Binding(std::string("albedoMap"), Slot::MAP::ALBEDO));
    slotBindings.insert(gpu::Shader::Binding(std::string("roughnessMap"), Slot::MAP::ROUGHNESS));
    slotBindings.insert(gpu::Shader::Binding(std::string("normalMap"), Slot::MAP::NORMAL));
    slotBindings.insert(gpu::Shader::Binding(std::string("metallicMap"), Slot::MAP::METALLIC));
    slotBindings.insert(gpu::Shader::Binding(std::string("emissiveMap"), Slot::MAP::EMISSIVE_LIGHTMAP));
    slotBindings.insert(gpu::Shader::Binding(std::string("occlusionMap"), Slot::MAP::OCCLUSION));
    slotBindings.insert(gpu::Shader::Binding(std::string("scatteringMap"), Slot::MAP::SCATTERING));
    slotBindings.insert(gpu::Shader::Binding(std::string("lightBuffer"), Slot::BUFFER::LIGHT));
    slotBindings.insert(gpu::Shader::Binding(std::string("lightAmbientBuffer"), Slot::BUFFER::LIGHT_AMBIENT_BUFFER));
    slotBindings.insert(gpu::Shader::Binding(std::string("skyboxMap"), Slot::MAP::LIGHT_AMBIENT));
    slotBindings.insert(gpu::Shader::Binding(std::string("fadeMaskMap"), Slot::MAP::FADE_MASK));
    slotBindings.insert(gpu::Shader::Binding(std::string("fadeParametersBuffer"), Slot::BUFFER::FADE_PARAMETERS));

    gpu::Shader::makeProgram(*program, slotBindings);

    auto locations = std::make_shared<Locations>();

    locations->albedoTextureUnit = program->getTextures().findLocation("albedoMap");
    locations->roughnessTextureUnit = program->getTextures().findLocation("roughnessMap");
    locations->normalTextureUnit = program->getTextures().findLocation("normalMap");
    locations->metallicTextureUnit = program->getTextures().findLocation("metallicMap");
    locations->emissiveTextureUnit = program->getTextures().findLocation("emissiveMap");
    locations->occlusionTextureUnit = program->getTextures().findLocation("occlusionMap");
    locations->lightingModelBufferUnit = program->getUniformBuffers().findLocation("lightingModelBuffer");
    locations->skinClusterBufferUnit = program->getUniformBuffers().findLocation("skinClusterBuffer");
    locations->materialBufferUnit = program->getUniformBuffers().findLocation("materialBuffer");
    locations->texMapArrayBufferUnit = program->getUniformBuffers().findLocation("texMapArrayBuffer");
    locations->lightBufferUnit = program->getUniformBuffers().findLocation("lightBuffer");
    locations->lightAmbientBufferUnit = program->getUniformBuffers().findLocation("lightAmbientBuffer");
    locations->lightAmbientMapUnit = program->getTextures().findLocation("skyboxMap");
    locations->fadeMaskTextureUnit = program->getTextures().findLocation("fadeMaskMap");
    locations->fadeParameterBufferUnit = program->getUniformBuffers().findLocation("fadeParametersBuffer");

    ShapeKey key{filter._flags};
    auto gpuPipeline = gpu::Pipeline::create(program, state);
    auto shapePipeline = std::make_shared<Pipeline>(gpuPipeline, locations, batchSetter, itemSetter);
    addPipelineHelper(filter, key, 0, shapePipeline);
}

const ShapePipelinePointer ShapePlumber::pickPipeline(RenderArgs* args, const Key& key) const {
    assert(!_pipelineMap.empty());
    assert(args);
    assert(args->_batch);

    PerformanceTimer perfTimer("ShapePlumber::pickPipeline");

    auto pipelineIterator = _pipelineMap.find(key);
    if (pipelineIterator == _pipelineMap.end()) {
        // The first time we can't find a pipeline, we should try things to solve that
        if (_missingKeys.find(key) == _missingKeys.end()) {
            if (key.isCustom()) {
                auto factoryIt = ShapePipeline::_globalCustomFactoryMap.find(key.getCustom());
                if ((factoryIt != ShapePipeline::_globalCustomFactoryMap.end()) && (factoryIt)->second) {
                    // found a factory for the custom key, can now generate a shape pipeline for this case:
                    addPipelineHelper(Filter(key), key, 0, (factoryIt)->second(*this, key));

                    return pickPipeline(args, key);
                } else {
                    qCDebug(renderlogging) << "ShapePlumber::Couldn't find a custom pipeline factory for " << key.getCustom() << " key is: " << key;
                }
            }

           _missingKeys.insert(key);
            qCDebug(renderlogging) << "ShapePlumber::Couldn't find a pipeline for" << key;
        }
        return PipelinePointer(nullptr);
    }

    PipelinePointer shapePipeline(pipelineIterator->second);

    // Setup the one pipeline (to rule them all)
    args->_batch->setPipeline(shapePipeline->pipeline);

    // Run the pipeline's BatchSetter on the passed in batch
<<<<<<< HEAD
    if (shapePipeline->batchSetter) {
        shapePipeline->batchSetter(*shapePipeline, *batch, args);
=======
    if (shapePipeline->_batchSetter) {
        shapePipeline->_batchSetter(*shapePipeline, *(args->_batch), args);
>>>>>>> 0178c490
    }

    return shapePipeline;
}<|MERGE_RESOLUTION|>--- conflicted
+++ resolved
@@ -17,11 +17,6 @@
 
 using namespace render;
 
-<<<<<<< HEAD
-void ShapePipeline::prepare(gpu::Batch& batch, RenderArgs* args) {
-    if (batchSetter) {
-        batchSetter(*this, batch, args);
-=======
 ShapePipeline::CustomFactoryMap ShapePipeline::_globalCustomFactoryMap;
 
 ShapePipeline::CustomKey ShapePipeline::registerCustomShapePipelineFactory(CustomFactory factory) {  
@@ -34,7 +29,6 @@
 void ShapePipeline::prepare(gpu::Batch& batch, RenderArgs* args) {
     if (_batchSetter) {
         _batchSetter(*this, batch, args);
->>>>>>> 0178c490
     }
 }
 
@@ -155,13 +149,8 @@
     args->_batch->setPipeline(shapePipeline->pipeline);
 
     // Run the pipeline's BatchSetter on the passed in batch
-<<<<<<< HEAD
-    if (shapePipeline->batchSetter) {
-        shapePipeline->batchSetter(*shapePipeline, *batch, args);
-=======
     if (shapePipeline->_batchSetter) {
         shapePipeline->_batchSetter(*shapePipeline, *(args->_batch), args);
->>>>>>> 0178c490
     }
 
     return shapePipeline;
