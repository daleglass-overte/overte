//
//  ShapePipeline.h
//  render/src/render
//
//  Created by Zach Pomerantz on 12/31/15.
//  Copyright 2015 High Fidelity, Inc.
//
//  Distributed under the Apache License, Version 2.0.
//  See the accompanying file LICENSE or http://www.apache.org/licenses/LICENSE-2.0.html
//

#ifndef hifi_render_ShapePipeline_h
#define hifi_render_ShapePipeline_h

#include <unordered_set>

#include <gpu/Batch.h>

#include "Args.h"

namespace render {
class Item;
class ShapePlumber;

class ShapeKey {
public:
    enum FlagBit {
        MATERIAL = 0,
        TRANSLUCENT,
        LIGHTMAP,
        TANGENTS,
        SPECULAR,
        UNLIT,
        SKINNED,
        DEPTH_ONLY,
        DEPTH_BIAS,
        WIREFRAME,
        NO_CULL_FACE,
        FADE,

        OWN_PIPELINE,
        INVALID,

        CUSTOM_0,
        CUSTOM_1,
        CUSTOM_2,
        CUSTOM_3,
        CUSTOM_4,
        CUSTOM_5,
        CUSTOM_6,
        CUSTOM_7,

        NUM_FLAGS, // Not a valid flag

        CUSTOM_MASK = (0xFF << CUSTOM_0),

    };
    using Flags = std::bitset<NUM_FLAGS>;

    Flags _flags;

    ShapeKey() : _flags{ 0 } {}
    ShapeKey(const Flags& flags) : _flags{flags} {}

    friend ShapeKey operator&(const ShapeKey& _Left, const ShapeKey& _Right) { return ShapeKey(_Left._flags & _Right._flags); }
    friend ShapeKey operator|(const ShapeKey& _Left, const ShapeKey& _Right) { return ShapeKey(_Left._flags | _Right._flags); }
    friend ShapeKey operator^(const ShapeKey& _Left, const ShapeKey& _Right) { return ShapeKey(_Left._flags ^ _Right._flags); }

    class Builder {
    public:
        Builder() {}
        Builder(ShapeKey key) : _flags{key._flags} {}

        ShapeKey build() const { return ShapeKey{_flags}; }

        Builder& withMaterial() { _flags.set(MATERIAL); return (*this); }
        Builder& withTranslucent() { _flags.set(TRANSLUCENT); return (*this); }
        Builder& withLightmap() { _flags.set(LIGHTMAP); return (*this); }
        Builder& withTangents() { _flags.set(TANGENTS); return (*this); }
        Builder& withSpecular() { _flags.set(SPECULAR); return (*this); }
        Builder& withUnlit() { _flags.set(UNLIT); return (*this); }
        Builder& withSkinned() { _flags.set(SKINNED); return (*this); }
        Builder& withDepthOnly() { _flags.set(DEPTH_ONLY); return (*this); }
        Builder& withDepthBias() { _flags.set(DEPTH_BIAS); return (*this); }
        Builder& withWireframe() { _flags.set(WIREFRAME); return (*this); }
        Builder& withoutCullFace() { _flags.set(NO_CULL_FACE); return (*this); }
        Builder& withFade() { _flags.set(FADE); return (*this); }

        Builder& withOwnPipeline() { _flags.set(OWN_PIPELINE); return (*this); }
        Builder& invalidate() { _flags.set(INVALID); return (*this); }

        Builder& withCustom(uint8_t custom) {  _flags &= (~CUSTOM_MASK); _flags |= (custom << CUSTOM_0); return (*this); }
        
        static const ShapeKey ownPipeline() { return Builder().withOwnPipeline(); }
        static const ShapeKey invalid() { return Builder().invalidate(); }

    protected:
        friend class ShapeKey;
        Flags _flags{0};
    };
    ShapeKey(const Builder& builder) : ShapeKey{builder._flags} {}

    class Filter {
    public:
        Filter(Flags flags, Flags mask) : _flags{flags}, _mask{mask} {}
        Filter(const ShapeKey& key) : _flags{ key._flags } { _mask.set(); }

        // Build a standard filter (will always exclude OWN_PIPELINE, INVALID)
        class Builder {
        public:
            Builder();

            Filter build() const { return Filter(_flags, _mask); }

            Builder& withMaterial() { _flags.set(MATERIAL); _mask.set(MATERIAL); return (*this); }
            Builder& withoutMaterial() { _flags.reset(MATERIAL); _mask.set(MATERIAL); return (*this); }

            Builder& withTranslucent() { _flags.set(TRANSLUCENT); _mask.set(TRANSLUCENT); return (*this); }
            Builder& withOpaque() { _flags.reset(TRANSLUCENT); _mask.set(TRANSLUCENT); return (*this); }

            Builder& withLightmap() { _flags.set(LIGHTMAP); _mask.set(LIGHTMAP); return (*this); }
            Builder& withoutLightmap() { _flags.reset(LIGHTMAP); _mask.set(LIGHTMAP); return (*this); }

            Builder& withTangents() { _flags.set(TANGENTS); _mask.set(TANGENTS); return (*this); }
            Builder& withoutTangents() { _flags.reset(TANGENTS); _mask.set(TANGENTS); return (*this); }

            Builder& withSpecular() { _flags.set(SPECULAR); _mask.set(SPECULAR); return (*this); }
            Builder& withoutSpecular() { _flags.reset(SPECULAR); _mask.set(SPECULAR); return (*this); }

            Builder& withUnlit() { _flags.set(UNLIT); _mask.set(UNLIT); return (*this); }
            Builder& withoutUnlit() { _flags.reset(UNLIT); _mask.set(UNLIT); return (*this); }

            Builder& withSkinned() { _flags.set(SKINNED); _mask.set(SKINNED); return (*this); }
            Builder& withoutSkinned() { _flags.reset(SKINNED); _mask.set(SKINNED); return (*this); }

            Builder& withDepthOnly() { _flags.set(DEPTH_ONLY); _mask.set(DEPTH_ONLY); return (*this); }
            Builder& withoutDepthOnly() { _flags.reset(DEPTH_ONLY); _mask.set(DEPTH_ONLY); return (*this); }

            Builder& withDepthBias() { _flags.set(DEPTH_BIAS); _mask.set(DEPTH_BIAS); return (*this); }
            Builder& withoutDepthBias() { _flags.reset(DEPTH_BIAS); _mask.set(DEPTH_BIAS); return (*this); }

            Builder& withWireframe() { _flags.set(WIREFRAME); _mask.set(WIREFRAME); return (*this); }
            Builder& withoutWireframe() { _flags.reset(WIREFRAME); _mask.set(WIREFRAME); return (*this); }

            Builder& withCullFace() { _flags.reset(NO_CULL_FACE); _mask.set(NO_CULL_FACE); return (*this); }
            Builder& withoutCullFace() { _flags.set(NO_CULL_FACE); _mask.set(NO_CULL_FACE); return (*this); }

            Builder& withFade() { _flags.set(FADE); _mask.set(FADE); return (*this); }
            Builder& withoutFade() { _flags.reset(FADE); _mask.set(FADE); return (*this); }

            Builder& withCustom(uint8_t custom) { _flags &= (~CUSTOM_MASK); _flags |= (custom << CUSTOM_0); _mask |= (CUSTOM_MASK); return (*this); }
            Builder& withoutCustom() { _flags &= (~CUSTOM_MASK);  _mask |= (CUSTOM_MASK); return (*this); }

        protected:
            friend class Filter;
            Flags _flags{0};
            Flags _mask{0};
        };
        Filter(const Filter::Builder& builder) : Filter(builder._flags, builder._mask) {}
        ShapeKey key() const { return ShapeKey(_flags); }
    protected:
        friend class ShapePlumber;
        Flags _flags{0};
        Flags _mask{0};
    };

    bool useMaterial() const { return _flags[MATERIAL]; }
    bool hasLightmap() const { return _flags[LIGHTMAP]; }
    bool hasTangents() const { return _flags[TANGENTS]; }
    bool hasSpecular() const { return _flags[SPECULAR]; }
    bool isUnlit() const { return _flags[UNLIT]; }
    bool isTranslucent() const { return _flags[TRANSLUCENT]; }
    bool isSkinned() const { return _flags[SKINNED]; }
    bool isDepthOnly() const { return _flags[DEPTH_ONLY]; }
    bool isDepthBiased() const { return _flags[DEPTH_BIAS]; }
    bool isWireframe() const { return _flags[WIREFRAME]; }
    bool isCullFace() const { return !_flags[NO_CULL_FACE]; }
    bool isFaded() const { return _flags[FADE]; }

    bool hasOwnPipeline() const { return _flags[OWN_PIPELINE]; }
    bool isValid() const { return !_flags[INVALID]; }

    uint8_t getCustom() const { return (_flags.to_ulong() & CUSTOM_MASK) >> CUSTOM_0; }
    bool isCustom() const { return (_flags.to_ulong() & CUSTOM_MASK); }

    // Comparator for use in stl containers
    class Hash {
    public:
        size_t operator() (const ShapeKey& key) const {
            return std::hash<ShapeKey::Flags>()(key._flags);
        }
    };

    // Comparator for use in stl containers
    class KeyEqual {
    public:
        bool operator()(const ShapeKey& lhs, const ShapeKey& rhs) const { return lhs._flags == rhs._flags; }
    };
};

inline QDebug operator<<(QDebug debug, const ShapeKey& key) {
    if (key.isValid()) {
        if (key.hasOwnPipeline()) {
            debug << "[ShapeKey: OWN_PIPELINE]";
        } else {
            debug << "[ShapeKey:"
                << "useMaterial:" << key.useMaterial()
                << "hasLightmap:" << key.hasLightmap()
                << "hasTangents:" << key.hasTangents()
                << "hasSpecular:" << key.hasSpecular()
                << "isUnlit:" << key.isUnlit()
                << "isTranslucent:" << key.isTranslucent()
                << "isSkinned:" << key.isSkinned()
                << "isDepthOnly:" << key.isDepthOnly()
                << "isDepthBiased:" << key.isDepthBiased()
                << "isWireframe:" << key.isWireframe()
                << "isCullFace:" << key.isCullFace()
                << "isFaded:" << key.isFaded()
                << "]";
        }
    } else {
        debug << "[ShapeKey: INVALID]";
    }
    return debug;
}

// Rendering abstraction over gpu::Pipeline and map locations
// Meta-information (pipeline and locations) to render a shape
class ShapePipeline {
public:
    class Slot {
    public:
        enum BUFFER {
            SKINNING = 0,
            MATERIAL,
            TEXMAPARRAY,
            LIGHTING_MODEL,
            LIGHT,
            LIGHT_AMBIENT_BUFFER,
            FADE_PARAMETERS,
        };

        enum MAP {
            ALBEDO = 0,
            NORMAL,
            METALLIC,
            EMISSIVE_LIGHTMAP,
            ROUGHNESS,
            OCCLUSION,
            SCATTERING,
            LIGHT_AMBIENT,
            FADE_MASK,
        };
    };

    class Locations {
    public:
        int albedoTextureUnit;
        int normalTextureUnit;
        int roughnessTextureUnit;
        int metallicTextureUnit;
        int emissiveTextureUnit;
        int occlusionTextureUnit;
        int lightingModelBufferUnit;
        int skinClusterBufferUnit;
        int materialBufferUnit;
        int texMapArrayBufferUnit;
        int lightBufferUnit;
        int lightAmbientBufferUnit;
        int lightAmbientMapUnit;
        int fadeMaskTextureUnit;
        int fadeParameterBufferUnit;
    };
    using LocationsPointer = std::shared_ptr<Locations>;

<<<<<<< HEAD
    using BatchSetter = std::function<void(const ShapePipeline&, gpu::Batch&, RenderArgs* args)>;
=======
    using BatchSetter = std::function<void(const ShapePipeline&, gpu::Batch&, render::Args*)>;

    using ItemSetter = std::function<void(const ShapePipeline&, render::Args*, const render::Item&)>;
>>>>>>> 0178c490

    ShapePipeline(gpu::PipelinePointer pipeline, LocationsPointer locations, BatchSetter batchSetter = nullptr, ItemSetter itemSetter = nullptr) :
        pipeline(pipeline),
        locations(locations),
        _batchSetter(batchSetter),
        _itemSetter(itemSetter) {}

    // Normally, a pipeline is accessed through pickPipeline. If it needs to be set manually,
    // after calling setPipeline this method should be called to prepare the pipeline with default buffers.
<<<<<<< HEAD
    void prepare(gpu::Batch& batch, RenderArgs* args);
=======
    void prepare(gpu::Batch& batch, Args* args);
>>>>>>> 0178c490

    gpu::PipelinePointer pipeline;
    std::shared_ptr<Locations> locations;

    void prepareShapeItem(Args* args, const ShapeKey& key, const Item& shape);

protected:
    friend class ShapePlumber;

    BatchSetter _batchSetter;
    ItemSetter _itemSetter;
public:
    using CustomKey = uint8_t;
    using CustomFactory = std::function<std::shared_ptr<ShapePipeline> (const ShapePlumber& plumber, const ShapeKey& key)>;
    using CustomFactoryMap = std::map<CustomKey, CustomFactory>;

    static CustomFactoryMap _globalCustomFactoryMap;

    static CustomKey registerCustomShapePipelineFactory(CustomFactory factory);

};
using ShapePipelinePointer = std::shared_ptr<ShapePipeline>;

class ShapePlumber {
public:
    using Key = ShapeKey;
    using Filter = Key::Filter;
    using Pipeline = ShapePipeline;
    using PipelinePointer = ShapePipelinePointer;
    using PipelineMap = std::unordered_map<ShapeKey, PipelinePointer, ShapeKey::Hash, ShapeKey::KeyEqual>;
    using Slot = Pipeline::Slot;
    using Locations = Pipeline::Locations;
    using LocationsPointer = Pipeline::LocationsPointer;
    using BatchSetter = Pipeline::BatchSetter;
    using ItemSetter = Pipeline::ItemSetter;

    void addPipeline(const Key& key, const gpu::ShaderPointer& program, const gpu::StatePointer& state,
        BatchSetter batchSetter = nullptr, ItemSetter itemSetter = nullptr);
    void addPipeline(const Filter& filter, const gpu::ShaderPointer& program, const gpu::StatePointer& state,
        BatchSetter batchSetter = nullptr, ItemSetter itemSetter = nullptr);

    const PipelinePointer pickPipeline(RenderArgs* args, const Key& key) const;

protected:
    void addPipelineHelper(const Filter& filter, Key key, int bit, const PipelinePointer& pipeline) const;
    mutable PipelineMap _pipelineMap;

private:
    mutable std::unordered_set<Key, Key::Hash, Key::KeyEqual> _missingKeys;
};


using ShapePlumberPointer = std::shared_ptr<ShapePlumber>;

}

#endif // hifi_render_ShapePipeline_h<|MERGE_RESOLUTION|>--- conflicted
+++ resolved
@@ -273,13 +273,9 @@
     };
     using LocationsPointer = std::shared_ptr<Locations>;
 
-<<<<<<< HEAD
-    using BatchSetter = std::function<void(const ShapePipeline&, gpu::Batch&, RenderArgs* args)>;
-=======
     using BatchSetter = std::function<void(const ShapePipeline&, gpu::Batch&, render::Args*)>;
 
     using ItemSetter = std::function<void(const ShapePipeline&, render::Args*, const render::Item&)>;
->>>>>>> 0178c490
 
     ShapePipeline(gpu::PipelinePointer pipeline, LocationsPointer locations, BatchSetter batchSetter = nullptr, ItemSetter itemSetter = nullptr) :
         pipeline(pipeline),
@@ -289,11 +285,7 @@
 
     // Normally, a pipeline is accessed through pickPipeline. If it needs to be set manually,
     // after calling setPipeline this method should be called to prepare the pipeline with default buffers.
-<<<<<<< HEAD
-    void prepare(gpu::Batch& batch, RenderArgs* args);
-=======
     void prepare(gpu::Batch& batch, Args* args);
->>>>>>> 0178c490
 
     gpu::PipelinePointer pipeline;
     std::shared_ptr<Locations> locations;
