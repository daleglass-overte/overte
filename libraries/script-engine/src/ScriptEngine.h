//
//  ScriptEngine.h
//  libraries/script-engine/src
//
//  Created by Brad Hefta-Gaub on 12/14/13.
//  Copyright 2013 High Fidelity, Inc.
//
//  Distributed under the Apache License, Version 2.0.
//  See the accompanying file LICENSE or http://www.apache.org/licenses/LICENSE-2.0.html
//

#ifndef hifi_ScriptEngine_h
#define hifi_ScriptEngine_h

#include <vector>

#include <QtCore/QObject>
#include <QtCore/QUrl>
#include <QtCore/QSet>
#include <QtCore/QWaitCondition>
#include <QtScript/QScriptEngine>

#include <AnimationCache.h>
#include <AvatarData.h>
#include <AvatarHashMap.h>
#include <LimitedNodeList.h>
#include <EntityItemID.h>

#include "AbstractControllerScriptingInterface.h"
#include "ArrayBufferClass.h"
#include "AudioScriptingInterface.h"
#include "Quat.h"
#include "ScriptCache.h"
#include "ScriptUUID.h"
#include "Vec3.h"

const QString NO_SCRIPT("");

const unsigned int SCRIPT_DATA_CALLBACK_USECS = floor(((1.0f / 60.0f) * 1000 * 1000) + 0.5f);

typedef QHash<QString, QScriptValueList> RegisteredEventHandlers;

class EntityScriptDetails {
public:
    QString scriptText;
    QScriptValue scriptObject;
};

class ScriptEngine : public QScriptEngine, public ScriptUser {
    Q_OBJECT
public:
    ScriptEngine(const QString& scriptContents = NO_SCRIPT,
                 const QString& fileNameString = QString(""),
                 AbstractControllerScriptingInterface* controllerScriptingInterface = NULL,
                 bool wantSignals = true);

    ~ScriptEngine();

    /// run the script in a dedicated thread. This will have the side effect of evalulating
    /// the current script contents and calling run(). Callers will likely want to register the script with external
    /// services before calling this.
    void runInThread();

    /// run the script in the callers thread, exit when stop() is called.
    void run();
    
    ////////////////////////////////////////////////////////////////////////////////////////////////////////////////////
    // NOTE - these are NOT intended to be public interfaces available to scripts, the are only Q_INVOKABLE so we can
    //        properly ensure they are only called on the correct thread

    /// registers a global object by name
    Q_INVOKABLE void registerGlobalObject(const QString& name, QObject* object);

    /// registers a global getter/setter
    Q_INVOKABLE void registerGetterSetter(const QString& name, QScriptEngine::FunctionSignature getter,
                            QScriptEngine::FunctionSignature setter, const QString& parent = QString(""));
    
    /// register a global function
    Q_INVOKABLE void registerFunction(const QString& name, QScriptEngine::FunctionSignature fun, int numArguments = -1);

    /// register a function as a method on a previously registered global object
    Q_INVOKABLE void registerFunction(const QString& parent, const QString& name, QScriptEngine::FunctionSignature fun,
                          int numArguments = -1);

    /// evaluate some code in the context of the ScriptEngine and return the result
    Q_INVOKABLE QScriptValue evaluate(const QString& program, const QString& fileName = QString(), int lineNumber = 1); // this is also used by the script tool widget

    /// if the script engine is not already running, this will download the URL and start the process of seting it up
    /// to run... NOTE - this is used by Application currently to load the url. We don't really want it to be exposed 
    /// to scripts. we may not need this to be invokable
    void loadURL(const QUrl& scriptURL, bool reload);

    ////////////////////////////////////////////////////////////////////////////////////////////////////////////////////
    // NOTE - these are intended to be public interfaces available to scripts 
    Q_INVOKABLE void addEventHandler(const EntityItemID& entityID, const QString& eventName, QScriptValue handler);
    Q_INVOKABLE void removeEventHandler(const EntityItemID& entityID, const QString& eventName, QScriptValue handler);

    Q_INVOKABLE void load(const QString& loadfile);
    Q_INVOKABLE void include(const QStringList& includeFiles, QScriptValue callback = QScriptValue());
    Q_INVOKABLE void include(const QString& includeFile, QScriptValue callback = QScriptValue());

    Q_INVOKABLE QObject* setInterval(const QScriptValue& function, int intervalMS);
    Q_INVOKABLE QObject* setTimeout(const QScriptValue& function, int timeoutMS);
    Q_INVOKABLE void clearInterval(QObject* timer) { stopTimer(reinterpret_cast<QTimer*>(timer)); }
    Q_INVOKABLE void clearTimeout(QObject* timer) { stopTimer(reinterpret_cast<QTimer*>(timer)); }
    Q_INVOKABLE void print(const QString& message);
    Q_INVOKABLE QUrl resolvePath(const QString& path) const;

    // Entity Script Related methods
    Q_INVOKABLE void loadEntityScript(const EntityItemID& entityID, const QString& entityScript, bool forceRedownload = false); // will call the preload method once loaded
    Q_INVOKABLE void unloadEntityScript(const EntityItemID& entityID); // will call unload method
    Q_INVOKABLE void unloadAllEntityScripts();
    Q_INVOKABLE void callEntityScriptMethod(const EntityItemID& entityID, const QString& methodName);
    Q_INVOKABLE void callEntityScriptMethod(const EntityItemID& entityID, const QString& methodName, const MouseEvent& event);
    Q_INVOKABLE void callEntityScriptMethod(const EntityItemID& entityID, const QString& methodName, const EntityItemID& otherID, const Collision& collision);

    ////////////////////////////////////////////////////////////////////////////////////////////////////////////////////
    // NOTE - this is intended to be a public interface for Agent scripts, and local scripts, but not for EntityScripts
    Q_INVOKABLE void stop();

    bool isFinished() const { return _isFinished; } // used by Application and ScriptWidget
    bool isRunning() const { return _isRunning; } // used by ScriptWidget

    static void stopAllScripts(QObject* application); // used by Application on shutdown

    ////////////////////////////////////////////////////////////////////////////////////////////////////////////////////
    // NOTE - These are the callback implementations for ScriptUser the get called by ScriptCache when the contents
    // of a script are available.
    virtual void scriptContentsAvailable(const QUrl& url, const QString& scriptContents);
    virtual void errorInLoadingScript(const QUrl& url);

    // These are currently used by Application to track if a script is user loaded or not. Consider finding a solution
    // inside of Application so that the ScriptEngine class is not polluted by this notion
    void setUserLoaded(bool isUserLoaded) { _isUserLoaded = isUserLoaded; }
    bool isUserLoaded() const { return _isUserLoaded; }

    // NOTE - this is used by the TypedArray implemetation. we need to review this for thread safety
    ArrayBufferClass* getArrayBufferClass() { return _arrayBufferClass; }

signals:
    void scriptLoaded(const QString& scriptFilename);
    void errorLoadingScript(const QString& scriptFilename);
    void update(float deltaTime);
    void scriptEnding();
    void finished(const QString& fileNameString);
    void cleanupMenuItem(const QString& menuItemString);
    void printedMessage(const QString& message);
    void errorMessage(const QString& message);
    void runningStateChanged();
    void evaluationFinished(QScriptValue result, bool isException);
    void loadScript(const QString& scriptName, bool isUserLoaded);
    void reloadScript(const QString& scriptName, bool isUserLoaded);
    void doneRunning();

protected:
    QString _scriptContents;
    QString _parentURL;
    bool _isFinished;
    bool _isRunning;
    int _evaluatesPending = 0;
    bool _isInitialized;
    QHash<QTimer*, QScriptValue> _timerFunctionMap;
    QSet<QUrl> _includedURLs;
    bool _wantSignals = true;

<<<<<<< HEAD
    QHash<EntityItemID, EntityScriptDetails> _entityScripts;


=======
>>>>>>> 096a6cb4
private:
    void init();
    QString getFilename() const;
    void waitTillDoneRunning();
    bool evaluatePending() const { return _evaluatesPending > 0; }
    void timerFired();
    void stopAllTimers();

    void setParentURL(const QString& parentURL) { _parentURL = parentURL; }

    QObject* setupTimerWithInterval(const QScriptValue& function, int intervalMS, bool isSingleShot);
    void stopTimer(QTimer* timer);

    AbstractControllerScriptingInterface* _controllerScriptingInterface;
    QString _fileNameString;
    Quat _quatLibrary;
    Vec3 _vec3Library;
    ScriptUUID _uuidLibrary;
    bool _isUserLoaded;
    bool _isReloading;

    ArrayBufferClass* _arrayBufferClass;

    QHash<EntityItemID, RegisteredEventHandlers> _registeredHandlers;
    void generalHandler(const EntityItemID& entityID, const QString& eventName, std::function<QScriptValueList()> argGenerator);
    Q_INVOKABLE void entityScriptContentAvailable(const EntityItemID& entityID, const QString& scriptOrURL, const QString& contents, bool isURL, bool success);

    static QSet<ScriptEngine*> _allKnownScriptEngines;
    static QMutex _allScriptsMutex;
    static bool _stoppingAllScripts;
    static bool _doneRunningThisScript;

};

#endif // hifi_ScriptEngine_h<|MERGE_RESOLUTION|>--- conflicted
+++ resolved
@@ -162,13 +162,7 @@
     QHash<QTimer*, QScriptValue> _timerFunctionMap;
     QSet<QUrl> _includedURLs;
     bool _wantSignals = true;
-
-<<<<<<< HEAD
     QHash<EntityItemID, EntityScriptDetails> _entityScripts;
-
-
-=======
->>>>>>> 096a6cb4
 private:
     void init();
     QString getFilename() const;
