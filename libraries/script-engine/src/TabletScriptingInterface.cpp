--- conflicted
+++ resolved
@@ -229,16 +229,10 @@
 void TabletProxy::loadQMLSource(const QVariant& path) {
     if (_qmlTabletRoot) {
         if (_state != State::QML) {
-<<<<<<< HEAD
-            // _qmlTabletRoot->setProperty("eventBridge", QVariant::fromValue(_qmlOffscreenSurface));
-            QMetaObject::invokeMethod(_qmlTabletRoot, "loadSource", Q_ARG(const QVariant&, path));
-            _state = State::QML;
-=======
             removeButtonsFromHomeScreen();
             QMetaObject::invokeMethod(_qmlTabletRoot, "loadSource", Q_ARG(const QVariant&, path));
             _state = State::QML;
             emit screenChanged(QVariant("QML"), path);
->>>>>>> e329696c
         }
     }
 }
@@ -421,15 +415,6 @@
     return menuList;
 }
 
-QQuickItem* TabletProxy::findChild(QString childName) const {
-    if (!_qmlTabletRoot) {
-        return nullptr;
-    }
-
-    return _qmlTabletRoot->findChild<QQuickItem*>(childName);
-}
-
-
 //
 // TabletButtonProxy
 //
