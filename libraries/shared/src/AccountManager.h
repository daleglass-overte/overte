--- conflicted
+++ resolved
@@ -50,14 +50,10 @@
     Q_INVOKABLE bool checkAndSignalForAccessToken();
     
     void requestAccessToken(const QString& login, const QString& password);
-
+    
     QString getUsername() const { return _accountInfo.getUsername(); }
-<<<<<<< HEAD
-    QString getAccessToken() const { return _accountInfo.getAccessToken().token; }
-=======
 
     const QString& getXMPPPassword() const { return _accountInfo.getXMPPPassword(); }
->>>>>>> cc8d052b
     
     void destroy() { delete _networkAccessManager; }
     
