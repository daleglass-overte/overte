--- conflicted
+++ resolved
@@ -24,11 +24,8 @@
 const char PACKET_HEADER_VOXEL_DATA = 'V';
 const char PACKET_HEADER_BULK_AVATAR_DATA = 'X';
 const char PACKET_HEADER_TRANSMITTER_DATA = 't';
-<<<<<<< HEAD
 const char PACKET_HEADER_ENVIRONMENT_DATA = 'e';
-=======
 const char PACKET_HEADER_DOMAIN_LIST_REQUEST = 'L';
 const char PACKET_HEADER_DOMAIN_RFD = 'C';
->>>>>>> 915d6e50
 
 #endif