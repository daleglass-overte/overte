--- conflicted
+++ resolved
@@ -19,93 +19,6 @@
 #include "PerfStat.h"
 
 // Static class members initialization here!
-<<<<<<< HEAD
-=======
-std::map<std::string,PerfStatHistory,std::less<std::string> > PerfStat::groupHistoryMap;
-bool PerfStat::wantDebugOut = false;
-timeval PerfStat::firstDumpTime;
-bool PerfStat::firstDumpTimeSet = false;
-
-// Constructor handles starting the timer
-PerfStat::PerfStat(std::string groupName) {
-	this->group = groupName;
-	gettimeofday(&this->start,NULL);
-
-	// If this is our first ever PerfStat object, we'll also initialize this
-	if (!firstDumpTimeSet) {
-		gettimeofday(&firstDumpTime,NULL);
-		firstDumpTimeSet=true;
-	}
-}
-
-// Destructor handles recording all of our stats
-PerfStat::~PerfStat() {
-	timeval end;
-	gettimeofday(&end,NULL);
-	double elapsed = ((end.tv_usec-start.tv_usec)/1000000.0)+(end.tv_sec-start.tv_sec);
-	
-	double average = elapsed;
-	double totalTime = elapsed;
-	long int count = 1;
-	
-	// check to see if this group exists in the history...
-	if (groupHistoryMap.find(group) == groupHistoryMap.end()) {
-		groupHistoryMap[group]=PerfStatHistory(group,elapsed,1);
-	} else {
-		PerfStatHistory history = groupHistoryMap[group];
-		history.recordTime(elapsed);
-		groupHistoryMap[group] = history;
-		average = history.getAverage();
-		count = history.getCount();
-		totalTime = history.getTotalTime();
-	}
-
-	if (wantDebugOut) {	
-		qDebug("PerfStats: %s elapsed:%f average:%lf count:%ld total:%lf ut:%ld us:%ld ue:%ld t:%ld s:%ld e:%ld",
-               this->group.c_str(),elapsed,average,count,totalTime,
-               (long)(end.tv_usec-start.tv_usec), (long)start.tv_usec, (long)end.tv_usec,
-               (long)(end.tv_sec-start.tv_sec), (long)start.tv_sec, (long)end.tv_sec
-        );
-	}
-};
-
-// How many groups have we added?
-int PerfStat::getGroupCount() { 
-	return groupHistoryMap.size(); 
-}
-
-//////////////////////////////////////////////////////////////////////////////////////////////////////////////
-// Method:		DumpStats()
-// Description:	Generates some lines of debug stats for all the groups of PerfStats you've created.
-// Note: 		Caller is responsible for allocating an array of char*'s that is large enough to hold 
-//				groupCount + 1. Caller is also responsible for deleting all this memory.
-int PerfStat::DumpStats(char** array) {
-	// If we haven't yet set a dump time, we'll also initialize this now, but this is unlikely
-	if (!firstDumpTimeSet) {
-		gettimeofday(&firstDumpTime,NULL);
-		firstDumpTimeSet=true;
-	}
-
-	timeval now;
-	gettimeofday(&now,NULL);
-	double elapsed = ((now.tv_usec-firstDumpTime.tv_usec)/1000000.0)+(now.tv_sec-firstDumpTime.tv_sec);
-	
-	array[0] = new char[MAX_PERFSTAT_DEBUG_LINE_LEN];
-	snprintf(array[0],MAX_PERFSTAT_DEBUG_LINE_LEN,"PerfStats:");
-	int lineCount=1;
-	// For each active performance group
-	for (PerfStatMapItr i = groupHistoryMap.begin(); i != groupHistoryMap.end(); i++) {
-		float percent = (i->second.getTotalTime()/elapsed) * 100.0;
-	
-		array[lineCount] = new char[MAX_PERFSTAT_DEBUG_LINE_LEN];
-		snprintf(array[lineCount],MAX_PERFSTAT_DEBUG_LINE_LEN,"%s Avg: %lf Num: %ld TTime: %lf (%.2f%%)",
-			i->second.group.c_str(),i->second.getAverage(),i->second.getCount(),i->second.getTotalTime(),percent);
-		lineCount++;
-	}
-	return lineCount;
-}
-
->>>>>>> 83257539
 bool PerformanceWarning::_suppressShortTimings = false;
 
 // Destructor handles recording all of our stats
