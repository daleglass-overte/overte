//
//  SharedUtil.h
//  hifi
//
//  Created by Stephen Birarda on 2/22/13.
//  Copyright (c) 2013 HighFidelity, Inc. All rights reserved.
//

#ifndef __hifi__SharedUtil__
#define __hifi__SharedUtil__

#include <math.h>
#include <stdint.h>

#ifndef _WIN32
#include <unistd.h> // not on windows, not needed for mac or windows
#endif

#include <glm/glm.hpp>
#include <glm/gtc/quaternion.hpp>

#include <QtCore/QDebug>

#ifdef _WIN32
#include "Systime.h"
#else
#include <sys/time.h>
#endif

#include "PacketHeaders.h"

const int BYTES_PER_COLOR = 3;
const int BYTES_PER_FLAGS = 1;
typedef unsigned char rgbColor[BYTES_PER_COLOR];
typedef unsigned char colorPart;
typedef unsigned char nodeColor[BYTES_PER_COLOR + BYTES_PER_FLAGS];
typedef unsigned char rgbColor[BYTES_PER_COLOR];

struct xColor {
    unsigned char red;
    unsigned char green;
    unsigned char blue;
};


static const float ZERO             = 0.0f;
static const float ONE              = 1.0f;
static const float ONE_HALF			= 0.5f;
static const float ONE_THIRD        = 0.333333f;
static const float PIE              = 3.141592f;
static const float PI_TIMES_TWO		= 3.141592f * 2.0f;
static const float PI_OVER_180      = 3.141592f / 180.0f;
static const float EPSILON          = 0.000001f;	//smallish positive number - used as margin of error for some computations
static const float SQUARE_ROOT_OF_2 = (float)sqrt(2.f);
static const float SQUARE_ROOT_OF_3 = (float)sqrt(3.f);
static const float METER            = 1.0f;
static const float DECIMETER        = 0.1f;
static const float CENTIMETER       = 0.01f;
static const float MILLIIMETER      = 0.001f;
static const quint64 USECS_PER_MSEC = 1000;
static const quint64 MSECS_PER_SECOND = 1000;
static const quint64 USECS_PER_SECOND = USECS_PER_MSEC * MSECS_PER_SECOND;

quint64 usecTimestamp(const timeval *time);
quint64 usecTimestampNow();
void usecTimestampNowForceClockSkew(int clockSkew);

float randFloat();
int randIntInRange (int min, int max);
float randFloatInRange (float min,float max);
unsigned char randomColorValue(int minimum);
bool randomBoolean();

bool shouldDo(float desiredInterval, float deltaTime);

void outputBufferBits(const unsigned char* buffer, int length, QDebug* continuedDebug = NULL);
void outputBits(unsigned char byte, QDebug* continuedDebug = NULL);
void printVoxelCode(unsigned char* voxelCode);
int numberOfOnes(unsigned char byte);
bool oneAtBit(unsigned char byte, int bitIndex);
void setAtBit(unsigned char& byte, int bitIndex);
void clearAtBit(unsigned char& byte, int bitIndex);
int  getSemiNibbleAt(unsigned char& byte, int bitIndex);
void setSemiNibbleAt(unsigned char& byte, int bitIndex, int value);

int getNthBit(unsigned char byte, int ordinal); /// determines the bit placement 0-7 of the ordinal set bit

bool isInEnvironment(const char* environment);

void switchToResourcesParentIfRequired();

void loadRandomIdentifier(unsigned char* identifierBuffer, int numBytes);

const char* getCmdOption(int argc, const char * argv[],const char* option);
bool cmdOptionExists(int argc, const char * argv[],const char* option);

void sharedMessageHandler(QtMsgType type, const QMessageLogContext& context, const QString &message);

unsigned char* pointToVoxel(float x, float y, float z, float s, unsigned char r = 0, unsigned char g = 0, unsigned char b = 0);
unsigned char* pointToOctalCode(float x, float y, float z, float s);

<<<<<<< HEAD
=======

>>>>>>> c58f44f5
#ifdef _WIN32
void usleep(int waitTime);
#endif

int insertIntoSortedArrays(void* value, float key, int originalIndex,
                           void** valueArray, float* keyArray, int* originalIndexArray,
                           int currentCount, int maxCount);

int removeFromSortedArrays(void* value, void** valueArray, float* keyArray, int* originalIndexArray,
                           int currentCount, int maxCount);



// Helper Class for debugging
class debug {
public:
    static const char* valueOf(bool checkValue) { return checkValue ? "yes" : "no"; }
    static void setDeadBeef(void* memoryVoid, int size);
    static void checkDeadBeef(void* memoryVoid, int size);
private:
    static unsigned char DEADBEEF[];
    static int DEADBEEF_SIZE;
};

bool isBetween(int64_t value, int64_t max, int64_t min);


// These pack/unpack functions are designed to start specific known types in as efficient a manner
// as possible. Taking advantage of the known characteristics of the semantic types.

// Angles are known to be between 0 and 360deg, this allows us to encode in 16bits with great accuracy
int packFloatAngleToTwoByte(unsigned char* buffer, float angle);
int unpackFloatAngleFromTwoByte(const uint16_t* byteAnglePointer, float* destinationPointer);

// Orientation Quats are known to have 4 normalized components be between -1.0 and 1.0
// this allows us to encode each component in 16bits with great accuracy
int packOrientationQuatToBytes(unsigned char* buffer, const glm::quat& quatInput);
int unpackOrientationQuatFromBytes(const unsigned char* buffer, glm::quat& quatOutput);

// Ratios need the be highly accurate when less than 10, but not very accurate above 10, and they
// are never greater than 1000 to 1, this allows us to encode each component in 16bits
int packFloatRatioToTwoByte(unsigned char* buffer, float ratio);
int unpackFloatRatioFromTwoByte(const unsigned char* buffer, float& ratio);

// Near/Far Clip values need the be highly accurate when less than 10, but only integer accuracy above 10 and
// they are never greater than 16,000, this allows us to encode each component in 16bits
int packClipValueToTwoByte(unsigned char* buffer, float clipValue);
int unpackClipValueFromTwoByte(const unsigned char* buffer, float& clipValue);

// Positive floats that don't need to be very precise
int packFloatToByte(unsigned char* buffer, float value, float scaleBy);
int unpackFloatFromByte(const unsigned char* buffer, float& value, float scaleBy);

// Allows sending of fixed-point numbers: radix 1 makes 15.1 number, radix 8 makes 8.8 number, etc
int packFloatScalarToSignedTwoByteFixed(unsigned char* buffer, float scalar, int radix);
int unpackFloatScalarFromSignedTwoByteFixed(const int16_t* byteFixedPointer, float* destinationPointer, int radix);

// A convenience for sending vec3's as fixed-point floats
int packFloatVec3ToSignedTwoByteFixed(unsigned char* destBuffer, const glm::vec3& srcVector, int radix);
int unpackFloatVec3FromSignedTwoByteFixed(const unsigned char* sourceBuffer, glm::vec3& destination, int radix);

#ifndef PIf
#define PIf 3.14159265f
#endif

glm::vec3 safeEulerAngles(const glm::quat& q);

#endif /* defined(__hifi__SharedUtil__) */<|MERGE_RESOLUTION|>--- conflicted
+++ resolved
@@ -99,10 +99,6 @@
 unsigned char* pointToVoxel(float x, float y, float z, float s, unsigned char r = 0, unsigned char g = 0, unsigned char b = 0);
 unsigned char* pointToOctalCode(float x, float y, float z, float s);
 
-<<<<<<< HEAD
-=======
-
->>>>>>> c58f44f5
 #ifdef _WIN32
 void usleep(int waitTime);
 #endif
