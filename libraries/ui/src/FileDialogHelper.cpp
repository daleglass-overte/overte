--- conflicted
+++ resolved
@@ -17,11 +17,7 @@
 #include <QtCore/QRegularExpression>
 #include <QDesktopServices>
 
-<<<<<<< HEAD
-std::function<void(const QString&)> FileDialogHelper::_openDiretoryOperator = nullptr;
-=======
 std::function<void(const QString&)> FileDialogHelper::_openDirectoryOperator = nullptr;
->>>>>>> a58efe74
 
 QUrl FileDialogHelper::home() {
     return pathToUrl(QStandardPaths::standardLocations(QStandardPaths::HomeLocation)[0]);
@@ -116,13 +112,8 @@
 }
 
 void FileDialogHelper::openDirectory(const QString& path) {
-<<<<<<< HEAD
-    if (_openDiretoryOperator) {
-        _openDiretoryOperator(path);
-=======
     if (_openDirectoryOperator) {
         _openDirectoryOperator(path);
->>>>>>> a58efe74
     }
 }
 
