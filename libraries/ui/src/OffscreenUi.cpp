--- conflicted
+++ resolved
@@ -91,19 +91,14 @@
     return offscreenFlags;
 }
 
-<<<<<<< HEAD
 void OffscreenUi::removeModalDialog(QObject* modal) {
     if (modal) {
         _modalDialogListeners.removeOne(modal);
     }
 }
 
-void OffscreenUi::create(QOpenGLContext* context) {
-    OffscreenQmlSurface::create(context);
-=======
 void OffscreenUi::create() {
     OffscreenQmlSurface::create();
->>>>>>> 06ab8ddb
     auto myContext = getSurfaceContext();
 
     myContext->setContextProperty("OffscreenUi", this);
@@ -177,7 +172,7 @@
 
     virtual QVariant waitForResult() {
         while (!_finished) {
-            QCoreApplication::processEvents(QEventLoop::AllEvents, 100);
+            QCoreApplication::processEvents();
         }
         return _result;
     }
@@ -333,28 +328,18 @@
     Q_OBJECT
 
     friend class OffscreenUi;
-    InputDialogListener(QQuickItem* queryBox, bool custom = false) : ModalDialogListener(queryBox), _custom(custom) {
+    InputDialogListener(QQuickItem* queryBox) : ModalDialogListener(queryBox) {
         if (_finished) {
             return;
         }
         connect(_dialog, SIGNAL(selected(QVariant)), this, SLOT(onSelected(const QVariant&)));
     }
 
-private:
-    bool _custom { false };
 private slots:
     void onSelected(const QVariant& result) {
-        if (_custom) {
-            if (result.isValid()) {
-                // We get a JSON encoded result, so we unpack it into a QVariant wrapping a QVariantMap
-                _result = QVariant(QJsonDocument::fromJson(result.toString().toUtf8()).object().toVariantMap());
-            }
-        } else {
-            _result = result;
-        }
-
-        auto offscreenUi = DependencyManager::get<OffscreenUi>();
-        emit offscreenUi->inputDialogResponse(_result);
+        _result = result;
+	auto offscreenUi = DependencyManager::get<OffscreenUi>();
+	emit offscreenUi->inputDialogResponse(_result);
         offscreenUi->removeModalDialog(qobject_cast<QObject*>(this));
         _finished = true;
         disconnect(_dialog);
@@ -493,7 +478,7 @@
         return;
     }
 
-    InputDialogListener* inputDialogListener = new InputDialogListener(createCustomInputDialog(icon, title, config), true);
+    InputDialogListener* inputDialogListener = new InputDialogListener(createCustomInputDialog(icon, title, config));
     QObject* inputDialog = qobject_cast<QObject*>(inputDialogListener);
     _modalDialogListeners.push_back(inputDialog);
     return;
