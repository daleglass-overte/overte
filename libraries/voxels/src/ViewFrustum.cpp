//
//  ViewFrustum.cpp
//  hifi
//
//  Created by Brad Hefta-Gaub on 04/11/13.
//
//  Simple view frustum class.
//
//

#include "ViewFrustum.h"
#include "voxels_Log.h"

using voxels_lib::printLog;

ViewFrustum::ViewFrustum() :
    _position(glm::vec3(0,0,0)),
    _direction(glm::vec3(0,0,0)),
    _up(glm::vec3(0,0,0)),
    _right(glm::vec3(0,0,0)),
    _fieldOfView(0.0),
    _aspectRatio(1.0),
    _nearClip(0.1),
    _farClip(500.0),
    _nearHeight(0.0),
    _nearWidth(0.0),
    _farHeight(0.0),
    _farWidth(0.0),
    _farCenter(glm::vec3(0,0,0)),
    _farTopLeft(glm::vec3(0,0,0)),
    _farTopRight(glm::vec3(0,0,0)),
    _farBottomLeft(glm::vec3(0,0,0)),
    _farBottomRight(glm::vec3(0,0,0)),
    _nearCenter(glm::vec3(0,0,0)),
    _nearTopLeft(glm::vec3(0,0,0)),
    _nearTopRight(glm::vec3(0,0,0)),
    _nearBottomLeft(glm::vec3(0,0,0)),
    _nearBottomRight(glm::vec3(0,0,0)) { }

/////////////////////////////////////////////////////////////////////////////////////
// ViewFrustum::calculateViewFrustum()
//
// Description: this will calculate the view frustum bounds for a given position
// 				and direction
//
// Notes on how/why this works: 
//     http://www.lighthouse3d.com/tutorials/view-frustum-culling/view-frustums-shape/
//
void ViewFrustum::calculate() {

    static const double PI_OVER_180			= 3.14159265359 / 180.0; // would be better if this was in a shared location
	
	glm::vec3 front    = _direction;
	
	// Calculating field of view.
	float fovInRadians = _fieldOfView * PI_OVER_180;
	
	float twoTimesTanHalfFOV = 2.0f * tan(fovInRadians/2.0f);

    // Do we need this?
	//tang = (float)tan(ANG2RAD * angle * 0.5) ;

    float nearClip = _nearClip;
    float farClip  = _farClip;
	
	_nearHeight = (twoTimesTanHalfFOV * nearClip);
	_nearWidth  = _nearHeight * _aspectRatio;
	_farHeight  = (twoTimesTanHalfFOV * farClip);
	_farWidth   = _farHeight * _aspectRatio;

	float farHalfHeight    = (_farHeight * 0.5f);
	float farHalfWidth     = (_farWidth  * 0.5f);
	_farCenter       = _position+front * farClip;
	_farTopLeft      = _farCenter  + (_up * farHalfHeight)  - (_right * farHalfWidth); 
	_farTopRight     = _farCenter  + (_up * farHalfHeight)  + (_right * farHalfWidth); 
	_farBottomLeft   = _farCenter  - (_up * farHalfHeight)  - (_right * farHalfWidth); 
	_farBottomRight  = _farCenter  - (_up * farHalfHeight)  + (_right * farHalfWidth); 

	float nearHalfHeight   = (_nearHeight * 0.5f);
	float nearHalfWidth    = (_nearWidth  * 0.5f);
	_nearCenter      = _position+front * nearClip;
	_nearTopLeft     = _nearCenter + (_up * nearHalfHeight) - (_right * nearHalfWidth); 
	_nearTopRight    = _nearCenter + (_up * nearHalfHeight) + (_right * nearHalfWidth); 
	_nearBottomLeft  = _nearCenter - (_up * nearHalfHeight) - (_right * nearHalfWidth); 
	_nearBottomRight = _nearCenter - (_up * nearHalfHeight) + (_right * nearHalfWidth); 

	// compute the six planes
	// The planes are defined such that the normal points towards the inside of the view frustum. 
	// Testing if an object is inside the view frustum is performed by computing on which side of 
	// the plane the object resides. This can be done computing the signed distance from the point
	// to the plane. If it is on the side that the normal is pointing, i.e. the signed distance 
	// is positive, then it is on the right side of the respective plane. If an object is on the 
	// right side of all six planes then the object is inside the frustum.

	// the function set3Points assumes that the points are given in counter clockwise order, assume you
	// are inside the frustum, facing the plane. Start with any point, and go counter clockwise for
	// three consecutive points
	
	_planes[TOP_PLANE   ].set3Points(_nearTopRight,_nearTopLeft,_farTopLeft);
	_planes[BOTTOM_PLANE].set3Points(_nearBottomLeft,_nearBottomRight,_farBottomRight);
	_planes[LEFT_PLANE  ].set3Points(_nearBottomLeft,_farBottomLeft,_farTopLeft);
	_planes[RIGHT_PLANE ].set3Points(_farBottomRight,_nearBottomRight,_nearTopRight);
	_planes[NEAR_PLANE  ].set3Points(_nearBottomRight,_nearBottomLeft,_nearTopLeft);
	_planes[FAR_PLANE   ].set3Points(_farBottomLeft,_farBottomRight,_farTopRight);

}

void ViewFrustum::dump() const {

    printLog("position.x=%f, position.y=%f, position.z=%f\n", _position.x, _position.y, _position.z);
    printLog("direction.x=%f, direction.y=%f, direction.z=%f\n", _direction.x, _direction.y, _direction.z);
    printLog("up.x=%f, up.y=%f, up.z=%f\n", _up.x, _up.y, _up.z);
    printLog("right.x=%f, right.y=%f, right.z=%f\n", _right.x, _right.y, _right.z);

    printLog("farDist=%f\n", _farClip);
    printLog("farHeight=%f\n", _farHeight);
    printLog("farWidth=%f\n", _farWidth);

    printLog("nearDist=%f\n", _nearClip);
    printLog("nearHeight=%f\n", _nearHeight);
    printLog("nearWidth=%f\n", _nearWidth);

    printLog("farCenter.x=%f,      farCenter.y=%f,      farCenter.z=%f\n",
    	_farCenter.x, _farCenter.y, _farCenter.z);
    printLog("farTopLeft.x=%f,     farTopLeft.y=%f,     farTopLeft.z=%f\n",
    	_farTopLeft.x, _farTopLeft.y, _farTopLeft.z);
    printLog("farTopRight.x=%f,    farTopRight.y=%f,    farTopRight.z=%f\n",
    	_farTopRight.x, _farTopRight.y, _farTopRight.z);
    printLog("farBottomLeft.x=%f,  farBottomLeft.y=%f,  farBottomLeft.z=%f\n",
    	_farBottomLeft.x, _farBottomLeft.y, _farBottomLeft.z);
    printLog("farBottomRight.x=%f, farBottomRight.y=%f, farBottomRight.z=%f\n",
    	_farBottomRight.x, _farBottomRight.y, _farBottomRight.z);

    printLog("nearCenter.x=%f,      nearCenter.y=%f,      nearCenter.z=%f\n",
    	_nearCenter.x, _nearCenter.y, _nearCenter.z);
    printLog("nearTopLeft.x=%f,     nearTopLeft.y=%f,     nearTopLeft.z=%f\n",
    	_nearTopLeft.x, _nearTopLeft.y, _nearTopLeft.z);
    printLog("nearTopRight.x=%f,    nearTopRight.y=%f,    nearTopRight.z=%f\n",
    	_nearTopRight.x, _nearTopRight.y, _nearTopRight.z);
    printLog("nearBottomLeft.x=%f,  nearBottomLeft.y=%f,  nearBottomLeft.z=%f\n",
    	_nearBottomLeft.x, _nearBottomLeft.y, _nearBottomLeft.z);
    printLog("nearBottomRight.x=%f, nearBottomRight.y=%f, nearBottomRight.z=%f\n",
    	_nearBottomRight.x, _nearBottomRight.y, _nearBottomRight.z);
}


//enum { TOP_PLANE = 0, BOTTOM_PLANE, LEFT_PLANE, RIGHT_PLANE, NEAR_PLANE, FAR_PLANE };
const char* ViewFrustum::debugPlaneName (int plane) const {
    switch (plane) {
        case TOP_PLANE:    return "Top Plane";
        case BOTTOM_PLANE: return "Bottom Plane";
        case LEFT_PLANE:   return "Left Plane";
        case RIGHT_PLANE:  return "Right Plane";
        case NEAR_PLANE:   return "Near Plane";
        case FAR_PLANE:    return "Far Plane";
    }
    return "Unknown";
}


int ViewFrustum::pointInFrustum(const glm::vec3& point) const {

    //printf("ViewFrustum::pointInFrustum() point=%f,%f,%f\n",point.x,point.y,point.z);
    //dump();

	int result = INSIDE;
	for(int i=0; i < 6; i++) {
	    float distance = _planes[i].distance(point);

        //printf("plane[%d] %s -- distance=%f \n",i,debugPlaneName(i),distance);
	
		if (distance < 0) {
			return OUTSIDE;
		}
	}
	return(result);
}

int ViewFrustum::sphereInFrustum(const glm::vec3& center, float radius) const {
	int result = INSIDE;
	float distance;
	for(int i=0; i < 6; i++) {
		distance = _planes[i].distance(center);
		if (distance < -radius)
			return OUTSIDE;
		else if (distance < radius)
			result =  INTERSECT;
	}
	return(result);
}


int ViewFrustum::boxInFrustum(const AABox& box) const {

    //printf("ViewFrustum::boxInFrustum() box.corner=%f,%f,%f x=%f\n",
    //    box.getCorner().x,box.getCorner().y,box.getCorner().z,box.getSize().x);
	int result = INSIDE;
	for(int i=0; i < 6; i++) {

        //printf("plane[%d] -- point(%f,%f,%f) normal(%f,%f,%f) d=%f \n",i,
        //    _planes[i].getPoint().x, _planes[i].getPoint().y, _planes[i].getPoint().z,
        //    _planes[i].getNormal().x, _planes[i].getNormal().y, _planes[i].getNormal().z,
        //    _planes[i].getDCoefficient()
        //);

	    glm::vec3 normal = _planes[i].getNormal();
	    glm::vec3 boxVertexP = box.getVertexP(normal);
	    float planeToBoxVertexPDistance = _planes[i].distance(boxVertexP);

	    glm::vec3 boxVertexN = box.getVertexN(normal);
	    float planeToBoxVertexNDistance = _planes[i].distance(boxVertexN);
	    
        //printf("plane[%d] normal=(%f,%f,%f) bVertexP=(%f,%f,%f) planeToBoxVertexPDistance=%f  boxVertexN=(%f,%f,%f) planeToBoxVertexNDistance=%f\n",i, 
        //    normal.x,normal.y,normal.z,
        //    boxVertexP.x,boxVertexP.y,boxVertexP.z,planeToBoxVertexPDistance,
        //    boxVertexN.x,boxVertexN.y,boxVertexN.z,planeToBoxVertexNDistance
        //    );

		if (planeToBoxVertexPDistance < 0) {
			return OUTSIDE;
		} else if (planeToBoxVertexNDistance < 0) {
			result =  INTERSECT;
		}
	}
	return(result);
 }
<<<<<<< HEAD
 
bool ViewFrustum::matches(const ViewFrustum& compareTo) const {
    return compareTo._position    == _position &&
           compareTo._direction   == _direction &&
           compareTo._up          == _up &&
           compareTo._right       == _right &&
           compareTo._fieldOfView == _fieldOfView &&
           compareTo._aspectRatio == _aspectRatio &&
           compareTo._nearClip    == _nearClip &&
           compareTo._farClip     == _farClip;
}


=======

void ViewFrustum::computePickRay(float x, float y, glm::vec3& origin, glm::vec3& direction) const {
    origin = _nearTopLeft + x*(_nearTopRight - _nearTopLeft) + y*(_nearBottomLeft - _nearTopLeft);
    direction = glm::normalize(origin - _position);
}
>>>>>>> 2563d6a0
<|MERGE_RESOLUTION|>--- conflicted
+++ resolved
@@ -224,7 +224,6 @@
 	}
 	return(result);
  }
-<<<<<<< HEAD
  
 bool ViewFrustum::matches(const ViewFrustum& compareTo) const {
     return compareTo._position    == _position &&
@@ -238,10 +237,8 @@
 }
 
 
-=======
 
 void ViewFrustum::computePickRay(float x, float y, glm::vec3& origin, glm::vec3& direction) const {
     origin = _nearTopLeft + x*(_nearTopRight - _nearTopLeft) + y*(_nearBottomLeft - _nearTopLeft);
     direction = glm::normalize(origin - _position);
-}
->>>>>>> 2563d6a0
+}