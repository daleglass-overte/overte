--- conflicted
+++ resolved
@@ -969,7 +969,6 @@
     if (determineLimbOrdering(firstFootPose, secondFootPose, headXAxis, headPosition)) {
         calibrateFoot(defaultToReferenceMat, inputCalibration, firstFoot, true);
         calibrateFoot(defaultToReferenceMat, inputCalibration, secondFoot, false);
-<<<<<<< HEAD
     } else {
         calibrateFoot(defaultToReferenceMat, inputCalibration, secondFoot, true);
         calibrateFoot(defaultToReferenceMat, inputCalibration, firstFoot, false);
@@ -993,31 +992,6 @@
         _jointToPuckMap[controller::LEFT_FOOT] = footPair.first;
         _pucksOffset[footPair.first] = finalOffset;
     } else {
-=======
-    } else {
-        calibrateFoot(defaultToReferenceMat, inputCalibration, secondFoot, true);
-        calibrateFoot(defaultToReferenceMat, inputCalibration, firstFoot, false);
-    }
-}
-
-void ViveControllerManager::InputDevice::calibrateFoot(glm::mat4& defaultToReferenceMat, const controller::InputCalibrationData& inputCalibration, PuckPosePair& footPair, bool isLeftFoot){
-    controller::Pose footPose = footPair.second;
-    glm::mat4 puckPoseAvatarMat = createMatFromQuatAndPos(footPose.getRotation(), footPose.getTranslation());
-    glm::mat4 defaultFoot = isLeftFoot ? inputCalibration.defaultLeftFoot : inputCalibration.defaultRightFoot;
-    glm::mat4 footOffset = computeOffset(defaultToReferenceMat, defaultFoot, footPose);
-
-    glm::quat rotationOffset = glmExtractRotation(footOffset);
-    glm::vec3 translationOffset = extractTranslation(footOffset);
-    glm::vec3 avatarXAxisInPuckFrame = glm::normalize(transformVectorFast(glm::inverse(puckPoseAvatarMat), glm::vec3(-1.0f, 0.0f, 0.0f)));
-    float distance = glm::dot(translationOffset, avatarXAxisInPuckFrame);
-    glm::vec3 finalTranslation =  translationOffset - (distance * avatarXAxisInPuckFrame);
-    glm::mat4 finalOffset = createMatFromQuatAndPos(rotationOffset, finalTranslation);
-
-    if (isLeftFoot) {
-        _jointToPuckMap[controller::LEFT_FOOT] = footPair.first;
-        _pucksOffset[footPair.first] = finalOffset;
-    } else {
->>>>>>> 16ab8a21
         _jointToPuckMap[controller::RIGHT_FOOT] = footPair.first;
         _pucksOffset[footPair.first] = finalOffset;
     }
