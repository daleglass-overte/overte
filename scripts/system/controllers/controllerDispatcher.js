--- conflicted
+++ resolved
@@ -389,13 +389,8 @@
         Controller.enableMapping(MAPPING_NAME);
 
         this.leftControllerRayPick = RayPick.createRayPick({
-<<<<<<< HEAD
-            joint: "_CONTROLLER_LEFTHAND",
+            joint: "_CAMERA_RELATIVE_CONTROLLER_LEFTHAND",
             filter: Picks.PICK_ENTITIES | Picks.PICK_OVERLAYS,
-=======
-            joint: "_CAMERA_RELATIVE_CONTROLLER_LEFTHAND",
-            filter: RayPick.PICK_ENTITIES | RayPick.PICK_OVERLAYS,
->>>>>>> 94ac8e52
             enabled: true,
             maxDistance: DEFAULT_SEARCH_SPHERE_DISTANCE,
             posOffset: getGrabPointSphereOffset(Controller.Standard.LeftHand, true)
@@ -408,13 +403,8 @@
             posOffset: getGrabPointSphereOffset(Controller.Standard.LeftHand, true)
         });
         this.rightControllerRayPick = RayPick.createRayPick({
-<<<<<<< HEAD
-            joint: "_CONTROLLER_RIGHTHAND",
+            joint: "_CAMERA_RELATIVE_CONTROLLER_RIGHTHAND",
             filter: Picks.PICK_ENTITIES | Picks.PICK_OVERLAYS,
-=======
-            joint: "_CAMERA_RELATIVE_CONTROLLER_RIGHTHAND",
-            filter: RayPick.PICK_ENTITIES | RayPick.PICK_OVERLAYS,
->>>>>>> 94ac8e52
             enabled: true,
             maxDistance: DEFAULT_SEARCH_SPHERE_DISTANCE,
             posOffset: getGrabPointSphereOffset(Controller.Standard.RightHand, true)
