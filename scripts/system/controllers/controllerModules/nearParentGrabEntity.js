--- conflicted
+++ resolved
@@ -11,14 +11,8 @@
    TRIGGER_OFF_VALUE, makeDispatcherModuleParameters, entityIsGrabbable, makeRunningValues, NEAR_GRAB_RADIUS,
    findGroupParent, Vec3, cloneEntity, entityIsCloneable, propsAreCloneDynamic, HAPTIC_PULSE_STRENGTH,
    HAPTIC_PULSE_DURATION, BUMPER_ON_VALUE, findHandChildEntities, TEAR_AWAY_DISTANCE, MSECS_PER_SEC, TEAR_AWAY_CHECK_TIME,
-<<<<<<< HEAD
-   TEAR_AWAY_COUNT, distanceBetweenPointAndEntityBoundingBox, print, Uuid, highlightTargetEntity, unhighlightTargetEntity,
-   distanceBetweenEntityLocalPositionAndBoundingBox, getGrabbableData, getGrabPointSphereOffset, DISPATCHER_PROPERTIES,
-   NEAR_GRAB_DISTANCE
-=======
-   TEAR_AWAY_COUNT, distanceBetweenPointAndEntityBoundingBox, print, Uuid,
+   TEAR_AWAY_COUNT, distanceBetweenPointAndEntityBoundingBox, print, Uuid, NEAR_GRAB_DISTANCE,
    distanceBetweenEntityLocalPositionAndBoundingBox, getGrabbableData, getGrabPointSphereOffset, DISPATCHER_PROPERTIES
->>>>>>> be0a1ed2
 */
 
 Script.include("/~/system/libraries/controllerDispatcherUtils.js");
@@ -278,14 +272,6 @@
                     return makeRunningValues(true, [this.targetEntityID], []);
                 }
             } else {
-<<<<<<< HEAD
-                if (this.highlightedEntity) {
-                    unhighlightTargetEntity(this.highlightedEntity);
-                    this.highlightedEntity = null;
-                }
-=======
-                this.hapticTargetID = null;
->>>>>>> be0a1ed2
                 this.robbed = false;
                 return makeRunningValues(false, [], []);
             }
