--- conflicted
+++ resolved
@@ -362,13 +362,8 @@
         };
 
         this.laserPointer = LaserPointers.createLaserPointer({
-<<<<<<< HEAD
-            joint: (this.hand === RIGHT_HAND) ? "_CONTROLLER_RIGHTHAND" : "_CONTROLLER_LEFTHAND",
+            joint: (this.hand === RIGHT_HAND) ? "_CAMERA_RELATIVE_CONTROLLER_RIGHTHAND" : "_CAMERA_RELATIVE_CONTROLLER_LEFTHAND",
             filter: Picks.PICK_OVERLAYS,
-=======
-            joint: (this.hand === RIGHT_HAND) ? "_CAMERA_RELATIVE_CONTROLLER_RIGHTHAND" : "_CAMERA_RELATIVE_CONTROLLER_LEFTHAND",
-            filter: RayPick.PICK_OVERLAYS,
->>>>>>> 94ac8e52
             maxDistance: PICK_MAX_DISTANCE,
             posOffset: getGrabPointSphereOffset(this.handToController(), true),
             renderStates: renderStates,
