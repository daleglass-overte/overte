--- conflicted
+++ resolved
@@ -569,7 +569,6 @@
 
             // Disable smooth arrival, possibly temporarily
             //this.smoothArrival();
-<<<<<<< HEAD
             // Instead jump to the intersection directly.
             var landingPoint = _this.intersection.intersection;
             _this.teleportTo(landingPoint);
@@ -578,13 +577,8 @@
             }
 
             // cleanup UI
-            _this.deleteTargetOverlay();
-            _this.deleteCancelOverlay();
-=======
-            MyAvatar.position = _this.intersection.intersection;
             _this.hideTargetOverlay();
             _this.hideCancelOverlay();
->>>>>>> b5881146
             HMD.centerUI();
         }
     };
@@ -597,6 +591,7 @@
             var base = Math.exp(Math.log(distance + 1.0) / numberOfSteps);
             var i;
 
+            // this fancy math generates regular points in logarithmic space
             for (i = 0; i < numberOfSteps - 1; i++) {
                 var backFraction = (1.0 - Math.exp((numberOfSteps - 1 - i) * Math.log(base))) / distance;
                 wayPoints.push(Vec3.sum(endPoint, Vec3.multiply(backFraction, travel)));
@@ -623,50 +618,26 @@
     }
 
     this.smoothArrival = function() {
-        _this.teleportPoints = _this.getWayPoints(MyAvatar.position, _this.intersection.intersection, NUMBER_OF_STEPS_FOR_TELEPORT);
+        _this.arrivalPoints = _this.getWayPoints(MyAvatar.position, _this.intersection.intersection, NUMBER_OF_STEPS_FOR_TELEPORT);
         _this.smoothArrivalInterval = Script.setInterval(function() {
-            if (_this.teleportPoints.length === 0) {
+            if (_this.arrivalPoints.length === 0) {
                 Script.clearInterval(_this.smoothArrivalInterval);
                 HMD.centerUI();
                 return;
             }
-            var landingPoint = _this.teleportPoints.shift();
+            var landingPoint = _this.arrivalPoints.shift();
             _this.teleportTo(landingPoint);
 
-<<<<<<< HEAD
-            if (_this.teleportPoints.length === 1 || _this.teleportPoints.length === 0) {
-                _this.deleteTargetOverlay();
-                _this.deleteCancelOverlay();
-=======
             if (_this.arrivalPoints.length === 1 || _this.arrivalPoints.length === 0) {
                 _this.hideTargetOverlay();
                 _this.hideCancelOverlay();
->>>>>>> b5881146
             }
 
         }, SMOOTH_ARRIVAL_SPACING);
     }
 
-<<<<<<< HEAD
-    this.dragAvatarCollisionlessly = function() {
-        _this.oldAvatarCollisionsEnabled = MyAvatar.avatarCollisionsEnabled;
-        MyAvatar.avatarCollisionsEnabled = false;
-        _this.dragPoints = _this.getWayPoints(MyAvatar.position, _this.intersection.intersection, NUMBER_OF_STEPS_FOR_AVATAR_DRAG);
-        _this.dragAvatarInterval = Script.setInterval(function() {
-            if (_this.dragPoints.length === 0) {
-                Script.clearInterval(_this.dragAvatarInterval);
-                MyAvatar.avatarCollisionsEnabled = _this.oldAvatarCollisionsEnabled;
-                return;
-            }
-            var landingPoint = _this.dragPoints.shift();
-            MyAvatar.position = landingPoint;
-        }, AVATAR_DRAG_SPACING);
-    }
-=======
     this.createTargetOverlay(false);
     this.createCancelOverlay(false);
-
->>>>>>> b5881146
 }
 
 //related to repositioning the avatar after you teleport
