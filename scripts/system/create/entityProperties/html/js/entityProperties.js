--- conflicted
+++ resolved
@@ -178,15 +178,12 @@
                 propertyID: "shapeAlpha",
                 propertyName: "alpha",
             },
-<<<<<<< HEAD
             {
                 label: "Unlit",
                 type: "bool",
                 propertyID: "shapeUnlit",
                 propertyName: "unlit"
             }
-=======
->>>>>>> b69ab5a1
         ]
     },
     {
@@ -2143,10 +2140,7 @@
 let currentSpaceMode = PROPERTY_SPACE_MODE.LOCAL;
 let zonesList = [];
 let canViewAssetURLs = false;
-<<<<<<< HEAD
-=======
 let maSelectedId;
->>>>>>> b69ab5a1
 
 function createElementFromHTML(htmlString) {
     let elTemplate = document.createElement('template');
