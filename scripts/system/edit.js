"use strict";

//  edit.js
//
//  Created by Brad Hefta-Gaub on 10/2/14.
//  Persist toolbar by HRS 6/11/15.
//  Copyright 2014 High Fidelity, Inc.
//
//  This script allows you to edit entities with a new UI/UX for mouse and trackpad based editing
//
//  Distributed under the Apache License, Version 2.0.
//  See the accompanying file LICENSE or http://www.apache.org/licenses/LICENSE-2.0.html
//

<<<<<<< HEAD
/* global Script, SelectionDisplay, LightOverlayManager, CameraManager, Grid, GridTool, EntityListTook, EntityListTool, Vec3, SelectionManager, Overlays, OverlayWebWindow, UserActivityLogger, Settings, Entities, Tablet, Toolbars, Messages, Menu, Camera, progressDialog, tooltip, MyAvatar, Quat, Controller, Clipboard, HMD, UndoStack, ParticleExplorerTool */
=======
/* global Script, SelectionDisplay, LightOverlayManager, CameraManager, Grid, GridTool, EntityListTool, Vec3, SelectionManager, Overlays, OverlayWebWindow, UserActivityLogger, Settings, Entities, Tablet, Toolbars, Messages, Menu, Camera, progressDialog, tooltip, MyAvatar, Quat, Controller, Clipboard, HMD, UndoStack, ParticleExplorerTool */
>>>>>>> a6b4f076

(function() { // BEGIN LOCAL_SCOPE

var HIFI_PUBLIC_BUCKET = "http://s3.amazonaws.com/hifi-public/";
var EDIT_TOGGLE_BUTTON = "com.highfidelity.interface.system.editButton";
var SYSTEM_TOOLBAR = "com.highfidelity.interface.toolbar.system";
var EDIT_TOOLBAR = "com.highfidelity.interface.toolbar.edit";

Script.include([
    "libraries/stringHelpers.js",
    "libraries/dataViewHelpers.js",
    "libraries/progressDialog.js",

    "libraries/entitySelectionTool.js",

    "libraries/ToolTip.js",

    "libraries/entityCameraTool.js",
    "libraries/gridTool.js",
    "libraries/entityList.js",
    "particle_explorer/particleExplorerTool.js",
    "libraries/lightOverlayManager.js"
]);

var selectionDisplay = SelectionDisplay;
var selectionManager = SelectionManager;

var lightOverlayManager = new LightOverlayManager();

var cameraManager = new CameraManager();

var grid = new Grid();
var gridTool = new GridTool({
    horizontalGrid: grid
});
gridTool.setVisible(false);

var entityListTool = new EntityListTool();

selectionManager.addEventListener(function () {
    selectionDisplay.updateHandles();
    lightOverlayManager.updatePositions();
});

var DEGREES_TO_RADIANS = Math.PI / 180.0;
var RADIANS_TO_DEGREES = 180.0 / Math.PI;

var MIN_ANGULAR_SIZE = 2;
var MAX_ANGULAR_SIZE = 45;
var allowLargeModels = true;
var allowSmallModels = true;

var DEFAULT_DIMENSION = 0.20;

var DEFAULT_DIMENSIONS = {
    x: DEFAULT_DIMENSION,
    y: DEFAULT_DIMENSION,
    z: DEFAULT_DIMENSION
};

var DEFAULT_LIGHT_DIMENSIONS = Vec3.multiply(20, DEFAULT_DIMENSIONS);

var MENU_AUTO_FOCUS_ON_SELECT = "Auto Focus on Select";
var MENU_EASE_ON_FOCUS = "Ease Orientation on Focus";
var MENU_SHOW_LIGHTS_IN_EDIT_MODE = "Show Lights in Edit Mode";
var MENU_SHOW_ZONES_IN_EDIT_MODE = "Show Zones in Edit Mode";

var SETTING_AUTO_FOCUS_ON_SELECT = "autoFocusOnSelect";
var SETTING_EASE_ON_FOCUS = "cameraEaseOnFocus";
var SETTING_SHOW_LIGHTS_IN_EDIT_MODE = "showLightsInEditMode";
var SETTING_SHOW_ZONES_IN_EDIT_MODE = "showZonesInEditMode";


// marketplace info, etc.  not quite ready yet.
var SHOULD_SHOW_PROPERTY_MENU = false;
var INSUFFICIENT_PERMISSIONS_ERROR_MSG = "You do not have the necessary permissions to edit on this domain.";
var INSUFFICIENT_PERMISSIONS_IMPORT_ERROR_MSG = "You do not have the necessary permissions to place items on this domain.";

var isActive = false;

var IMPORTING_SVO_OVERLAY_WIDTH = 144;
var IMPORTING_SVO_OVERLAY_HEIGHT = 30;
var IMPORTING_SVO_OVERLAY_MARGIN = 5;
var IMPORTING_SVO_OVERLAY_LEFT_MARGIN = 34;
var importingSVOImageOverlay = Overlays.addOverlay("image", {
    imageURL: Script.resolvePath("assets") + "/images/hourglass.svg",
    width: 20,
    height: 20,
    alpha: 1.0,
    x: Window.innerWidth - IMPORTING_SVO_OVERLAY_WIDTH,
    y: Window.innerHeight - IMPORTING_SVO_OVERLAY_HEIGHT,
    visible: false
});
var importingSVOTextOverlay = Overlays.addOverlay("text", {
    font: {
        size: 14
    },
    text: "Importing SVO...",
    leftMargin: IMPORTING_SVO_OVERLAY_LEFT_MARGIN,
    x: Window.innerWidth - IMPORTING_SVO_OVERLAY_WIDTH - IMPORTING_SVO_OVERLAY_MARGIN,
    y: Window.innerHeight - IMPORTING_SVO_OVERLAY_HEIGHT - IMPORTING_SVO_OVERLAY_MARGIN,
    width: IMPORTING_SVO_OVERLAY_WIDTH,
    height: IMPORTING_SVO_OVERLAY_HEIGHT,
    backgroundColor: {
        red: 80,
        green: 80,
        blue: 80
    },
    backgroundAlpha: 0.7,
    visible: false
});

var MARKETPLACE_URL = "https://metaverse.highfidelity.com/marketplace";
var marketplaceWindow = new OverlayWebWindow({
    title: 'Marketplace',
    source: "about:blank",
    width: 900,
    height: 700,
    visible: false
});

function showMarketplace(marketplaceID) {
    var url = MARKETPLACE_URL;
    if (marketplaceID) {
        url = url + "/items/" + marketplaceID;
    }
    marketplaceWindow.setURL(url);
    marketplaceWindow.setVisible(true);
    marketplaceWindow.raise();

    UserActivityLogger.logAction("opened_marketplace");
}

function hideMarketplace() {
    marketplaceWindow.setVisible(false);
    marketplaceWindow.setURL("about:blank");
}

// function toggleMarketplace() {
//     if (marketplaceWindow.visible) {
//         hideMarketplace();
//     } else {
//         showMarketplace();
//     }
// }

var TOOLS_PATH = Script.resolvePath("assets/images/tools/");

var toolBar = (function () {
    var EDIT_SETTING = "io.highfidelity.isEditting"; // for communication with other scripts
    var that = {},
        toolBar,
        activeButton = null,
        systemToolbar = null,
        tablet = null;

    function createNewEntity(properties) {
        Settings.setValue(EDIT_SETTING, false);

        var dimensions = properties.dimensions ? properties.dimensions : DEFAULT_DIMENSIONS;
        var position = getPositionToCreateEntity();
        var entityID = null;
        if (position !== null && position !== undefined) {
            position = grid.snapToSurface(grid.snapToGrid(position, false, dimensions), dimensions),
                properties.position = position;
            entityID = Entities.addEntity(properties);
            if (properties.type == "ParticleEffect") {
                selectParticleEntity(entityID);
            }
        } else {
            Window.notifyEditError("Can't create " + properties.type + ": " +
                                   properties.type + " would be out of bounds.");
        }

        selectionManager.clearSelections();
        entityListTool.sendUpdate();
        selectionManager.setSelections([entityID]);

        return entityID;
    }

    function cleanup() {
        that.setActive(false);
        if (tablet) {
            tablet.removeButton(activeButton);
        }
        if (systemToolbar) {
            systemToolbar.removeButton(EDIT_TOGGLE_BUTTON);
        }
    }

    var buttonHandlers = {}; // only used to tablet mode

    function addButton(name, image, handler) {
<<<<<<< HEAD
        if (Settings.getValue("HUDUIEnabled")) {
            var imageUrl = TOOLS_PATH + image;
            var button = toolBar.addButton({
                objectName: name,
                imageURL: imageUrl,
                imageOffOut: 1,
                imageOffIn: 2,
                imageOnOut: 0,
                imageOnIn: 2,
                alpha: 0.9,
                visible: true
            });
            if (handler) {
                button.clicked.connect(function () {
                    Script.setTimeout(handler, 100);
                });
            }
            return button;
        } else {
            buttonHandlers[name] = handler;
        }
=======
        buttonHandlers[name] = handler;
>>>>>>> a6b4f076
    }

    var SHAPE_TYPE_NONE = 0;
    var SHAPE_TYPE_SIMPLE_HULL = 1;
    var SHAPE_TYPE_SIMPLE_COMPOUND = 2;
    var SHAPE_TYPE_STATIC_MESH = 3;
    var DYNAMIC_DEFAULT = false;

    function handleNewModelDialogResult(result) {
        if (result) {
            var url = result.textInput;
            var shapeType;
            switch (result.comboBox) {
            case SHAPE_TYPE_SIMPLE_HULL:
                shapeType = "simple-hull";
                break;
            case SHAPE_TYPE_SIMPLE_COMPOUND:
                shapeType = "simple-compound";
                break;
            case SHAPE_TYPE_STATIC_MESH:
                shapeType = "static-mesh";
                break;
            default:
                shapeType = "none";
            }

            var dynamic = result.checkBox !== null ? result.checkBox : DYNAMIC_DEFAULT;
            if (shapeType === "static-mesh" && dynamic) {
                // The prompt should prevent this case
                print("Error: model cannot be both static mesh and dynamic.  This should never happen.");
            } else if (url) {
                createNewEntity({
                    type: "Model",
                    modelURL: url,
                    shapeType: shapeType,
                    dynamic: dynamic,
                    gravity: dynamic ? { x: 0, y: -10, z: 0 } : { x: 0, y: 0, z: 0 }
                });
            }
        }        
    }

    function fromQml(message) { // messages are {method, params}, like json-rpc. See also sendToQml.
<<<<<<< HEAD
        print("fromQml: " + JSON.stringify(message));
=======
>>>>>>> a6b4f076
        var tablet = Tablet.getTablet("com.highfidelity.interface.tablet.system");
        tablet.popFromStack();
        switch (message.method) {
        case "newModelDialogAdd":
            handleNewModelDialogResult(message.params);
            break;
        case "newEntityButtonClicked":
            buttonHandlers[message.params.buttonName]();
            break;
        }
    }

    function initialize() {
        Script.scriptEnding.connect(cleanup);

        Window.domainChanged.connect(function () {
            that.setActive(false);
            that.clearEntityList();
        });

        Entities.canAdjustLocksChanged.connect(function (canAdjustLocks) {
            if (isActive && !canAdjustLocks) {
                that.setActive(false);
            }
        });

<<<<<<< HEAD

        if (Settings.getValue("HUDUIEnabled")) {
            systemToolbar = Toolbars.getToolbar(SYSTEM_TOOLBAR);
            activeButton = systemToolbar.addButton({
                objectName: EDIT_TOGGLE_BUTTON,
                imageURL: TOOLS_PATH + "edit.svg",
                visible: true,
                alpha: 0.9,
                defaultState: 1
            });
            systemToolbar.fromQml.connect(fromQml);
        } else {
            tablet = Tablet.getTablet("com.highfidelity.interface.tablet.system");
            activeButton = tablet.addButton({
                icon: "icons/tablet-icons/edit-i.svg",
                activeIcon: "icons/tablet-icons/edit-a.svg",
                text: "EDIT",
                sortOrder: 10
            });
            tablet.screenChanged.connect(function (type, url) {
                if (isActive && (type !== "QML" || url !== "Edit.qml")) {
                    that.toggle();
                }
            });
            tablet.fromQml.connect(fromQml);
        }
=======
        tablet = Tablet.getTablet("com.highfidelity.interface.tablet.system");
        activeButton = tablet.addButton({
            icon: "icons/tablet-icons/edit-i.svg",
            activeIcon: "icons/tablet-icons/edit-a.svg",
            text: "EDIT",
            sortOrder: 10
        });
        tablet.screenChanged.connect(function (type, url) {
            if (isActive && (type !== "QML" || url !== "Edit.qml")) {
                that.toggle();
            }
        });
        tablet.fromQml.connect(fromQml);
>>>>>>> a6b4f076

        activeButton.clicked.connect(function() {
            that.toggle();
        });

<<<<<<< HEAD
        if (Settings.getValue("HUDUIEnabled")) {
            toolBar = Toolbars.getToolbar(EDIT_TOOLBAR);
            toolBar.writeProperty("shown", false);
        }

=======
>>>>>>> a6b4f076
        addButton("openAssetBrowserButton", "assets-01.svg", function(){
            Window.showAssetServer();
        });

        addButton("newModelButton", "model-01.svg", function () {

            var SHAPE_TYPES = [];
            SHAPE_TYPES[SHAPE_TYPE_NONE] = "No Collision";
            SHAPE_TYPES[SHAPE_TYPE_SIMPLE_HULL] = "Basic - Whole model";
            SHAPE_TYPES[SHAPE_TYPE_SIMPLE_COMPOUND] = "Good - Sub-meshes";
            SHAPE_TYPES[SHAPE_TYPE_STATIC_MESH] = "Exact - All polygons";
            var SHAPE_TYPE_DEFAULT = SHAPE_TYPE_STATIC_MESH;

<<<<<<< HEAD
            if (Settings.getValue("HUDUIEnabled")) {
                // HUD-ui version of new-model dialog
                var result = Window.customPrompt({
                    textInput: {
                        label: "Model URL"
                    },
                    comboBox: {
                        label: "Automatic Collisions",
                        index: SHAPE_TYPE_DEFAULT,
                        items: SHAPE_TYPES
                    },
                    checkBox: {
                        label: "Dynamic",
                        checked: DYNAMIC_DEFAULT,
                        disableForItems: [
                            SHAPE_TYPE_STATIC_MESH
                        ],
                        checkStateOnDisable: false,
                        warningOnDisable: "Models with automatic collisions set to 'Exact' cannot be dynamic"
                    }
                });

                handleNewModelDialogResult(result);
            } else {
                // tablet version of new-model dialog
                var tablet = Tablet.getTablet("com.highfidelity.interface.tablet.system");
                tablet.pushOntoStack("NewModelDialog.qml");
            }
=======
            // tablet version of new-model dialog
            var tablet = Tablet.getTablet("com.highfidelity.interface.tablet.system");
            tablet.pushOntoStack("NewModelDialog.qml");
>>>>>>> a6b4f076
        });

        addButton("newCubeButton", "cube-01.svg", function () {
            createNewEntity({
                type: "Box",
                dimensions: DEFAULT_DIMENSIONS,
                color: {
                    red: 255,
                    green: 0,
                    blue: 0
                }
            });
        });

        addButton("newSphereButton", "sphere-01.svg", function () {
            createNewEntity({
                type: "Sphere",
                dimensions: DEFAULT_DIMENSIONS,
                color: {
                    red: 255,
                    green: 0,
                    blue: 0
                }
            });
        });

        addButton("newLightButton", "light-01.svg", function () {
            createNewEntity({
                type: "Light",
                dimensions: DEFAULT_LIGHT_DIMENSIONS,
                isSpotlight: false,
                color: {
                    red: 150,
                    green: 150,
                    blue: 150
                },

                constantAttenuation: 1,
                linearAttenuation: 0,
                quadraticAttenuation: 0,
                exponent: 0,
                cutoff: 180 // in degrees
            });
        });

        addButton("newTextButton", "text-01.svg", function () {
            createNewEntity({
                type: "Text",
                dimensions: {
                    x: 0.65,
                    y: 0.3,
                    z: 0.01
                },
                backgroundColor: {
                    red: 64,
                    green: 64,
                    blue: 64
                },
                textColor: {
                    red: 255,
                    green: 255,
                    blue: 255
                },
                text: "some text",
                lineHeight: 0.06
            });
        });

        addButton("newWebButton", "web-01.svg", function () {
            createNewEntity({
                type: "Web",
                dimensions: {
                    x: 1.6,
                    y: 0.9,
                    z: 0.01
                },
                sourceUrl: "https://highfidelity.com/"
            });
        });

        addButton("newZoneButton", "zone-01.svg", function () {
            createNewEntity({
                type: "Zone",
                dimensions: {
                    x: 10,
                    y: 10,
                    z: 10
                }
            });
        });

        addButton("newParticleButton", "particle-01.svg", function () {
            createNewEntity({
                type: "ParticleEffect",
                isEmitting: true,
                emitAcceleration: {
                    x: 0,
                    y: -1,
                    z: 0
                },
                accelerationSpread: {
                    x: 5,
                    y: 0,
                    z: 5
                },
                emitSpeed: 1,
                lifespan: 1,
                particleRadius: 0.025,
                alphaFinish: 0,
                emitRate: 100,
                textures: "https://hifi-public.s3.amazonaws.com/alan/Particles/Particle-Sprite-Smoke-1.png"
            });
        });

        that.setActive(false);
    }

    that.clearEntityList = function () {
        entityListTool.clearEntityList();
    };

    that.toggle = function () {
        that.setActive(!isActive);
<<<<<<< HEAD
        if (Settings.getValue("HUDUIEnabled")) {
            activeButton.editProperties({isActive: isActive});
=======
        activeButton.editProperties({isActive: isActive});
        if (!isActive) {
            tablet.gotoHomeScreen();
>>>>>>> a6b4f076
        }
    };

    that.setActive = function (active) {
        Settings.setValue(EDIT_SETTING, active);
        if (active) {
            Controller.captureEntityClickEvents();
        } else {
            Controller.releaseEntityClickEvents();
        }
        if (active === isActive) {
            return;
        }
        if (active && !Entities.canRez() && !Entities.canRezTmp()) {
            Window.notifyEditError(INSUFFICIENT_PERMISSIONS_ERROR_MSG);
            return;
        }
        Messages.sendLocalMessage("edit-events", JSON.stringify({
            enabled: active
        }));
        isActive = active;
        if (!isActive) {
            entityListTool.setVisible(false);
            gridTool.setVisible(false);
            grid.setEnabled(false);
            propertiesTool.setVisible(false);
            selectionManager.clearSelections();
            cameraManager.disable();
            selectionDisplay.triggerMapping.disable();
        } else {
<<<<<<< HEAD
            if (!Settings.getValue("HUDUIEnabled")) {
                var tablet = Tablet.getTablet("com.highfidelity.interface.tablet.system");
                tablet.loadQMLSource("Edit.qml");
            }
=======
            var tablet = Tablet.getTablet("com.highfidelity.interface.tablet.system");
            tablet.loadQMLSource("Edit.qml");
>>>>>>> a6b4f076
            UserActivityLogger.enabledEdit();
            entityListTool.setVisible(true);
            gridTool.setVisible(true);
            grid.setEnabled(true);
            propertiesTool.setVisible(true);
            selectionDisplay.triggerMapping.enable();
            // Not sure what the following was meant to accomplish, but it currently causes
            // everybody else to think that Interface has lost focus overall. fogbugzid:558
            // Window.setFocus();
        }
<<<<<<< HEAD
        if (Settings.getValue("HUDUIEnabled")) {
            // Sets visibility of tool buttons, excluding the power button
            toolBar.writeProperty("shown", active);
            var visible = toolBar.readProperty("visible");
            if (active && !visible) {
                toolBar.writeProperty("shown", false);
                toolBar.writeProperty("shown", true);
            }
        }
=======
>>>>>>> a6b4f076
        lightOverlayManager.setVisible(isActive && Menu.isOptionChecked(MENU_SHOW_LIGHTS_IN_EDIT_MODE));
        Entities.setDrawZoneBoundaries(isActive && Menu.isOptionChecked(MENU_SHOW_ZONES_IN_EDIT_MODE));
    };

    initialize();
    return that;
})();


function isLocked(properties) {
    // special case to lock the ground plane model in hq.
    if (location.hostname === "hq.highfidelity.io" &&
        properties.modelURL === HIFI_PUBLIC_BUCKET + "ozan/Terrain_Reduce_forAlpha.fbx") {
        return true;
    }
    return false;
}


var selectedEntityID;
var orientation;
var intersection;


function rayPlaneIntersection(pickRay, point, normal) { //
    //
    //  This version of the test returns the intersection of a line with a plane
    //
    var collides = Vec3.dot(pickRay.direction, normal);

    var d = -Vec3.dot(point, normal);
    var t = -(Vec3.dot(pickRay.origin, normal) + d) / collides;

    return Vec3.sum(pickRay.origin, Vec3.multiply(pickRay.direction, t));
}

function rayPlaneIntersection2(pickRay, point, normal) {
    //
    //  This version of the test returns false if the ray is directed away from the plane
    //
    var collides = Vec3.dot(pickRay.direction, normal);
    var d = -Vec3.dot(point, normal);
    var t = -(Vec3.dot(pickRay.origin, normal) + d) / collides;
    if (t < 0.0) {
        return false;
    } else {
        return Vec3.sum(pickRay.origin, Vec3.multiply(pickRay.direction, t));
    }
}

function findClickedEntity(event) {
    var pickZones = event.isControl;

    if (pickZones) {
        Entities.setZonesArePickable(true);
    }

    var pickRay = Camera.computePickRay(event.x, event.y);

    var entityResult = Entities.findRayIntersection(pickRay, true); // want precision picking
    var lightResult = lightOverlayManager.findRayIntersection(pickRay);
    lightResult.accurate = true;

    if (pickZones) {
        Entities.setZonesArePickable(false);
    }

    var result;

    if (!entityResult.intersects && !lightResult.intersects) {
        return null;
    } else if (entityResult.intersects && !lightResult.intersects) {
        result = entityResult;
    } else if (!entityResult.intersects && lightResult.intersects) {
        result = lightResult;
    } else {
        if (entityResult.distance < lightResult.distance) {
            result = entityResult;
        } else {
            result = lightResult;
        }
    }

    if (!result.accurate) {
        return null;
    }

    var foundEntity = result.entityID;
    return {
        pickRay: pickRay,
        entityID: foundEntity,
        intersection: result.intersection
    };
}

var mouseHasMovedSincePress = false;
var mousePressStartTime = 0;
var mousePressStartPosition = {
    x: 0,
    y: 0
};
var mouseDown = false;

function mousePressEvent(event) {
    mouseDown = true;
    mousePressStartPosition = {
        x: event.x,
        y: event.y
    };
    mousePressStartTime = Date.now();
    mouseHasMovedSincePress = false;
    mouseCapturedByTool = false;

    if (propertyMenu.mousePressEvent(event) || progressDialog.mousePressEvent(event)) {
        mouseCapturedByTool = true;
        return;
    }
    if (isActive) {
        if (cameraManager.mousePressEvent(event) || selectionDisplay.mousePressEvent(event)) {
            // Event handled; do nothing.
            return;
        }
    }
}

var mouseCapturedByTool = false;
var lastMousePosition = null;
var idleMouseTimerId = null;
var CLICK_TIME_THRESHOLD = 500 * 1000; // 500 ms
var CLICK_MOVE_DISTANCE_THRESHOLD = 20;
var IDLE_MOUSE_TIMEOUT = 200;

var lastMouseMoveEvent = null;

function mouseMoveEventBuffered(event) {
    lastMouseMoveEvent = event;
}

function mouseMove(event) {
    if (mouseDown && !mouseHasMovedSincePress) {
        var timeSincePressMicro = Date.now() - mousePressStartTime;

        var dX = mousePressStartPosition.x - event.x;
        var dY = mousePressStartPosition.y - event.y;
        var sqDist = (dX * dX) + (dY * dY);

        // If less than CLICK_TIME_THRESHOLD has passed since the mouse click AND the mouse has moved
        // less than CLICK_MOVE_DISTANCE_THRESHOLD distance, then don't register this as a mouse move
        // yet. The goal is to provide mouse clicks that are more lenient to small movements.
        if (timeSincePressMicro < CLICK_TIME_THRESHOLD && sqDist < CLICK_MOVE_DISTANCE_THRESHOLD) {
            return;
        }
        mouseHasMovedSincePress = true;
    }

    if (!isActive) {
        return;
    }
    if (idleMouseTimerId) {
        Script.clearTimeout(idleMouseTimerId);
    }

    // allow the selectionDisplay and cameraManager to handle the event first, if it doesn't handle it, then do our own thing
    if (selectionDisplay.mouseMoveEvent(event) || propertyMenu.mouseMoveEvent(event) || cameraManager.mouseMoveEvent(event)) {
        return;
    }

    lastMousePosition = {
        x: event.x,
        y: event.y
    };

    idleMouseTimerId = Script.setTimeout(handleIdleMouse, IDLE_MOUSE_TIMEOUT);
}

function handleIdleMouse() {
    idleMouseTimerId = null;
}

function mouseReleaseEvent(event) {
    mouseDown = false;

    if (lastMouseMoveEvent) {
        mouseMove(lastMouseMoveEvent);
        lastMouseMoveEvent = null;
    }
    if (propertyMenu.mouseReleaseEvent(event)) {
        return true;
    }
    if (isActive && selectionManager.hasSelection()) {
        tooltip.show(false);
    }
    if (mouseCapturedByTool) {

        return;
    }

    cameraManager.mouseReleaseEvent(event);

    if (!mouseHasMovedSincePress) {
        mouseClickEvent(event);
    }
}

function mouseClickEvent(event) {
    var wantDebug = false;
    var result, properties;
    if (isActive && event.isLeftButton) {
        result = findClickedEntity(event);
        if (result === null || result === undefined) {
            if (!event.isShifted) {
                selectionManager.clearSelections();
            }
            return;
        }
        toolBar.setActive(true);
        var pickRay = result.pickRay;
        var foundEntity = result.entityID;
        if (foundEntity === HMD.tabletID) {
            return;
        }
        properties = Entities.getEntityProperties(foundEntity);
        if (isLocked(properties)) {
            if (wantDebug) {
                print("Model locked " + properties.id);
            }
        } else {
            var halfDiagonal = Vec3.length(properties.dimensions) / 2.0;

            if (wantDebug) {
                print("Checking properties: " + properties.id + " " + " - Half Diagonal:" + halfDiagonal);
            }
            //                P         P - Model
            //               /|         A - Palm
            //              / | d       B - unit vector toward tip
            //             /  |         X - base of the perpendicular line
            //            A---X----->B  d - distance fom axis
            //              x           x - distance from A
            //
            //            |X-A| = (P-A).B
            //            X === A + ((P-A).B)B
            //            d = |P-X|

            var A = pickRay.origin;
            var B = Vec3.normalize(pickRay.direction);
            var P = properties.position;

            var x = Vec3.dot(Vec3.subtract(P, A), B);

            var angularSize = 2 * Math.atan(halfDiagonal / Vec3.distance(Camera.getPosition(), properties.position)) *
                              180 / Math.PI;

            var sizeOK = (allowLargeModels || angularSize < MAX_ANGULAR_SIZE) &&
                         (allowSmallModels || angularSize > MIN_ANGULAR_SIZE);

            if (0 < x && sizeOK) {
                selectedEntityID = foundEntity;
                orientation = MyAvatar.orientation;
                intersection = rayPlaneIntersection(pickRay, P, Quat.getFront(orientation));

                if (event.isShifted) {
                    particleExplorerTool.destroyWebView();
                }
                if (properties.type !== "ParticleEffect") {
                    particleExplorerTool.destroyWebView();
                }

                if (!event.isShifted) {
                    selectionManager.setSelections([foundEntity]);
                } else {
                    selectionManager.addEntity(foundEntity, true);
                }
                if (wantDebug) {
                    print("Model selected: " + foundEntity);
                }
                selectionDisplay.select(selectedEntityID, event);

                if (Menu.isOptionChecked(MENU_AUTO_FOCUS_ON_SELECT)) {
                    cameraManager.enable();
                    cameraManager.focus(selectionManager.worldPosition,
                        selectionManager.worldDimensions,
                        Menu.isOptionChecked(MENU_EASE_ON_FOCUS));
                }
            }
        }
    } else if (event.isRightButton) {
        result = findClickedEntity(event);
        if (result) {
            if (SHOULD_SHOW_PROPERTY_MENU !== true) {
                return;
            }
            properties = Entities.getEntityProperties(result.entityID);
            if (properties.marketplaceID) {
                propertyMenu.marketplaceID = properties.marketplaceID;
                propertyMenu.updateMenuItemText(showMenuItem, "Show in Marketplace");
            } else {
                propertyMenu.marketplaceID = null;
                propertyMenu.updateMenuItemText(showMenuItem, "No marketplace info");
            }
            propertyMenu.setPosition(event.x, event.y);
            propertyMenu.show();
        } else {
            propertyMenu.hide();
        }
    }
}

Controller.mousePressEvent.connect(mousePressEvent);
Controller.mouseMoveEvent.connect(mouseMoveEventBuffered);
Controller.mouseReleaseEvent.connect(mouseReleaseEvent);


// In order for editVoxels and editModels to play nice together, they each check to see if a "delete" menu item already
// exists. If it doesn't they add it. If it does they don't. They also only delete the menu item if they were the one that
// added it.
var modelMenuAddedDelete = false;
var originalLightsArePickable = Entities.getLightsArePickable();

function setupModelMenus() {
    // adj our menuitems
    Menu.addMenuItem({
        menuName: "Edit",
        menuItemName: "Entities",
        isSeparator: true,
        grouping: "Advanced"
    });
    if (!Menu.menuItemExists("Edit", "Delete")) {
        Menu.addMenuItem({
            menuName: "Edit",
            menuItemName: "Delete",
            shortcutKeyEvent: {
                text: "delete"
            },
            afterItem: "Entities",
            grouping: "Advanced"
        });
        modelMenuAddedDelete = true;
    }

    Menu.addMenuItem({
        menuName: "Edit",
        menuItemName: "Entity List...",
        shortcutKey: "CTRL+META+L",
        afterItem: "Entities",
        grouping: "Advanced"
    });
    Menu.addMenuItem({
        menuName: "Edit",
        menuItemName: "Allow Selecting of Large Models",
        shortcutKey: "CTRL+META+L",
        afterItem: "Entity List...",
        isCheckable: true,
        isChecked: true,
        grouping: "Advanced"
    });
    Menu.addMenuItem({
        menuName: "Edit",
        menuItemName: "Allow Selecting of Small Models",
        shortcutKey: "CTRL+META+S",
        afterItem: "Allow Selecting of Large Models",
        isCheckable: true,
        isChecked: true,
        grouping: "Advanced"
    });
    Menu.addMenuItem({
        menuName: "Edit",
        menuItemName: "Allow Selecting of Lights",
        shortcutKey: "CTRL+SHIFT+META+L",
        afterItem: "Allow Selecting of Small Models",
        isCheckable: true,
        grouping: "Advanced"
    });
    Menu.addMenuItem({
        menuName: "Edit",
        menuItemName: "Select All Entities In Box",
        shortcutKey: "CTRL+SHIFT+META+A",
        afterItem: "Allow Selecting of Lights",
        grouping: "Advanced"
    });
    Menu.addMenuItem({
        menuName: "Edit",
        menuItemName: "Select All Entities Touching Box",
        shortcutKey: "CTRL+SHIFT+META+T",
        afterItem: "Select All Entities In Box",
        grouping: "Advanced"
    });

    Menu.addMenuItem({
        menuName: "Edit",
        menuItemName: "Export Entities",
        shortcutKey: "CTRL+META+E",
        afterItem: "Entities",
        grouping: "Advanced"
    });
    Menu.addMenuItem({
        menuName: "Edit",
        menuItemName: "Import Entities",
        shortcutKey: "CTRL+META+I",
        afterItem: "Export Entities",
        grouping: "Advanced"
    });
    Menu.addMenuItem({
        menuName: "Edit",
        menuItemName: "Import Entities from URL",
        shortcutKey: "CTRL+META+U",
        afterItem: "Import Entities",
        grouping: "Advanced"
    });

    Menu.addMenuItem({
        menuName: "Edit",
        menuItemName: MENU_AUTO_FOCUS_ON_SELECT,
        isCheckable: true,
        isChecked: Settings.getValue(SETTING_AUTO_FOCUS_ON_SELECT) === "true",
        grouping: "Advanced"
    });
    Menu.addMenuItem({
        menuName: "Edit",
        menuItemName: MENU_EASE_ON_FOCUS,
        afterItem: MENU_AUTO_FOCUS_ON_SELECT,
        isCheckable: true,
        isChecked: Settings.getValue(SETTING_EASE_ON_FOCUS) === "true",
        grouping: "Advanced"
    });
    Menu.addMenuItem({
        menuName: "Edit",
        menuItemName: MENU_SHOW_LIGHTS_IN_EDIT_MODE,
        afterItem: MENU_EASE_ON_FOCUS,
        isCheckable: true,
        isChecked: Settings.getValue(SETTING_SHOW_LIGHTS_IN_EDIT_MODE) === "true",
        grouping: "Advanced"
    });
    Menu.addMenuItem({
        menuName: "Edit",
        menuItemName: MENU_SHOW_ZONES_IN_EDIT_MODE,
        afterItem: MENU_SHOW_LIGHTS_IN_EDIT_MODE,
        isCheckable: true,
        isChecked: Settings.getValue(SETTING_SHOW_ZONES_IN_EDIT_MODE) === "true",
        grouping: "Advanced"
    });

    Entities.setLightsArePickable(false);
}

setupModelMenus(); // do this when first running our script.

function cleanupModelMenus() {
    Menu.removeSeparator("Edit", "Entities");
    if (modelMenuAddedDelete) {
        // delete our menuitems
        Menu.removeMenuItem("Edit", "Delete");
    }

    Menu.removeMenuItem("Edit", "Entity List...");
    Menu.removeMenuItem("Edit", "Allow Selecting of Large Models");
    Menu.removeMenuItem("Edit", "Allow Selecting of Small Models");
    Menu.removeMenuItem("Edit", "Allow Selecting of Lights");
    Menu.removeMenuItem("Edit", "Select All Entities In Box");
    Menu.removeMenuItem("Edit", "Select All Entities Touching Box");

    Menu.removeMenuItem("Edit", "Export Entities");
    Menu.removeMenuItem("Edit", "Import Entities");
    Menu.removeMenuItem("Edit", "Import Entities from URL");

    Menu.removeMenuItem("Edit", MENU_AUTO_FOCUS_ON_SELECT);
    Menu.removeMenuItem("Edit", MENU_EASE_ON_FOCUS);
    Menu.removeMenuItem("Edit", MENU_SHOW_LIGHTS_IN_EDIT_MODE);
    Menu.removeMenuItem("Edit", MENU_SHOW_ZONES_IN_EDIT_MODE);
}

Script.scriptEnding.connect(function () {
    toolBar.setActive(false);
    Settings.setValue(SETTING_AUTO_FOCUS_ON_SELECT, Menu.isOptionChecked(MENU_AUTO_FOCUS_ON_SELECT));
    Settings.setValue(SETTING_EASE_ON_FOCUS, Menu.isOptionChecked(MENU_EASE_ON_FOCUS));
    Settings.setValue(SETTING_SHOW_LIGHTS_IN_EDIT_MODE, Menu.isOptionChecked(MENU_SHOW_LIGHTS_IN_EDIT_MODE));
    Settings.setValue(SETTING_SHOW_ZONES_IN_EDIT_MODE, Menu.isOptionChecked(MENU_SHOW_ZONES_IN_EDIT_MODE));

    progressDialog.cleanup();
    cleanupModelMenus();
    tooltip.cleanup();
    selectionDisplay.cleanup();
    Entities.setLightsArePickable(originalLightsArePickable);

    Overlays.deleteOverlay(importingSVOImageOverlay);
    Overlays.deleteOverlay(importingSVOTextOverlay);
});

var lastOrientation = null;
var lastPosition = null;

// Do some stuff regularly, like check for placement of various overlays
Script.update.connect(function (deltaTime) {
    progressDialog.move();
    selectionDisplay.checkMove();
    var dOrientation = Math.abs(Quat.dot(Camera.orientation, lastOrientation) - 1);
    var dPosition = Vec3.distance(Camera.position, lastPosition);
    if (dOrientation > 0.001 || dPosition > 0.001) {
        propertyMenu.hide();
        lastOrientation = Camera.orientation;
        lastPosition = Camera.position;
    }
    if (lastMouseMoveEvent) {
        mouseMove(lastMouseMoveEvent);
        lastMouseMoveEvent = null;
    }
});

function insideBox(center, dimensions, point) {
    return (Math.abs(point.x - center.x) <= (dimensions.x / 2.0)) &&
           (Math.abs(point.y - center.y) <= (dimensions.y / 2.0)) &&
           (Math.abs(point.z - center.z) <= (dimensions.z / 2.0));
}

function selectAllEtitiesInCurrentSelectionBox(keepIfTouching) {
    if (selectionManager.hasSelection()) {
        // Get all entities touching the bounding box of the current selection
        var boundingBoxCorner = Vec3.subtract(selectionManager.worldPosition,
            Vec3.multiply(selectionManager.worldDimensions, 0.5));
        var entities = Entities.findEntitiesInBox(boundingBoxCorner, selectionManager.worldDimensions);

        if (!keepIfTouching) {
            var isValid;
            if (selectionManager.localPosition === null || selectionManager.localPosition === undefined) {
                isValid = function (position) {
                    return insideBox(selectionManager.worldPosition, selectionManager.worldDimensions, position);
                };
            } else {
                isValid = function (position) {
                    var localPosition = Vec3.multiplyQbyV(Quat.inverse(selectionManager.localRotation),
                        Vec3.subtract(position,
                            selectionManager.localPosition));
                    return insideBox({
                        x: 0,
                        y: 0,
                        z: 0
                    }, selectionManager.localDimensions, localPosition);
                };
            }
            for (var i = 0; i < entities.length; ++i) {
                var properties = Entities.getEntityProperties(entities[i]);
                if (!isValid(properties.position)) {
                    entities.splice(i, 1);
                    --i;
                }
            }
        }
        selectionManager.setSelections(entities);
    }
}

function sortSelectedEntities(selected) {
    var sortedEntities = selected.slice();
    var begin = 0;
    while (begin < sortedEntities.length) {
        var elementRemoved = false;
        var next = begin + 1;
        while (next < sortedEntities.length) {
            var beginID = sortedEntities[begin];
            var nextID = sortedEntities[next];

            if (Entities.isChildOfParent(beginID, nextID)) {
                sortedEntities[begin] = nextID;
                sortedEntities[next] = beginID;
                sortedEntities.splice(next, 1);
                elementRemoved = true;
                break;
            } else if (Entities.isChildOfParent(nextID, beginID)) {
                sortedEntities.splice(next, 1);
                elementRemoved = true;
                break;
            }
            next++;
        }
        if (!elementRemoved) {
            begin++;
        }
    }
    return sortedEntities;
}

function recursiveDelete(entities, childrenList) {
    var entitiesLength = entities.length;
    for (var i = 0; i < entitiesLength; i++) {
        var entityID = entities[i];
        var children = Entities.getChildrenIDs(entityID);
        var grandchildrenList = [];
        recursiveDelete(children, grandchildrenList);
        var initialProperties = Entities.getEntityProperties(entityID);
        childrenList.push({
            entityID: entityID,
            properties: initialProperties,
            children: grandchildrenList
        });
        Entities.deleteEntity(entityID);
    }
}

function deleteSelectedEntities() {
    if (SelectionManager.hasSelection()) {
        selectedParticleEntity = 0;
        particleExplorerTool.destroyWebView();
        SelectionManager.saveProperties();
        var savedProperties = [];
        var newSortedSelection = sortSelectedEntities(selectionManager.selections);
        for (var i = 0; i < newSortedSelection.length; i++) {
            var entityID = newSortedSelection[i];
            var initialProperties = SelectionManager.savedProperties[entityID];
            var children = Entities.getChildrenIDs(entityID);
            var childList = [];
            recursiveDelete(children, childList);
            savedProperties.push({
                entityID: entityID,
                properties: initialProperties,
                children: childList
            });
            Entities.deleteEntity(entityID);
        }
        SelectionManager.clearSelections();
        pushCommandForSelections([], savedProperties);
    }
}

function toggleSelectedEntitiesLocked() {
    if (SelectionManager.hasSelection()) {
        var locked = !Entities.getEntityProperties(SelectionManager.selections[0], ["locked"]).locked;
        for (var i = 0; i < selectionManager.selections.length; i++) {
            var entityID = SelectionManager.selections[i];
            Entities.editEntity(entityID, {
                locked: locked
            });
        }
        entityListTool.sendUpdate();
        selectionManager._update();
    }
}

function toggleSelectedEntitiesVisible() {
    if (SelectionManager.hasSelection()) {
        var visible = !Entities.getEntityProperties(SelectionManager.selections[0], ["visible"]).visible;
        for (var i = 0; i < selectionManager.selections.length; i++) {
            var entityID = SelectionManager.selections[i];
            Entities.editEntity(entityID, {
                visible: visible
            });
        }
        entityListTool.sendUpdate();
        selectionManager._update();
    }
}

function handeMenuEvent(menuItem) {
    if (menuItem === "Allow Selecting of Small Models") {
        allowSmallModels = Menu.isOptionChecked("Allow Selecting of Small Models");
    } else if (menuItem === "Allow Selecting of Large Models") {
        allowLargeModels = Menu.isOptionChecked("Allow Selecting of Large Models");
    } else if (menuItem === "Allow Selecting of Lights") {
        Entities.setLightsArePickable(Menu.isOptionChecked("Allow Selecting of Lights"));
    } else if (menuItem === "Delete") {
        deleteSelectedEntities();
    } else if (menuItem === "Export Entities") {
        if (!selectionManager.hasSelection()) {
            Window.notifyEditError("No entities have been selected.");
        } else {
            var filename = Window.save("Select Where to Save", "", "*.json");
            if (filename) {
                var success = Clipboard.exportEntities(filename, selectionManager.selections);
                if (!success) {
                    Window.notifyEditError("Export failed.");
                }
            }
        }
    } else if (menuItem === "Import Entities" || menuItem === "Import Entities from URL") {
        var importURL = null;
        if (menuItem === "Import Entities") {
            var fullPath = Window.browse("Select Model to Import", "", "*.json");
            if (fullPath) {
                importURL = "file:///" + fullPath;
            }
        } else {
            importURL = Window.prompt("URL of SVO to import", "");
        }

        if (importURL) {
            if (!isActive && (Entities.canRez() && Entities.canRezTmp())) {
                toolBar.toggle();
            }
            importSVO(importURL);
        }
    } else if (menuItem === "Entity List...") {
        entityListTool.toggleVisible();
    } else if (menuItem === "Select All Entities In Box") {
        selectAllEtitiesInCurrentSelectionBox(false);
    } else if (menuItem === "Select All Entities Touching Box") {
        selectAllEtitiesInCurrentSelectionBox(true);
    } else if (menuItem === MENU_SHOW_LIGHTS_IN_EDIT_MODE) {
        lightOverlayManager.setVisible(isActive && Menu.isOptionChecked(MENU_SHOW_LIGHTS_IN_EDIT_MODE));
    } else if (menuItem === MENU_SHOW_ZONES_IN_EDIT_MODE) {
        Entities.setDrawZoneBoundaries(isActive && Menu.isOptionChecked(MENU_SHOW_ZONES_IN_EDIT_MODE));
    }
    tooltip.show(false);
}
function getPositionToCreateEntity() {
    var HALF_TREE_SCALE = 16384;
    var direction = Quat.getFront(MyAvatar.orientation);
    var distance = 1;
    var position = Vec3.sum(MyAvatar.position, Vec3.multiply(direction, distance));

    if (Camera.mode === "entity" || Camera.mode === "independent") {
        position = Vec3.sum(Camera.position, Vec3.multiply(Quat.getFront(Camera.orientation), distance));
    }
    position.y += 0.5;
    if (position.x > HALF_TREE_SCALE || position.y > HALF_TREE_SCALE || position.z > HALF_TREE_SCALE) {
        return null;
    }
    return position;
}

function getPositionToImportEntity() {
    var dimensions = Clipboard.getContentsDimensions();
    var HALF_TREE_SCALE = 16384;
    var direction = Quat.getFront(MyAvatar.orientation);
    var longest = 1;
    longest = Math.sqrt(Math.pow(dimensions.x, 2) + Math.pow(dimensions.z, 2));
    var position = Vec3.sum(MyAvatar.position, Vec3.multiply(direction, longest));

    if (Camera.mode === "entity" || Camera.mode === "independent") {
        position = Vec3.sum(Camera.position, Vec3.multiply(Quat.getFront(Camera.orientation), longest));
    }

    if (position.x > HALF_TREE_SCALE || position.y > HALF_TREE_SCALE || position.z > HALF_TREE_SCALE) {
        return null;
    }

    return position;
}
function importSVO(importURL) {
    if (!Entities.canRez() && !Entities.canRezTmp()) {
        Window.notifyEditError(INSUFFICIENT_PERMISSIONS_IMPORT_ERROR_MSG);
        return;
    }

    Overlays.editOverlay(importingSVOTextOverlay, {
        visible: true
    });
    Overlays.editOverlay(importingSVOImageOverlay, {
        visible: true
    });

    var success = Clipboard.importEntities(importURL);

    if (success) {
        var VERY_LARGE = 10000;
        var position = {
            x: 0,
            y: 0,
            z: 0
        };
        if (Clipboard.getClipboardContentsLargestDimension() < VERY_LARGE) {
            position = getPositionToImportEntity();
        }
        if (position !== null && position !== undefined) {
            var pastedEntityIDs = Clipboard.pasteEntities(position);

            if (isActive) {
                selectionManager.setSelections(pastedEntityIDs);
            }
        } else {
            Window.notifyEditError("Can't import objects: objects would be out of bounds.");
        }
    } else {
        Window.notifyEditError("There was an error importing the entity file.");
    }

    Overlays.editOverlay(importingSVOTextOverlay, {
        visible: false
    });
    Overlays.editOverlay(importingSVOImageOverlay, {
        visible: false
    });
}
Window.svoImportRequested.connect(importSVO);

Menu.menuItemEvent.connect(handeMenuEvent);

Controller.keyPressEvent.connect(function (event) {
    if (isActive) {
        cameraManager.keyPressEvent(event);
    }
});

Controller.keyReleaseEvent.connect(function (event) {
    if (isActive) {
        cameraManager.keyReleaseEvent(event);
    }
    // since sometimes our menu shortcut keys don't work, trap our menu items here also and fire the appropriate menu items
    if (event.text === "DELETE") {
        deleteSelectedEntities();
    } else if (event.text === "ESC") {
        selectionManager.clearSelections();
    } else if (event.text === "TAB") {
        selectionDisplay.toggleSpaceMode();
    } else if (event.text === "f") {
        if (isActive) {
            if (selectionManager.hasSelection()) {
                cameraManager.enable();
                cameraManager.focus(selectionManager.worldPosition,
                    selectionManager.worldDimensions,
                    Menu.isOptionChecked(MENU_EASE_ON_FOCUS));
            }
        }
    } else if (event.text === '[') {
        if (isActive) {
            cameraManager.enable();
        }
    } else if (event.text === 'g') {
        if (isActive && selectionManager.hasSelection()) {
            var newPosition = selectionManager.worldPosition;
            newPosition = Vec3.subtract(newPosition, {
                x: 0,
                y: selectionManager.worldDimensions.y * 0.5,
                z: 0
            });
            grid.setPosition(newPosition);
        }
    }
});

function recursiveAdd(newParentID, parentData) {
    var children = parentData.children;
    for (var i = 0; i < children.length; i++) {
        var childProperties = children[i].properties;
        childProperties.parentID = newParentID;
        var newChildID = Entities.addEntity(childProperties);
        recursiveAdd(newChildID, children[i]);
    }
}

// When an entity has been deleted we need a way to "undo" this deletion.  Because it's not currently
// possible to create an entity with a specific id, earlier undo commands to the deleted entity
// will fail if there isn't a way to find the new entity id.
var DELETED_ENTITY_MAP = {};

function applyEntityProperties(data) {
    var properties = data.setProperties;
    var selectedEntityIDs = [];
    var i, entityID;
    for (i = 0; i < properties.length; i++) {
        entityID = properties[i].entityID;
        if (DELETED_ENTITY_MAP[entityID] !== undefined) {
            entityID = DELETED_ENTITY_MAP[entityID];
        }
        Entities.editEntity(entityID, properties[i].properties);
        selectedEntityIDs.push(entityID);
    }
    for (i = 0; i < data.createEntities.length; i++) {
        entityID = data.createEntities[i].entityID;
        var entityProperties = data.createEntities[i].properties;
        var newEntityID = Entities.addEntity(entityProperties);
        recursiveAdd(newEntityID, data.createEntities[i]);
        DELETED_ENTITY_MAP[entityID] = newEntityID;
        if (data.selectCreated) {
            selectedEntityIDs.push(newEntityID);
        }
    }
    for (i = 0; i < data.deleteEntities.length; i++) {
        entityID = data.deleteEntities[i].entityID;
        if (DELETED_ENTITY_MAP[entityID] !== undefined) {
            entityID = DELETED_ENTITY_MAP[entityID];
        }
        Entities.deleteEntity(entityID);
    }

    selectionManager.setSelections(selectedEntityIDs);
}

// For currently selected entities, push a command to the UndoStack that uses the current entity properties for the
// redo command, and the saved properties for the undo command.  Also, include create and delete entity data.
function pushCommandForSelections(createdEntityData, deletedEntityData) {
    var undoData = {
        setProperties: [],
        createEntities: deletedEntityData || [],
        deleteEntities: createdEntityData || [],
        selectCreated: true
    };
    var redoData = {
        setProperties: [],
        createEntities: createdEntityData || [],
        deleteEntities: deletedEntityData || [],
        selectCreated: false
    };
    for (var i = 0; i < SelectionManager.selections.length; i++) {
        var entityID = SelectionManager.selections[i];
        var initialProperties = SelectionManager.savedProperties[entityID];
        var currentProperties = Entities.getEntityProperties(entityID);
        if (!initialProperties) {
            continue;
        }
        undoData.setProperties.push({
            entityID: entityID,
            properties: initialProperties
        });
        redoData.setProperties.push({
            entityID: entityID,
            properties: currentProperties
        });
    }
    UndoStack.pushCommand(applyEntityProperties, undoData, applyEntityProperties, redoData);
}

var ENTITY_PROPERTIES_URL = Script.resolvePath('html/entityProperties.html');

var ServerScriptStatusMonitor = function(entityID, statusCallback) {
    var self = this;

    self.entityID = entityID;
    self.active = true;
    self.sendRequestTimerID = null;

    var onStatusReceived = function(success, isRunning, status, errorInfo) {
        if (self.active) {
            statusCallback({
                statusRetrieved: success,
                isRunning: isRunning,
                status: status,
                errorInfo: errorInfo
            });
            self.sendRequestTimerID = Script.setTimeout(function() {
                if (self.active) {
                    Entities.getServerScriptStatus(entityID, onStatusReceived);
                }
            }, 1000);
        }
    };
    self.stop = function() {
        self.active = false;
    };

    Entities.getServerScriptStatus(entityID, onStatusReceived);
};

var PropertiesTool = function (opts) {
    var that = {};

    var webView = null;
<<<<<<< HEAD
    if (Settings.getValue("HUDUIEnabled")) {
        webView = new OverlayWebWindow({
            title: 'Entity Properties',
            source: ENTITY_PROPERTIES_URL,
            toolWindow: true
        });
    } else {
        webView = Tablet.getTablet("com.highfidelity.interface.tablet.system");
        webView.setVisible = function(value) {};
    }
=======
    webView = Tablet.getTablet("com.highfidelity.interface.tablet.system");
    webView.setVisible = function(value) {};
>>>>>>> a6b4f076

    var visible = false;

    // This keeps track of the last entity ID that was selected. If multiple entities
    // are selected or if no entity is selected this will be `null`.
    var currentSelectedEntityID = null;
    var statusMonitor = null;

    webView.setVisible(visible);

    that.setVisible = function (newVisible) {
        visible = newVisible;
        webView.setVisible(visible);
    };

    function updateScriptStatus(info) {
        info.type = "server_script_status";
        webView.emitScriptEvent(JSON.stringify(info));
    }

    function resetScriptStatus() {
        updateScriptStatus({
            statusRetrieved: undefined,
            isRunning: undefined,
            status: "",
            errorInfo: ""
        });
    }

    selectionManager.addEventListener(function (selectionUpdated) {
        var data = {
            type: 'update'
        };

        if (selectionUpdated) {
            resetScriptStatus();

            if (selectionManager.selections.length !== 1) {
                if (statusMonitor !== null) {
                    statusMonitor.stop();
                    statusMonitor = null;
                }
                currentSelectedEntityID = null;
            } else if (currentSelectedEntityID != selectionManager.selections[0]) {
                if (statusMonitor !== null) {
                    statusMonitor.stop();
                }
                var entityID = selectionManager.selections[0];
                currentSelectedEntityID = entityID;
                statusMonitor = new ServerScriptStatusMonitor(entityID, updateScriptStatus);
            }
        }

        var selections = [];
        for (var i = 0; i < selectionManager.selections.length; i++) {
            var entity = {};
            entity.id = selectionManager.selections[i];
            entity.properties = Entities.getEntityProperties(selectionManager.selections[i]);
            if (entity.properties.rotation !== undefined) {
                entity.properties.rotation = Quat.safeEulerAngles(entity.properties.rotation);
            }
            if (entity.properties.keyLight !== undefined && entity.properties.keyLight.direction !== undefined) {
                entity.properties.keyLight.direction = Vec3.multiply(RADIANS_TO_DEGREES,
                                                                     Vec3.toPolar(entity.properties.keyLight.direction));
                entity.properties.keyLight.direction.z = 0.0;
            }
            selections.push(entity);
        }
        data.selections = selections;
        webView.emitScriptEvent(JSON.stringify(data));
    });

    webView.webEventReceived.connect(function (data) {
        try {
            data = JSON.parse(data);
        }
        catch(e) {
            print('Edit.js received web event that was not valid json.');
            return;
        }
        var i, properties, dY, diff, newPosition;
        if (data.type === "print") {
            if (data.message) {
                print(data.message);
            }
        } else if (data.type === "update") {
            selectionManager.saveProperties();
            if (selectionManager.selections.length > 1) {
                properties = {
                    locked: data.properties.locked,
                    visible: data.properties.visible
                };
                for (i = 0; i < selectionManager.selections.length; i++) {
                    Entities.editEntity(selectionManager.selections[i], properties);
                }
            } else if (data.properties) {
                if (data.properties.dynamic === false) {
                    // this object is leaving dynamic, so we zero its velocities
                    data.properties.velocity = {
                        x: 0,
                        y: 0,
                        z: 0
                    };
                    data.properties.angularVelocity = {
                        x: 0,
                        y: 0,
                        z: 0
                    };
                }
                if (data.properties.rotation !== undefined) {
                    var rotation = data.properties.rotation;
                    data.properties.rotation = Quat.fromPitchYawRollDegrees(rotation.x, rotation.y, rotation.z);
                }
                if (data.properties.keyLight !== undefined && data.properties.keyLight.direction !== undefined) {
                    data.properties.keyLight.direction = Vec3.fromPolar(
                        data.properties.keyLight.direction.x * DEGREES_TO_RADIANS,
                        data.properties.keyLight.direction.y * DEGREES_TO_RADIANS
                    );
                }
                Entities.editEntity(selectionManager.selections[0], data.properties);
                if (data.properties.name !== undefined || data.properties.modelURL !== undefined ||
                        data.properties.visible !== undefined || data.properties.locked !== undefined) {
                    entityListTool.sendUpdate();
                }
            }
            pushCommandForSelections();
            selectionManager._update();
        } else if(data.type === 'saveUserData'){
            //the event bridge and json parsing handle our avatar id string differently.
            var actualID = data.id.split('"')[1];
            Entities.editEntity(actualID, data.properties);
        } else if (data.type === "showMarketplace") {
            showMarketplace();
        } else if (data.type === "action") {
            if (data.action === "moveSelectionToGrid") {
                if (selectionManager.hasSelection()) {
                    selectionManager.saveProperties();
                    dY = grid.getOrigin().y - (selectionManager.worldPosition.y - selectionManager.worldDimensions.y / 2);
                    diff = {
                        x: 0,
                        y: dY,
                        z: 0
                    };
                    for (i = 0; i < selectionManager.selections.length; i++) {
                        properties = selectionManager.savedProperties[selectionManager.selections[i]];
                        newPosition = Vec3.sum(properties.position, diff);
                        Entities.editEntity(selectionManager.selections[i], {
                            position: newPosition
                        });
                    }
                    pushCommandForSelections();
                    selectionManager._update();
                }
            } else if (data.action === "moveAllToGrid") {
                if (selectionManager.hasSelection()) {
                    selectionManager.saveProperties();
                    for (i = 0; i < selectionManager.selections.length; i++) {
                        properties = selectionManager.savedProperties[selectionManager.selections[i]];
                        var bottomY = properties.boundingBox.center.y - properties.boundingBox.dimensions.y / 2;
                        dY = grid.getOrigin().y - bottomY;
                        diff = {
                            x: 0,
                            y: dY,
                            z: 0
                        };
                        newPosition = Vec3.sum(properties.position, diff);
                        Entities.editEntity(selectionManager.selections[i], {
                            position: newPosition
                        });
                    }
                    pushCommandForSelections();
                    selectionManager._update();
                }
            } else if (data.action === "resetToNaturalDimensions") {
                if (selectionManager.hasSelection()) {
                    selectionManager.saveProperties();
                    for (i = 0; i < selectionManager.selections.length; i++) {
                        properties = selectionManager.savedProperties[selectionManager.selections[i]];
                        var naturalDimensions = properties.naturalDimensions;

                        // If any of the natural dimensions are not 0, resize
                        if (properties.type === "Model" && naturalDimensions.x === 0 && naturalDimensions.y === 0 &&
                                naturalDimensions.z === 0) {
                            Window.notifyEditError("Cannot reset entity to its natural dimensions: Model URL" +
                                         " is invalid or the model has not yet been loaded.");
                        } else {
                            Entities.editEntity(selectionManager.selections[i], {
                                dimensions: properties.naturalDimensions
                            });
                        }
                    }
                    pushCommandForSelections();
                    selectionManager._update();
                }
            } else if (data.action === "previewCamera") {
                if (selectionManager.hasSelection()) {
                    Camera.mode = "entity";
                    Camera.cameraEntity = selectionManager.selections[0];
                }
            } else if (data.action === "rescaleDimensions") {
                var multiplier = data.percentage / 100.0;
                if (selectionManager.hasSelection()) {
                    selectionManager.saveProperties();
                    for (i = 0; i < selectionManager.selections.length; i++) {
                        properties = selectionManager.savedProperties[selectionManager.selections[i]];
                        Entities.editEntity(selectionManager.selections[i], {
                            dimensions: Vec3.multiply(multiplier, properties.dimensions)
                        });
                    }
                    pushCommandForSelections();
                    selectionManager._update();
                }
            } else if (data.action === "reloadClientScripts") {
                if (selectionManager.hasSelection()) {
                    var timestamp = Date.now();
                    for (i = 0; i < selectionManager.selections.length; i++) {
                        Entities.editEntity(selectionManager.selections[i], {
                            scriptTimestamp: timestamp
                        });
                    }
                }
            } else if (data.action === "reloadServerScripts") {
                if (selectionManager.hasSelection()) {
                    for (i = 0; i < selectionManager.selections.length; i++) {
                        Entities.reloadServerScripts(selectionManager.selections[i]);
                    }
                }
            }
        }
    });

    return that;
};

var PopupMenu = function () {
    var self = this;

    var MENU_ITEM_HEIGHT = 21;
    var MENU_ITEM_SPACING = 1;
    var TEXT_MARGIN = 7;

    var overlays = [];
    var overlayInfo = {};

    var upColor = {
        red: 0,
        green: 0,
        blue: 0
    };
    var downColor = {
        red: 192,
        green: 192,
        blue: 192
    };
    var overColor = {
        red: 128,
        green: 128,
        blue: 128
    };

    self.onSelectMenuItem = function () {};

    self.addMenuItem = function (name) {
        var id = Overlays.addOverlay("text", {
            text: name,
            backgroundAlpha: 1.0,
            backgroundColor: upColor,
            topMargin: TEXT_MARGIN,
            leftMargin: TEXT_MARGIN,
            width: 210,
            height: MENU_ITEM_HEIGHT,
            font: {
                size: 12
            },
            visible: false
        });
        overlays.push(id);
        overlayInfo[id] = {
            name: name
        };
        return id;
    };

    self.updateMenuItemText = function (id, newText) {
        Overlays.editOverlay(id, {
            text: newText
        });
    };

    self.setPosition = function (x, y) {
        for (var key in overlayInfo) {
            Overlays.editOverlay(key, {
                x: x,
                y: y
            });
            y += MENU_ITEM_HEIGHT + MENU_ITEM_SPACING;
        }
    };

    self.onSelected = function () {};

    var pressingOverlay = null;
    var hoveringOverlay = null;

    self.mousePressEvent = function (event) {
        if (event.isLeftButton) {
            var overlay = Overlays.getOverlayAtPoint({
                x: event.x,
                y: event.y
            });
            if (overlay in overlayInfo) {
                pressingOverlay = overlay;
                Overlays.editOverlay(pressingOverlay, {
                    backgroundColor: downColor
                });
            } else {
                self.hide();
            }
            return false;
        }
    };
    self.mouseMoveEvent = function (event) {
        if (visible) {
            var overlay = Overlays.getOverlayAtPoint({
                x: event.x,
                y: event.y
            });
            if (!pressingOverlay) {
                if (hoveringOverlay !== null && hoveringOverlay !== null && overlay !== hoveringOverlay) {
                    Overlays.editOverlay(hoveringOverlay, {
                        backgroundColor: upColor
                    });
                    hoveringOverlay = null;
                }
                if (overlay !== hoveringOverlay && overlay in overlayInfo) {
                    Overlays.editOverlay(overlay, {
                        backgroundColor: overColor
                    });
                    hoveringOverlay = overlay;
                }
            }
        }
        return false;
    };
    self.mouseReleaseEvent = function (event) {
        var overlay = Overlays.getOverlayAtPoint({
            x: event.x,
            y: event.y
        });
        if (pressingOverlay !== null && pressingOverlay !== undefined) {
            if (overlay === pressingOverlay) {
                self.onSelectMenuItem(overlayInfo[overlay].name);
            }
            Overlays.editOverlay(pressingOverlay, {
                backgroundColor: upColor
            });
            pressingOverlay = null;
            self.hide();
        }
    };

    var visible = false;

    self.setVisible = function (newVisible) {
        if (newVisible !== visible) {
            visible = newVisible;
            for (var key in overlayInfo) {
                Overlays.editOverlay(key, {
                    visible: newVisible
                });
            }
        }
    };
    self.show = function () {
        self.setVisible(true);
    };
    self.hide = function () {
        self.setVisible(false);
    };

    function cleanup() {
        for (var i = 0; i < overlays.length; i++) {
            Overlays.deleteOverlay(overlays[i]);
        }
    }

    Controller.mousePressEvent.connect(self.mousePressEvent);
    Controller.mouseMoveEvent.connect(self.mouseMoveEvent);
    Controller.mouseReleaseEvent.connect(self.mouseReleaseEvent);
    Script.scriptEnding.connect(cleanup);

    return this;
};


var propertyMenu = new PopupMenu();

propertyMenu.onSelectMenuItem = function (name) {

    if (propertyMenu.marketplaceID) {
        showMarketplace(propertyMenu.marketplaceID);
    }
};

var showMenuItem = propertyMenu.addMenuItem("Show in Marketplace");

var propertiesTool = new PropertiesTool();
var particleExplorerTool = new ParticleExplorerTool();
var selectedParticleEntity = 0;

function selectParticleEntity(entityID) {
    var properties = Entities.getEntityProperties(entityID);
    var particleData = {
        messageType: "particle_settings",
        currentProperties: properties
    };
    particleExplorerTool.destroyWebView();
    particleExplorerTool.createWebView();

    selectedParticleEntity = entityID;
    particleExplorerTool.setActiveParticleEntity(entityID);
<<<<<<< HEAD

    if (Settings.getValue("HUDUIEnabled")) {
        particleExplorerTool.webView.webEventReceived.connect(function (data) {
            data = JSON.parse(data);
            if (data.messageType === "page_loaded") {
                particleExplorerTool.webView.emitScriptEvent(JSON.stringify(particleData));
            }
        });
    } else {
        // in the tablet version, the page was loaded earlier
        particleExplorerTool.webView.emitScriptEvent(JSON.stringify(particleData));
    }
=======
    particleExplorerTool.webView.emitScriptEvent(JSON.stringify(particleData));
>>>>>>> a6b4f076
}

entityListTool.webView.webEventReceived.connect(function (data) {
    data = JSON.parse(data);
    if (data.type === "selectionUpdate") {
        var ids = data.entityIds;
        if (ids.length === 1) {
            if (Entities.getEntityProperties(ids[0], "type").type === "ParticleEffect") {
                if (JSON.stringify(selectedParticleEntity) === JSON.stringify(ids[0])) {
                    // This particle entity is already selected, so return
                    return;
                }
                // Destroy the old particles web view first
<<<<<<< HEAD
                selectParticleEntity(ids[0])
=======
                selectParticleEntity(ids[0]);
>>>>>>> a6b4f076
            } else {
                selectedParticleEntity = 0;
                particleExplorerTool.destroyWebView();
            }
        }
    }
});

}()); // END LOCAL_SCOPE<|MERGE_RESOLUTION|>--- conflicted
+++ resolved
@@ -12,11 +12,7 @@
 //  See the accompanying file LICENSE or http://www.apache.org/licenses/LICENSE-2.0.html
 //
 
-<<<<<<< HEAD
-/* global Script, SelectionDisplay, LightOverlayManager, CameraManager, Grid, GridTool, EntityListTook, EntityListTool, Vec3, SelectionManager, Overlays, OverlayWebWindow, UserActivityLogger, Settings, Entities, Tablet, Toolbars, Messages, Menu, Camera, progressDialog, tooltip, MyAvatar, Quat, Controller, Clipboard, HMD, UndoStack, ParticleExplorerTool */
-=======
 /* global Script, SelectionDisplay, LightOverlayManager, CameraManager, Grid, GridTool, EntityListTool, Vec3, SelectionManager, Overlays, OverlayWebWindow, UserActivityLogger, Settings, Entities, Tablet, Toolbars, Messages, Menu, Camera, progressDialog, tooltip, MyAvatar, Quat, Controller, Clipboard, HMD, UndoStack, ParticleExplorerTool */
->>>>>>> a6b4f076
 
 (function() { // BEGIN LOCAL_SCOPE
 
@@ -211,31 +207,7 @@
     var buttonHandlers = {}; // only used to tablet mode
 
     function addButton(name, image, handler) {
-<<<<<<< HEAD
-        if (Settings.getValue("HUDUIEnabled")) {
-            var imageUrl = TOOLS_PATH + image;
-            var button = toolBar.addButton({
-                objectName: name,
-                imageURL: imageUrl,
-                imageOffOut: 1,
-                imageOffIn: 2,
-                imageOnOut: 0,
-                imageOnIn: 2,
-                alpha: 0.9,
-                visible: true
-            });
-            if (handler) {
-                button.clicked.connect(function () {
-                    Script.setTimeout(handler, 100);
-                });
-            }
-            return button;
-        } else {
-            buttonHandlers[name] = handler;
-        }
-=======
         buttonHandlers[name] = handler;
->>>>>>> a6b4f076
     }
 
     var SHAPE_TYPE_NONE = 0;
@@ -279,10 +251,6 @@
     }
 
     function fromQml(message) { // messages are {method, params}, like json-rpc. See also sendToQml.
-<<<<<<< HEAD
-        print("fromQml: " + JSON.stringify(message));
-=======
->>>>>>> a6b4f076
         var tablet = Tablet.getTablet("com.highfidelity.interface.tablet.system");
         tablet.popFromStack();
         switch (message.method) {
@@ -309,34 +277,6 @@
             }
         });
 
-<<<<<<< HEAD
-
-        if (Settings.getValue("HUDUIEnabled")) {
-            systemToolbar = Toolbars.getToolbar(SYSTEM_TOOLBAR);
-            activeButton = systemToolbar.addButton({
-                objectName: EDIT_TOGGLE_BUTTON,
-                imageURL: TOOLS_PATH + "edit.svg",
-                visible: true,
-                alpha: 0.9,
-                defaultState: 1
-            });
-            systemToolbar.fromQml.connect(fromQml);
-        } else {
-            tablet = Tablet.getTablet("com.highfidelity.interface.tablet.system");
-            activeButton = tablet.addButton({
-                icon: "icons/tablet-icons/edit-i.svg",
-                activeIcon: "icons/tablet-icons/edit-a.svg",
-                text: "EDIT",
-                sortOrder: 10
-            });
-            tablet.screenChanged.connect(function (type, url) {
-                if (isActive && (type !== "QML" || url !== "Edit.qml")) {
-                    that.toggle();
-                }
-            });
-            tablet.fromQml.connect(fromQml);
-        }
-=======
         tablet = Tablet.getTablet("com.highfidelity.interface.tablet.system");
         activeButton = tablet.addButton({
             icon: "icons/tablet-icons/edit-i.svg",
@@ -350,20 +290,11 @@
             }
         });
         tablet.fromQml.connect(fromQml);
->>>>>>> a6b4f076
 
         activeButton.clicked.connect(function() {
             that.toggle();
         });
 
-<<<<<<< HEAD
-        if (Settings.getValue("HUDUIEnabled")) {
-            toolBar = Toolbars.getToolbar(EDIT_TOOLBAR);
-            toolBar.writeProperty("shown", false);
-        }
-
-=======
->>>>>>> a6b4f076
         addButton("openAssetBrowserButton", "assets-01.svg", function(){
             Window.showAssetServer();
         });
@@ -377,40 +308,9 @@
             SHAPE_TYPES[SHAPE_TYPE_STATIC_MESH] = "Exact - All polygons";
             var SHAPE_TYPE_DEFAULT = SHAPE_TYPE_STATIC_MESH;
 
-<<<<<<< HEAD
-            if (Settings.getValue("HUDUIEnabled")) {
-                // HUD-ui version of new-model dialog
-                var result = Window.customPrompt({
-                    textInput: {
-                        label: "Model URL"
-                    },
-                    comboBox: {
-                        label: "Automatic Collisions",
-                        index: SHAPE_TYPE_DEFAULT,
-                        items: SHAPE_TYPES
-                    },
-                    checkBox: {
-                        label: "Dynamic",
-                        checked: DYNAMIC_DEFAULT,
-                        disableForItems: [
-                            SHAPE_TYPE_STATIC_MESH
-                        ],
-                        checkStateOnDisable: false,
-                        warningOnDisable: "Models with automatic collisions set to 'Exact' cannot be dynamic"
-                    }
-                });
-
-                handleNewModelDialogResult(result);
-            } else {
-                // tablet version of new-model dialog
-                var tablet = Tablet.getTablet("com.highfidelity.interface.tablet.system");
-                tablet.pushOntoStack("NewModelDialog.qml");
-            }
-=======
             // tablet version of new-model dialog
             var tablet = Tablet.getTablet("com.highfidelity.interface.tablet.system");
             tablet.pushOntoStack("NewModelDialog.qml");
->>>>>>> a6b4f076
         });
 
         addButton("newCubeButton", "cube-01.svg", function () {
@@ -534,14 +434,9 @@
 
     that.toggle = function () {
         that.setActive(!isActive);
-<<<<<<< HEAD
-        if (Settings.getValue("HUDUIEnabled")) {
-            activeButton.editProperties({isActive: isActive});
-=======
         activeButton.editProperties({isActive: isActive});
         if (!isActive) {
             tablet.gotoHomeScreen();
->>>>>>> a6b4f076
         }
     };
 
@@ -572,15 +467,8 @@
             cameraManager.disable();
             selectionDisplay.triggerMapping.disable();
         } else {
-<<<<<<< HEAD
-            if (!Settings.getValue("HUDUIEnabled")) {
-                var tablet = Tablet.getTablet("com.highfidelity.interface.tablet.system");
-                tablet.loadQMLSource("Edit.qml");
-            }
-=======
             var tablet = Tablet.getTablet("com.highfidelity.interface.tablet.system");
             tablet.loadQMLSource("Edit.qml");
->>>>>>> a6b4f076
             UserActivityLogger.enabledEdit();
             entityListTool.setVisible(true);
             gridTool.setVisible(true);
@@ -591,18 +479,6 @@
             // everybody else to think that Interface has lost focus overall. fogbugzid:558
             // Window.setFocus();
         }
-<<<<<<< HEAD
-        if (Settings.getValue("HUDUIEnabled")) {
-            // Sets visibility of tool buttons, excluding the power button
-            toolBar.writeProperty("shown", active);
-            var visible = toolBar.readProperty("visible");
-            if (active && !visible) {
-                toolBar.writeProperty("shown", false);
-                toolBar.writeProperty("shown", true);
-            }
-        }
-=======
->>>>>>> a6b4f076
         lightOverlayManager.setVisible(isActive && Menu.isOptionChecked(MENU_SHOW_LIGHTS_IN_EDIT_MODE));
         Entities.setDrawZoneBoundaries(isActive && Menu.isOptionChecked(MENU_SHOW_ZONES_IN_EDIT_MODE));
     };
@@ -1547,21 +1423,8 @@
     var that = {};
 
     var webView = null;
-<<<<<<< HEAD
-    if (Settings.getValue("HUDUIEnabled")) {
-        webView = new OverlayWebWindow({
-            title: 'Entity Properties',
-            source: ENTITY_PROPERTIES_URL,
-            toolWindow: true
-        });
-    } else {
-        webView = Tablet.getTablet("com.highfidelity.interface.tablet.system");
-        webView.setVisible = function(value) {};
-    }
-=======
     webView = Tablet.getTablet("com.highfidelity.interface.tablet.system");
     webView.setVisible = function(value) {};
->>>>>>> a6b4f076
 
     var visible = false;
 
@@ -1983,22 +1846,7 @@
 
     selectedParticleEntity = entityID;
     particleExplorerTool.setActiveParticleEntity(entityID);
-<<<<<<< HEAD
-
-    if (Settings.getValue("HUDUIEnabled")) {
-        particleExplorerTool.webView.webEventReceived.connect(function (data) {
-            data = JSON.parse(data);
-            if (data.messageType === "page_loaded") {
-                particleExplorerTool.webView.emitScriptEvent(JSON.stringify(particleData));
-            }
-        });
-    } else {
-        // in the tablet version, the page was loaded earlier
-        particleExplorerTool.webView.emitScriptEvent(JSON.stringify(particleData));
-    }
-=======
     particleExplorerTool.webView.emitScriptEvent(JSON.stringify(particleData));
->>>>>>> a6b4f076
 }
 
 entityListTool.webView.webEventReceived.connect(function (data) {
@@ -2012,11 +1860,7 @@
                     return;
                 }
                 // Destroy the old particles web view first
-<<<<<<< HEAD
-                selectParticleEntity(ids[0])
-=======
                 selectParticleEntity(ids[0]);
->>>>>>> a6b4f076
             } else {
                 selectedParticleEntity = 0;
                 particleExplorerTool.destroyWebView();
