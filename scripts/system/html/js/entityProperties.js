--- conflicted
+++ resolved
@@ -1380,29 +1380,17 @@
                             elTextText.value = properties.text;
                             elTextLineHeight.value = properties.lineHeight.toFixed(4);
                             elTextFaceCamera.checked = properties.faceCamera;
-<<<<<<< HEAD
                             elTextTextColor.style.backgroundColor = "rgb(" + properties.textColor.x + "," +
                                                              properties.textColor.y + "," + properties.textColor.z + ")";
                             elTextTextColorRed.value = properties.textColor.x;
                             elTextTextColorGreen.value = properties.textColor.y;
                             elTextTextColorBlue.value = properties.textColor.z;
+                            elTextBackgroundColor.style.backgroundColor = "rgb(" + properties.backgroundColor.x + "," + 
+                                              properties.backgroundColor.y + "," + 
+                                              properties.backgroundColor.z + ")";
                             elTextBackgroundColorRed.value = properties.backgroundColor.x;
                             elTextBackgroundColorGreen.value = properties.backgroundColor.y;
                             elTextBackgroundColorBlue.value = properties.backgroundColor.z;
-=======
-                            elTextTextColor.style.backgroundColor = "rgb(" + properties.textColor.red + "," + 
-                                                                    properties.textColor.green + "," + 
-                                                                    properties.textColor.blue + ")";
-                            elTextTextColorRed.value = properties.textColor.red;
-                            elTextTextColorGreen.value = properties.textColor.green;
-                            elTextTextColorBlue.value = properties.textColor.blue;
-                            elTextBackgroundColor.style.backgroundColor = "rgb(" + properties.backgroundColor.red + "," + 
-                                                                          properties.backgroundColor.green + "," + 
-                                                                          properties.backgroundColor.blue + ")";
-                            elTextBackgroundColorRed.value = properties.backgroundColor.red;
-                            elTextBackgroundColorGreen.value = properties.backgroundColor.green;
-                            elTextBackgroundColorBlue.value = properties.backgroundColor.blue;
->>>>>>> 1b47d3f2
                         } else if (properties.type === "Light") {
                             elLightSpotLight.checked = properties.isSpotlight;
 
