//
//  marketplacesInject.js
//
//  Created by David Rowe on 12 Nov 2016.
//  Copyright 2016 High Fidelity, Inc.
//
//  Injected into marketplace Web pages.
//
//  Distributed under the Apache License, Version 2.0.
//  See the accompanying file LICENSE or http://www.apache.org/licenses/LICENSE-2.0.html
//

(function () {

    // Event bridge messages.
    var CLARA_IO_DOWNLOAD = "CLARA.IO DOWNLOAD";
    var CLARA_IO_STATUS = "CLARA.IO STATUS";
    var CLARA_IO_CANCEL_DOWNLOAD = "CLARA.IO CANCEL DOWNLOAD";
    var CLARA_IO_CANCELLED_DOWNLOAD = "CLARA.IO CANCELLED DOWNLOAD";
    var GOTO_DIRECTORY = "GOTO_DIRECTORY";
    var QUERY_CAN_WRITE_ASSETS = "QUERY_CAN_WRITE_ASSETS";
    var CAN_WRITE_ASSETS = "CAN_WRITE_ASSETS";
    var WARN_USER_NO_PERMISSIONS = "WARN_USER_NO_PERMISSIONS";

    var canWriteAssets = false;
    var xmlHttpRequest = null;
    var isPreparing = false;  // Explicitly track download request status.

    var confirmAllPurchases = false; // Set this to "true" to cause Checkout.qml to popup for all items, even if free
    
    function injectCommonCode(isDirectoryPage) {

        // Supporting styles from marketplaces.css.
        // Glyph font family, size, and spacing adjusted because HiFi-Glyphs cannot be used cross-domain.
        $("head").append(
            '<style>' +
                '#marketplace-navigation { font-family: Arial, Helvetica, sans-serif; width: 100%; height: 50px; background: #00b4ef; position: fixed; bottom: 0; z-index: 1000; }' +
                '#marketplace-navigation .glyph { margin-left: 10px; margin-right: 3px; font-family: sans-serif; color: #fff; font-size: 24px; line-height: 50px; }' +
                '#marketplace-navigation .text { color: #fff; font-size: 16px; line-height: 50px; vertical-align: top; position: relative; top: 1px; }' +
                '#marketplace-navigation input#back-button { position: absolute; left: 20px; margin-top: 12px; padding-left: 0; padding-right: 5px; }' +
                '#marketplace-navigation input#all-markets { position: absolute; right: 20px; margin-top: 12px; padding-left: 15px; padding-right: 15px; }' +
                '#marketplace-navigation .right { position: absolute; right: 20px; }' +
            '</style>'
        );

        // Supporting styles from edit-style.css.
        // Font family, size, and position adjusted because Raleway-Bold cannot be used cross-domain.
        $("head").append(
            '<style>' +
                'input[type=button] { font-family: Arial, Helvetica, sans-serif; font-weight: bold; font-size: 12px; text-transform: uppercase; vertical-align: center; height: 28px; min-width: 100px; padding: 0 15px; border-radius: 5px; border: none; color: #fff; background-color: #000; background: linear-gradient(#343434 20%, #000 100%); cursor: pointer; }' +
                'input[type=button].white { color: #121212; background-color: #afafaf; background: linear-gradient(#fff 20%, #afafaf 100%); }' +
                'input[type=button].white:enabled:hover { background: linear-gradient(#fff, #fff); border: none; }' +
                'input[type=button].white:active { background: linear-gradient(#afafaf, #afafaf); }' +
            '</style>'
        );

        // Footer.
        var isInitialHiFiPage = location.href === "https://metaverse.highfidelity.com/marketplace?";
        $("body").append(
            '<div id="marketplace-navigation">' +
                (!isInitialHiFiPage ? '<input id="back-button" type="button" class="white" value="&lt; Back" />' : '') +
                (isInitialHiFiPage ? '<span class="glyph">&#x1f6c8;</span> <span class="text">Get items from Blocks and Clara.io!</span>' : '') +
                (!isDirectoryPage ? '<input id="all-markets" type="button" class="white" value="See All Markets" />' : '') +
                (isDirectoryPage ? '<span class="right"><span class="glyph">&#x1f6c8;</span> <span class="text">Select a marketplace to explore.</span><span>' : '') +
            '</div>'
        );

        // Footer actions.
        $("#back-button").on("click", function () {
            (document.referrer !== "") ? window.history.back() : window.location = "https://metaverse.highfidelity.com/marketplace?";
        });
        $("#all-markets").on("click", function () {
            EventBridge.emitWebEvent(GOTO_DIRECTORY);
        });
    }

    function injectDirectoryCode() {

        // Remove e-mail hyperlink.
        var letUsKnow = $("#letUsKnow");
        letUsKnow.replaceWith(letUsKnow.html());

        // Add button links.

        $('#exploreBlocksMarketplace').on('click', function () {
            window.location = "https://vr.google.com/objects";
        });
        $('#exploreClaraMarketplace').on('click', function () {
            window.location = "https://clara.io/library?gameCheck=true&public=true";
        });
        $('#exploreHifiMarketplace').on('click', function () {
            window.location = "http://www.highfidelity.com/marketplace";
        });
    }

    function buyButtonClicked(id, name, author, price) {
        EventBridge.emitWebEvent(JSON.stringify({
            type: "CHECKOUT",
            itemId: id,
            itemName: name,
            itemAuthor: author,
            itemPrice: price
        }));
    }

    function injectBuyButtonOnMainPage() {
        $('.grid-item').find('#price-or-edit').find('a').attr('href', '#');
        $('.grid-item').find('#price-or-edit').find('.price').text("BUY");
        $('.grid-item').find('#price-or-edit').find('a').on('click', function () {
            buyButtonClicked($(this).closest('.grid-item').attr('data-item-id'),
                $(this).closest('.grid-item').find('.item-title').text(),
                $(this).closest('.grid-item').find('.creator').find('.value').text(),
                10);
        });
    }

    function injectHiFiCode() {
        if (confirmAllPurchases) {
            var target = document.getElementById('templated-items');
            // MutationObserver is necessary because the DOM is populated after the page is loaded.
            // We're searching for changes to the element whose ID is '#templated-items' - this is
            //     the element that gets filled in by the AJAX.
            var observer = new MutationObserver(function (mutations) {
                mutations.forEach(function (mutation) {
                    injectBuyButtonOnMainPage();
                });
                //observer.disconnect();
            });
            var config = { attributes: true, childList: true, characterData: true };
            observer.observe(target, config);

            // Try this here in case it works (it will if the user just pressed the "back" button,
            //     since that doesn't trigger another AJAX request.
            injectBuyButtonOnMainPage();
        }
    }

    function injectHiFiItemPageCode() {
        if (confirmAllPurchases) {
            $('#side-info').find('.btn').attr('href', '#');
            $('#side-info').find('.btn').html('<span class="glyphicon glyphicon-download"></span>Buy Item  ');
            $('#side-info').find('.btn').on('click', function () {
                buyButtonClicked(window.location.pathname.split("/")[3],
                    $('#top-center').find('h1').text(),
                    $('#creator').find('.value').text(),
                    10);
            });
        }
    }

    function injectBlocksCode() {
        // Make space for marketplaces footer in Blocks pages.
        /*$("body").append(
            '<div id="marketplace-navigation">' +
                '<input id="all-markets" type="button" class="white" value="See All Markets" />' +
            '</div>'
        );*/
        $("body").append(
            '<p>hello</p>'
        );
    }

    function updateClaraCode() {
        // Have to repeatedly update Clara page because its content can change dynamically without location.href changing.

        // Clara library page.
        if (location.href.indexOf("clara.io/library") !== -1) {
            // Make entries navigate to "Image" view instead of default "Real Time" view.
            var elements = $("a.thumbnail");
            for (var i = 0, length = elements.length; i < length; i++) {
                var value = elements[i].getAttribute("href");
                if (value.slice(-6) !== "/image") {
                    elements[i].setAttribute("href", value + "/image");
                }
            }
        }

        // Clara item page.
        if (location.href.indexOf("clara.io/view/") !== -1) {
            // Make site navigation links retain gameCheck etc. parameters.
            var element = $("a[href^=\'/library\']")[0];
            var parameters = "?gameCheck=true&public=true";
            var href = element.getAttribute("href");
            if (href.slice(-parameters.length) !== parameters) {
                element.setAttribute("href", href + parameters);
            }

            // Remove unwanted buttons and replace download options with a single "Download to High Fidelity" button.
            var buttons = $("a.embed-button").parent("div");
            var downloadFBX;
            if (buttons.find("div.btn-group").length > 0) {
                buttons.children(".btn-primary, .btn-group , .embed-button").each(function () { this.remove(); });
                if ($("#hifi-download-container").length === 0) {  // Button hasn't been moved already.
                    downloadFBX = $('<a class="btn btn-primary"><i class=\'glyphicon glyphicon-download-alt\'></i> Download to High Fidelity</a>');
                    buttons.prepend(downloadFBX);
                    downloadFBX[0].addEventListener("click", startAutoDownload);
                }
            }

            // Move the "Download to High Fidelity" button to be more visible on tablet.
            if ($("#hifi-download-container").length === 0 && window.innerWidth < 700) {
                var downloadContainer = $('<div id="hifi-download-container"></div>');
                $(".top-title .col-sm-4").append(downloadContainer);
                downloadContainer.append(downloadFBX);
            }

            // Automatic download to High Fidelity.
            function startAutoDownload() {

                // One file request at a time.
                if (isPreparing) {
                    console.log("WARNING: Clara.io FBX: Prepare only one download at a time");
                    return;
                }

                // User must be able to write to Asset Server.
                if (!canWriteAssets) {
                    console.log("ERROR: Clara.io FBX: File download cancelled because no permissions to write to Asset Server");
                    EventBridge.emitWebEvent(WARN_USER_NO_PERMISSIONS);
                    return;
                }

                // User must be logged in.
                var loginButton = $("#topnav a[href='/signup']");
                if (loginButton.length > 0) {
                    loginButton[0].click();
                    return;
                }

                // Obtain zip file to download for requested asset.
                // Reference: https://clara.io/learn/sdk/api/export

                //var XMLHTTPREQUEST_URL = "https://clara.io/api/scenes/{uuid}/export/fbx?zip=true&centerScene=true&alignSceneGround=true&fbxUnit=Meter&fbxVersion=7&fbxEmbedTextures=true&imageFormat=WebGL";
                // 13 Jan 2017: Specify FBX version 5 and remove some options in order to make Clara.io site more likely to 
                // be successful in generating zip files.
                var XMLHTTPREQUEST_URL = "https://clara.io/api/scenes/{uuid}/export/fbx?fbxUnit=Meter&fbxVersion=5&fbxEmbedTextures=true&imageFormat=WebGL";

                var uuid = location.href.match(/\/view\/([a-z0-9\-]*)/)[1];
                var url = XMLHTTPREQUEST_URL.replace("{uuid}", uuid);

                xmlHttpRequest = new XMLHttpRequest();
                var responseTextIndex = 0;
                var zipFileURL = "";

                xmlHttpRequest.onreadystatechange = function () {
                    // Messages are appended to responseText; process the new ones.
                    var message = this.responseText.slice(responseTextIndex);
                    var statusMessage = "";

                    if (isPreparing) {  // Ignore messages in flight after finished/cancelled.
                        var lines = message.split(/[\n\r]+/);

                        for (var i = 0, length = lines.length; i < length; i++) {
                            if (lines[i].slice(0, 5) === "data:") {
                                // Parse line.
                                var data;
                                try {
                                    data = JSON.parse(lines[i].slice(5));
                                }
                                catch (e) {
                                    data = {};
                                }

                                // Extract status message.
                                if (data.hasOwnProperty("message") && data.message !== null) {
                                    statusMessage = data.message;
                                    console.log("Clara.io FBX: " + statusMessage);
                                }

                                // Extract zip file URL.
                                if (data.hasOwnProperty("files") && data.files.length > 0) {
                                    zipFileURL = data.files[0].url;
                                    if (zipFileURL.slice(-4) !== ".zip") {
                                        console.log(JSON.stringify(data));  // Data for debugging.
                                    }
                                }
                            }
                        }

                        if (statusMessage !== "") {
                            // Update the UI with the most recent status message.
                            EventBridge.emitWebEvent(CLARA_IO_STATUS + " " + statusMessage);
                        }
                    }

                    responseTextIndex = this.responseText.length;
                };

                // Note: onprogress doesn't have computable total length so can't use it to determine % complete.

                xmlHttpRequest.onload = function () {
                    var statusMessage = "";

                    if (!isPreparing) {
                        return;
                    }

                    isPreparing = false;

                    var HTTP_OK = 200;
                    if (this.status !== HTTP_OK) {
                        statusMessage = "Zip file request terminated with " + this.status + " " + this.statusText;
                        console.log("ERROR: Clara.io FBX: " + statusMessage);
                        EventBridge.emitWebEvent(CLARA_IO_STATUS + " " + statusMessage);
                    } else if (zipFileURL.slice(-4) !== ".zip") {
                        statusMessage = "Error creating zip file for download.";
                        console.log("ERROR: Clara.io FBX: " + statusMessage + ": " + zipFileURL);
                        EventBridge.emitWebEvent(CLARA_IO_STATUS + " " + statusMessage);
                    } else {
                        EventBridge.emitWebEvent(CLARA_IO_DOWNLOAD + " " + zipFileURL);
                        console.log("Clara.io FBX: File download initiated for " + zipFileURL);
                    }

                    xmlHttpRequest = null;
                }

                isPreparing = true;

                console.log("Clara.io FBX: Request zip file for " + uuid);
                EventBridge.emitWebEvent(CLARA_IO_STATUS + " Initiating download");

                xmlHttpRequest.open("POST", url, true);
                xmlHttpRequest.setRequestHeader("Accept", "text/event-stream");
                xmlHttpRequest.send();
            }
        }
    }

    function injectClaraCode() {

        // Make space for marketplaces footer in Clara pages.
        $("head").append(
            '<style>' +
                '#app { margin-bottom: 135px; }' +
                '.footer { bottom: 50px; }' +
            '</style>'
        );

        // Condense space.
        $("head").append(
            '<style>' +
                'div.page-title { line-height: 1.2; font-size: 13px; }' +
                'div.page-title-row { padding-bottom: 0; }' +
            '</style>'
        );

        // Move "Download to High Fidelity" button.
        $("head").append(
            '<style>' +
                '#hifi-download-container { position: absolute; top: 6px; right: 16px; }' +
            '</style>'
        );

        // Update code injected per page displayed.
        var updateClaraCodeInterval = undefined;
        updateClaraCode();
        updateClaraCodeInterval = setInterval(function () {
            updateClaraCode();
        }, 1000);

        window.addEventListener("unload", function () {
            clearInterval(updateClaraCodeInterval);
            updateClaraCodeInterval = undefined;
        });

        EventBridge.emitWebEvent(QUERY_CAN_WRITE_ASSETS);
    }

    function cancelClaraDownload() {
        isPreparing = false;

        if (xmlHttpRequest) {
            xmlHttpRequest.abort();
            xmlHttpRequest = null;
            console.log("Clara.io FBX: File download cancelled");
            EventBridge.emitWebEvent(CLARA_IO_CANCELLED_DOWNLOAD);
        }
    }

    function injectCode() {
        var DIRECTORY = 0;
        var HIFI = 1;
<<<<<<< HEAD
        var BLOCKS = 2;
        var CLARA = 3;
        var pageType = DIRECTORY;

        if (location.href.indexOf("highfidelity.com/") !== -1) { pageType = HIFI; }
        if (location.href.indexOf("google.com/") !== -1) { pageType = BLOCKS; }
=======
        var CLARA = 2;
        var HIFI_ITEM_PAGE = 3;
        var pageType = DIRECTORY;

        if (location.href.indexOf("highfidelity.com/") !== -1) { pageType = HIFI; }
        if (location.href.indexOf("highfidelity.com/marketplace/items/") !== -1) { pageType = HIFI_ITEM_PAGE; }
>>>>>>> 6fdee374
        if (location.href.indexOf("clara.io/") !== -1) { pageType = CLARA; }

        injectCommonCode(pageType === DIRECTORY);
        switch (pageType) {
            case DIRECTORY:
                injectDirectoryCode();
                break;
            case HIFI:
                injectHiFiCode();
                break;
<<<<<<< HEAD
            case BLOCKS:
                console.log("in Blocks");
                injectBlocksCode();
                console.log("blocks injection");
=======
            case HIFI_ITEM_PAGE:
                injectHiFiItemPageCode();
>>>>>>> 6fdee374
                break;
            case CLARA:
                injectClaraCode();
                break;
        }
    }

    function onLoad() {
        EventBridge.scriptEventReceived.connect(function (message) {
            var parsedJsonMessage = JSON.parse(message);

            if (message.slice(0, CAN_WRITE_ASSETS.length) === CAN_WRITE_ASSETS) {
                canWriteAssets = message.slice(-4) === "true";
            } else if (message.slice(0, CLARA_IO_CANCEL_DOWNLOAD.length) === CLARA_IO_CANCEL_DOWNLOAD) {
                cancelClaraDownload();
            } else if (parsedJsonMessage.type === "marketplaces") {
                if (parsedJsonMessage.action === "inspectionModeSetting") {
                    confirmAllPurchases = !!parsedJsonMessage.data;
                    injectCode();
                }
            }
        });

        // Request inspection mode setting
        // Code is injected into the webpage after the setting comes back.
        EventBridge.emitWebEvent(JSON.stringify({
            type: "REQUEST_SETTING"
        }));
    }

    // Load / unload.
    window.addEventListener("load", onLoad);  // More robust to Web site issues than using $(document).ready().
}());<|MERGE_RESOLUTION|>--- conflicted
+++ resolved
@@ -380,22 +380,15 @@
     function injectCode() {
         var DIRECTORY = 0;
         var HIFI = 1;
-<<<<<<< HEAD
         var BLOCKS = 2;
         var CLARA = 3;
+        var HIFI_ITEM_PAGE = 4;
         var pageType = DIRECTORY;
 
         if (location.href.indexOf("highfidelity.com/") !== -1) { pageType = HIFI; }
         if (location.href.indexOf("google.com/") !== -1) { pageType = BLOCKS; }
-=======
-        var CLARA = 2;
-        var HIFI_ITEM_PAGE = 3;
-        var pageType = DIRECTORY;
-
-        if (location.href.indexOf("highfidelity.com/") !== -1) { pageType = HIFI; }
+        if (location.href.indexOf("clara.io/") !== -1) { pageType = CLARA; }
         if (location.href.indexOf("highfidelity.com/marketplace/items/") !== -1) { pageType = HIFI_ITEM_PAGE; }
->>>>>>> 6fdee374
-        if (location.href.indexOf("clara.io/") !== -1) { pageType = CLARA; }
 
         injectCommonCode(pageType === DIRECTORY);
         switch (pageType) {
@@ -405,19 +398,16 @@
             case HIFI:
                 injectHiFiCode();
                 break;
-<<<<<<< HEAD
-            case BLOCKS:
+            case CLARA:
+                injectClaraCode();
+                break;            case BLOCKS:
                 console.log("in Blocks");
                 injectBlocksCode();
                 console.log("blocks injection");
-=======
             case HIFI_ITEM_PAGE:
                 injectHiFiItemPageCode();
->>>>>>> 6fdee374
                 break;
-            case CLARA:
-                injectClaraCode();
-                break;
+
         }
     }
 
