--- conflicted
+++ resolved
@@ -31,8 +31,6 @@
                 </div>
                 <hr class="tile-divider">
             </div>
-<<<<<<< HEAD
-            <!-- Blocks not yet implemented
             <div class="marketplace-tile">
                 <div class="marketplace-tile-first-column">
                     <img class="marketplace-tile-image" src="img/blocks-tile.png">
@@ -45,9 +43,6 @@
                 </div>
                 <hr class="tile-divider">
             </div>
-            -->
-=======
->>>>>>> 153b5cb0
             <div class="marketplace-tile">
                 <div class="marketplace-tile-first-column">
                     <img class="marketplace-tile-image" src="img/clara-tile.png">
