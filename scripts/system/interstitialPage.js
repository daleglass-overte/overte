--- conflicted
+++ resolved
@@ -194,18 +194,11 @@
         parentID: anchorOverlay
     });
 
-<<<<<<< HEAD
-    var loadingBarPlacard = Overlays.addOverlay("image3d", {
-        name: "Loading-Bar-Placard",
-        localPosition: { x: 0.0, y: -0.99, z: 0.3 },
-        url: LOADING_BAR_PLACARD,
-=======
 
     var loadingBarProgress = Overlays.addOverlay("image3d", {
         name: "Loading-Bar-Progress",
         localPosition: { x: 0.0, y: -0.86, z: 0.0 },
-        url: Script.resourcesPath() + "images/loadingBar_progress.png",
->>>>>>> 3fabe557
+        url: LOADING_BAR_PROGRESS,
         alpha: 1,
         dimensions: { x: TOTAL_LOADING_PROGRESS, y: 0.3},
         visible: isVisible,
@@ -218,17 +211,10 @@
         keepAspectRatio: false
     });
 
-<<<<<<< HEAD
-    var loadingBarProgress = Overlays.addOverlay("image3d", {
-        name: "Loading-Bar-Progress",
-        localPosition: { x: 0.0, y: -0.90, z: 0.0 },
-        url: LOADING_BAR_PROGRESS,
-=======
     var loadingBarPlacard = Overlays.addOverlay("image3d", {
         name: "Loading-Bar-Placard",
         localPosition: { x: 0.0, y: -0.99, z: 0.4 },
-        url: Script.resourcesPath() + "images/loadingBar_placard.png",
->>>>>>> 3fabe557
+        url: LOADING_BAR_PLACARD,
         alpha: 1,
         dimensions: { x: 4, y: 2.8 },
         visible: isVisible,
