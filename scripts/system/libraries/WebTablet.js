--- conflicted
+++ resolved
@@ -24,14 +24,9 @@
 var ROT_Y_180 = {x: 0, y: 1, z: 0, w: 0};
 var TABLET_TEXTURE_RESOLUTION = { x: 480, y: 706 };
 var INCHES_TO_METERS = 1 / 39.3701;
-<<<<<<< HEAD
-
 var AVATAR_SELF_ID = "{00000000-0000-0000-0000-000000000001}";
-
 var TABLET_URL = Script.resourcesPath() + "meshes/tablet-with-home-button.fbx";
-=======
 var NO_HANDS = -1;
->>>>>>> f40285c6
 
 // will need to be recaclulated if dimensions of fbx model change.
 var TABLET_NATURAL_DIMENSIONS = {x: 33.797, y: 50.129, z: 2.269};
