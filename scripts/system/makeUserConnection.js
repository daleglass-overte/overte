--- conflicted
+++ resolved
@@ -11,14 +11,10 @@
 //  Distributed under the Apache License, Version 2.0.
 //  See the accompanying file LICENSE or http://www.apache.org/licenses/LICENSE-2.0.html
 //
-<<<<<<< HEAD
-
-var RequestModule = Script.require('./request.js');
 
 (function() { // BEGIN LOCAL_SCOPE
-=======
-(function () { // BEGIN LOCAL_SCOPE
->>>>>>> 9fab66b6
+
+    var request = Script.require('../modules/request.js').request;
 
     var LABEL = "makeUserConnection";
     var MAX_AVATAR_DISTANCE = 0.2; // m
@@ -424,7 +420,6 @@
     // initiate the shake, they will race to see who sends the connectionRequest after noticing the
     // waiting message.  Either way, they will start connecting each other at that point.
     function startHandshake(fromKeyboard) {
-
         if (fromKeyboard) {
             startHandshakeAnimation();
         }
@@ -471,7 +466,7 @@
         endHandshakeAnimation();
         // No-op if we were successful, but this way we ensure that failures and abandoned handshakes don't leave us
         // in a weird state.
-        RequestModule.request({ uri: requestUrl, method: 'DELETE' }, debug);
+        request({ uri: requestUrl, method: 'DELETE' }, debug);
     }
 
     function updateTriggers(value, fromKeyboard, hand) {
@@ -572,7 +567,7 @@
                 connectionRequestCompleted();
             } else { // poll
                 Script.setTimeout(function () {
-                    RequestModule.request({
+                    request({
                         uri: requestUrl,
                         // N.B.: server gives bad request if we specify json content type, so don't do that.
                         body: requestBody
@@ -621,11 +616,7 @@
 
         // This will immediately set response if successful (e.g., the other guy got his request in first),
         // or immediate failure, and will otherwise poll (using the requestBody we just set).
-<<<<<<< HEAD
-        RequestModule.request({ //
-=======
         request({
->>>>>>> 9fab66b6
             uri: requestUrl,
             method: 'POST',
             json: true,
