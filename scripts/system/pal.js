"use strict";
/* jslint vars: true, plusplus: true, forin: true*/
/* globals Tablet, Script, AvatarList, Users, Entities, MyAvatar, Camera, Overlays, Vec3, Quat, Controller, print, getControllerWorldLocation */
/* eslint indent: ["error", 4, { "outerIIFEBody": 0 }] */
//
// pal.js
//
// Created by Howard Stearns on December 9, 2016
// Copyright 2016 High Fidelity, Inc
//
// Distributed under the Apache License, Version 2.0
// See the accompanying file LICENSE or http://www.apache.org/licenses/LICENSE-2.0.html
//

(function() { // BEGIN LOCAL_SCOPE

// hardcoding these as it appears we cannot traverse the originalTextures in overlays???  Maybe I've missed
// something, will revisit as this is sorta horrible.
var UNSELECTED_TEXTURES = {
    "idle-D": Script.resolvePath("./assets/models/Avatar-Overlay-v1.fbx/Avatar-Overlay-v1.fbm/avatar-overlay-idle.png"),
    "idle-E": Script.resolvePath("./assets/models/Avatar-Overlay-v1.fbx/Avatar-Overlay-v1.fbm/avatar-overlay-idle.png")
};
var SELECTED_TEXTURES = {
    "idle-D": Script.resolvePath("./assets/models/Avatar-Overlay-v1.fbx/Avatar-Overlay-v1.fbm/avatar-overlay-selected.png"),
    "idle-E": Script.resolvePath("./assets/models/Avatar-Overlay-v1.fbx/Avatar-Overlay-v1.fbm/avatar-overlay-selected.png")
};
var HOVER_TEXTURES = {
    "idle-D": Script.resolvePath("./assets/models/Avatar-Overlay-v1.fbx/Avatar-Overlay-v1.fbm/avatar-overlay-hover.png"),
    "idle-E": Script.resolvePath("./assets/models/Avatar-Overlay-v1.fbx/Avatar-Overlay-v1.fbm/avatar-overlay-hover.png")
};

var UNSELECTED_COLOR = { red: 0x1F, green: 0xC6, blue: 0xA6};
var SELECTED_COLOR = {red: 0xF3, green: 0x91, blue: 0x29};
var HOVER_COLOR = {red: 0xD0, green: 0xD0, blue: 0xD0}; // almost white for now

var conserveResources = true;

Script.include("/~/system/libraries/controllers.js");

function projectVectorOntoPlane(normalizedVector, planeNormal) {
    return Vec3.cross(planeNormal, Vec3.cross(normalizedVector, planeNormal));
}
function angleBetweenVectorsInPlane(from, to, normal) {
    var projectedFrom = projectVectorOntoPlane(from, normal);
    var projectedTo = projectVectorOntoPlane(to, normal);
    return Vec3.orientedAngle(projectedFrom, projectedTo, normal);
}

//
// Overlays.
//
var overlays = {}; // Keeps track of all our extended overlay data objects, keyed by target identifier.

function ExtendedOverlay(key, type, properties, selected, hasModel) { // A wrapper around overlays to store the key it is associated with.
    overlays[key] = this;
    if (hasModel) {
        var modelKey = key + "-m";
        this.model = new ExtendedOverlay(modelKey, "model", {
            url: Script.resolvePath("./assets/models/Avatar-Overlay-v1.fbx"),
            textures: textures(selected),
            ignoreRayIntersection: true
        }, false, false);
    } else {
        this.model = undefined;
    }
    this.key = key;
    this.selected = selected || false; // not undefined
    this.hovering = false;
    this.activeOverlay = Overlays.addOverlay(type, properties); // We could use different overlays for (un)selected...
}
// Instance methods:
ExtendedOverlay.prototype.deleteOverlay = function () { // remove display and data of this overlay
    Overlays.deleteOverlay(this.activeOverlay);
    delete overlays[this.key];
};

ExtendedOverlay.prototype.editOverlay = function (properties) { // change display of this overlay
    Overlays.editOverlay(this.activeOverlay, properties);
};

function color(selected, hovering, level) {
    var base = hovering ? HOVER_COLOR : selected ? SELECTED_COLOR : UNSELECTED_COLOR;
    function scale(component) {
        var delta = 0xFF - component;
        return component + (delta * level);
    }
    return {red: scale(base.red), green: scale(base.green), blue: scale(base.blue)};
}

function textures(selected, hovering) {
    return hovering ? HOVER_TEXTURES : selected ? SELECTED_TEXTURES : UNSELECTED_TEXTURES;
}
// so we don't have to traverse the overlays to get the last one
var lastHoveringId = 0;
ExtendedOverlay.prototype.hover = function (hovering) {
    this.hovering = hovering;
    if (this.key === lastHoveringId) {
        if (hovering) {
            return;
        } else {
            lastHoveringId = 0;
        }
    }
    this.editOverlay({color: color(this.selected, hovering, this.audioLevel)});
    if (this.model) {
        this.model.editOverlay({textures: textures(this.selected, hovering)});
    }
    if (hovering) {
        // un-hover the last hovering overlay
        if (lastHoveringId && lastHoveringId !== this.key) {
            ExtendedOverlay.get(lastHoveringId).hover(false);
        }
        lastHoveringId = this.key;
    }
};
ExtendedOverlay.prototype.select = function (selected) {
    if (this.selected === selected) {
        return;
    }

    UserActivityLogger.palAction(selected ? "avatar_selected" : "avatar_deselected", this.key);

    this.editOverlay({color: color(selected, this.hovering, this.audioLevel)});
    if (this.model) {
        this.model.editOverlay({textures: textures(selected)});
    }
    this.selected = selected;
};
// Class methods:
var selectedIds = [];
ExtendedOverlay.isSelected = function (id) {
    return -1 !== selectedIds.indexOf(id);
};
ExtendedOverlay.get = function (key) { // answer the extended overlay data object associated with the given avatar identifier
    return overlays[key];
};
ExtendedOverlay.some = function (iterator) { // Bails early as soon as iterator returns truthy.
    var key;
    for (key in overlays) {
        if (iterator(ExtendedOverlay.get(key))) {
            return;
        }
    }
};
ExtendedOverlay.unHover = function () { // calls hover(false) on lastHoveringId (if any)
    if (lastHoveringId) {
        ExtendedOverlay.get(lastHoveringId).hover(false);
    }
};

// hit(overlay) on the one overlay intersected by pickRay, if any.
// noHit() if no ExtendedOverlay was intersected (helps with hover)
ExtendedOverlay.applyPickRay = function (pickRay, hit, noHit) {
    var pickedOverlay = Overlays.findRayIntersection(pickRay); // Depends on nearer coverOverlays to extend closer to us than farther ones.
    if (!pickedOverlay.intersects) {
        if (noHit) {
            return noHit();
        }
        return;
    }
    ExtendedOverlay.some(function (overlay) { // See if pickedOverlay is one of ours.
        if ((overlay.activeOverlay) === pickedOverlay.overlayID) {
            hit(overlay);
            return true;
        }
    });
};


//
// Similar, for entities
//
function HighlightedEntity(id, entityProperties) {
    this.id = id;
    this.overlay = Overlays.addOverlay('cube', {
        position: entityProperties.position,
        rotation: entityProperties.rotation,
        dimensions: entityProperties.dimensions,
        solid: false,
        color: {
            red: 0xF3,
            green: 0x91,
            blue: 0x29
        },
        lineWidth: 1.0,
        ignoreRayIntersection: true,
        drawInFront: false // Arguable. For now, let's not distract with mysterious wires around the scene.
    });
    HighlightedEntity.overlays.push(this);
}
HighlightedEntity.overlays = [];
HighlightedEntity.clearOverlays = function clearHighlightedEntities() {
    HighlightedEntity.overlays.forEach(function (highlighted) {
        Overlays.deleteOverlay(highlighted.overlay);
    });
    HighlightedEntity.overlays = [];
};
HighlightedEntity.updateOverlays = function updateHighlightedEntities() {
    HighlightedEntity.overlays.forEach(function (highlighted) {
        var properties = Entities.getEntityProperties(highlighted.id, ['position', 'rotation', 'dimensions']);
        Overlays.editOverlay(highlighted.overlay, {
            position: properties.position,
            rotation: properties.rotation,
            dimensions: properties.dimensions
        });
    });
};

function fromQml(message) { // messages are {method, params}, like json-rpc. See also sendToQml.
    var data;
    switch (message.method) {
    case 'selected':
        selectedIds = message.params;
        ExtendedOverlay.some(function (overlay) {
            var id = overlay.key;
            var selected = ExtendedOverlay.isSelected(id);
            overlay.select(selected);
        });

        HighlightedEntity.clearOverlays();
        if (selectedIds.length) {
            Entities.findEntitiesInFrustum(Camera.frustum).forEach(function (id) {
                // Because lastEditedBy is per session, the vast majority of entities won't match,
                // so it would probably be worth reducing marshalling costs by asking for just we need.
                // However, providing property name(s) is advisory and some additional properties are
                // included anyway. As it turns out, asking for 'lastEditedBy' gives 'position', 'rotation',
                // and 'dimensions', too, so we might as well make use of them instead of making a second
                // getEntityProperties call.
                // It would be nice if we could harden this against future changes by specifying all
                // and only these four in an array, but see
                // https://highfidelity.fogbugz.com/f/cases/2728/Entities-getEntityProperties-id-lastEditedBy-name-lastEditedBy-doesn-t-work
                var properties = Entities.getEntityProperties(id, 'lastEditedBy');
                if (ExtendedOverlay.isSelected(properties.lastEditedBy)) {
                    new HighlightedEntity(id, properties);
                }
            });
        }
        break;
    case 'refresh':
        removeOverlays();
        populateUserList(message.params.selected, message.params.filter);
        UserActivityLogger.palAction("refresh", "");
        break;
    case 'updateGain':
        data = message.params;
        if (data['isReleased']) {
            // isReleased=true happens once at the end of a cycle of dragging
            // the slider about, but with same gain as last isReleased=false so
            // we don't set the gain in that case, and only here do we want to
            // send an analytic event.
            UserActivityLogger.palAction("avatar_gain_changed", data['sessionId']);
        } else {
            Users.setAvatarGain(data['sessionId'], data['gain']);
        }
        break;
    case 'displayNameUpdate':
        if (MyAvatar.displayName !== message.params) {
            MyAvatar.displayName = message.params;
            UserActivityLogger.palAction("display_name_change", "");
        }
        break;
    default:
        print('Unrecognized message from Pal.qml:', JSON.stringify(message));
    }
}

function sendToQml(message) {
    tablet.sendToQml(message);
}

//
// Main operations.
//
function addAvatarNode(id) {
    var selected = ExtendedOverlay.isSelected(id);
    return new ExtendedOverlay(id, "sphere", {
        drawInFront: true,
        solid: true,
        alpha: 0.8,
        color: color(selected, false, 0.0),
        ignoreRayIntersection: false}, selected, !conserveResources);
}
var filter = false;
// Each open/refresh will capture a stable set of avatarsOfInterest, within the specified filter.
var avatarsOfInterest = {};
function populateUserList(selectData, filterRequest) {
    if (filterRequest !== undefined) {
        filter = filterRequest;
    }
    var data = [], avatars = AvatarList.getAvatarIdentifiers();
    avatarsOfInterest = {};
    var myPosition = filter && Camera.position,
        frustum = filter && Camera.frustum,
        verticalHalfAngle = filter && (frustum.fieldOfView / 2),
        horizontalHalfAngle = filter && (verticalHalfAngle * frustum.aspectRatio),
        orientation = filter && Camera.orientation,
        front = filter && Quat.getFront(orientation),
        verticalAngleNormal = filter && Quat.getRight(orientation),
        horizontalAngleNormal = filter && Quat.getUp(orientation);
    print('fixme h/v...myPosition', horizontalHalfAngle, verticalHalfAngle, JSON.stringify(horizontalAngleNormal), JSON.stringify(verticalAngleNormal), JSON.stringify(myPosition));
    avatars.forEach(function (id) { // sorting the identifiers is just an aid for debugging
        var avatar = AvatarList.getAvatar(id);
        var name = avatar.sessionDisplayName;
        if (!name) {
            // Either we got a data packet but no identity yet, or something is really messed up. In any case,
            // we won't be able to do anything with this user, so don't include them.
            // In normal circumstances, a refresh will bring in the new user, but if we're very heavily loaded,
            // we could be losing and gaining people randomly.
            print('No avatar identity data for', id);
            return;
        }
        if (id && myPosition && (Vec3.distance(avatar.position, myPosition) > filter.distance)) {
            return;
        }
        var normal = id && filter && Vec3.normalize(Vec3.subtract(avatar.position, myPosition));
        var horizontal = normal && angleBetweenVectorsInPlane(normal, front, horizontalAngleNormal);
        var vertical = normal && angleBetweenVectorsInPlane(normal, front, verticalAngleNormal);
        print('fixme id/h/v/pos/norm', id, horizontal, vertical, JSON.stringify(avatar.position), JSON.stringify(normal));
        if (id && filter && ((Math.abs(horizontal) > horizontalHalfAngle) || (Math.abs(vertical) > verticalHalfAngle))) {
            print('fixme skip out of angle');
            return;
        }
        var avatarPalDatum = {
            displayName: name,
            userName: '',
            sessionId: id || '',
            audioLevel: 0.0,
            admin: false,
            personalMute: !!id && Users.getPersonalMuteStatus(id), // expects proper boolean, not null
            ignore: !!id && Users.getIgnoreStatus(id) // ditto
        };
        if (id) {
            addAvatarNode(id); // No overlay for ourselves
            // Everyone needs to see admin status. Username and fingerprint returns default constructor output if the requesting user isn't an admin.
            Users.requestUsernameFromID(id);
            avatarsOfInterest[id] = true;
        }
        data.push(avatarPalDatum);
        print('PAL data:', JSON.stringify(avatarPalDatum));
    });
    print('fixme avatarsOfInterest', JSON.stringify(avatarsOfInterest));
    conserveResources = Object.keys(avatarsOfInterest).length > 20;
    sendToQml({ method: 'users', params: data });
    if (selectData) {
        selectData[2] = true;
        sendToQml({ method: 'select', params: selectData });
    }
}

// The function that handles the reply from the server
function usernameFromIDReply(id, username, machineFingerprint, isAdmin) {
    var data = [
        (MyAvatar.sessionUUID === id) ? '' : id, // Pal.qml recognizes empty id specially.
        // If we get username (e.g., if in future we receive it when we're friends), use it.
        // Otherwise, use valid machineFingerprint (which is not valid when not an admin).
        username || (Users.canKick && machineFingerprint) || '',
        isAdmin
    ];
    // Ship the data off to QML
    sendToQml({ method: 'updateUsername', params: data });
}

var pingPong = true;
function updateOverlays() {
    var eye = Camera.position;
    AvatarList.getAvatarIdentifiers().forEach(function (id) {
        if (!id || !avatarsOfInterest[id]) {
            if (id) print('fixme not updating', id, Object.keys(avatarsOfInterest).length);
            return; // don't update ourself, or avatars we're not interested in
        }
        var avatar = AvatarList.getAvatar(id);
        if (!avatar) {
            print('fixme not updating missing avatar', id);
            return; // will be deleted below if there had been an overlay.
        }
        var overlay = ExtendedOverlay.get(id);
        if (!overlay) { // For now, we're treating this as a temporary loss, as from the personal space bubble. Add it back.
            print('Adding non-PAL avatar node', id);
            overlay = addAvatarNode(id);
        }
        var target = avatar.position;
        var distance = Vec3.distance(target, eye);
        var offset = 0.2;

        // base offset on 1/2 distance from hips to head if we can
        var headIndex = avatar.getJointIndex("Head");
        if (headIndex > 0) {
            offset = avatar.getAbsoluteJointTranslationInObjectFrame(headIndex).y / 2;
        }

        // get diff between target and eye (a vector pointing to the eye from avatar position)
        var diff = Vec3.subtract(target, eye);

        // move a bit in front, towards the camera
        target = Vec3.subtract(target, Vec3.multiply(Vec3.normalize(diff), offset));

        // now bump it up a bit
        target.y = target.y + offset;

        overlay.ping = pingPong;
        overlay.editOverlay({
            color: color(ExtendedOverlay.isSelected(id), overlay.hovering, overlay.audioLevel),
            position: target,
            dimensions: 0.032 * distance
        });
        if (overlay.model) {
            overlay.model.ping = pingPong;
            overlay.model.editOverlay({
                position: target,
                scale: 0.2 * distance, // constant apparent size
                rotation: Camera.orientation
            });
        }
    });
    pingPong = !pingPong;
    ExtendedOverlay.some(function (overlay) { // Remove any that weren't updated. (User is gone.)
        if (overlay.ping === pingPong) {
            overlay.deleteOverlay();
        }
    });
    // We could re-populateUserList if anything added or removed, but not for now.
    HighlightedEntity.updateOverlays();
}
function removeOverlays() {
    selectedIds = [];
    lastHoveringId = 0;
    HighlightedEntity.clearOverlays();
    ExtendedOverlay.some(function (overlay) {
        overlay.deleteOverlay();
    });
}

//
// Clicks.
//
function handleClick(pickRay) {
    ExtendedOverlay.applyPickRay(pickRay, function (overlay) {
        // Don't select directly. Tell qml, who will give us back a list of ids.
        var message = {method: 'select', params: [[overlay.key], !overlay.selected, false]};
        sendToQml(message);
        return true;
    });
}
function handleMouseEvent(mousePressEvent) { // handleClick if we get one.
    if (!mousePressEvent.isLeftButton) {
        return;
    }
    handleClick(Camera.computePickRay(mousePressEvent.x, mousePressEvent.y));
}
function handleMouseMove(pickRay) { // given the pickRay, just do the hover logic
    ExtendedOverlay.applyPickRay(pickRay, function (overlay) {
        overlay.hover(true);
    }, function () {
        ExtendedOverlay.unHover();
    });
}

// handy global to keep track of which hand is the mouse (if any)
var currentHandPressed = 0;
var TRIGGER_CLICK_THRESHOLD = 0.85;
var TRIGGER_PRESS_THRESHOLD = 0.05;

function handleMouseMoveEvent(event) { // find out which overlay (if any) is over the mouse position
    var pickRay;
    if (HMD.active) {
        if (currentHandPressed !== 0) {
            pickRay = controllerComputePickRay(currentHandPressed);
        } else {
            // nothing should hover, so
            ExtendedOverlay.unHover();
            return;
        }
    } else {
        pickRay = Camera.computePickRay(event.x, event.y);
    }
    handleMouseMove(pickRay);
}
function handleTriggerPressed(hand, value) {
    // The idea is if you press one trigger, it is the one
    // we will consider the mouse.  Even if the other is pressed,
    // we ignore it until this one is no longer pressed.
    var isPressed = value > TRIGGER_PRESS_THRESHOLD;
    if (currentHandPressed === 0) {
        currentHandPressed = isPressed ? hand : 0;
        return;
    }
    if (currentHandPressed === hand) {
        currentHandPressed = isPressed ? hand : 0;
        return;
    }
    // otherwise, the other hand is still triggered
    // so do nothing.
}

// We get mouseMoveEvents from the handControllers, via handControllerPointer.
// But we don't get mousePressEvents.
var triggerMapping = Controller.newMapping(Script.resolvePath('') + '-click');
var triggerPressMapping = Controller.newMapping(Script.resolvePath('') + '-press');
function controllerComputePickRay(hand) {
    var controllerPose = getControllerWorldLocation(hand, true);
    if (controllerPose.valid) {
        return { origin: controllerPose.position, direction: Quat.getUp(controllerPose.orientation) };
    }
}
function makeClickHandler(hand) {
    return function (clicked) {
        if (clicked > TRIGGER_CLICK_THRESHOLD) {
            var pickRay = controllerComputePickRay(hand);
            handleClick(pickRay);
        }
    };
}
function makePressHandler(hand) {
    return function (value) {
        handleTriggerPressed(hand, value);
    };
}
triggerMapping.from(Controller.Standard.RTClick).peek().to(makeClickHandler(Controller.Standard.RightHand));
triggerMapping.from(Controller.Standard.LTClick).peek().to(makeClickHandler(Controller.Standard.LeftHand));
triggerPressMapping.from(Controller.Standard.RT).peek().to(makePressHandler(Controller.Standard.RightHand));
triggerPressMapping.from(Controller.Standard.LT).peek().to(makePressHandler(Controller.Standard.LeftHand));
//
// Manage the connection between the button and the window.
//
var button;
var buttonName = "PEOPLE";
var tablet = null;

function onTabletScreenChanged(type, url) {
    if (type !== "QML" || url !== "../Pal.qml") {
        off();
    }
}

function startup() {
    tablet = Tablet.getTablet("com.highfidelity.interface.tablet.system");
    button = tablet.addButton({
        text: buttonName,
        icon: "icons/tablet-icons/people-i.svg",
        sortOrder: 7
    });
    tablet.fromQml.connect(fromQml);
    button.clicked.connect(onTabletButtonClicked);
    tablet.screenChanged.connect(onTabletScreenChanged);

    Users.usernameFromIDReply.connect(usernameFromIDReply);
    Window.domainChanged.connect(clearLocalQMLDataAndClosePAL);
    Window.domainConnectionRefused.connect(clearLocalQMLDataAndClosePAL);
    Messages.subscribe(CHANNEL);
    Messages.messageReceived.connect(receiveMessage);
    Users.avatarDisconnected.connect(avatarDisconnected);
}

startup();

var isWired = false;
var audioTimer;
var AUDIO_LEVEL_UPDATE_INTERVAL_MS = 100; // 10hz for now (change this and change the AVERAGING_RATIO too)
var AUDIO_LEVEL_CONSERVED_UPDATE_INTERVAL_MS = 300;
function off() {
    if (isWired) { // It is not ok to disconnect these twice, hence guard.
        Script.update.disconnect(updateOverlays);
        Controller.mousePressEvent.disconnect(handleMouseEvent);
        Controller.mouseMoveEvent.disconnect(handleMouseMoveEvent);
        isWired = false;
    }
    if (audioTimer) {
        Script.clearInterval(audioTimer);
    }
    triggerMapping.disable(); // It's ok if we disable twice.
    triggerPressMapping.disable(); // see above
    removeOverlays();
    print('fixme clear requestsDomainListData');
    Users.requestsDomainListData = false;
}
<<<<<<< HEAD
function onClicked() {
    if (Settings.getValue("HUDUIEnabled")) {
        if (!pal.visible) {
            Users.requestsDomainListData = true;
            populateUserList();
            pal.raise();
            isWired = true;
            Script.update.connect(updateOverlays);
            Controller.mousePressEvent.connect(handleMouseEvent);
            Controller.mouseMoveEvent.connect(handleMouseMoveEvent);
            triggerMapping.enable();
            triggerPressMapping.enable();
            audioTimer = createAudioInterval(conserveResources ? AUDIO_LEVEL_CONSERVED_UPDATE_INTERVAL_MS : AUDIO_LEVEL_UPDATE_INTERVAL_MS);
        } else {
            off();
        }
        pal.setVisible(!pal.visible);
    } else {
        tablet.loadQMLSource("../Pal.qml");
        print('fixme setting requestsDomainListData');
        Users.requestsDomainListData = true;
        populateUserList();
        isWired = true;
        Script.update.connect(updateOverlays);
        Controller.mousePressEvent.connect(handleMouseEvent);
        Controller.mouseMoveEvent.connect(handleMouseMoveEvent);
        triggerMapping.enable();
        triggerPressMapping.enable();
        audioTimer = createAudioInterval(conserveResources ? AUDIO_LEVEL_CONSERVED_UPDATE_INTERVAL_MS : AUDIO_LEVEL_UPDATE_INTERVAL_MS);
    }
=======

function onTabletButtonClicked() {
    tablet.loadQMLSource("../Pal.qml");
    Users.requestsDomainListData = true;
    populateUserList();
    isWired = true;
    Script.update.connect(updateOverlays);
    Controller.mousePressEvent.connect(handleMouseEvent);
    Controller.mouseMoveEvent.connect(handleMouseMoveEvent);
    triggerMapping.enable();
    triggerPressMapping.enable();
    audioTimer = createAudioInterval(conserveResources ? AUDIO_LEVEL_CONSERVED_UPDATE_INTERVAL_MS : AUDIO_LEVEL_UPDATE_INTERVAL_MS);
>>>>>>> 10828d75
}

//
// Message from other scripts, such as edit.js
//
var CHANNEL = 'com.highfidelity.pal';
function receiveMessage(channel, messageString, senderID) {
    if ((channel !== CHANNEL) ||
        (senderID !== MyAvatar.sessionUUID)) {
        return;
    }
    var message = JSON.parse(messageString);
    switch (message.method) {
    case 'select':
        sendToQml(message); // Accepts objects, not just strings.
        break;
    default:
        print('Unrecognized PAL message', messageString);
    }
}


var AVERAGING_RATIO = 0.05;
var LOUDNESS_FLOOR = 11.0;
var LOUDNESS_SCALE = 2.8 / 5.0;
var LOG2 = Math.log(2.0);
var myData = {}; // we're not includied in ExtendedOverlay.get.

function getAudioLevel(id) {
    // the VU meter should work similarly to the one in AvatarInputs: log scale, exponentially averaged
    // But of course it gets the data at a different rate, so we tweak the averaging ratio and frequency
    // of updating (the latter for efficiency too).
    var avatar = AvatarList.getAvatar(id);
    var audioLevel = 0.0;
    var data = id ? ExtendedOverlay.get(id) : myData;
    if (!data) {
        return audioLevel;
    }

    // we will do exponential moving average by taking some the last loudness and averaging
    data.accumulatedLevel = AVERAGING_RATIO * (data.accumulatedLevel || 0) + (1 - AVERAGING_RATIO) * (avatar.audioLoudness);

    // add 1 to insure we don't go log() and hit -infinity.  Math.log is
    // natural log, so to get log base 2, just divide by ln(2).
    var logLevel = Math.log(data.accumulatedLevel + 1) / LOG2;

    if (logLevel <= LOUDNESS_FLOOR) {
        audioLevel = logLevel / LOUDNESS_FLOOR * LOUDNESS_SCALE;
    } else {
        audioLevel = (logLevel - (LOUDNESS_FLOOR - 1.0)) * LOUDNESS_SCALE;
    }
    if (audioLevel > 1.0) {
        audioLevel = 1;
    }
    data.audioLevel = audioLevel;
    return audioLevel;
}

function createAudioInterval(interval) {
    // we will update the audioLevels periodically
    // TODO: tune for efficiency - expecially with large numbers of avatars
    return Script.setInterval(function () {
        var param = {};
        AvatarList.getAvatarIdentifiers().forEach(function (id) {
            var level = getAudioLevel(id);
            // qml didn't like an object with null/empty string for a key, so...
            var userId = id || 0;
            param[userId] = level;
        });
        sendToQml({method: 'updateAudioLevel', params: param});
    }, interval);
}

function avatarDisconnected(nodeID) {
    // remove from the pal list
    sendToQml({method: 'avatarDisconnected', params: [nodeID]});
}

function clearLocalQMLDataAndClosePAL() {
    sendToQml({ method: 'clearLocalQMLData' });
}

function shutdown() {
    button.clicked.disconnect(onTabletButtonClicked);
    tablet.removeButton(button);
    tablet.screenChanged.disconnect(onTabletScreenChanged);

    Users.usernameFromIDReply.disconnect(usernameFromIDReply);
    Window.domainChanged.disconnect(clearLocalQMLDataAndClosePAL);
    Window.domainConnectionRefused.disconnect(clearLocalQMLDataAndClosePAL);
    Messages.subscribe(CHANNEL);
    Messages.messageReceived.disconnect(receiveMessage);
    Users.avatarDisconnected.disconnect(avatarDisconnected);

    off();
}

//
// Cleanup.
//
Script.scriptEnding.connect(shutdown);

}()); // END LOCAL_SCOPE<|MERGE_RESOLUTION|>--- conflicted
+++ resolved
@@ -573,39 +573,6 @@
     print('fixme clear requestsDomainListData');
     Users.requestsDomainListData = false;
 }
-<<<<<<< HEAD
-function onClicked() {
-    if (Settings.getValue("HUDUIEnabled")) {
-        if (!pal.visible) {
-            Users.requestsDomainListData = true;
-            populateUserList();
-            pal.raise();
-            isWired = true;
-            Script.update.connect(updateOverlays);
-            Controller.mousePressEvent.connect(handleMouseEvent);
-            Controller.mouseMoveEvent.connect(handleMouseMoveEvent);
-            triggerMapping.enable();
-            triggerPressMapping.enable();
-            audioTimer = createAudioInterval(conserveResources ? AUDIO_LEVEL_CONSERVED_UPDATE_INTERVAL_MS : AUDIO_LEVEL_UPDATE_INTERVAL_MS);
-        } else {
-            off();
-        }
-        pal.setVisible(!pal.visible);
-    } else {
-        tablet.loadQMLSource("../Pal.qml");
-        print('fixme setting requestsDomainListData');
-        Users.requestsDomainListData = true;
-        populateUserList();
-        isWired = true;
-        Script.update.connect(updateOverlays);
-        Controller.mousePressEvent.connect(handleMouseEvent);
-        Controller.mouseMoveEvent.connect(handleMouseMoveEvent);
-        triggerMapping.enable();
-        triggerPressMapping.enable();
-        audioTimer = createAudioInterval(conserveResources ? AUDIO_LEVEL_CONSERVED_UPDATE_INTERVAL_MS : AUDIO_LEVEL_UPDATE_INTERVAL_MS);
-    }
-=======
-
 function onTabletButtonClicked() {
     tablet.loadQMLSource("../Pal.qml");
     Users.requestsDomainListData = true;
@@ -617,7 +584,6 @@
     triggerMapping.enable();
     triggerPressMapping.enable();
     audioTimer = createAudioInterval(conserveResources ? AUDIO_LEVEL_CONSERVED_UPDATE_INTERVAL_MS : AUDIO_LEVEL_UPDATE_INTERVAL_MS);
->>>>>>> 10828d75
 }
 
 //
