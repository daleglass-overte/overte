--- conflicted
+++ resolved
@@ -124,7 +124,6 @@
     }, SNAPSHOT_DELAY);
 }
 
-<<<<<<< HEAD
 function isDomainOpen(id) {
     var request = new XMLHttpRequest();
     var options = [
@@ -145,10 +144,7 @@
         response.total_entries;
 }
 
-function resetButtons(path, notify) {
-=======
 function resetButtons(pathStillSnapshot, pathAnimatedSnapshot, notify) {
->>>>>>> 541ef218
     // show overlays if they were on
     if (resetOverlays) {
         Menu.setIsOptionChecked("Overlays", true); 
