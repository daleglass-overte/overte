//
//  toolsMenu.js
//
//  Created by David Rowe on 22 Jul 2017.
//  Copyright 2017 High Fidelity, Inc.
//
//  Distributed under the Apache License, Version 2.0.
//  See the accompanying file LICENSE or http://www.apache.org/licenses/LICENSE-2.0.html
//

/* global App, ToolsMenu */

ToolsMenu = function (side, leftInputs, rightInputs, uiCommandCallback) {
    // Tool menu displayed on top of forearm.

    "use strict";

    var attachmentJointName,

        menuOriginLocalPosition,
        menuOriginLocalRotation,

        menuOriginOverlay,
        menuHeaderOverlay,
        menuHeaderHeadingOverlay,
        menuHeaderBarOverlay,
        menuHeaderBackOverlay,
        menuHeaderTitleOverlay,
        menuHeaderIconOverlay,
        menuPanelOverlay,

        menuOverlays = [],
        menuHoverOverlays = [],
        menuIconOverlays = [],
        menuLabelOverlays = [],
        menuEnabled = [],

        optionsOverlays = [],
        optionsOverlaysIDs = [],  // Text ids (names) of options overlays.
        optionsOverlaysLabels = [],  // Overlay IDs of labels for optionsOverlays.
        optionsOverlaysSublabels = [],  // Overlay IDs of sublabels for optionsOverlays.
        optionsSliderData = [],  // Uses same index values as optionsOverlays.
        optionsColorData = [],  // Uses same index values as optionsOverlays.
        optionsExtraOverlays = [],
        optionsEnabled = [],
        optionsSettings = {
            //  <option item id>: { 
            //      key: <Settings key to store value in>
            //      value: <current value>
            //  }
            //  For reliable access, use the values from optionsSettings rather than doing Settings.getValue() - Settings values
            //  are not necessarily updated instantaneously.
        },
        optionsToggles = {},  // Cater for toggle buttons without a setting.

        footerOverlays = [],
        footerHoverOverlays = [],
        footerIconOverlays = [],
        footerLabelOverlays = [],
        footerEnabled = [],

        swatchHighlightOverlay = null,

        staticOverlays = [],

        LEFT_HAND = 0,
        PANEL_ORIGIN_POSITION_LEFT_HAND = {
            x: -UIT.dimensions.canvasSeparation - UIT.dimensions.canvas.x / 2,
            y: UIT.dimensions.handOffset,
            z: 0
        },
        PANEL_ORIGIN_POSITION_RIGHT_HAND = {
            x: UIT.dimensions.canvasSeparation + UIT.dimensions.canvas.x / 2,
            y: UIT.dimensions.handOffset,
            z: 0
        },
        PANEL_ORIGIN_ROTATION_LEFT_HAND = Quat.fromVec3Degrees({ x: 0, y: -90, z: 0 }),
        PANEL_ORIGIN_ROTATION_RIGHT_HAND = Quat.fromVec3Degrees({ x: 0, y: 90, z: 0 }),
        panelLateralOffset,

        MENU_ORIGIN_PROPERTIES = {
            dimensions: { x: 0.005, y: 0.005, z: 0.005 },
            color: { red: 255, blue: 0, green: 0 },
            alpha: 1.0,
            parentID: Uuid.SELF,
            ignoreRayIntersection: true,
            visible: false,
            displayInFront: true
        },

        MENU_HEADER_HOVER_OFFSET = { x: 0, y: 0, z: 0.0040 },

        MENU_HEADER_PROPERTIES = {
            // Invisible box to catch laser intersections while menu heading and bar move inside.
            dimensions: Vec3.sum(UIT.dimensions.header, MENU_HEADER_HOVER_OFFSET),  // Keep the laser on top when hover.
            localPosition: {
                x: 0,
                y: UIT.dimensions.canvas.y / 2 - UIT.dimensions.header.y / 2,
                z: UIT.dimensions.header.z / 2 + MENU_HEADER_HOVER_OFFSET.z / 2
            },
            localRotation: Quat.ZERO,
            alpha: 0.0,  // Invisible
            solid: true,
            ignoreRayIntersection: false,
            visible: true  // Catch laser intersections.
        },

        MENU_HEADER_HEADING_PROPERTIES = {
            url: Script.resolvePath("../assets/gray-header.fbx"),
            highlightURL: Script.resolvePath("../assets/green-header.fbx"),
            dimensions: UIT.dimensions.headerHeading,  // Model is in rotated coordinate system but can override.
            localPosition: { x: 0, y: UIT.dimensions.headerBar.y / 2, z: -MENU_HEADER_HOVER_OFFSET.z / 2 },
            localRotation: Quat.ZERO,
            alpha: 1.0,
            solid: true,
            ignoreRayIntersection: true,
            visible: true
        },

        MENU_HEADER_BAR_PROPERTIES = {
            url: Script.resolvePath("../assets/green-header-bar.fbx"),
            dimensions: UIT.dimensions.headerBar,  // Model is in rotated coordinate system but can override.
            localPosition: { x: 0, y: -UIT.dimensions.headerHeading.y / 2 - UIT.dimensions.headerBar.y / 2, z: 0 },
            localRotation: Quat.ZERO,
            alpha: 1.0,
            solid: true,
            ignoreRayIntersection: true,
            visible: true
        },

        MENU_HEADER_BACK_PROPERTIES = {
            url: "../assets/tools/back-icon.svg",
            dimensions: { x: 0.0069, y: 0.0107 },
            localPosition: {
                x: -MENU_HEADER_HEADING_PROPERTIES.dimensions.x / 2 + 0.0118 + 0.0069 / 2,
                y: 0,
                z: MENU_HEADER_HEADING_PROPERTIES.dimensions.z / 2 + UIT.dimensions.imageOverlayOffset
            },
            localRotation: Quat.ZERO,
            color: UIT.colors.lightGrayText,
            alpha: 1.0,
            emissive: true,
            ignoreRayIntersection: true,
            isFacingAvatar: false,
            visible: true
        },

        MENU_HEADER_TITLE_PROPERTIES = {
            url: "../assets/tools/tools-heading.svg",
            scale: 0.0327,
            localPosition: {
                x: 0,
                y: 0,
                z: MENU_HEADER_HEADING_PROPERTIES.dimensions.z / 2 + UIT.dimensions.imageOverlayOffset
            },
            localRotation: Quat.ZERO,
            color: UIT.colors.white,
            alpha: 1.0,
            emissive: true,
            ignoreRayIntersection: true,
            isFacingAvatar: false,
            visible: true
        },

        MENU_HEADER_TITLE_BACK_URL = "../assets/tools/back-heading.svg",
        MENU_HEADER_TITLE_BACK_SCALE = 0.0256,

        MENU_HEADER_ICON_OFFSET = {
            // Default right center position for header tool icons.
            x: MENU_HEADER_HEADING_PROPERTIES.dimensions.x / 2 - 0.0118,
            y: 0,
            z: MENU_HEADER_HEADING_PROPERTIES.dimensions.z / 2 + UIT.dimensions.imageOverlayOffset
        },

        MENU_HEADER_ICON_PROPERTIES = {
            url: "../assets/tools/color-icon.svg",  // Initial value so that the overlay is initialized OK.
            dimensions: { x: 0.01, y: 0.01 },       // ""
            localPosition: Vec3.ZERO,               // ""
            localRotation: Quat.ZERO,
            color: UIT.colors.lightGrayText,
            alpha: 1.0,
            emissive: true,
            ignoreRayIntersection: true,
            isFacingAvatar: false,
            visible: false
        },

        MENU_PANEL_PROPERTIES = {
            dimensions: UIT.dimensions.panel,
            localPosition: { x: 0, y: (UIT.dimensions.panel.y - UIT.dimensions.canvas.y) / 2, z: UIT.dimensions.panel.z / 2 },
            localRotation: Quat.ZERO,
            color: UIT.colors.baseGray,
            alpha: 1.0,
            solid: true,
            ignoreRayIntersection: false,
            visible: true
        },

        EMPTY_SWATCH_COLOR = UIT.colors.baseGrayShadow,
        SWATCH_HIGHLIGHT_DELTA = 0.0020,

        UI_ELEMENTS = {
            "menuButton": {
                overlay: "cube",  // Invisible cube for hit area.
                properties: {
                    dimensions: UIT.dimensions.itemCollisionZone,
                    localRotation: Quat.ZERO,
                    alpha: 0.0,  // Invisible.
                    solid: true,
                    ignoreRayIntersection: false,
                    visible: true  // So that laser intersects.
                },
                hoverButton: {
                    overlay: "shape",
                    properties: {
                        shape: "Cylinder",
                        dimensions: {
                            x: UIT.dimensions.menuButtonDimensions.x,
                            y: UIT.dimensions.menuButtonDimensions.z,
                            z: UIT.dimensions.menuButtonDimensions.y
                        },
                        localPosition: UIT.dimensions.menuButtonIconOffset,
                        localRotation: Quat.fromVec3Degrees({ x: 90, y: 0, z: -90 }),
                        color: UIT.colors.greenHighlight,
                        alpha: 1.0,
                        emissive: true,  // TODO: This has no effect.
                        solid: true,
                        ignoreRayIntersection: true,
                        visible: false
                    }
                },
                icon: {
                    // Relative to hoverButton.
                    type: "image",
                    properties: {
                        localPosition: {
                            x: 0,
                            y: UIT.dimensions.menuButtonDimensions.z / 2 + UIT.dimensions.imageOverlayOffset,
                            z: 0
                        },
                        localRotation: Quat.fromVec3Degrees({ x: -90, y: 90, z: 0 }),
                        color: UIT.colors.lightGrayText
                    },
                    highlightColor: UIT.colors.darkGray
                },
                label: {
                    // Relative to menuButton.
                    type: "image",
                    properties: {
                        localPosition: {
                            x: 0,
                            y: UIT.dimensions.menuButtonLabelYOffset,
                            z: -UIT.dimensions.itemCollisionZone.z / 2 + UIT.dimensions.imageOverlayOffset
                        },
                        color: UIT.colors.white
                    }
                },
                sublabel: {
                    // Relative to menuButton.
                    type: "image",
                    properties: {
                        localPosition: {
                            x: 0,
                            y: UIT.dimensions.menuButtonSublabelYOffset,
                            z: -UIT.dimensions.itemCollisionZone.z / 2 + UIT.dimensions.imageOverlayOffset
                        },
                        color: UIT.colors.lightGrayText
                    }
                }
            },
            "button": {
                overlay: "cube",
                properties: {
                    dimensions: UIT.dimensions.buttonDimensions,
                    localRotation: Quat.ZERO,
                    color: UIT.colors.baseGrayShadow,
                    alpha: 1.0,
                    solid: true,
                    ignoreRayIntersection: false,
                    visible: true
                },
                label: {
                    // Relative to button.
                    localPosition: {
                        x: 0,
                        y: 0,
                        z: UIT.dimensions.buttonDimensions.z / 2 + UIT.dimensions.imageOverlayOffset
                    },
                    color: UIT.colors.white
                }
            },
            "toggleButton": {
                overlay: "cube",
                properties: {
                    dimensions: UIT.dimensions.buttonDimensions,
                    localRotation: Quat.ZERO,
                    color: UIT.colors.baseGrayShadow,
                    alpha: 1.0,
                    solid: true,
                    ignoreRayIntersection: false,
                    visible: true
                },
                onColor: UIT.colors.greenHighlight,
                offColor: UIT.colors.baseGrayShadow,
                onHoverColor: UIT.colors.greenShadow,
                offHoverColor: UIT.colors.darkGray,
                label: {
                    // Relative to toggleButton.
                    localPosition: {
                        x: 0,
                        y: 0,
                        z: UIT.dimensions.buttonDimensions.z / 2 + UIT.dimensions.imageOverlayOffset
                    },
                    color: UIT.colors.white
                },
                sublabel: {
                    // Relative to toggleButton.
                    localPosition: {
                        x: 0,
                        y: 0,
                        z: UIT.dimensions.buttonDimensions.z / 2 + UIT.dimensions.imageOverlayOffset
                    },
                    color: UIT.colors.lightGray
                }
                /*
                onSublabel: { }  // Optional properties to update sublabel with.
                offSublabel: { }  // Optional properties to update sublabel with.
                */
            },
            "swatch": {
                overlay: "shape",
                properties: {
                    shape: "Cylinder",
                    dimensions: { x: 0.0294, y: UIT.dimensions.buttonDimensions.z, z: 0.0294 },
                    localRotation: Quat.fromVec3Degrees({ x: 90, y: 0, z: -90 }),
                    color: EMPTY_SWATCH_COLOR,
                    emissive: true,  // TODO: This has no effect.
                    alpha: 1.0,
                    solid: true,
                    ignoreRayIntersection: false,
                    visible: true
                }
                // Must have a setting property in order to function property.
                // Setting property may optionally include a defaultValue.
                // A setting value of "" means that the swatch is unpopulated.
            },
            "swatchHighlight": {
                overlay: "shape",
                properties: {
                    shape: "Cylinder",
                    dimensions: {
                        x: 0.0294 + SWATCH_HIGHLIGHT_DELTA,
                        y: UIT.dimensions.buttonDimensions.z,
                        z: 0.0294 + SWATCH_HIGHLIGHT_DELTA
                    },
                    localRotation: Quat.ZERO,  // Relative to swatch.
                    localPosition: { x: 0, y: -0.0001, z: 0 },
                    color: UIT.colors.faintGray,
                    emissive: true,  // TODO: This has no effect.
                    alpha: 1.0,
                    solid: true,
                    ignoreRayIntersection: true,
                    visible: false
                }

            },
            "square": {
                overlay: "cube",  // Emulate a 2D square with a cube.
                properties: {
                    localRotation: Quat.ZERO,
                    color: UIT.colors.baseGrayShadow,
                    alpha: 1.0,
                    solid: true,
                    ignoreRayIntersection: true,
                    visible: true
                }
            },
            "image": {
                overlay: "image3d",
                properties: {
                    localPosition: { x: 0, y: 0, z: 0 },
                    localRotation: Quat.ZERO,
                    alpha: 1.0,
                    emissive: true,
                    ignoreRayIntersection: true,
                    isFacingAvatar: false,
                    visible: true
                }
            },
            "horizontalRule": {
                overlay: "image3d",
                properties: {
                    url: "../assets/horizontal-rule.svg",
                    dimensions: { x: UIT.dimensions.panel.x - 2 * UIT.dimensions.leftMargin, y: 0.001 },
                    localRotation: Quat.ZERO,
                    color: UIT.colors.baseGrayShadow,
                    alpha: 1.0,
                    solid: true,
                    ignoreRayIntersection: true,
                    isFacingAvatar: false,
                    visible: true
                }
            },
            "sphere": {
                overlay: "sphere",
                properties: {
                    dimensions: { x: 0.01, y: 0.01, z: 0.01 },
                    localRotation: Quat.ZERO,
                    color: { red: 192, green: 192, blue: 192 },
                    alpha: 1.0,
                    solid: true,
                    ignoreRayIntersection: true,
                    visible: true
                }
            },
            "barSlider": {
                // Invisible cube to catch laser intersections; value and remainder entities move inside.
                // Values range between 0.0 and 1.0.
                overlay: "cube",
                properties: {
                    dimensions: { x: 0.02, y: 0.1, z: 0.01 },
                    localRotation: Quat.ZERO,
                    alpha: 0.0,  // Invisible.
                    solid: true,
                    ignoreRayIntersection: false,
                    visible: true  // Catch laser intersections.
                },
                label: {
                    // Relative to barSlider.
                    color: UIT.colors.white
                },
                zeroIndicator: {
                    overlay: "image3d",
                    properties: {
                        url: "../assets/horizontal-rule.svg",
                        dimensions: { x: 0.02, y: 0.001 },
                        localRotation: Quat.ZERO,
                        color: UIT.colors.lightGrayText,
                        alpha: 1.0,
                        solid: true,
                        ignoreRayIntersection: true,
                        isFacingAvatar: false,
                        visible: true
                    }
                },
                sliderValue: {
                    overlay: "cube",
                    properties: {
                        dimensions: { x: 0.02, y: 0.03, z: 0.01 },
                        localPosition: { x: 0, y: 0.035, z: 0 },
                        localRotation: Quat.ZERO,
                        color: UIT.colors.greenHighlight,
                        alpha: 1.0,
                        solid: true,
                        ignoreRayIntersection: true,
                        visible: true
                    }
                },
                sliderRemainder: {
                    overlay: "cube",
                    properties: {
                        dimensions: { x: 0.02, y: 0.07, z: 0.01 },
                        localPosition: { x: 0, y: -0.015, z: 0 },
                        localRotation: Quat.ZERO,
                        color: UIT.colors.baseGrayShadow,
                        alpha: 1.0,
                        solid: true,
                        ignoreRayIntersection: true,
                        visible: true
                    }
                }
            },
            "imageSlider": {  // Values range between 0.0 and 1.0.
                overlay: "cube",
                properties: {
                    dimensions: { x: 0.0160, y: 0.1229, z: UIT.dimensions.buttonDimensions.z },
                    localRotation: Quat.ZERO,
                    color: { red: 128, green: 128, blue: 128 },
                    alpha: 1.0,
                    solid: true,
                    ignoreRayIntersection: false,
                    visible: true
                },
                useBaseColor: false,
                imageURL: null,
                imageOverlayURL: null
            },
            "sliderPointer": {
                overlay: "shape",
                properties: {
                    shape: "Cone",
                    dimensions: { x: 0.005, y: 0.005, z: 0.005 },
                    localRotation: Quat.fromVec3Degrees({ x: 0, y: 0, z: -90 }),
                    color: { red: 180, green: 180, blue: 180 },
                    alpha: 1.0,
                    solid: true,
                    ignoreRayIntersection: true,
                    visible: true
                }
            },
            "colorCircle": {
                overlay: "shape",
                properties: {
                    shape: "Cylinder",
                    dimensions: { x: 0.1229, y: UIT.dimensions.buttonDimensions.z, z: 0.1229 },
                    localRotation: Quat.fromVec3Degrees({ x: 90, y: 0, z: -90 }),
                    color: { red: 128, green: 128, blue: 128 },
                    alpha: 1.0,
                    solid: true,
                    ignoreRayIntersection: false,
                    visible: true
                },
                imageURL: null,
                imageOverlayURL: null
            },
            "circlePointer": {
                overlay: "shape",
                properties: {
                    shape: "Cone",
                    dimensions: { x: 0.005, y: 0.005, z: 0.005 },
                    localRotation: Quat.fromVec3Degrees({ x: 0, y: 0, z: -90 }),
                    color: { red: 180, green: 180, blue: 180 },
                    alpha: 1.0,
                    solid: true,
                    ignoreRayIntersection: true,
                    visible: true
                }
            },
            "picklist": {
                overlay: "cube",
                properties: {
                    dimensions: { x: 0.06, y: 0.02, z: 0.01 },
                    localRotation: Quat.ZERO,
                    color: UIT.colors.baseGrayShadow,
                    alpha: 1.0,
                    solid: true,
                    ignoreRayIntersection: false,
                    visible: true
                },
                label: {
                    // Relative to picklist.
                    color: UIT.colors.white
                }
            },
            "picklistItem": {  // Note: When using, declare before picklist item that it's being used in.
                overlay: "cube",
                properties: {
                    dimensions: { x: 0.1416, y: 0.0280, z: UIT.dimensions.buttonDimensions.z },
                    localPosition: Vec3.ZERO,
                    localRotation: Quat.ZERO,
                    color: UIT.colors.baseGrayShadow,
                    alpha: 1.0,
                    solid: true,
                    ignoreRayIntersection: false,
                    visible: false
                },
                label: {
                    // Relative to picklistItem.
                    color: UIT.colors.white
                }
            }
        },

        BUTTON_UI_ELEMENTS = ["button", "menuButton", "toggleButton", "swatch"],

        MENU_HOVER_DELTA = { x: 0, y: 0, z: 0.006 },
        OPTION_HOVER_DELTA = { x: 0, y: 0, z: 0.002 },
        PICKLIST_HOVER_DELTA = { x: 0, y: 0, z: 0.006 },
        BUTTON_PRESS_DELTA = { x: 0, y: 0, z: -0.002 },

        MIN_BAR_SLIDER_DIMENSION = 0.0001,  // Avoid visual artifact for 0 slider values.

        PHYSICS_SLIDER_PRESETS = {
            // Slider values in the range 0.0 to 1.0.
            // Note: Friction values give the desired linear and angular damping values but friction values are a somewhat out,
            // especially for the balloon.
            presetDefault:    { gravity: 0.5,      bounce: 0.5,  friction: 0.5,      density: 0.5      },
            presetLead:       { gravity: 0.5,      bounce: 0.0,  friction: 0.5,      density: 1.0      },
            presetWood:       { gravity: 0.5,      bounce: 0.4,  friction: 0.5,      density: 0.5      },
            presetIce:        { gravity: 0.5,      bounce: 0.99, friction: 0.151004, density: 0.349485 },
            presetRubber:     { gravity: 0.5,      bounce: 0.99, friction: 0.5,      density: 0.5      },
            presetCotton:     { gravity: 0.587303, bounce: 0.0,  friction: 0.931878, density: 0.0      },
            presetTumbleweed: { gravity: 0.595893, bounce: 0.7,  friction: 0.5,      density: 0.0      },
            presetZeroG:      { gravity: 0.596844, bounce: 0.5,  friction: 0.5,      density: 0.5      },
            presetBalloon:    { gravity: 0.606313, bounce: 0.99, friction: 0.151004, density: 0.0      }
        },

        OPTONS_PANELS = {
            colorOptions: [
                {
                    id: "colorSwatchesLabel",
                    type: "image",
                    properties: {
                        color: UIT.colors.white,
                        url: "../assets/tools/color/swatches-label.svg",
                        scale: 0.0345,
                        localPosition: {
                            x: -UIT.dimensions.panel.x / 2 + UIT.dimensions.leftMargin + 0.0345 / 2,
                            y: UIT.dimensions.panel.y / 2 - UIT.dimensions.topMargin - 0.0047 / 2,
                            z: UIT.dimensions.panel.z / 2 + UIT.dimensions.imageOverlayOffset
                        }
                    }
                },
                {
                    id: "colorRule1",
                    type: "horizontalRule",
                    properties: {
                        dimensions: { x: 0.0668, y: 0.001 },
                        localPosition: {
                            x: -UIT.dimensions.panel.x / 2 + UIT.dimensions.leftMargin + 0.0668 / 2,
                            y: UIT.dimensions.panel.y / 2 - 0.0199,
                            z: UIT.dimensions.panel.z / 2 + UIT.dimensions.imageOverlayOffset
                        }
                    }
                },
                {
                    id: "colorSwatch1",
                    type: "swatch",
                    properties: {
                        localPosition: {
                            x: -0.0935,
                            y: 0.0513 + UIT.dimensions.footerHeight / 2,
                            z: UIT.dimensions.panel.z / 2 + UIT.dimensions.buttonDimensions.z / 2
                        }
                    },
                    setting: {
                        key: "VREdit.colorTool.swatch1Color",
                        property: "color"
                    },
                    command: {
                        method: "setColorPerSwatch"
                    },
                    clear: {
                        method: "clearSwatch"
                    }
                },
                {
                    id: "colorSwatch2",
                    type: "swatch",
                    properties: {
                        localPosition: {
                            x: -0.0561,
                            y: 0.0513 + UIT.dimensions.footerHeight / 2,
                            z: UIT.dimensions.panel.z / 2 + UIT.dimensions.buttonDimensions.z / 2
                        }
                    },
                    setting: {
                        key: "VREdit.colorTool.swatch2Color",
                        property: "color"
                    },
                    command: {
                        method: "setColorPerSwatch"
                    },
                    clear: {
                        method: "clearSwatch"
                    }
                },
                {
                    id: "colorSwatch3",
                    type: "swatch",
                    properties: {
                        localPosition: {
                            x: -0.0935,
                            y: 0.0153 + UIT.dimensions.footerHeight / 2,
                            z: UIT.dimensions.panel.z / 2 + UIT.dimensions.buttonDimensions.z / 2
                        }
                    },
                    setting: {
                        key: "VREdit.colorTool.swatch3Color",
                        property: "color"
                    },
                    command: {
                        method: "setColorPerSwatch"
                    },
                    clear: {
                        method: "clearSwatch"
                    }
                },
                {
                    id: "colorSwatch4",
                    type: "swatch",
                    properties: {
                        localPosition: {
                            x: -0.0561,
                            y: 0.0153 + UIT.dimensions.footerHeight / 2,
                            z: UIT.dimensions.panel.z / 2 + UIT.dimensions.buttonDimensions.z / 2
                        }
                    },
                    setting: {
                        key: "VREdit.colorTool.swatch4Color",
                        property: "color"
                    },
                    command: {
                        method: "setColorPerSwatch"
                    },
                    clear: {
                        method: "clearSwatch"
                    }
                },
                {
                    id: "colorSwatch5",
                    type: "swatch",
                    properties: {
                        localPosition: {
                            x: -0.0935,
                            y: -0.0207 + UIT.dimensions.footerHeight / 2,
                            z: UIT.dimensions.panel.z / 2 + UIT.dimensions.buttonDimensions.z / 2
                        }
                    },
                    setting: {
                        key: "VREdit.colorTool.swatch5Color",
                        property: "color"
                    },
                    command: {
                        method: "setColorPerSwatch"
                    },
                    clear: {
                        method: "clearSwatch"
                    }
                },
                {
                    id: "colorSwatch6",
                    type: "swatch",
                    properties: {
                        localPosition: {
                            x: -0.0561,
                            y: -0.0207 + UIT.dimensions.footerHeight / 2,
                            z: UIT.dimensions.panel.z / 2 + UIT.dimensions.buttonDimensions.z / 2
                        }
                    },
                    setting: {
                        key: "VREdit.colorTool.swatch6Color",
                        property: "color"
                    },
                    command: {
                        method: "setColorPerSwatch"
                    },
                    clear: {
                        method: "clearSwatch"
                    }
                },
                {
                    id: "colorRule2",
                    type: "horizontalRule",
                    properties: {
                        dimensions: { x: 0.0668, y: 0.001 },
                        localPosition: {
                            x: -UIT.dimensions.panel.x / 2 + UIT.dimensions.leftMargin + 0.0668 / 2,
                            y: -UIT.dimensions.panel.y / 2 + 0.0481 + UIT.dimensions.footerHeight / 2,
                            z: UIT.dimensions.panel.z / 2 + UIT.dimensions.imageOverlayOffset
                        }
                    }
                },
                {
                    id: "colorCircle",
                    type: "colorCircle",
                    properties: {
                        localPosition: {
                            x: 0.04675,
                            y: 0.01655 + UIT.dimensions.footerHeight / 2,
                            z: UIT.dimensions.panel.z / 2 + UIT.dimensions.buttonDimensions.z / 2
                        }
                    },
                    imageURL: "../assets/tools/color/color-circle.png",
                    imageOverlayURL: "../assets/tools/color/color-circle-black.png",
                    command: {
                        method: "setColorPerCircle"
                    }
                },
                {
                    id: "colorSlider",
                    type: "imageSlider",
                    properties: {
                        localPosition: {
                            x: 0.04675,
                            y: -0.064 + UIT.dimensions.footerHeight / 2,
                            z: UIT.dimensions.panel.z / 2 + UIT.dimensions.buttonDimensions.z / 2
                        },
                        localRotation: Quat.fromVec3Degrees({ x: 0, y: 0, z: -90 })
                    },
                    useBaseColor: true,
                    imageURL: "../assets/tools/color/slider-white.png",
                    // Alpha PNG created by overlaying two black-to-transparent gradients in order to achieve visual effect.
                    imageOverlayURL: "../assets/tools/color/slider-alpha.png",
                    command: {
                        method: "setColorPerSlider"
                    }
                },
                {
                    id: "pickColor",
                    type: "toggleButton",
                    properties: {
                        dimensions: { x: 0.0294, y: 0.0280, z: UIT.dimensions.buttonDimensions.z },
                        localPosition: {
                            x: -0.0935,
                            y: -0.064 + UIT.dimensions.footerHeight / 2,
                            z: UIT.dimensions.panel.z / 2 + UIT.dimensions.buttonDimensions.z / 2
                        }
                    },
                    label: {
                        url: "../assets/tools/color/pick-color-label.svg",
                        scale: 0.0120
                    },
                    command: {
                        method: "togglePickColor"
                    }
                },
                {
                    id: "currentColor",
                    type: "square",
                    properties: {
                        dimensions: { x: 0.0294, y: 0.0280, z: UIT.dimensions.imageOverlayOffset },
                        localPosition: {
                            x: -0.0561,
                            y: -0.064 + UIT.dimensions.footerHeight / 2,
                            z: UIT.dimensions.panel.z / 2 + UIT.dimensions.buttonDimensions.z / 2
                        }
                    },
                    setting: {
                        key: "VREdit.colorTool.currentColor",
                        property: "color",
                        defaultValue: { red: 255, green: 255, blue: 255 },
                        command: "setPickColor"
                    }
                }
            ],
            scaleOptions: [
                {
                    id: "stretchActionsLabel",
                    type: "image",
                    properties: {
                        color: UIT.colors.white,
                        url: "../assets/tools/common/actions-label.svg",
                        scale: 0.0276,
                        localPosition: {
                            x: -UIT.dimensions.panel.x / 2 + UIT.dimensions.leftMargin + 0.0276 / 2,
                            y: UIT.dimensions.panel.y / 2 - UIT.dimensions.topMargin - 0.0047 / 2,
                            z: UIT.dimensions.panel.z / 2 + UIT.dimensions.imageOverlayOffset
                        }
                    }
                },
                {
                    id: "stretchRule1",
                    type: "horizontalRule",
                    properties: {
                        localPosition: {
                            x: 0,
                            y: UIT.dimensions.panel.y / 2 - 0.0199,
                            z: UIT.dimensions.panel.z / 2 + UIT.dimensions.imageOverlayOffset
                        }
                    }
                },
                {
                    id: "stretchFinishButton",
                    type: "button",
                    properties: {
                        localPosition: {
                            x: 0,
                            y: UIT.dimensions.panel.y / 2 - 0.0280 - UIT.dimensions.buttonDimensions.y / 2,
                            z: UIT.dimensions.panel.z / 2 + UIT.dimensions.buttonDimensions.z / 2
                        }
                    },
                    label: {
                        url: "../assets/tools/common/finish-label.svg",
                        scale: 0.0318
                    },
                    command: {
                        method: "clearTool"
                    }
                },
                {
                    id: "stretchRule2",
                    type: "horizontalRule",
                    properties: {
                        localPosition: {
                            x: 0,
                            y: UIT.dimensions.panel.y / 2 - 0.1197,
                            z: UIT.dimensions.panel.z / 2 + UIT.dimensions.imageOverlayOffset
                        }
                    }
                },
                {
                    id: "stretchInfoIcon",
                    type: "image",
                    properties: {
                        url: "../assets/tools/common/info-icon.svg",
                        dimensions: { x: 0.0321, y: 0.0320 },
                        localPosition: {
                            x: -UIT.dimensions.panel.x / 2 + UIT.dimensions.leftMargin + 0.0321 / 2,
                            y: -UIT.dimensions.panel.y / 2 + 0.0200 + 0.0320 / 2 + UIT.dimensions.footerHeight,
                            z: UIT.dimensions.panel.z / 2 + UIT.dimensions.imageOverlayOffset
                        },
                        color: UIT.colors.white  // Icon SVG is already lightGray color.
                    }
                },
                {
                    id: "stretchInfo",
                    type: "image",
                    properties: {
                        url: "../assets/tools/stretch/info-text.svg",
                        scale: 0.1340,
                        localPosition: {  // Vertically center on info icon.
                            x: -UIT.dimensions.panel.x / 2 + 0.0679 + 0.1340 / 2,
                            y: -UIT.dimensions.panel.y / 2 + 0.0200 + 0.0320 / 2 + UIT.dimensions.footerHeight,
                            z: UIT.dimensions.panel.z / 2 + UIT.dimensions.imageOverlayOffset
                        },
                        color: UIT.colors.white
                    }
                }
            ],
            cloneOptions: [
                {
                    id: "cloneActionsLabel",
                    type: "image",
                    properties: {
                        color: UIT.colors.white,
                        url: "../assets/tools/common/actions-label.svg",
                        scale: 0.0276,
                        localPosition: {
                            x: -UIT.dimensions.panel.x / 2 + UIT.dimensions.leftMargin + 0.0276 / 2,
                            y: UIT.dimensions.panel.y / 2 - UIT.dimensions.topMargin - 0.0047 / 2,
                            z: UIT.dimensions.panel.z / 2 + UIT.dimensions.imageOverlayOffset
                        }
                    }
                },
                {
                    id: "cloneRule1",
                    type: "horizontalRule",
                    properties: {
                        localPosition: {
                            x: 0,
                            y: UIT.dimensions.panel.y / 2 - 0.0199,
                            z: UIT.dimensions.panel.z / 2 + UIT.dimensions.imageOverlayOffset
                        }
                    }
                },
                {
                    id: "cloneFinishButton",
                    type: "button",
                    properties: {
                        localPosition: {
                            x: 0,
                            y: UIT.dimensions.panel.y / 2 - 0.0280 - UIT.dimensions.buttonDimensions.y / 2,
                            z: UIT.dimensions.panel.z / 2 + UIT.dimensions.buttonDimensions.z / 2
                        }
                    },
                    label: {
                        url: "../assets/tools/common/finish-label.svg",
                        scale: 0.0318
                    },
                    command: {
                        method: "clearTool"
                    }
                }
            ],
            groupOptions: [
                {
                    id: "groupActionsLabel",
                    type: "image",
                    properties: {
                        color: UIT.colors.white,
                        url: "../assets/tools/common/actions-label.svg",
                        scale: 0.0276,
                        localPosition: {
                            x: -UIT.dimensions.panel.x / 2 + UIT.dimensions.leftMargin + 0.0276 / 2,
                            y: UIT.dimensions.panel.y / 2 - UIT.dimensions.topMargin - 0.0047 / 2,
                            z: UIT.dimensions.panel.z / 2 + UIT.dimensions.imageOverlayOffset
                        }
                    }
                },
                {
                    id: "groupRule1",
                    type: "horizontalRule",
                    properties: {
                        localPosition: {
                            x: 0,
                            y: UIT.dimensions.panel.y / 2 - 0.0199,
                            z: UIT.dimensions.panel.z / 2 + UIT.dimensions.imageOverlayOffset
                        }
                    }
                },
                {
                    id: "groupButton",
                    type: "button",
                    properties: {
                        dimensions: {
                            x: UIT.dimensions.buttonDimensions.x,
                            y: 0.0400,
                            z: UIT.dimensions.buttonDimensions.z
                        },
                        localPosition: {
                            x: 0,
                            y: UIT.dimensions.panel.y / 2 - 0.0280 - 0.0400 / 2,
                            z: UIT.dimensions.panel.z / 2 + UIT.dimensions.buttonDimensions.z / 2
                        },
                        color: UIT.colors.baseGrayShadow
                    },
                    enabledColor: UIT.colors.greenHighlight,
                    highlightColor: UIT.colors.greenShadow,
                    label: {
                        url: "../assets/tools/group/group-label.svg",
                        scale: 0.0351,
                        color: UIT.colors.baseGray
                    },
                    labelEnabledColor: UIT.colors.white,
                    callback: {
                        method: "groupButton"
                    }
                },
                {
                    id: "ungroupButton",
                    type: "button",
                    properties: {
                        dimensions: {
                            x: UIT.dimensions.buttonDimensions.x,
                            y: 0.0400,
                            z: UIT.dimensions.buttonDimensions.z
                        },
                        localPosition: {
                            x: 0,
<<<<<<< HEAD
                            y: UIT.dimensions.panel.y / 2 - 0.0280 - 0.0400 - 0.0040 - 0.0400 / 2,
=======
                            y: -UIT.dimensions.panel.y / 2 + 0.0120 + 0.0680 / 2 + UIT.dimensions.footerHeight,
>>>>>>> 64acc0d0
                            z: UIT.dimensions.panel.z / 2 + UIT.dimensions.buttonDimensions.z / 2
                        },
                        color: UIT.colors.baseGrayShadow
                    },
                    enabledColor: UIT.colors.redHighlight,
                    highlightColor: UIT.colors.redAccent,
                    label: {
                        url: "../assets/tools/group/ungroup-label.svg",
                        scale: 0.0496,
                        color: UIT.colors.baseGray
                    },
                    labelEnabledColor: UIT.colors.white,
                    callback: {
                        method: "ungroupButton"
                    }
                },
                {
                    id: "groupRule2",
                    type: "horizontalRule",
                    properties: {
                        localPosition: {
                            x: 0,
                            y: -UIT.dimensions.panel.y / 2 + 0.0603,
                            z: UIT.dimensions.panel.z / 2 + UIT.dimensions.imageOverlayOffset
                        }
                    }
                },
                {
                    id: "groupSelectionBoxButton",
                    type: "toggleButton",
                    properties: {
                        dimensions: { x: 0.1042, y: 0.0400, z: UIT.dimensions.buttonDimensions.z },
                        localPosition: {
                            x: -0.0040 - 0.1042 / 2,
                            y: -0.0900 + 0.0120 + 0.0400 / 2,
                            z: UIT.dimensions.panel.z / 2 + UIT.dimensions.buttonDimensions.z / 2
                        }
                    },
                    label: {
                        url: "../assets/tools/group/selection-box-label.svg",
                        scale: 0.0161
                    },
                    command: {
                        method: "toggleGroupSelectionBox"
                    }
                },
                {
                    id: "clearGroupingButton",
                    type: "button",
                    properties: {
                        dimensions: { x: 0.1042, y: 0.0400, z: UIT.dimensions.buttonDimensions.z },
                        localPosition: {
                            x: 0.0040 + 0.1042 / 2,
                            y: -0.0900 + 0.0120 + 0.0400 / 2,
                            z: UIT.dimensions.panel.z / 2 + UIT.dimensions.buttonDimensions.z / 2
                        },
                        color: UIT.colors.baseGrayShadow
                    },
                    enabledColor: UIT.colors.greenHighlight,
                    highlightColor: UIT.colors.greenShadow,
                    label: {
                        url: "../assets/tools/group/clear-label.svg",
                        scale: 0.0314,
                        color: UIT.colors.baseGray
                    },
                    labelEnabledColor: UIT.colors.white,
                    enabled: false,
                    command: {
                        method: "clearGroupSelection"
                    }
                }
            ],
            physicsOptions: [
                {
                    id: "physicsPropertiesLabel",
                    type: "image",
                    properties: {
                        color: UIT.colors.white,
                        url: "../assets/tools/physics/properties-label.svg",
                        scale: 0.0376,
                        localPosition: {
                            x: -UIT.dimensions.panel.x / 2 + UIT.dimensions.leftMargin + 0.0376 / 2,
                            y: UIT.dimensions.panel.y / 2 - UIT.dimensions.topMargin - 0.0047 / 2,
                            z: UIT.dimensions.panel.z / 2 + UIT.dimensions.imageOverlayOffset
                        }
                    }
                },
                {
                    id: "physicsRule1",
                    type: "horizontalRule",
                    properties: {
                        dimensions: { x: 0.0668, y: 0.001 },
                        localPosition: {
                            x: -UIT.dimensions.panel.x / 2 + UIT.dimensions.leftMargin + 0.0668 / 2,
                            y: UIT.dimensions.panel.y / 2 - 0.0199,
                            z: UIT.dimensions.panel.z / 2 + UIT.dimensions.imageOverlayOffset
                        }
                    }
                },
                {
                    id: "gravityToggle",
                    type: "toggleButton",
                    properties: {
                        dimensions: { x: 0.0668, y: 0.0280, z: UIT.dimensions.buttonDimensions.z },
                        localPosition: {
                            x: -0.0748,
                            y: 0.0480 + UIT.dimensions.footerHeight / 2,
                            z: UIT.dimensions.panel.z / 2 + UIT.dimensions.buttonDimensions.z / 2
                        }
                    },
                    label: {
                        localPosition: {
                            x: 0,
                            y: 0.0034,
                            z: UIT.dimensions.buttonDimensions.z / 2 + UIT.dimensions.imageOverlayOffset
                        },
                        url: "../assets/tools/physics/buttons/gravity-label.svg",
                        scale: 0.0240,
                        color: UIT.colors.white
                    },
                    sublabel: {
                        localPosition: {
                            x: 0,
                            y: -0.0034,
                            z: UIT.dimensions.buttonDimensions.z / 2 + UIT.dimensions.imageOverlayOffset
                        },
                        url: "../assets/tools/physics/buttons/off-label.svg",
                        scale: 0.0104,
                        color: UIT.colors.white  // SVG has gray color.
                    },
                    onSublabel: {
                        url: "../assets/tools/physics/buttons/on-label.svg",
                        scale: 0.0081
                    },
                    offSublabel: {
                        url: "../assets/tools/physics/buttons/off-label.svg",
                        scale: 0.0104
                    },
                    setting: {
                        key: "VREdit.physicsTool.gravityOn",
                        defaultValue: false,
                        callback: "setGravityOn"
                    },
                    command: {
                        method: "setGravityOn"
                    }
                },
                {
                    id: "collideToggle",
                    type: "toggleButton",
                    properties: {
                        dimensions: { x: 0.0668, y: 0.0280, z: UIT.dimensions.buttonDimensions.z },
                        localPosition: {
                            x: -0.0748,
                            y: 0.0120 + UIT.dimensions.footerHeight / 2,
                            z: UIT.dimensions.panel.z / 2 + UIT.dimensions.buttonDimensions.z / 2
                        }
                    },
                    label: {
                        localPosition: {
                            x: 0,
                            y: 0.0034,
                            z: UIT.dimensions.buttonDimensions.z / 2 + UIT.dimensions.imageOverlayOffset
                        },
                        url: "../assets/tools/physics/buttons/collisions-label.svg",
                        scale: 0.0338,
                        color: UIT.colors.white
                    },
                    sublabel: {
                        localPosition: {
                            x: 0,
                            y: -0.0034,
                            z: UIT.dimensions.buttonDimensions.z / 2 + UIT.dimensions.imageOverlayOffset
                        },
                        url: "../assets/tools/physics/buttons/off-label.svg",
                        scale: 0.0104,
                        color: UIT.colors.white  // SVG has gray color.
                    },
                    onSublabel: {
                        url: "../assets/tools/physics/buttons/on-label.svg",
                        scale: 0.0081
                    },
                    offSublabel: {
                        url: "../assets/tools/physics/buttons/off-label.svg",
                        scale: 0.0104
                    },
                    setting: {
                        key: "VREdit.physicsTool.collideOn",
                        defaultValue: true,
                        callback: "setCollideOn"
                    },
                    command: {
                        method: "setCollideOn"
                    }
                },
                {
                    id: "grabToggle",
                    type: "toggleButton",
                    properties: {
                        dimensions: { x: 0.0668, y: 0.0280, z: UIT.dimensions.buttonDimensions.z },
                        localPosition: {
                            x: -0.0748,
                            y: -0.0240 + UIT.dimensions.footerHeight / 2,
                            z: UIT.dimensions.panel.z / 2 + UIT.dimensions.buttonDimensions.z / 2
                        }
                    },
                    label: {
                        localPosition: {
                            x: 0,
                            y: 0.0034,
                            z: UIT.dimensions.buttonDimensions.z / 2 + UIT.dimensions.imageOverlayOffset
                        },
                        url: "../assets/tools/physics/buttons/grabbable-label.svg",
                        scale: 0.0334,
                        color: UIT.colors.white
                    },
                    sublabel: {
                        localPosition: {
                            x: 0,
                            y: -0.0034,
                            z: UIT.dimensions.buttonDimensions.z / 2 + UIT.dimensions.imageOverlayOffset
                        },
                        url: "../assets/tools/physics/buttons/off-label.svg",
                        scale: 0.0104,
                        color: UIT.colors.white  // SVG has gray color.
                    },
                    onSublabel: {
                        url: "../assets/tools/physics/buttons/on-label.svg",
                        scale: 0.0081
                    },
                    offSublabel: {
                        url: "../assets/tools/physics/buttons/off-label.svg",
                        scale: 0.0104
                    },
                    setting: {
                        key: "VREdit.physicsTool.grabOn",
                        defaultValue: false,
                        callback: "setGrabOn"
                    },
                    command: {
                        method: "setGrabOn"
                    }
                },

                {
                    id: "physicsPresetsLabel",
                    type: "image",
                    properties: {
                        color: UIT.colors.white,
                        url: "../assets/tools/physics/presets-label.svg",
                        scale: 0.0270,
                        localPosition: {
                            x: UIT.dimensions.panel.x / 2 - UIT.dimensions.rightMargin - 0.1416 + 0.0270 / 2,
                            y: UIT.dimensions.panel.y / 2 - UIT.dimensions.topMargin - 0.0047 / 2,
                            z: UIT.dimensions.panel.z / 2 + UIT.dimensions.imageOverlayOffset
                        }
                    }
                },
                {
                    id: "physicsRule2",
                    type: "horizontalRule",
                    properties: {
                        dimensions: { x: 0.1416, y: 0.001 },
                        localPosition: {
                            x: UIT.dimensions.panel.x / 2 - UIT.dimensions.rightMargin - 0.1416 / 2,
                            y: UIT.dimensions.panel.y / 2 - 0.0199,
                            z: UIT.dimensions.panel.z / 2 + UIT.dimensions.imageOverlayOffset
                        }
                    }
                },
                {
                    id: "presetDefault",
                    type: "picklistItem",
                    label: {
                        url: "../assets/tools/physics/presets/default-label.svg",
                        scale: 0.0436,
                        localPosition: {
                            x: -0.1416 / 2 + 0.017 + 0.0436 / 2,
                            y: 0,
                            z: UIT.dimensions.buttonDimensions.z / 2 + UIT.dimensions.imageOverlayOffset
                        }
                    },
                    command: {
                        method: "pickPhysicsPreset",
                        value: "default"
                    }
                },
                {
                    id: "presetLead",
                    type: "picklistItem",
                    label: {
                        url: "../assets/tools/physics/presets/lead-label.svg",
                        scale: 0.0243,
                        localPosition: {
                            x: -0.1416 / 2 + 0.017 + 0.0243 / 2,
                            y: 0,
                            z: UIT.dimensions.buttonDimensions.z / 2 + UIT.dimensions.imageOverlayOffset
                        }
                    },
                    command: { method: "pickPhysicsPreset" }
                },
                {
                    id: "presetWood",
                    type: "picklistItem",
                    label: {
                        url: "../assets/tools/physics/presets/wood-label.svg",
                        scale: 0.0316,
                        localPosition: {
                            x: -0.1416 / 2 + 0.017 + 0.0316 / 2,
                            y: 0,
                            z: UIT.dimensions.buttonDimensions.z / 2 + UIT.dimensions.imageOverlayOffset
                        }
                    },
                    command: { method: "pickPhysicsPreset" }
                },
                {
                    id: "presetIce",
                    type: "picklistItem",
                    label: {
                        url: "../assets/tools/physics/presets/ice-label.svg",
                        scale: 0.0144,
                        localPosition: {
                            x: -0.1416 / 2 + 0.017 + 0.0144 / 2,
                            y: 0,
                            z: UIT.dimensions.buttonDimensions.z / 2 + UIT.dimensions.imageOverlayOffset
                        }
                    },
                    command: { method: "pickPhysicsPreset" }
                },
                {
                    id: "presetRubber",
                    type: "picklistItem",
                    label: {
                        url: "../assets/tools/physics/presets/rubber-label.svg",
                        scale: 0.0400,
                        localPosition: {
                            x: -0.1416 / 2 + 0.017 + 0.0400 / 2,
                            y: 0,
                            z: UIT.dimensions.buttonDimensions.z / 2 + UIT.dimensions.imageOverlayOffset
                        }
                    },
                    command: { method: "pickPhysicsPreset" }
                },
                {
                    id: "presetCotton",
                    type: "picklistItem",
                    label: {
                        url: "../assets/tools/physics/presets/cotton-label.svg",
                        scale: 0.0393,
                        localPosition: {
                            x: -0.1416 / 2 + 0.017 + 0.0393 / 2,
                            y: 0,
                            z: UIT.dimensions.buttonDimensions.z / 2 + UIT.dimensions.imageOverlayOffset
                        }
                    },
                    command: { method: "pickPhysicsPreset" }
                },
                {
                    id: "presetTumbleweed",
                    type: "picklistItem",
                    label: {
                        url: "../assets/tools/physics/presets/tumbleweed-label.svg",
                        scale: 0.0687,
                        localPosition: {
                            x: -0.1416 / 2 + 0.017 + 0.0687 / 2,
                            y: 0,
                            z: UIT.dimensions.buttonDimensions.z / 2 + UIT.dimensions.imageOverlayOffset
                        }
                    },
                    command: { method: "pickPhysicsPreset" }
                },
                {
                    id: "presetZeroG",
                    type: "picklistItem",
                    label: {
                        url: "../assets/tools/physics/presets/zero-g-label.svg",
                        scale: 0.0375,
                        localPosition: {
                            x: -0.1416 / 2 + 0.017 + 0.0375 / 2,
                            y: 0,
                            z: UIT.dimensions.buttonDimensions.z / 2 + UIT.dimensions.imageOverlayOffset
                        }
                    },
                    command: { method: "pickPhysicsPreset" }
                },
                {
                    id: "presetBalloon",
                    type: "picklistItem",
                    label: {
                        url: "../assets/tools/physics/presets/balloon-label.svg",
                        scale: 0.0459,
                        localPosition: {
                            x: -0.1416 / 2 + 0.017 + 0.0459 / 2,
                            y: 0,
                            z: UIT.dimensions.buttonDimensions.z / 2 + UIT.dimensions.imageOverlayOffset
                        }
                    },
                    command: { method: "pickPhysicsPreset" }
                },
                {
                    id: "physicsPresets",
                    type: "picklist",
                    properties: {
                        dimensions: { x: 0.1416, y: 0.0280, z: UIT.dimensions.buttonDimensions.z },
                        localPosition: {
                            x: UIT.dimensions.panel.x / 2 - UIT.dimensions.rightMargin - 0.1416 / 2,
                            y: 0.0480 + UIT.dimensions.footerHeight / 2,
                            z: UIT.dimensions.panel.z / 2 + UIT.dimensions.buttonDimensions.z / 2
                        }
                    },
                    label: {
                        url: "../assets/tools/physics/presets/default-label.svg",
                        scale: 0.0436,
                        localPosition: {
                            x: -0.1416 / 2 + 0.017 + 0.0436 / 2,
                            y: 0,
                            z: UIT.dimensions.buttonDimensions.z / 2 + UIT.dimensions.imageOverlayOffset
                        }
                    },
                    sublabel: {
                        url: "../assets/tools/common/down-arrow.svg",
                        scale: 0.0080,
                        localPosition: {
                            x: 0.1416 / 2 - 0.0108 - 0.0080 / 2,
                            y: 0,
                            z: UIT.dimensions.buttonDimensions.z / 2 + UIT.dimensions.imageOverlayOffset
                        },
                        color: UIT.colors.white  // SVG is colored baseGrayHighlight
                    },
                    customLabel: {
                        url: "../assets/tools/physics/presets/custom-label.svg",
                        scale: 0.0522,
                        localPosition: {
                            x: -0.1416 / 2 + 0.017 + 0.0522 / 2,
                            y: 0,
                            z: UIT.dimensions.buttonDimensions.z / 2 + UIT.dimensions.imageOverlayOffset
                        }
                    },
                    setting: {
                        key: "VREdit.physicsTool.physicsPreset",
                        defaultValue: "presetDefault"
                    },
                    command: {
                        method: "togglePhysicsPresets"
                    },
                    items: [
                        "presetDefault",
                        "presetLead",
                        "presetWood",
                        "presetIce",
                        "presetRubber",
                        "presetCotton",
                        "presetTumbleweed",
                        "presetZeroG",
                        "presetBalloon"
                    ]
                },

                {
                    id: "gravitySlider",
                    type: "barSlider",
                    properties: {
                        dimensions: { x: 0.0294, y: 0.1000, z: UIT.dimensions.buttonDimensions.z },
                        localPosition: {
                            x: -0.0187,
                            y: -0.0240 + UIT.dimensions.footerHeight / 2,
                            z: UIT.dimensions.panel.z / 2 + UIT.dimensions.buttonDimensions.z / 2
                        }
                    },
                    label: {
                        localPosition: {
                            x: 0,
                            y: -0.04375,
                            z: UIT.dimensions.buttonDimensions.z / 2 + UIT.dimensions.imageOverlayOffset
                        },
                        url: "../assets/tools/physics/sliders/gravity-label.svg",
                        scale: 0.0240
                    },
                    setting: {
                        key: "VREdit.physicsTool.gravity",
                        defaultValue: 0.5,
                        callback: "setGravity"
                    },
                    command: {
                        method: "setGravity"
                    }
                },
                {
                    id: "bounceSlider",
                    type: "barSlider",
                    properties: {
                        dimensions: { x: 0.0294, y: 0.1000, z: UIT.dimensions.buttonDimensions.z },
                        localPosition: {
                            x: 0.0187,
                            y: -0.0240 + UIT.dimensions.footerHeight / 2,
                            z: UIT.dimensions.panel.z / 2 + UIT.dimensions.buttonDimensions.z / 2
                        }
                    },
                    label: {
                        localPosition: {
                            x: 0,
                            y: -0.04375,
                            z: UIT.dimensions.buttonDimensions.z / 2 + UIT.dimensions.imageOverlayOffset
                        },
                        url: "../assets/tools/physics/sliders/bounce-label.svg",
                        scale: 0.0233
                    },
                    setting: {
                        key: "VREdit.physicsTool.bounce",
                        defaultValue: 0.5,
                        callback: "setBounce"
                    },
                    command: {
                        method: "setBounce"
                    }
                },
                {
                    id: "frictionSlider",
                    type: "barSlider",
                    properties: {
                        dimensions: { x: 0.0294, y: 0.1000, z: UIT.dimensions.buttonDimensions.z },
                        localPosition: {
                            x: 0.0561,
                            y: -0.0240 + UIT.dimensions.footerHeight / 2,
                            z: UIT.dimensions.panel.z / 2 + UIT.dimensions.buttonDimensions.z / 2
                        }
                    },
                    label: {
                        localPosition: {
                            x: 0,
                            y: -0.04375,
                            z: UIT.dimensions.buttonDimensions.z / 2 + UIT.dimensions.imageOverlayOffset
                        },
                        url: "../assets/tools/physics/sliders/friction-label.svg",
                        scale: 0.0258
                    },
                    setting: {
                        key: "VREdit.physicsTool.friction",
                        defaultValue: 0.5,
                        callback: "setFriction"
                    },
                    command: {
                        method: "setFriction"
                    }
                },
                {
                    id: "densitySlider",
                    type: "barSlider",
                    properties: {
                        dimensions: { x: 0.0294, y: 0.1000, z: UIT.dimensions.buttonDimensions.z },
                        localPosition: {
                            x: 0.0935,
                            y: -0.0240 + UIT.dimensions.footerHeight / 2,
                            z: UIT.dimensions.panel.z / 2 + UIT.dimensions.buttonDimensions.z / 2
                        }
                    },
                    label: {
                        localPosition: {
                            x: 0,
                            y: -0.04375,
                            z: UIT.dimensions.buttonDimensions.z / 2 + UIT.dimensions.imageOverlayOffset
                        },
                        url: "../assets/tools/physics/sliders/density-label.svg",
                        scale: 0.0241
                    },
                    setting: {
                        key: "VREdit.physicsTool.density",
                        defaultValue: 0.5,
                        callback: "setDensity"
                    },
                    command: {
                        method: "setDensity"
                    }
                }
            ],
            deleteOptions: [
                {
                    id: "deleteActionsLabel",
                    type: "image",
                    properties: {
                        color: UIT.colors.white,
                        url: "../assets/tools/common/actions-label.svg",
                        scale: 0.0276,
                        localPosition: {
                            x: -UIT.dimensions.panel.x / 2 + UIT.dimensions.leftMargin + 0.0276 / 2,
                            y: UIT.dimensions.panel.y / 2 - UIT.dimensions.topMargin - 0.0047 / 2,
                            z: UIT.dimensions.panel.z / 2 + UIT.dimensions.imageOverlayOffset
                        }
                    }
                },
                {
                    id: "deleteRule1",
                    type: "horizontalRule",
                    properties: {
                        localPosition: {
                            x: 0,
                            y: UIT.dimensions.panel.y / 2 - 0.0199,
                            z: UIT.dimensions.panel.z / 2 + UIT.dimensions.imageOverlayOffset
                        }
                    }
                },
                {
                    id: "deleteFinishButton",
                    type: "button",
                    properties: {
                        localPosition: {
                            x: 0,
                            y: UIT.dimensions.panel.y / 2 - 0.0280 - UIT.dimensions.buttonDimensions.y / 2,
                            z: UIT.dimensions.panel.z / 2 + UIT.dimensions.buttonDimensions.z / 2
                        }
                    },
                    label: {
                        url: "../assets/tools/common/finish-label.svg",
                        scale: 0.0318
                    },
                    command: {
                        method: "clearTool"
                    }
                },
                {
                    id: "deleteRule2",
                    type: "horizontalRule",
                    properties: {
                        localPosition: {
                            x: 0,
                            y: UIT.dimensions.panel.y / 2 - 0.1197,
                            z: UIT.dimensions.panel.z / 2 + UIT.dimensions.imageOverlayOffset
                        }
                    }
                },
                {
                    id: "deleteInfoIcon",
                    type: "image",
                    properties: {
                        url: "../assets/tools/common/info-icon.svg",
                        dimensions: { x: 0.0321, y: 0.0320 },
                        localPosition: {
                            x: -UIT.dimensions.panel.x / 2 + UIT.dimensions.leftMargin + 0.0321 / 2,
                            y: -UIT.dimensions.panel.y / 2 + 0.0200 + 0.0320 / 2 + UIT.dimensions.footerHeight,
                            z: UIT.dimensions.panel.z / 2 + UIT.dimensions.imageOverlayOffset
                        },
                        color: UIT.colors.white  // Icon SVG is already lightGray color.
                    }
                },
                {
                    id: "deleteInfo",
                    type: "image",
                    properties: {
                        url: "../assets/tools/delete/info-text.svg",
                        scale: 0.1416,
                        localPosition: {  // Vertically off-center w.r.t. info icon.
                            x: -UIT.dimensions.panel.x / 2 + 0.0679 + 0.1340 / 2,
                            y: -UIT.dimensions.panel.y / 2 + 0.0200 + 0.0240 / 2 + 0.0063 / 2 + UIT.dimensions.footerHeight,
                            z: UIT.dimensions.panel.z / 2 + UIT.dimensions.imageOverlayOffset
                        },
                        color: UIT.colors.white
                    }
                }
            ]
        },

        MENU_ITEM_XS = [-0.08415, -0.02805, 0.02805, 0.08415],
        MENU_ITEM_YS = [0.086, 0.030, -0.026, -0.082],

        MENU_ITEMS = [
            {
                id: "colorButton",
                type: "menuButton",
                properties: {
                    localPosition: {
                        x: MENU_ITEM_XS[0],
                        y: MENU_ITEM_YS[0],
                        z: UIT.dimensions.panel.z / 2 + UI_ELEMENTS.menuButton.properties.dimensions.z / 2
                    }
                },
                icon: {
                    properties: {
                        url: "../assets/tools/color-icon.svg",
                        dimensions: { x: 0.0165, y: 0.0187 }
                    },
                    headerOffset: { x: -0.00825, y: 0.0020, z: 0 }
                },
                label: {
                    properties: {
                        url: "../assets/tools/color-label.svg",
                        scale: 0.0241
                    }
                },
                sublabel: {
                    properties: {
                        url: "../assets/tools/tool-label.svg",
                        scale: 0.0152
                    }
                },
                title: {
                    url: "../assets/tools/color-tool-heading.svg",
                    scale: 0.0631
                },
                toolOptions: "colorOptions",
                callback: {
                    method: "colorTool",
                    parameter: "currentColor.color"
                }
            },
            {
                id: "scaleButton",
                type: "menuButton",
                properties: {
                    localPosition: {
                        x: MENU_ITEM_XS[1],
                        y: MENU_ITEM_YS[0],
                        z: UIT.dimensions.panel.z / 2 + UI_ELEMENTS.menuButton.properties.dimensions.z / 2
                    }
                },
                icon: {
                    properties: {
                        url: "../assets/tools/stretch-icon.svg",
                        dimensions: { x: 0.0167, y: 0.0167 }
                    },
                    headerOffset: { x: -0.00835, y: 0, z: 0 }
                },
                label: {
                    properties: {
                        url: "../assets/tools/stretch-label.svg",
                        scale: 0.0311
                    }
                },
                sublabel: {
                    properties: {
                        url: "../assets/tools/tool-label.svg",
                        scale: 0.0152
                    }
                },
                title: {
                    url: "../assets/tools/stretch-tool-heading.svg",
                    scale: 0.0737
                },
                toolOptions: "scaleOptions",
                callback: {
                    method: "scaleTool"
                }
            },
            {
                id: "cloneButton",
                type: "menuButton",
                properties: {
                    localPosition: {
                        x: MENU_ITEM_XS[2],
                        y: MENU_ITEM_YS[0],
                        z: UIT.dimensions.panel.z / 2 + UI_ELEMENTS.menuButton.properties.dimensions.z / 2
                    }
                },
                icon: {
                    properties: {
                        url: "../assets/tools/clone-icon.svg",
                        dimensions: { x: 0.0154, y: 0.0155 }
                    },
                    headerOffset: { x: -0.0077, y: 0, z: 0 }
                },
                label: {
                    properties: {
                        url: "../assets/tools/clone-label.svg",
                        scale: 0.0231
                    }
                },
                sublabel: {
                    properties: {
                        url: "../assets/tools/tool-label.svg",
                        scale: 0.0152
                    }
                },
                title: {
                    url: "../assets/tools/clone-tool-heading.svg",
                    scale: 0.0621
                },
                toolOptions: "cloneOptions",
                callback: {
                    method: "cloneTool"
                }
            },
            {
                id: "groupButton",
                type: "menuButton",
                properties: {
                    localPosition: {
                        x: MENU_ITEM_XS[3],
                        y: MENU_ITEM_YS[0],
                        z: UIT.dimensions.panel.z / 2 + UI_ELEMENTS.menuButton.properties.dimensions.z / 2
                    }
                },
                icon: {
                    properties: {
                        url: "../assets/tools/group-icon.svg",
                        dimensions: { x: 0.0161, y: 0.0114 }
                    },
                    headerOffset: { x: -0.00805, y: 0, z: 0 }
                },
                label: {
                    properties: {
                        url: "../assets/tools/group-label.svg",
                        scale: 0.0250
                    }
                },
                sublabel: {
                    properties: {
                        url: "../assets/tools/tool-label.svg",
                        scale: 0.0152
                    }
                },
                title: {
                    url: "../assets/tools/group-tool-heading.svg",
                    scale: 0.0647
                },
                toolOptions: "groupOptions",
                callback: {
                    method: "groupTool"
                }
            },
            {
                id: "physicsButton",
                type: "menuButton",
                properties: {
                    localPosition: {
                        x: MENU_ITEM_XS[0],
                        y: MENU_ITEM_YS[1],
                        z: UIT.dimensions.panel.z / 2 + UI_ELEMENTS.menuButton.properties.dimensions.z / 2
                    }
                },
                icon: {
                    properties: {
                        url: "../assets/tools/physics-icon.svg",
                        dimensions: { x: 0.0180, y: 0.0198 }
                    },
                    headerOffset: { x: -0.009, y: 0, z: 0 }
                },
                label: {
                    properties: {
                        url: "../assets/tools/physics-label.svg",
                        scale: 0.0297
                    }
                },
                sublabel: {
                    properties: {
                        url: "../assets/tools/tool-label.svg",
                        scale: 0.0152
                    }
                },
                title: {
                    url: "../assets/tools/physics-tool-heading.svg",
                    scale: 0.0712
                },
                toolOptions: "physicsOptions",
                callback: {
                    method: "physicsTool"
                }
            },
            {
                id: "deleteButton",
                type: "menuButton",
                properties: {
                    localPosition: {
                        x: MENU_ITEM_XS[1],
                        y: MENU_ITEM_YS[1],
                        z: UIT.dimensions.panel.z / 2 + UI_ELEMENTS.menuButton.properties.dimensions.z / 2
                    }
                },
                icon: {
                    properties: {
                        url: "../assets/tools/delete-icon.svg",
                        dimensions: { x: 0.0161, y: 0.0161 }
                    },
                    headerOffset: { x: -0.00805, y: 0, z: 0 }
                },
                label: {
                    properties: {
                        url: "../assets/tools/delete-label.svg",
                        scale: 0.0254
                    }
                },
                sublabel: {
                    properties: {
                        url: "../assets/tools/tool-label.svg",
                        scale: 0.0152
                    }
                },
                title: {
                    url: "../assets/tools/delete-tool-heading.svg",
                    scale: 0.0653
                },
                toolOptions: "deleteOptions",
                callback: {
                    method: "deleteTool"
                }
            }
        ],
        COLOR_TOOL = 0,  // Indexes of corresponding MENU_ITEMS item.
        SCALE_TOOL = 1,
        CLONE_TOOL = 2,
        GROUP_TOOL = 3,
        PHYSICS_TOOL = 4,
        DELETE_TOOL = 5,

        FOOTER_ITEMS = [
            {
                id: "footerRule",
                type: "horizontalRule",
                properties: {
                    localPosition: {
                        x: 0,
                        y: -UIT.dimensions.panel.y / 2 + 0.0600,
                        z: UIT.dimensions.panel.z / 2 + UIT.dimensions.imageOverlayOffset
                    }
                }
            },
            {
                id: "undoButton",
                type: "menuButton",
                properties: {
                    localPosition: {
                        x: MENU_ITEM_XS[2],
                        y: MENU_ITEM_YS[3] - 0.008,  // Allow space for horizontal rule and Line up with Create palette row.
                        z: UIT.dimensions.panel.z / 2 + UI_ELEMENTS.menuButton.properties.dimensions.z / 2
                    }
                },
                icon: {
                    properties: {
                        url: "../assets/tools/undo-icon.svg",
                        dimensions: { x: 0.0180, y: 0.0186 }
                    }
                },
                label: {
                    properties: {
                        url: "../assets/tools/undo-label.svg",
                        scale: 0.0205
                    }
                },
                callback: {
                    method: "undoAction"
                }
            },
            {
                id: "redoButton",
                type: "menuButton",
                properties: {
                    localPosition: {
                        x: MENU_ITEM_XS[3],
                        y: MENU_ITEM_YS[3] - 0.008,
                        z: UIT.dimensions.panel.z / 2 + UI_ELEMENTS.menuButton.properties.dimensions.z / 2
                    }
                },
                icon: {
                    properties: {
                        url: "../assets/tools/redo-icon.svg",
                        dimensions: { x: 0.0180, y: 0.0186 }
                    }
                },
                label: {
                    properties: {
                        url: "../assets/tools/redo-label.svg",
                        scale: 0.0192
                    }
                },
                callback: {
                    method: "redoAction"
                }
            }
        ],

        NONE = -1,

        optionsItems,
        intersectionOverlays,
        intersectionEnabled,
        hoveredItem,
        hoveredSourceOverlays,
        hoveredSourceItems,
        hoveredElementType = null,
        isHoveringButtonElement,
        isPicklistOpen,
        pressedItem = null,
        pressedSource = null,
        isPicklistPressed,
        isPicklistItemPressed,
        isTriggerClicked,
        wasTriggerClicked,
        isGripClicked,

        isGroupButtonEnabled,
        isUngroupButtonEnabled,
        isClearGroupingButtonEnabled,
        groupButtonIndex,
        ungroupButtonIndex,
        clearGroupingButtonIndex,

        hsvControl = {
            hsv: { h: 0, s: 0, v: 0 },
            circle: {},
            slider: {}
        },

        isDisplaying = false,
        isVisible = true,
        isOptionsOpen = false,
        isOptionsHeadingRaised = false,
        optionsHeadingURL,
        optionsHeadingScale,

        otherSide,

        // References.
        controlHand,

        // Forward declarations.
        doCommand;


    if (!this instanceof ToolsMenu) {
        return new ToolsMenu();
    }

    controlHand = side === LEFT_HAND ? rightInputs.hand() : leftInputs.hand();

    function setHand(hand) {
        // Assumes UI is not displaying.
        side = hand;
        if (side === LEFT_HAND) {
            controlHand = rightInputs.hand();
            attachmentJointName = "LeftHand";
            panelLateralOffset = -UIT.dimensions.handLateralOffset;
            menuOriginLocalPosition = PANEL_ORIGIN_POSITION_LEFT_HAND;
            menuOriginLocalRotation = PANEL_ORIGIN_ROTATION_LEFT_HAND;
        } else {
            controlHand = leftInputs.hand();
            attachmentJointName = "RightHand";
            panelLateralOffset = UIT.dimensions.handLateralOffset;
            menuOriginLocalPosition = PANEL_ORIGIN_POSITION_RIGHT_HAND;
            menuOriginLocalRotation = PANEL_ORIGIN_ROTATION_RIGHT_HAND;
        }
        otherSide = (side + 1) % 2;
    }

    setHand(side);

    function getOverlayIDs() {
        return [menuHeaderOverlay, menuPanelOverlay].concat(menuOverlays).concat(optionsOverlays).concat(footerOverlays);
    }

    function getIconInfo(tool) {
        // Provides details of tool icon, label, and sublabel images for the specified tool.
        var sublabelProperties;

        sublabelProperties = Object.clone(UI_ELEMENTS.menuButton.sublabel);
        sublabelProperties = Object.merge(sublabelProperties, MENU_ITEMS[tool].sublabel);
        return {
            icon: MENU_ITEMS[tool].icon,
            label: MENU_ITEMS[tool].label,
            sublabel: sublabelProperties
        };
    }

    function openMenu() {
        var properties,
            itemID,
            buttonID,
            overlayID,
            i,
            length;

        // Update header.
        Overlays.editOverlay(menuHeaderBackOverlay, { visible: false });
        Overlays.editOverlay(menuHeaderTitleOverlay, {
            url: Script.resolvePath(MENU_HEADER_TITLE_PROPERTIES.url),
            scale: MENU_HEADER_TITLE_PROPERTIES.scale
        });
        Overlays.editOverlay(menuHeaderIconOverlay, { visible: false });

        // Display menu items.
        for (i = 0, length = MENU_ITEMS.length; i < length; i += 1) {
            properties = Object.clone(UI_ELEMENTS[MENU_ITEMS[i].type].properties);
            properties = Object.merge(properties, MENU_ITEMS[i].properties);
            properties.visible = isVisible;
            properties.parentID = menuPanelOverlay;
            itemID = Overlays.addOverlay(UI_ELEMENTS[MENU_ITEMS[i].type].overlay, properties);
            menuOverlays[i] = itemID;
            menuEnabled[i] = true;

            // Collision overlay.
            properties = Object.clone(UI_ELEMENTS.menuButton.hoverButton.properties);
            properties.parentID = itemID;
            buttonID = Overlays.addOverlay(UI_ELEMENTS.menuButton.hoverButton.overlay, properties);
            menuHoverOverlays[i] = buttonID;

            // Icon.
            properties = Object.clone(UI_ELEMENTS[UI_ELEMENTS.menuButton.icon.type].properties);
            properties = Object.merge(properties, UI_ELEMENTS.menuButton.icon.properties);
            properties = Object.merge(properties, MENU_ITEMS[i].icon.properties);
            properties.url = Script.resolvePath(properties.url);
            properties.visible = isVisible;
            properties.parentID = buttonID;
            overlayID = Overlays.addOverlay(UI_ELEMENTS[UI_ELEMENTS.menuButton.icon.type].overlay, properties);
            menuIconOverlays[i] = overlayID;

            // Label.
            properties = Object.clone(UI_ELEMENTS[UI_ELEMENTS.menuButton.label.type].properties);
            properties = Object.merge(properties, UI_ELEMENTS.menuButton.label.properties);
            properties = Object.merge(properties, MENU_ITEMS[i].label.properties);
            properties.url = Script.resolvePath(properties.url);
            properties.visible = isVisible;
            properties.parentID = itemID;
            overlayID = Overlays.addOverlay(UI_ELEMENTS[UI_ELEMENTS.menuButton.label.type].overlay, properties);
            menuLabelOverlays.push(overlayID);

            // Sublabel.
            if (MENU_ITEMS[i].sublabel) {
                properties = Object.clone(UI_ELEMENTS[UI_ELEMENTS.menuButton.sublabel.type].properties);
                properties = Object.merge(properties, UI_ELEMENTS.menuButton.sublabel.properties);
                properties = Object.merge(properties, MENU_ITEMS[i].sublabel.properties);
                properties.url = Script.resolvePath(properties.url);
                properties.visible = isVisible;
                properties.parentID = itemID;
                overlayID = Overlays.addOverlay(UI_ELEMENTS[UI_ELEMENTS.menuButton.sublabel.type].overlay, properties);
                menuLabelOverlays.push(overlayID);
            }
        }
    }

    function closeMenu() {
        var i,
            length;

        for (i = 0, length = menuOverlays.length; i < length; i += 1) {
            Overlays.deleteOverlay(menuOverlays[i]);
        }

        menuOverlays = [];
        menuHoverOverlays = [];
        menuIconOverlays = [];
        menuLabelOverlays = [];
        menuEnabled = [];
        pressedItem = null;
    }

    function openOptions(menuItem) {
        var properties,
            childProperties,
            auxiliaryProperties,
            parentID,
            sublabelModifier,
            value,
            imageOffset,
            IMAGE_OFFSET = 0.0005,
            CIRCLE_CURSOR_SPHERE_DIMENSIONS = { x: 0.01, y: 0.01, z: 0.01 },
            CIRCLE_CURSOR_GAP = 0.002,
            id,
            i,
            length;

        // Remove menu items.
        closeMenu();

        // Update header.
        optionsHeadingURL = Script.resolvePath(menuItem.title.url);
        optionsHeadingScale = menuItem.title.scale;
        Overlays.editOverlay(menuHeaderBackOverlay, { visible: isVisible });
        Overlays.editOverlay(menuHeaderTitleOverlay, {
            url: optionsHeadingURL,
            scale: optionsHeadingScale
        });
        Overlays.editOverlay(menuHeaderIconOverlay, {
            url: Script.resolvePath(menuItem.icon.properties.url),
            dimensions: menuItem.icon.properties.dimensions,
            localPosition: Vec3.sum(MENU_HEADER_ICON_OFFSET, menuItem.icon.headerOffset),
            visible: isVisible
        });

        // Open specified options panel.
        optionsItems = OPTONS_PANELS[menuItem.toolOptions];
        parentID = menuPanelOverlay;
        for (i = 0, length = optionsItems.length; i < length; i += 1) {
            properties = Object.clone(UI_ELEMENTS[optionsItems[i].type].properties);
            if (optionsItems[i].properties) {
                properties = Object.merge(properties, optionsItems[i].properties);
            }
            properties.parentID = parentID;
            if (properties.url) {
                properties.url = Script.resolvePath(properties.url);
            }
            sublabelModifier = null;
            if (optionsItems[i].setting) {
                optionsSettings[optionsItems[i].id] = { key: optionsItems[i].setting.key };
                value = Settings.getValue(optionsItems[i].setting.key);
                if (value === "" && optionsItems[i].setting.defaultValue !== undefined) {
                    value = optionsItems[i].setting.defaultValue;
                }
                optionsSettings[optionsItems[i].id].value = value;
                if (value !== "") {
                    properties[optionsItems[i].setting.property] = value;
                    if (optionsItems[i].type === "toggleButton") {
                        optionsToggles[optionsItems[i].id] = value;
                        properties.color = value
                            ? UI_ELEMENTS[optionsItems[i].type].onColor
                            : UI_ELEMENTS[optionsItems[i].type].offColor;
                        if (optionsItems[i].hasOwnProperty("onSublabel")) {
                            sublabelModifier = value ? optionsItems[i].onSublabel : optionsItems[i].offSublabel;
                        }
                    } else if (optionsItems[i].type === "picklist") {
                        if (value === "custom") {
                            optionsItems[i].label = optionsItems[i].customLabel;
                        } else {
                            optionsItems[i].label = optionsItems[optionsOverlaysIDs.indexOf(value)].label;
                        }
                    }
                    if (optionsItems[i].setting.command) {
                        doCommand(optionsItems[i].setting.command, value);
                    }
                    if (optionsItems[i].setting.callback) {
                        uiCommandCallback(optionsItems[i].setting.callback, value);
                    }
                }
            } else if (optionsItems[i].type === "toggleButton") {
                optionsToggles[optionsItems[i].id] = false;  // Default to off.
            }

            optionsOverlays.push(Overlays.addOverlay(UI_ELEMENTS[optionsItems[i].type].overlay, properties));
            optionsOverlaysIDs.push(optionsItems[i].id);
            if (optionsItems[i].label) {
                childProperties = Object.clone(UI_ELEMENTS.image.properties);
                childProperties = Object.merge(childProperties, UI_ELEMENTS[optionsItems[i].type].label);
                childProperties = Object.merge(childProperties, optionsItems[i].label);
                childProperties.url = Script.resolvePath(childProperties.url);
                childProperties.parentID = optionsOverlays[optionsOverlays.length - 1];
                id = Overlays.addOverlay(UI_ELEMENTS.image.overlay, childProperties);
                optionsOverlaysLabels[i] = id;
            }
            if (optionsItems[i].sublabel) {
                childProperties = Object.clone(UI_ELEMENTS.image.properties);
                childProperties = Object.merge(childProperties, UI_ELEMENTS[optionsItems[i].type].label);
                childProperties = Object.merge(childProperties, optionsItems[i].sublabel);
                if (sublabelModifier) {
                    childProperties = Object.merge(childProperties, sublabelModifier);
                }
                childProperties.url = Script.resolvePath(childProperties.url);
                childProperties.parentID = optionsOverlays[optionsOverlays.length - 1];
                id = Overlays.addOverlay(UI_ELEMENTS.image.overlay, childProperties);
                optionsOverlaysSublabels[i] = id;
            }

            if (optionsItems[i].type === "barSlider") {
                // Value and remainder bars.
                optionsSliderData[i] = {};
                auxiliaryProperties = Object.clone(UI_ELEMENTS.barSlider.sliderValue.properties);
                auxiliaryProperties.localPosition = { x: 0, y: (-0.5 + value / 2) * properties.dimensions.y, z: 0 };
                auxiliaryProperties.dimensions = {
                    x: properties.dimensions.x,
                    y: Math.max(value * properties.dimensions.y, MIN_BAR_SLIDER_DIMENSION),
                    z: properties.dimensions.z
                };
                auxiliaryProperties.parentID = optionsOverlays[optionsOverlays.length - 1];
                optionsSliderData[i].value = Overlays.addOverlay(UI_ELEMENTS.barSlider.sliderValue.overlay,
                    auxiliaryProperties);
                optionsExtraOverlays.push(optionsSliderData[i].value);
                auxiliaryProperties = Object.clone(UI_ELEMENTS.barSlider.sliderRemainder.properties);
                auxiliaryProperties.localPosition = { x: 0, y: (0.5 - (1.0 - value) / 2) * properties.dimensions.y, z: 0 };
                auxiliaryProperties.dimensions = {
                    x: properties.dimensions.x,
                    y: Math.max((1.0 - value) * properties.dimensions.y, MIN_BAR_SLIDER_DIMENSION),
                    z: properties.dimensions.z
                };
                auxiliaryProperties.parentID = optionsOverlays[optionsOverlays.length - 1];
                optionsSliderData[i].remainder = Overlays.addOverlay(UI_ELEMENTS.barSlider.sliderRemainder.overlay,
                    auxiliaryProperties);
                optionsExtraOverlays.push(optionsSliderData[i].remainder);

                // Zero indicator.
                childProperties = Object.clone(UI_ELEMENTS.barSlider.zeroIndicator.properties);
                childProperties.url = Script.resolvePath(childProperties.url);
                childProperties.dimensions = {
                    x: properties.dimensions.x,
                    y: UI_ELEMENTS.barSlider.zeroIndicator.properties.dimensions.y
                };
                childProperties.localPosition = {
                    x: 0,
                    y: 0,
                    z: properties.dimensions.z / 2 + UIT.dimensions.imageOverlayOffset
                };
                childProperties.parentID = optionsOverlays[optionsOverlays.length - 1];
                id = Overlays.addOverlay(UI_ELEMENTS.barSlider.zeroIndicator.overlay, childProperties);
                optionsExtraOverlays.push(id);
            }

            if (optionsItems[i].type === "imageSlider") {
                imageOffset = 0.0;

                // Primary image.
                if (optionsItems[i].imageURL) {
                    childProperties = Object.clone(UI_ELEMENTS.image.properties);
                    childProperties.url = Script.resolvePath(optionsItems[i].imageURL);
                    childProperties.dimensions = { x: properties.dimensions.x, y: properties.dimensions.y };
                    imageOffset += 2 * IMAGE_OFFSET;  // Double offset to prevent clipping against background.
                    if (optionsItems[i].useBaseColor) {
                        childProperties.color = properties.color;
                    }
                    childProperties.localPosition = { x: 0, y: 0, z: properties.dimensions.z / 2 + imageOffset };
                    hsvControl.slider.localPosition = childProperties.localPosition;
                    childProperties.parentID = optionsOverlays[optionsOverlays.length - 1];
                    hsvControl.slider.colorOverlay = Overlays.addOverlay(UI_ELEMENTS.image.overlay, childProperties);
                    hsvControl.slider.length = properties.dimensions.y;
                    optionsExtraOverlays.push(hsvControl.slider.colorOverlay);
                }

                // Overlay image.
                if (optionsItems[i].imageOverlayURL) {
                    childProperties = Object.clone(UI_ELEMENTS.image.properties);
                    childProperties.url = Script.resolvePath(optionsItems[i].imageOverlayURL);
                    childProperties.dimensions = { x: properties.dimensions.x, y: properties.dimensions.y };
                    childProperties.emissive = false;
                    imageOffset += IMAGE_OFFSET;
                    childProperties.localPosition = { x: 0, y: 0, z: properties.dimensions.z / 2 + imageOffset };
                    childProperties.parentID = optionsOverlays[optionsOverlays.length - 1];
                    id = Overlays.addOverlay(UI_ELEMENTS.image.overlay, childProperties);
                    optionsExtraOverlays.push(id);
                }

                // Value pointers.
                optionsSliderData[i] = {};
                optionsSliderData[i].offset =
                    { x: -properties.dimensions.x / 2, y: 0, z: properties.dimensions.z / 2 + imageOffset };
                auxiliaryProperties = Object.clone(UI_ELEMENTS.sliderPointer.properties);
                auxiliaryProperties.localPosition = optionsSliderData[i].offset;
                hsvControl.slider.localPosition = auxiliaryProperties.localPosition;
                auxiliaryProperties.parentID = optionsOverlays[optionsOverlays.length - 1];
                id = optionsSliderData[i].value = Overlays.addOverlay(UI_ELEMENTS.sliderPointer.overlay, auxiliaryProperties);
                optionsExtraOverlays.push(id);
                hsvControl.slider.pointerOverlay = optionsSliderData[i].value;
                auxiliaryProperties.localPosition = { x: 0, y: properties.dimensions.x, z: 0 };
                auxiliaryProperties.localRotation = Quat.fromVec3Degrees({ x: 0, y: 0, z: 180 });
                auxiliaryProperties.parentID = optionsSliderData[i].value;
                id = Overlays.addOverlay(UI_ELEMENTS.sliderPointer.overlay, auxiliaryProperties);
                optionsExtraOverlays.push(id);
            }

            if (optionsItems[i].type === "colorCircle") {
                imageOffset = 0.0;

                // Primary image.
                if (optionsItems[i].imageURL) {
                    childProperties = Object.clone(UI_ELEMENTS.image.properties);
                    childProperties.url = Script.resolvePath(optionsItems[i].imageURL);
                    childProperties.scale = properties.dimensions.x;
                    imageOffset += 2 * IMAGE_OFFSET;  // Double offset to prevent clipping against background.
                    childProperties.localPosition = { x: 0, y: properties.dimensions.y / 2 + imageOffset, z: 0 };
                    childProperties.localRotation = Quat.fromVec3Degrees({ x: -90, y: 90, z: 0 });
                    childProperties.parentID = optionsOverlays[optionsOverlays.length - 1];
                    id = Overlays.addOverlay(UI_ELEMENTS.image.overlay, childProperties);
                    optionsExtraOverlays.push(id);
                }

                // Overlay image.
                if (optionsItems[i].imageOverlayURL) {
                    childProperties = Object.clone(UI_ELEMENTS.image.properties);
                    childProperties.url = Script.resolvePath(optionsItems[i].imageOverlayURL);
                    childProperties.scale = properties.dimensions.x;
                    imageOffset += IMAGE_OFFSET;
                    childProperties.emissive = false;
                    childProperties.localPosition = { x: 0, y: properties.dimensions.y / 2 + imageOffset, z: 0 };
                    childProperties.localRotation = Quat.fromVec3Degrees({ x: 90, y: 90, z: 0 });
                    childProperties.parentID = optionsOverlays[optionsOverlays.length - 1];
                    childProperties.alpha = 0.0;
                    hsvControl.circle.overlay = Overlays.addOverlay(UI_ELEMENTS.image.overlay, childProperties);
                    optionsExtraOverlays.push(hsvControl.circle.overlay);
                }

                // Value pointers.
                // Invisible sphere at target point with cones as decoration.
                optionsColorData[i] = {};
                optionsColorData[i].offset =
                    { x: 0, y: properties.dimensions.y / 2 + imageOffset, z: 0 };
                auxiliaryProperties = Object.clone(UI_ELEMENTS.sphere.properties);
                auxiliaryProperties.dimensions = CIRCLE_CURSOR_SPHERE_DIMENSIONS;
                auxiliaryProperties.localPosition = optionsColorData[i].offset;
                auxiliaryProperties.parentID = optionsOverlays[optionsOverlays.length - 1];
                auxiliaryProperties.visible = false;
                optionsColorData[i].value = Overlays.addOverlay(UI_ELEMENTS.sphere.overlay, auxiliaryProperties);
                hsvControl.circle.radius = childProperties.scale / 2;
                hsvControl.circle.localPosition = auxiliaryProperties.localPosition;
                hsvControl.circle.cursorOverlay = optionsColorData[i].value;

                auxiliaryProperties = Object.clone(UI_ELEMENTS.circlePointer.properties);
                auxiliaryProperties.parentID = optionsColorData[i].value;
                auxiliaryProperties.localPosition =
                    { x: -(auxiliaryProperties.dimensions.x + CIRCLE_CURSOR_GAP) / 2, y: 0, z: 0 };
                auxiliaryProperties.localRotation = Quat.fromVec3Degrees({ x: 0, y: 90, z: -90 });
                id = Overlays.addOverlay(UI_ELEMENTS.circlePointer.overlay, auxiliaryProperties);
                optionsExtraOverlays.push(id);
                auxiliaryProperties.localPosition =
                    { x: (auxiliaryProperties.dimensions.x + CIRCLE_CURSOR_GAP) / 2, y: 0, z: 0 };
                auxiliaryProperties.localRotation = Quat.fromVec3Degrees({ x: 0, y: 0, z: 90 });
                id = Overlays.addOverlay(UI_ELEMENTS.circlePointer.overlay, auxiliaryProperties);
                optionsExtraOverlays.push(id);
                auxiliaryProperties.localPosition =
                    { x: 0, y: 0, z: -(auxiliaryProperties.dimensions.x + CIRCLE_CURSOR_GAP) / 2 };
                auxiliaryProperties.localRotation = Quat.fromVec3Degrees({ x: 90, y: 0, z: 0 });
                id = Overlays.addOverlay(UI_ELEMENTS.circlePointer.overlay, auxiliaryProperties);
                optionsExtraOverlays.push(id);
                auxiliaryProperties.localPosition =
                    { x: 0, y: 0, z: (auxiliaryProperties.dimensions.x + CIRCLE_CURSOR_GAP) / 2 };
                auxiliaryProperties.localRotation = Quat.fromVec3Degrees({ x: -90, y: 0, z: 0 });
                id = Overlays.addOverlay(UI_ELEMENTS.circlePointer.overlay, auxiliaryProperties);
                optionsExtraOverlays.push(id);
            }

            if (optionsItems[i].type === "swatch" && swatchHighlightOverlay === null) {
                properties = Object.clone(UI_ELEMENTS.swatchHighlight.properties);
                properties.parentID = optionsOverlays[optionsOverlays.length - 1];
                swatchHighlightOverlay = Overlays.addOverlay(UI_ELEMENTS.swatchHighlight.overlay, properties);
            }

            optionsEnabled.push(optionsItems[i].enabled === undefined || optionsItems[i].enabled);
        }

        // Special handling for Group options.
        if (menuItem.toolOptions === "groupOptions") {
            optionsEnabled[groupButtonIndex] = false;
            optionsEnabled[ungroupButtonIndex] = false;
            optionsEnabled[clearGroupingButtonIndex] = false;
        }

        isOptionsOpen = true;
    }

    function closeOptions() {
        var i,
            length;

        if (swatchHighlightOverlay !== null) {
            Overlays.deleteOverlay(swatchHighlightOverlay);
            swatchHighlightOverlay = null;
        }

        for (i = 0, length = optionsOverlays.length; i < length; i += 1) {
            Overlays.deleteOverlay(optionsOverlays[i]);
        }
        optionsOverlays = [];

        optionsOverlaysIDs = [];
        optionsOverlaysLabels = [];
        optionsOverlaysSublabels = [];
        optionsSliderData = [];
        optionsColorData = [];
        optionsEnabled = [];
        optionsExtraOverlays = [];
        optionsItems = null;

        isPicklistOpen = false;

        pressedItem = null;

        isOptionsOpen = false;

        // Display menu items.
        openMenu();
    }

    function displayFooter() {
        var properties,
            itemID,
            buttonID,
            overlayID,
            i,
            length;

        // Display footer items.
        for (i = 0, length = FOOTER_ITEMS.length; i < length; i += 1) {
            properties = Object.clone(UI_ELEMENTS[FOOTER_ITEMS[i].type].properties);
            properties = Object.merge(properties, FOOTER_ITEMS[i].properties);
            properties.visible = isVisible;
            properties.parentID = menuPanelOverlay;
            if (properties.url) {
                properties.url = Script.resolvePath(properties.url);
            }
            itemID = Overlays.addOverlay(UI_ELEMENTS[FOOTER_ITEMS[i].type].overlay, properties);
            footerOverlays[i] = itemID;
            footerEnabled[i] = true;

            if (FOOTER_ITEMS[i].type === "menuButton") {
                // Collision overlay.
                properties = Object.clone(UI_ELEMENTS.menuButton.hoverButton.properties);
                properties.parentID = itemID;
                buttonID = Overlays.addOverlay(UI_ELEMENTS.menuButton.hoverButton.overlay, properties);
                footerHoverOverlays[i] = buttonID;

                // Icon.
                properties = Object.clone(UI_ELEMENTS[UI_ELEMENTS.menuButton.icon.type].properties);
                properties = Object.merge(properties, UI_ELEMENTS.menuButton.icon.properties);
                properties = Object.merge(properties, FOOTER_ITEMS[i].icon.properties);
                properties.url = Script.resolvePath(properties.url);
                properties.visible = isVisible;
                properties.parentID = buttonID;
                overlayID = Overlays.addOverlay(UI_ELEMENTS[UI_ELEMENTS.menuButton.icon.type].overlay, properties);
                footerIconOverlays[i] = overlayID;

                // Label.
                properties = Object.clone(UI_ELEMENTS[UI_ELEMENTS.menuButton.label.type].properties);
                properties = Object.merge(properties, UI_ELEMENTS.menuButton.label.properties);
                properties = Object.merge(properties, FOOTER_ITEMS[i].label.properties);
                properties.url = Script.resolvePath(properties.url);
                properties.visible = isVisible;
                properties.parentID = itemID;
                overlayID = Overlays.addOverlay(UI_ELEMENTS[UI_ELEMENTS.menuButton.label.type].overlay, properties);
                footerLabelOverlays.push(overlayID);
            }
        }
    }

    function clearTool() {
        closeOptions();
    }

    function setPresetsLabelToCustom() {
        var label;
        if (optionsSettings.physicsPresets.value !== "custom") {
            optionsSettings.physicsPresets.value = "custom";
            label = optionsItems[optionsOverlaysIDs.indexOf("physicsPresets")].customLabel;
            Overlays.editOverlay(optionsOverlaysLabels[optionsOverlaysIDs.indexOf("physicsPresets")], {
                url: Script.resolvePath(label.url),
                scale: label.scale,
                localPosition: label.localPosition
            });
            Settings.setValue(optionsSettings.physicsPresets.key, "custom");
        }
    }

    function setBarSliderValue(item, fraction) {
        var overlayDimensions,
            otherFraction;

        overlayDimensions = optionsItems[item].properties.dimensions;
        if (overlayDimensions === undefined) {
            overlayDimensions = UI_ELEMENTS.barSlider.properties.dimensions;
        }

        otherFraction = 1.0 - fraction;

        Overlays.editOverlay(optionsSliderData[item].value, {
            localPosition: { x: 0, y: (-0.5 + fraction / 2) * overlayDimensions.y, z: 0 },
            dimensions: {
                x: overlayDimensions.x,
                y: Math.max(fraction * overlayDimensions.y, MIN_BAR_SLIDER_DIMENSION),
                z: overlayDimensions.z
            }
        });
        Overlays.editOverlay(optionsSliderData[item].remainder, {
            localPosition: { x: 0, y: (0.5 - otherFraction / 2) * overlayDimensions.y, z: 0 },
            dimensions: {
                x: overlayDimensions.x,
                y: Math.max(otherFraction * overlayDimensions.y, MIN_BAR_SLIDER_DIMENSION),
                z: overlayDimensions.z
            }
        });
    }

    function hsvToRGB(hsv) {
        // https://en.wikipedia.org/wiki/HSL_and_HSV
        var c, h, x, rgb, m;

        c = hsv.v * hsv.s;
        h = hsv.h * 6.0;
        x = c * (1 - Math.abs(h % 2 - 1));
        if (0 <= h && h <= 1) {
            rgb = { red: c, green: x, blue: 0 };
        } else if (1 < h && h <= 2) {
            rgb = { red: x, green: c, blue: 0 };
        } else if (2 < h && h <= 3) {
            rgb = { red: 0, green: c, blue: x };
        } else if (3 < h && h <= 4) {
            rgb = { red: 0, green: x, blue: c };
        } else if (4 < h && h <= 5) {
            rgb = { red: x, green: 0, blue: c };
        } else {
            rgb = { red: c, green: 0, blue: x };
        }
        m = hsv.v - c;
        rgb = {
            red: Math.round((rgb.red + m) * 255),
            green: Math.round((rgb.green + m) * 255),
            blue: Math.round((rgb.blue + m) * 255)
        };
        return rgb;
    }

    function rgbToHSV(rgb) {
        // https://en.wikipedia.org/wiki/HSL_and_HSV
        var mMax, mMin, c, h, v, s;

        mMax = Math.max(rgb.red, rgb.green, rgb.blue);
        mMin = Math.min(rgb.red, rgb.green, rgb.blue);
        c = mMax - mMin;

        if (c === 0) {
            h = 0;
        } else if (mMax === rgb.red) {
            h = ((rgb.green - rgb.blue) / c) % 6;
        } else if (mMax === rgb.green) {
            h = (rgb.blue - rgb.red) / c + 2;
        } else {
            h = (rgb.red - rgb.green) / c + 4;
        }
        h = h / 6;
        v = mMax / 255;
        s = v === 0 ? 0 : c / mMax;
        return { h: h, s: s, v: v };
    }

    function updateColorCircle() {
        var theta, r, x, y;

        // V overlay alpha per v.
        Overlays.editOverlay(hsvControl.circle.overlay, { alpha: 1.0 - hsvControl.hsv.v });

        // Cursor position per h & s.
        theta = 2 * Math.PI * hsvControl.hsv.h;
        r = hsvControl.hsv.s * hsvControl.circle.radius;
        x = r * Math.cos(theta);
        y = r * Math.sin(theta);
        Overlays.editOverlay(hsvControl.circle.cursorOverlay, {
            // Coordinates based on rotate cylinder entity. TODO: Use FBX model instead of cylinder entity.
            localPosition: { x: -y, y: hsvControl.circle.localPosition.y, z: -x }
        });
    }

    function updateColorSlider() {
        // Base color per h & s.
        Overlays.editOverlay(hsvControl.slider.colorOverlay, {
            color: hsvToRGB({ h: hsvControl.hsv.h, s: hsvControl.hsv.s, v: 1.0 })
        });

        // Slider position per v.
        Overlays.editOverlay(hsvControl.slider.pointerOverlay, {
            localPosition: {
                x: hsvControl.slider.localPosition.x,
                y: (hsvControl.hsv.v - 0.5) * hsvControl.slider.length,
                z: hsvControl.slider.localPosition.z
            }
        });
    }

    function setColorPicker(rgb) {
        hsvControl.hsv = rgbToHSV(rgb);
        updateColorCircle();
        updateColorSlider();
    }

    function setCurrentColor(rgb) {
        Overlays.editOverlay(optionsOverlays[optionsOverlaysIDs.indexOf("currentColor")], {
            color: rgb
        });
        if (optionsSettings.currentColor) {
            optionsSettings.currentColor.value = rgb;
            Settings.setValue(optionsSettings.currentColor.key, rgb);
        }
    }

    function evaluateParameter(parameter) {
        var parameters,
            overlayID,
            overlayProperty;

        parameters = parameter.split(".");
        overlayID = parameters[0];
        overlayProperty = parameters[1];

        return Overlays.getProperty(optionsOverlays[optionsOverlaysIDs.indexOf(overlayID)], overlayProperty);
    }

    doCommand = function (command, parameter) {
        var index,
            value,
            properties,
            items,
            parentID,
            label,
            values,
            isHighlightingPicklist,
            i,
            length;

        switch (command) {

        case "setPickColor":
            setColorPicker(parameter);
            break;

        case "setColorPerCircle":
            hsvControl.hsv.h = parameter.h;
            hsvControl.hsv.s = parameter.s;
            updateColorSlider();
            value = hsvToRGB(hsvControl.hsv);
            setCurrentColor(value);
            uiCommandCallback("setColor", value);
            break;

        case "setColorPerSlider":
            hsvControl.hsv.v = parameter;
            updateColorCircle();
            value = hsvToRGB(hsvControl.hsv);
            setCurrentColor(value);
            uiCommandCallback("setColor", value);
            break;

        case "setColorPerSwatch":
            index = optionsOverlaysIDs.indexOf(parameter);
            value = optionsSettings[parameter].value;
            if (value !== "") {
                // Set current color to swatch color.
                setCurrentColor(value);
                setColorPicker(value);
                uiCommandCallback("setColor", value);
            } else {
                // Swatch has no color; set swatch color to current color.
                value = optionsSettings.currentColor.value;
                Overlays.editOverlay(optionsOverlays[index], {
                    color: value
                });
                optionsSettings[parameter].value = value;
                Settings.setValue(optionsSettings[parameter].key, value);
            }
            break;

        case "togglePickColor":
            optionsToggles.pickColor = !optionsToggles.pickColor;
            index = optionsOverlaysIDs.indexOf("pickColor");
            Overlays.editOverlay(optionsOverlays[index], {
                color: optionsToggles.pickColor
                    ? UI_ELEMENTS[optionsItems[index].type].onHoverColor
                    : UI_ELEMENTS[optionsItems[index].type].offHoverColor
            });
            uiCommandCallback("pickColorTool", optionsToggles.pickColor);
            break;

        case "setColorFromPick":
            optionsToggles.pickColor = false;
            index = optionsOverlaysIDs.indexOf("pickColor");
            Overlays.editOverlay(optionsOverlays[index], {
                color: UI_ELEMENTS[optionsItems[index].type].offColor
            });
            setCurrentColor(parameter);
            setColorPicker(parameter);
            break;

        case "toggleGroupSelectionBox":
            optionsToggles.groupSelectionBoxButton = !optionsToggles.groupSelectionBoxButton;
            index = optionsOverlaysIDs.indexOf("groupSelectionBoxButton");
            Overlays.editOverlay(optionsOverlays[index], {
                color: optionsToggles.groupSelectionBoxButton
                    ? UI_ELEMENTS[optionsItems[index].type].onHoverColor
                    : UI_ELEMENTS[optionsItems[index].type].offHoverColor
            });
            uiCommandCallback("toggleGroupSelectionBoxTool", optionsToggles.groupSelectionBoxButton);
            break;

        case "clearGroupSelection":
            optionsToggles.groupSelectionBoxButton = false;
            index = clearGroupingButtonIndex;
            Overlays.editOverlay(optionsOverlays[index], {
                color: optionsItems[index].properties.color
            });
            Overlays.editOverlay(optionsOverlaysLabels[index], {
                color: optionsItems[index].label.color
            });
            optionsEnabled[index] = false;
            uiCommandCallback("clearGroupSelectionTool");
            break;

        case "setGravityOn":
        case "setGrabOn":
        case "setCollideOn":
            value = !optionsSettings[parameter].value;
            optionsSettings[parameter].value = value;
            optionsToggles[parameter] = value;
            Settings.setValue(optionsSettings[parameter].key, value);
            index = optionsOverlaysIDs.indexOf(parameter);
            Overlays.editOverlay(optionsOverlays[index], {
                color: value
                    ? UI_ELEMENTS[optionsItems[index].type].onHoverColor
                    : UI_ELEMENTS[optionsItems[index].type].offHoverColor
            });
            properties = Object.clone(value ? optionsItems[index].onSublabel : optionsItems[index].offSublabel);
            properties.url = Script.resolvePath(properties.url);
            Overlays.editOverlay(optionsOverlaysSublabels[index], properties);
            uiCommandCallback(command, value);
            break;

        case "togglePhysicsPresets":
            if (isPicklistOpen) {
                // Close picklist.
                index = optionsOverlaysIDs.indexOf("physicsPresets");

                // Lower picklist.
                isHighlightingPicklist = hoveredElementType === "picklist";
                Overlays.editOverlay(optionsOverlays[index], {
                    localPosition: isHighlightingPicklist
                        ? Vec3.sum(optionsItems[index].properties.localPosition, OPTION_HOVER_DELTA)
                        : optionsItems[index].properties.localPosition,
                    color: isHighlightingPicklist
                        ? UIT.colors.highlightColor
                        : UI_ELEMENTS.picklist.properties.color
                });
                Overlays.editOverlay(optionsOverlaysSublabels[index], {
                    url: Script.resolvePath("../assets/tools/common/down-arrow.svg")
                });

                // Hide options.
                items = optionsItems[index].items;
                for (i = 0, length = items.length; i < length; i += 1) {
                    index = optionsOverlaysIDs.indexOf(items[i]);
                    Overlays.editOverlay(optionsOverlays[index], {
                        localPosition: Vec3.ZERO,
                        visible: false
                    });
                    Overlays.editOverlay(optionsOverlaysLabels[index], {
                        visible: false
                    });
                }
            }

            isPicklistOpen = !isPicklistOpen;

            if (isPicklistOpen) {
                // Open picklist.
                index = optionsOverlaysIDs.indexOf("physicsPresets");
                parentID = optionsOverlays[index];

                // Raise picklist.
                Overlays.editOverlay(parentID, {
                    localPosition: Vec3.sum(optionsItems[index].properties.localPosition, PICKLIST_HOVER_DELTA)
                });
                Overlays.editOverlay(optionsOverlaysSublabels[index], {
                    url: Script.resolvePath("../assets/tools/common/up-arrow.svg")
                });

                // Show options.
                items = optionsItems[index].items;
                for (i = 0, length = items.length; i < length; i += 1) {
                    index = optionsOverlaysIDs.indexOf(items[i]);
                    Overlays.editOverlay(optionsOverlays[index], {
                        parentID: parentID,
                        localPosition: { x: 0, y: (i + 1) * UI_ELEMENTS.picklistItem.properties.dimensions.y, z: 0 },
                        visible: true
                    });
                    Overlays.editOverlay(optionsOverlaysLabels[index], {
                        visible: true
                    });
                }
            }
            break;

        case "pickPhysicsPreset":
            // Close picklist.
            doCommand("togglePhysicsPresets");

            // Update picklist label.
            label = optionsItems[optionsOverlaysIDs.indexOf(parameter)].label;
            Overlays.editOverlay(optionsOverlaysLabels[optionsOverlaysIDs.indexOf("physicsPresets")], {
                url: Script.resolvePath(label.url),
                scale: label.scale,
                localPosition: label.localPosition
            });
            optionsSettings.physicsPresets.value = parameter;
            Settings.setValue(optionsSettings.physicsPresets.key, parameter);

            // Update sliders.
            values = PHYSICS_SLIDER_PRESETS[parameter];
            setBarSliderValue(optionsOverlaysIDs.indexOf("gravitySlider"), values.gravity);
            Settings.setValue(optionsSettings.gravitySlider.key, values.gravity);
            uiCommandCallback("setGravity", values.gravity);
            setBarSliderValue(optionsOverlaysIDs.indexOf("bounceSlider"), values.bounce);
            Settings.setValue(optionsSettings.bounceSlider.key, values.bounce);
            uiCommandCallback("setBounce", values.bounce);
            setBarSliderValue(optionsOverlaysIDs.indexOf("frictionSlider"), values.friction);
            Settings.setValue(optionsSettings.frictionSlider.key, values.friction);
            uiCommandCallback("setFriction", values.friction);
            setBarSliderValue(optionsOverlaysIDs.indexOf("densitySlider"), values.density);
            Settings.setValue(optionsSettings.densitySlider.key, values.density);
            uiCommandCallback("setDensity", values.density);

            break;

        case "setGravity":
            setPresetsLabelToCustom();
            Settings.setValue(optionsSettings.gravitySlider.key, parameter);
            uiCommandCallback("setGravity", parameter);
            break;
        case "setBounce":
            setPresetsLabelToCustom();
            Settings.setValue(optionsSettings.bounceSlider.key, parameter);
            uiCommandCallback("setBounce", parameter);
            break;
        case "setFriction":
            setPresetsLabelToCustom();
            Settings.setValue(optionsSettings.frictionSlider.key, parameter);
            uiCommandCallback("setFriction", parameter);
            break;
        case "setDensity":
            setPresetsLabelToCustom();
            Settings.setValue(optionsSettings.densitySlider.key, parameter);
            uiCommandCallback("setDensity", parameter);
            break;

        case "closeOptions":
            closeOptions();
            break;

        case "clearTool":
            uiCommandCallback("clearTool");
            break;

        default:
            App.log(side, "ERROR: ToolsMenu: Unexpected command! " + command);
        }
    };

    function doGripClicked(command, parameter) {
        switch (command) {
        case "clearSwatch":
            // Remove highlight ring and change swatch to current color.
            Overlays.editOverlay(swatchHighlightOverlay, { visible: false });
            Overlays.editOverlay(optionsOverlays[optionsOverlaysIDs.indexOf(parameter)], {
                color: optionsSettings.currentColor.value,
                dimensions: UI_ELEMENTS.swatch.properties.dimensions
            });
            optionsSettings[parameter].value = "";  // Emulate Settings.getValue() returning "" for nonexistent setting.
            Settings.setValue(optionsSettings[parameter].key, null);  // Delete settings value.
            break;
        default:
            App.log(side, "ERROR: ToolsMenu: Unexpected command! " + command);
        }
    }

    function adjustSliderFraction(fraction) {
        // Makes slider values achieve and saturate at 0.0 and 1.0.
        return Math.min(1.0, Math.max(0.0, fraction * 1.01 - 0.005));
    }

    function setVisible(visible) {
        var i,
            length;

        for (i = 0, length = staticOverlays.length; i < length; i += 1) {
            Overlays.editOverlay(staticOverlays[i], { visible: visible });
        }

        if (isOptionsOpen) {
            Overlays.editOverlay(menuHeaderBackOverlay, { visible: visible });
            Overlays.editOverlay(menuHeaderIconOverlay, { visible: visible });
            for (i = 0, length = optionsOverlays.length; i < length; i += 1) {
                Overlays.editOverlay(optionsOverlays[i], { visible: visible });
            }
            for (i = 0, length = optionsOverlaysLabels.length; i < length; i += 1) {
                Overlays.editOverlay(optionsOverlaysLabels[i], { visible: visible });
            }
            for (i = 0, length = optionsOverlaysSublabels.length; i < length; i += 1) {
                Overlays.editOverlay(optionsOverlaysSublabels[i], { visible: visible });
            }
            for (i = 0, length = optionsExtraOverlays.length; i < length; i += 1) {
                Overlays.editOverlay(optionsExtraOverlays[i], { visible: visible });
            }
        } else {
            for (i = 0, length = menuOverlays.length; i < length; i += 1) {
                Overlays.editOverlay(menuOverlays[i], { visible: visible });
            }
            for (i = 0, length = menuIconOverlays.length; i < length; i += 1) {
                Overlays.editOverlay(menuIconOverlays[i], { visible: visible });
            }
            for (i = 0, length = menuLabelOverlays.length; i < length; i += 1) {
                Overlays.editOverlay(menuLabelOverlays[i], { visible: visible });
            }
            if (!visible) {
                for (i = 0, length = menuHoverOverlays.length; i < length; i += 1) {
                    Overlays.editOverlay(menuHoverOverlays[i], { visible: false });
                }
            }
        }

        for (i = 0, length = footerOverlays.length; i < length; i += 1) {
            Overlays.editOverlay(footerOverlays[i], { visible: visible });
        }
        for (i = 0, length = footerIconOverlays.length; i < length; i += 1) {
            Overlays.editOverlay(footerIconOverlays[i], { visible: visible });
        }
        for (i = 0, length = footerLabelOverlays.length; i < length; i += 1) {
            Overlays.editOverlay(footerLabelOverlays[i], { visible: visible });
        }
        if (!visible) {
            for (i = 0, length = footerHoverOverlays.length; i < length; i += 1) {
                Overlays.editOverlay(footerHoverOverlays[i], { visible: false });
            }
        }

        isVisible = visible;
    }

    function update(intersection, groupsCount, entitiesCount) {
        var intersectedItem = NONE,
            intersectionItems,
            menuButtonHoverOverlays,
            menuButtonIconOverlays,
            color,
            localPosition,
            parameter,
            parameterValue,
            enableGroupButton,
            enableUngroupButton,
            enableClearGroupingButton,
            sliderProperties,
            overlayDimensions,
            basePoint,
            fraction,
            delta,
            radius,
            x,
            y,
            s,
            h;

        isTriggerClicked = controlHand.triggerClicked();

        // Handle heading.
        if (isOptionsOpen && intersection.overlayID === menuHeaderOverlay) {
            if (isTriggerClicked && !wasTriggerClicked) {
                // Lower and unhighlight heading; go back to Tools menu.
                Overlays.editOverlay(menuHeaderHeadingOverlay, {
                    url: MENU_HEADER_HEADING_PROPERTIES.url,
                    localPosition: MENU_HEADER_HEADING_PROPERTIES.localPosition,
                    emissive: false
                });
                isOptionsHeadingRaised = false;
                doCommand("clearTool");
            } else if (!isOptionsHeadingRaised) {
                // Hover heading.
                Feedback.play(otherSide, Feedback.HOVER_BUTTON);
                Overlays.editOverlay(menuHeaderHeadingOverlay, {
                    url: MENU_HEADER_HEADING_PROPERTIES.highlightURL,
                    localPosition: Vec3.sum(MENU_HEADER_HEADING_PROPERTIES.localPosition, MENU_HEADER_HOVER_OFFSET),
                    emissive: true  // TODO: This has no effect.
                });
                Overlays.editOverlay(menuHeaderBackOverlay, {
                    color: UIT.colors.white
                });
                Overlays.editOverlay(menuHeaderTitleOverlay, {
                    url: Script.resolvePath(MENU_HEADER_TITLE_BACK_URL),
                    scale: MENU_HEADER_TITLE_BACK_SCALE
                });
                Overlays.editOverlay(menuHeaderIconOverlay, {
                    visible: false
                });
                isOptionsHeadingRaised = true;
            }
        } else {
            if (isOptionsHeadingRaised) {
                // Unhover heading.
                Overlays.editOverlay(menuHeaderHeadingOverlay, {
                    url: MENU_HEADER_HEADING_PROPERTIES.url,
                    localPosition: MENU_HEADER_HEADING_PROPERTIES.localPosition,
                    emissive: false
                });
                Overlays.editOverlay(menuHeaderBackOverlay, {
                    color: MENU_HEADER_BACK_PROPERTIES.color
                });
                Overlays.editOverlay(menuHeaderTitleOverlay, {
                    url: optionsHeadingURL,
                    scale: optionsHeadingScale
                });
                Overlays.editOverlay(menuHeaderIconOverlay, {
                    visible: isVisible
                });
                isOptionsHeadingRaised = false;
            }
        }

        // Intersection details for menus and options.
        intersectionOverlays = null;
        intersectionEnabled = null;
        if (intersection.overlayID) {
            intersectedItem = menuOverlays.indexOf(intersection.overlayID);
            if (intersectedItem !== NONE) {
                intersectionItems = MENU_ITEMS;
                intersectionOverlays = menuOverlays;
                intersectionEnabled = menuEnabled;
            } else {
                intersectedItem = optionsOverlays.indexOf(intersection.overlayID);
                if (intersectedItem !== NONE) {
                    intersectionItems = optionsItems;
                    intersectionOverlays = optionsOverlays;
                    intersectionEnabled = optionsEnabled;
                } else {
                    intersectedItem = footerOverlays.indexOf(intersection.overlayID);
                    if (intersectedItem !== NONE) {
                        intersectionItems = FOOTER_ITEMS;
                        intersectionOverlays = footerOverlays;
                        intersectionEnabled = footerEnabled;
                    }
                }
            }
        }

        // Hover clickable item.
        if (intersectedItem !== hoveredItem || intersectionOverlays !== hoveredSourceOverlays) {

            if (hoveredItem !== NONE) {
                // Unhover old item.
                switch (hoveredElementType) {
                case "menuButton":
                    if (hoveredSourceOverlays === menuOverlays) {
                        menuButtonHoverOverlays = menuHoverOverlays;
                        menuButtonIconOverlays = menuIconOverlays;
                    } else {
                        menuButtonHoverOverlays = footerHoverOverlays;
                        menuButtonIconOverlays = footerIconOverlays;
                    }
                    Overlays.editOverlay(menuButtonHoverOverlays[hoveredItem], {
                        localPosition: UI_ELEMENTS.menuButton.hoverButton.properties.localPosition,
                        visible: false
                    });
                    Overlays.editOverlay(menuButtonIconOverlays[hoveredItem], {
                        color: UI_ELEMENTS.menuButton.icon.properties.color
                    });
                    break;
                case "button":
                    if (hoveredSourceItems[hoveredItem].enabledColor !== undefined && optionsEnabled[hoveredItem]) {
                        color = hoveredSourceItems[hoveredItem].enabledColor;
                    } else {
                        color = hoveredSourceItems[hoveredItem].properties.color !== undefined
                            ? hoveredSourceItems[hoveredItem].properties.color
                            : UI_ELEMENTS.button.properties.color;
                    }
                    Overlays.editOverlay(hoveredSourceOverlays[hoveredItem], {
                        color: color,
                        localPosition: hoveredSourceItems[hoveredItem].properties.localPosition
                    });
                    break;
                case "toggleButton":
                    color = optionsToggles[hoveredSourceItems[hoveredItem].id]
                        ? UI_ELEMENTS.toggleButton.onColor
                        : UI_ELEMENTS.toggleButton.offColor;
                    Overlays.editOverlay(hoveredSourceOverlays[hoveredItem], {
                        color: color,
                        localPosition: hoveredSourceItems[hoveredItem].properties.localPosition
                    });
                    break;
                case "swatch":
                    Overlays.editOverlay(swatchHighlightOverlay, { visible: false });
                    color = optionsSettings[hoveredSourceItems[hoveredItem].id].value;
                    Overlays.editOverlay(hoveredSourceOverlays[hoveredItem], {
                        dimensions: UI_ELEMENTS.swatch.properties.dimensions,
                        color: color === "" ? EMPTY_SWATCH_COLOR : color,
                        localPosition: hoveredSourceItems[hoveredItem].properties.localPosition
                    });
                    break;
                case "barSlider":
                case "imageSlider":
                case "colorCircle":
                    // Lower old slider or color circle.
                    Overlays.editOverlay(hoveredSourceOverlays[hoveredItem], {
                        localPosition: hoveredSourceItems[hoveredItem].properties.localPosition
                    });
                    break;
                case "picklist":
                    if (hoveredSourceItems[hoveredItem].type !== "picklistItem" && !isPicklistOpen) {
                        Overlays.editOverlay(hoveredSourceOverlays[hoveredItem], {
                            localPosition: hoveredSourceItems[hoveredItem].properties.localPosition,
                            color: UI_ELEMENTS.picklist.properties.color
                        });
                    } else {
                        Overlays.editOverlay(hoveredSourceOverlays[hoveredItem], {
                            color: UIT.colors.darkGray
                        });
                    }
                    break;
                case "picklistItem":
                    Overlays.editOverlay(hoveredSourceOverlays[hoveredItem], {
                        color: UI_ELEMENTS.picklistItem.properties.color
                    });
                    break;
                case null:
                    // Nothing to do.
                    break;
                default:
                    App.log(side, "ERROR: ToolsMenu: Unexpected hover item! " + hoveredElementType);
                }

                // Update status variables.
                hoveredItem = NONE;
                isHoveringButtonElement = false;
                hoveredElementType = null;
            }

            if (intersectedItem !== NONE && intersectionItems[intersectedItem] &&
                    (intersectionItems[intersectedItem].command !== undefined
                    || intersectionItems[intersectedItem].callback !== undefined)) {

                // Update status variables.
                hoveredItem = intersectedItem;
                isHoveringButtonElement = BUTTON_UI_ELEMENTS.indexOf(intersectionItems[hoveredItem].type) !== NONE;
                hoveredElementType = intersectionItems[hoveredItem].type;

                // Hover new item.
                switch (hoveredElementType) {
                case "menuButton":
                    Feedback.play(otherSide, Feedback.HOVER_MENU_ITEM);
                    if (intersectionOverlays === menuOverlays) {
                        menuButtonHoverOverlays = menuHoverOverlays;
                        menuButtonIconOverlays = menuIconOverlays;
                    } else {
                        menuButtonHoverOverlays = footerHoverOverlays;
                        menuButtonIconOverlays = footerIconOverlays;
                    }
                    Overlays.editOverlay(menuButtonHoverOverlays[hoveredItem], {
                        localPosition: Vec3.sum(UI_ELEMENTS.menuButton.hoverButton.properties.localPosition,
                            MENU_HOVER_DELTA),
                        visible: true
                    });
                    Overlays.editOverlay(menuButtonIconOverlays[hoveredItem], {
                        color: UI_ELEMENTS.menuButton.icon.highlightColor
                    });
                    break;
                case "button":
                    if (intersectionEnabled[hoveredItem]) {
                        Feedback.play(otherSide, Feedback.HOVER_BUTTON);
                        localPosition = intersectionItems[hoveredItem].properties.localPosition;
                        Overlays.editOverlay(intersectionOverlays[hoveredItem], {
                            color: intersectionItems[hoveredItem].highlightColor !== undefined
                                ? intersectionItems[hoveredItem].highlightColor
                                : UIT.colors.greenHighlight,
                            localPosition: Vec3.sum(localPosition, OPTION_HOVER_DELTA)
                        });
                    }
                    break;
                case "toggleButton":
                    if (intersectionEnabled[hoveredItem]) {
                        Feedback.play(otherSide, Feedback.HOVER_BUTTON);
                        localPosition = intersectionItems[hoveredItem].properties.localPosition;
                        Overlays.editOverlay(intersectionOverlays[hoveredItem], {
                            color: optionsToggles[intersectionItems[hoveredItem].id]
                                ? UI_ELEMENTS.toggleButton.onHoverColor
                                : UI_ELEMENTS.toggleButton.offHoverColor,
                            localPosition: Vec3.sum(localPosition, OPTION_HOVER_DELTA)
                        });
                    }
                    break;
                case "swatch":
                    Feedback.play(otherSide, Feedback.HOVER_BUTTON);
                    localPosition = intersectionItems[hoveredItem].properties.localPosition;
                    if (optionsSettings[intersectionItems[hoveredItem].id].value === "") {
                        // Swatch is empty; highlight it with current color.
                        Overlays.editOverlay(intersectionOverlays[hoveredItem], {
                            color: optionsSettings.currentColor.value,
                            localPosition: Vec3.sum(localPosition, OPTION_HOVER_DELTA)
                        });
                    } else {
                        // Swatch is full; highlight it with ring.
                        Overlays.editOverlay(intersectionOverlays[hoveredItem], {
                            dimensions: Vec3.subtract(UI_ELEMENTS.swatch.properties.dimensions,
                                { x: SWATCH_HIGHLIGHT_DELTA, y: 0, z: SWATCH_HIGHLIGHT_DELTA }),
                            localPosition: Vec3.sum(localPosition, OPTION_HOVER_DELTA)
                        });
                        Overlays.editOverlay(swatchHighlightOverlay, {
                            parentID: intersectionOverlays[hoveredItem],
                            localPosition: UI_ELEMENTS.swatchHighlight.properties.localPosition,
                            visible: true
                        });
                    }
                    break;
                case "barSlider":
                case "imageSlider":
                case "colorCircle":
                    Feedback.play(otherSide, Feedback.HOVER_BUTTON);
                    localPosition = intersectionItems[hoveredItem].properties.localPosition;
                    Overlays.editOverlay(intersectionOverlays[hoveredItem], {
                        localPosition: Vec3.sum(localPosition, OPTION_HOVER_DELTA)
                    });
                    break;
                case "picklist":
                    Feedback.play(otherSide, Feedback.HOVER_BUTTON);
                    if (!isPicklistOpen) {
                        localPosition = intersectionItems[hoveredItem].properties.localPosition;
                        Overlays.editOverlay(intersectionOverlays[hoveredItem], {
                            localPosition: Vec3.sum(localPosition, OPTION_HOVER_DELTA),
                            color: UIT.colors.greenHighlight
                        });
                    } else {
                        Overlays.editOverlay(intersectionOverlays[hoveredItem], {
                            color: UIT.colors.greenHighlight
                        });
                    }
                    break;
                case "picklistItem":
                    Feedback.play(otherSide, Feedback.HOVER_BUTTON);
                    Overlays.editOverlay(intersectionOverlays[hoveredItem], {
                        color: UIT.colors.greenHighlight
                    });
                    break;
                case null:
                    // Nothing to do.
                    break;
                default:
                    App.log(side, "ERROR: ToolsMenu: Unexpected hover item! " + hoveredElementType);
                }
            }

            hoveredSourceOverlays = intersectionOverlays;
            hoveredSourceItems = intersectionItems;
        }

        // Press/unpress button.
        if ((pressedItem && intersectedItem !== pressedItem.index) || intersectionOverlays !== pressedSource
                || isTriggerClicked !== (pressedItem !== null)) {
            if (pressedItem) {
                // Unpress previous button.
<<<<<<< HEAD
                Overlays.editOverlay(pressedSource[pressedItem.index], {
                    localPosition:
                        isHoveringButtonElement && hoveredItem === pressedItem.index && optionsEnabled[pressedItem.index]
                        ? Vec3.sum(pressedItem.localPosition, OPTION_HOVER_DELTA)
                        : pressedItem.localPosition
                });
                pressedItem = null;
=======
                if (pressedItem !== null) {
                    if (pressedItem.pressedOverlays) {
                        pressedSource = pressedItem.pressedOverlays;
                    }
                    Overlays.editOverlay(pressedSource[pressedItem.index], {
                        localPosition: isHoveringButtonElement && hoveredItem === pressedItem.index
                            ? Vec3.sum(pressedItem.localPosition, pressedItem.hoverDelta)
                            : pressedItem.localPosition
                    });
                    pressedItem = null;
                }
>>>>>>> 64acc0d0
                pressedSource = null;
            }
            if (isHoveringButtonElement && (intersectionEnabled === null || intersectionEnabled[intersectedItem])
                    && isTriggerClicked && !wasTriggerClicked) {
                // Press new button.
                pressedSource = intersectionOverlays;
                if (hoveredElementType === "menuButton") {
                    if (intersectionItems === MENU_ITEMS) {
                        menuButtonHoverOverlays = menuHoverOverlays;
                    } else {
                        menuButtonHoverOverlays = footerHoverOverlays;
                    }
                    localPosition = UI_ELEMENTS.menuButton.hoverButton.properties.localPosition;
                    Overlays.editOverlay(menuButtonHoverOverlays[intersectedItem], {
                        localPosition: Vec3.sum(Vec3.sum(localPosition, MENU_HOVER_DELTA), BUTTON_PRESS_DELTA)
                    });
                    pressedItem = {
                        index: intersectedItem,
                        localPosition: localPosition,
                        hoverDelta: MENU_HOVER_DELTA,
                        pressedOverlays: menuButtonHoverOverlays
                    };
                } else {
                    localPosition = intersectionItems[intersectedItem].properties.localPosition;
                    Overlays.editOverlay(intersectionOverlays[intersectedItem], {
                        localPosition: Vec3.sum(localPosition, BUTTON_PRESS_DELTA)
                    });
                    pressedItem = {
                        index: intersectedItem,
                        localPosition: localPosition,
                        hoverDelta: OPTION_HOVER_DELTA
                    };
                }
                pressedSource = intersectionOverlays;

                // Button press actions.
                if (intersectionOverlays === menuOverlays) {
                    openOptions(intersectionItems[intersectedItem]);
                }
                if (intersectionItems[intersectedItem].command) {
                    parameter = intersectionItems[intersectedItem].id;
                    doCommand(intersectionItems[intersectedItem].command.method, parameter);
                }
                if (intersectionItems[intersectedItem].callback) {
                    if (intersectionItems[intersectedItem].callback.parameter) {
                        parameterValue = evaluateParameter(intersectionItems[intersectedItem].callback.parameter);
                    }
                    uiCommandCallback(intersectionItems[intersectedItem].callback.method, parameterValue);
                }
            }
        }

        // Picklist update.
        if (intersectionItems && ((hoveredElementType === "picklist"
                && controlHand.triggerClicked() !== isPicklistPressed)
                    || (intersectionItems[intersectedItem].type !== "picklist" && isPicklistPressed))) {
            isPicklistPressed = controlHand.triggerClicked();
            if (isPicklistPressed) {
                doCommand(intersectionItems[intersectedItem].command.method, intersectionItems[intersectedItem].id);
            }
        }
        if (intersectionItems && ((hoveredElementType === "picklistItem"
                && controlHand.triggerClicked() !== isPicklistItemPressed)
                    || (intersectionItems[intersectedItem].type !== "picklistItem" && isPicklistItemPressed))) {
            isPicklistItemPressed = controlHand.triggerClicked();
            if (isPicklistItemPressed) {
                doCommand(intersectionItems[intersectedItem].command.method, intersectionItems[intersectedItem].id);
            }
        }
        if (intersectionItems && isPicklistOpen && controlHand.triggerClicked()
                && hoveredElementType !== "picklist" && hoveredElementType !== "picklistItem") {
            doCommand("togglePhysicsPresets");
        }

        // Grip click.
        if (controlHand.gripClicked() !== isGripClicked) {
            isGripClicked = !isGripClicked;
            if (isGripClicked && intersectionItems && intersectedItem && intersectionItems[intersectedItem].clear) {
                controlHand.setGripClickedHandled();
                parameter = intersectionItems[intersectedItem].id;
                doGripClicked(intersectionItems[intersectedItem].clear.method, parameter);
            }
        }

        // Bar slider update.
        if (intersectionItems && hoveredElementType === "barSlider" && controlHand.triggerClicked()) {
            sliderProperties = Overlays.getProperties(intersection.overlayID, ["position", "orientation"]);
            overlayDimensions = intersectionItems[intersectedItem].properties.dimensions;
            if (overlayDimensions === undefined) {
                overlayDimensions = UI_ELEMENTS.barSlider.properties.dimensions;
            }
            basePoint = Vec3.sum(sliderProperties.position,
                Vec3.multiplyQbyV(sliderProperties.orientation, { x: 0, y: -overlayDimensions.y / 2, z: 0 }));
            fraction = Vec3.dot(Vec3.subtract(intersection.intersection, basePoint),
                Vec3.multiplyQbyV(sliderProperties.orientation, Vec3.UNIT_Y)) / overlayDimensions.y;
            fraction = adjustSliderFraction(fraction);
            setBarSliderValue(intersectedItem, fraction);
            if (intersectionItems[intersectedItem].command) {
                doCommand(intersectionItems[intersectedItem].command.method, fraction);
            }
        }

        // Image slider update.
        if (intersectionItems && hoveredElementType === "imageSlider" && controlHand.triggerClicked()) {
            sliderProperties = Overlays.getProperties(intersection.overlayID, ["position", "orientation"]);
            overlayDimensions = intersectionItems[intersectedItem].properties.dimensions;
            if (overlayDimensions === undefined) {
                overlayDimensions = UI_ELEMENTS.imageSlider.properties.dimensions;
            }
            basePoint = Vec3.sum(sliderProperties.position,
                Vec3.multiplyQbyV(sliderProperties.orientation, { x: 0, y: -overlayDimensions.y / 2, z: 0 }));
            fraction = Vec3.dot(Vec3.subtract(intersection.intersection, basePoint),
                Vec3.multiplyQbyV(sliderProperties.orientation, Vec3.UNIT_Y)) / overlayDimensions.y;
            fraction = adjustSliderFraction(fraction);
            Overlays.editOverlay(optionsSliderData[intersectedItem].value, {
                localPosition: Vec3.sum(optionsSliderData[intersectedItem].offset,
                    { x: 0, y: (fraction - 0.5) * overlayDimensions.y, z: 0 })
            });
            if (intersectionItems[intersectedItem].command) {
                doCommand(intersectionItems[intersectedItem].command.method, fraction);
            }
        }

        // Color circle update.
        if (intersectionItems && hoveredElementType === "colorCircle" && controlHand.triggerClicked()) {
            sliderProperties = Overlays.getProperties(intersection.overlayID, ["position", "orientation"]);
            delta = Vec3.multiplyQbyV(Quat.inverse(sliderProperties.orientation),
                Vec3.subtract(intersection.intersection, sliderProperties.position));
            radius = Vec3.length(delta);
            if (radius > hsvControl.circle.radius) {
                delta = Vec3.multiply(hsvControl.circle.radius / radius, delta);
            }
            Overlays.editOverlay(optionsColorData[intersectedItem].value, {
                localPosition: Vec3.sum(optionsColorData[intersectedItem].offset,
                    { x: delta.x, y: 0, z: delta.z })
            });
            if (intersectionItems[intersectedItem].command) {
                // Cartesian planar coordinates.
                x = -delta.z;  // Coordinates based on rotate cylinder entity. TODO: Use FBX model instead of cylinder entity.
                y = -delta.x;  // ""
                s = Math.sqrt(x * x + y * y) / hsvControl.circle.radius;
                h = Math.atan2(y, x) / (2 * Math.PI);
                if (h < 0) {
                    h = h + 1;
                }
                doCommand(intersectionItems[intersectedItem].command.method, { h: h, s: s });
            }
        }

        // Special handling for Group options.
        if (optionsItems && optionsItems === OPTONS_PANELS.groupOptions) {
            enableGroupButton = groupsCount > 1;
            if (enableGroupButton !== isGroupButtonEnabled) {
                isGroupButtonEnabled = enableGroupButton;
                Overlays.editOverlay(optionsOverlays[groupButtonIndex], {
                    color: isGroupButtonEnabled
                        ? (hoveredItem === groupButtonIndex
                            ? OPTONS_PANELS.groupOptions[groupButtonIndex].highlightColor
                            : OPTONS_PANELS.groupOptions[groupButtonIndex].enabledColor)
                        : OPTONS_PANELS.groupOptions[groupButtonIndex].properties.color
                });
                Overlays.editOverlay(optionsOverlaysLabels[groupButtonIndex], {
                    color: isGroupButtonEnabled
                        ? OPTONS_PANELS.groupOptions[groupButtonIndex].labelEnabledColor
                        : OPTONS_PANELS.groupOptions[groupButtonIndex].label.color
                });
                optionsEnabled[groupButtonIndex] = isGroupButtonEnabled;
            }

            enableUngroupButton = groupsCount === 1 && entitiesCount > 1;
            if (enableUngroupButton !== isUngroupButtonEnabled) {
                isUngroupButtonEnabled = enableUngroupButton;
                Overlays.editOverlay(optionsOverlays[ungroupButtonIndex], {
                    color: isUngroupButtonEnabled
                        ? (hoveredItem === ungroupButtonIndex
                            ? OPTONS_PANELS.groupOptions[ungroupButtonIndex].highlightColor
                            : OPTONS_PANELS.groupOptions[ungroupButtonIndex].enabledColor)
                        : OPTONS_PANELS.groupOptions[ungroupButtonIndex].properties.color
                });
                Overlays.editOverlay(optionsOverlaysLabels[ungroupButtonIndex], {
                    color: isUngroupButtonEnabled
                        ? OPTONS_PANELS.groupOptions[ungroupButtonIndex].labelEnabledColor
                        : OPTONS_PANELS.groupOptions[ungroupButtonIndex].label.color
                });
                optionsEnabled[ungroupButtonIndex] = isUngroupButtonEnabled;
            }

            enableClearGroupingButton = groupsCount > 0;
            if (enableClearGroupingButton !== isClearGroupingButtonEnabled) {
                isClearGroupingButtonEnabled = enableClearGroupingButton;
                Overlays.editOverlay(optionsOverlays[clearGroupingButtonIndex], {
                    color: isClearGroupingButtonEnabled
                        ? optionsItems[clearGroupingButtonIndex].enabledColor
                        : optionsItems[clearGroupingButtonIndex].properties.color
                });
                Overlays.editOverlay(optionsOverlaysLabels[clearGroupingButtonIndex], {
                    color: isClearGroupingButtonEnabled
                        ? optionsItems[clearGroupingButtonIndex].labelEnabledColor
                        : optionsItems[clearGroupingButtonIndex].label.color
                });
                optionsEnabled[clearGroupingButtonIndex] = isClearGroupingButtonEnabled;
            }
        }

        wasTriggerClicked = isTriggerClicked;
    }

    function display() {
        // Creates and shows menu entities.
        var handJointIndex,
            properties,
            id,
            i,
            length;

        if (isDisplaying) {
            return;
        }

        // Joint index.
        handJointIndex = MyAvatar.getJointIndex(attachmentJointName);
        if (handJointIndex === NONE) {
            // Don't display if joint isn't available (yet) to attach to.
            // User can clear this condition by toggling the app off and back on once avatar finishes loading.
            App.log(side, "ERROR: ToolsMenu: Hand joint index isn't available!");
            return;
        }

        // Menu origin.
        properties = Object.clone(MENU_ORIGIN_PROPERTIES);
        properties.parentJointIndex = handJointIndex;
        properties.localPosition = Vec3.sum(menuOriginLocalPosition, { x: panelLateralOffset, y: 0, z: 0 });
        properties.localRotation = menuOriginLocalRotation;
        menuOriginOverlay = Overlays.addOverlay("sphere", properties);

        // Header.
        properties = Object.clone(MENU_HEADER_PROPERTIES);
        properties.parentID = menuOriginOverlay;
        menuHeaderOverlay = Overlays.addOverlay("cube", properties);
        properties = Object.clone(MENU_HEADER_HEADING_PROPERTIES);
        properties.parentID = menuHeaderOverlay;
        menuHeaderHeadingOverlay = Overlays.addOverlay("model", properties);
        properties = Object.clone(MENU_HEADER_BAR_PROPERTIES);
        properties.parentID = menuHeaderHeadingOverlay;
        menuHeaderBarOverlay = Overlays.addOverlay("model", properties);

        // Heading content.
        properties = Object.clone(MENU_HEADER_BACK_PROPERTIES);
        properties.parentID = menuHeaderHeadingOverlay;
        properties.url = Script.resolvePath(properties.url);
        menuHeaderBackOverlay = Overlays.addOverlay("image3d", properties);
        properties = Object.clone(MENU_HEADER_TITLE_PROPERTIES);
        properties.parentID = menuHeaderHeadingOverlay;
        properties.url = Script.resolvePath(properties.url);
        menuHeaderTitleOverlay = Overlays.addOverlay("image3d", properties);
        properties = Object.clone(MENU_HEADER_ICON_PROPERTIES);
        properties.parentID = menuHeaderHeadingOverlay;
        properties.url = Script.resolvePath(properties.url);
        menuHeaderIconOverlay = Overlays.addOverlay("image3d", properties);

        // Panel background.
        properties = Object.clone(MENU_PANEL_PROPERTIES);
        properties.parentID = menuOriginOverlay;
        menuPanelOverlay = Overlays.addOverlay("cube", properties);

        // Always-visible overlays.
        staticOverlays = [menuHeaderOverlay, menuHeaderHeadingOverlay, menuHeaderBarOverlay, menuHeaderTitleOverlay,
            menuPanelOverlay];

        // Menu and footer.
        openMenu();
        displayFooter();

        // Initial values.
        optionsItems = null;
        intersectionOverlays = null;
        intersectionEnabled = null;
        hoveredItem = NONE;
        hoveredSourceOverlays = null;
        isHoveringButtonElement = false;
        hoveredElementType = null;
        pressedItem = null;
        pressedSource = null;
        isPicklistOpen = false;
        isPicklistPressed = false;
        isPicklistItemPressed = false;
        isTriggerClicked = false;
        wasTriggerClicked = false;
        isGripClicked = false;

        // Special handling for Group options.
        isGroupButtonEnabled = false;
        isUngroupButtonEnabled = false;
        isClearGroupingButtonEnabled = false;
        for (i = 0, length = OPTONS_PANELS.groupOptions.length; i < length; i += 1) {
            id = OPTONS_PANELS.groupOptions[i].id;
            if (id === "groupButton") {
                groupButtonIndex = i;
            }
            if (id === "ungroupButton") {
                ungroupButtonIndex = i;
            }
            if (id === "clearGroupingButton") {
                clearGroupingButtonIndex = i;
            }
        }

        isDisplaying = true;
    }

    function clear() {
        // Deletes menu entities.
        if (!isDisplaying) {
            return;
        }
        Overlays.deleteOverlay(menuOriginOverlay);  // Automatically deletes all other overlays because they're children.
        menuOverlays = [];
        menuHoverOverlays = [];
        menuIconOverlays = [];
        menuLabelOverlays = [];
        menuEnabled = [];
        optionsOverlays = [];
        optionsOverlaysLabels = [];
        optionsOverlaysSublabels = [];
        optionsExtraOverlays = [];
        optionsEnabled = [];
        footerOverlays = [];
        footerHoverOverlays = [];
        footerIconOverlays = [];
        footerLabelOverlays = [];
        footerEnabled = [];
        isDisplaying = false;
    }

    function destroy() {
        clear();
    }

    return {
        COLOR_TOOL: COLOR_TOOL,
        SCALE_TOOL: SCALE_TOOL,
        CLONE_TOOL: CLONE_TOOL,
        GROUP_TOOL: GROUP_TOOL,
        PHYSICS_TOOL: PHYSICS_TOOL,
        DELETE_TOOL: DELETE_TOOL,
        iconInfo: getIconInfo,
        setHand: setHand,
        overlayIDs: getOverlayIDs,
        clearTool: clearTool,
        doCommand: doCommand,
        setVisible: setVisible,
        update: update,
        display: display,
        clear: clear,
        destroy: destroy
    };
};

ToolsMenu.prototype = {};<|MERGE_RESOLUTION|>--- conflicted
+++ resolved
@@ -1011,18 +1011,10 @@
                     id: "ungroupButton",
                     type: "button",
                     properties: {
-                        dimensions: {
-                            x: UIT.dimensions.buttonDimensions.x,
-                            y: 0.0400,
-                            z: UIT.dimensions.buttonDimensions.z
-                        },
+                        dimensions: { x: UIT.dimensions.buttonDimensions.x, y: 0.0400, z: UIT.dimensions.buttonDimensions.z },
                         localPosition: {
                             x: 0,
-<<<<<<< HEAD
                             y: UIT.dimensions.panel.y / 2 - 0.0280 - 0.0400 - 0.0040 - 0.0400 / 2,
-=======
-                            y: -UIT.dimensions.panel.y / 2 + 0.0120 + 0.0680 / 2 + UIT.dimensions.footerHeight,
->>>>>>> 64acc0d0
                             z: UIT.dimensions.panel.z / 2 + UIT.dimensions.buttonDimensions.z / 2
                         },
                         color: UIT.colors.baseGrayShadow
@@ -1057,7 +1049,7 @@
                         dimensions: { x: 0.1042, y: 0.0400, z: UIT.dimensions.buttonDimensions.z },
                         localPosition: {
                             x: -0.0040 - 0.1042 / 2,
-                            y: -0.0900 + 0.0120 + 0.0400 / 2,
+                            y: UIT.dimensions.panel.y / 2 - 0.0280 - 2 * 0.0400 - 0.0160 - 0.0400 / 2,
                             z: UIT.dimensions.panel.z / 2 + UIT.dimensions.buttonDimensions.z / 2
                         }
                     },
@@ -1076,7 +1068,7 @@
                         dimensions: { x: 0.1042, y: 0.0400, z: UIT.dimensions.buttonDimensions.z },
                         localPosition: {
                             x: 0.0040 + 0.1042 / 2,
-                            y: -0.0900 + 0.0120 + 0.0400 / 2,
+                            y: UIT.dimensions.panel.y / 2 - 0.0280 - 2 * 0.0400 - 0.0160 - 0.0400 / 2,
                             z: UIT.dimensions.panel.z / 2 + UIT.dimensions.buttonDimensions.z / 2
                         },
                         color: UIT.colors.baseGrayShadow
@@ -3341,27 +3333,18 @@
                 || isTriggerClicked !== (pressedItem !== null)) {
             if (pressedItem) {
                 // Unpress previous button.
-<<<<<<< HEAD
-                Overlays.editOverlay(pressedSource[pressedItem.index], {
-                    localPosition:
-                        isHoveringButtonElement && hoveredItem === pressedItem.index && optionsEnabled[pressedItem.index]
-                        ? Vec3.sum(pressedItem.localPosition, OPTION_HOVER_DELTA)
-                        : pressedItem.localPosition
-                });
-                pressedItem = null;
-=======
                 if (pressedItem !== null) {
                     if (pressedItem.pressedOverlays) {
                         pressedSource = pressedItem.pressedOverlays;
                     }
                     Overlays.editOverlay(pressedSource[pressedItem.index], {
                         localPosition: isHoveringButtonElement && hoveredItem === pressedItem.index
+                                && intersectionEnabled[pressedItem.index]
                             ? Vec3.sum(pressedItem.localPosition, pressedItem.hoverDelta)
                             : pressedItem.localPosition
                     });
                     pressedItem = null;
                 }
->>>>>>> 64acc0d0
                 pressedSource = null;
             }
             if (isHoveringButtonElement && (intersectionEnabled === null || intersectionEnabled[intersectedItem])
