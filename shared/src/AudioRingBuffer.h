//
//  AudioRingBuffer.h
//  interface
//
//  Created by Stephen Birarda on 2/1/13.
//  Copyright (c) 2013 HighFidelity, Inc. All rights reserved.
//

#ifndef __interface__AudioRingBuffer__
#define __interface__AudioRingBuffer__

#include <iostream>
#include <stdint.h>
#include "AgentData.h"

<<<<<<< HEAD
const int BUFFER_LENGTH_BYTES = 1024;
const int BUFFER_LENGTH_SAMPLES = BUFFER_LENGTH_BYTES / sizeof(int16_t);

const short RING_BUFFER_FRAMES = 10;
const short RING_BUFFER_SAMPLES = RING_BUFFER_FRAMES * BUFFER_LENGTH_SAMPLES;

class AudioRingBuffer : public AgentData {
    public:
        AudioRingBuffer();
=======
class AudioRingBuffer : public AgentData {
    public:
        AudioRingBuffer(int ringSamples, int bufferSamples);
>>>>>>> 53b89193
        ~AudioRingBuffer();
        AudioRingBuffer(const AudioRingBuffer &otherRingBuffer);
    
        void parseData(void *data, int size);
        AudioRingBuffer* clone() const;

        int16_t* getNextOutput();
        void setNextOutput(int16_t *newPointer);
        int16_t* getEndOfLastWrite();
        void setEndOfLastWrite(int16_t *newPointer);
        int16_t* getBuffer();
        bool isStarted();
        void setStarted(bool status);
        bool wasAddedToMix();
        void setAddedToMix(bool added);
<<<<<<< HEAD
    
        short diffLastWriteNextOutput();
    private:
=======
        float* getPosition();
        void setPosition(float newPosition[]);
        float getBearing();
        void setBearing(float newBearing);
    
        short diffLastWriteNextOutput();
    private:
        int ringBufferLengthSamples;
        int bufferLengthSamples;
        float position[3];
        float bearing;
>>>>>>> 53b89193
        int16_t *nextOutput;
        int16_t *endOfLastWrite;
        int16_t *buffer;
        bool started;
        bool addedToMix;
};

#endif /* defined(__interface__AudioRingBuffer__) */<|MERGE_RESOLUTION|>--- conflicted
+++ resolved
@@ -13,21 +13,9 @@
 #include <stdint.h>
 #include "AgentData.h"
 
-<<<<<<< HEAD
-const int BUFFER_LENGTH_BYTES = 1024;
-const int BUFFER_LENGTH_SAMPLES = BUFFER_LENGTH_BYTES / sizeof(int16_t);
-
-const short RING_BUFFER_FRAMES = 10;
-const short RING_BUFFER_SAMPLES = RING_BUFFER_FRAMES * BUFFER_LENGTH_SAMPLES;
-
-class AudioRingBuffer : public AgentData {
-    public:
-        AudioRingBuffer();
-=======
 class AudioRingBuffer : public AgentData {
     public:
         AudioRingBuffer(int ringSamples, int bufferSamples);
->>>>>>> 53b89193
         ~AudioRingBuffer();
         AudioRingBuffer(const AudioRingBuffer &otherRingBuffer);
     
@@ -43,11 +31,6 @@
         void setStarted(bool status);
         bool wasAddedToMix();
         void setAddedToMix(bool added);
-<<<<<<< HEAD
-    
-        short diffLastWriteNextOutput();
-    private:
-=======
         float* getPosition();
         void setPosition(float newPosition[]);
         float getBearing();
@@ -59,7 +42,6 @@
         int bufferLengthSamples;
         float position[3];
         float bearing;
->>>>>>> 53b89193
         int16_t *nextOutput;
         int16_t *endOfLastWrite;
         int16_t *buffer;
