--- conflicted
+++ resolved
@@ -26,13 +26,10 @@
     void testLoader();
     void testVariant();
     void testAccumulateTime();
-<<<<<<< HEAD
+    void testAnimPose();
     void testExpressionTokenizer();
     void testExpressionParser();
     void testExpressionEvaluator();
-=======
-    void testAnimPose();
->>>>>>> 1bcf275b
 };
 
 #endif // hifi_AnimTests_h