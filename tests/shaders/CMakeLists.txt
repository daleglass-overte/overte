
set(TARGET_NAME shaders-test)
 
# This is not a testcase -- just set it up as a regular hifi project
setup_hifi_project(Quick Gui OpenGL)
set_target_properties(${TARGET_NAME} PROPERTIES FOLDER "Tests/manual-tests/")

setup_memory_debugger()

# link in the shared libraries
<<<<<<< HEAD
link_hifi_libraries(
    shared octree gl gpu model render fbx networking entities 
    script-engine physics 
    render-utils entities-renderer
    ${PLATFORM_GL_BACKEND}
)
=======
link_hifi_libraries(shared octree gl gpu gpu-gl graphics render fbx networking entities 
                    script-engine physics 
                    render-utils entities-renderer)
>>>>>>> d4571bd8

include_directories("${PROJECT_BINARY_DIR}/../../libraries/gpu/")
include_directories("${PROJECT_BINARY_DIR}/../../libraries/render-utils/")
include_directories("${PROJECT_BINARY_DIR}/../../libraries/entities-renderer/")
include_directories("${PROJECT_BINARY_DIR}/../../libraries/graphics/")

if (WIN32)
  add_dependency_external_projects(wasapi)
endif ()

package_libraries_for_deployment()<|MERGE_RESOLUTION|>--- conflicted
+++ resolved
@@ -8,18 +8,12 @@
 setup_memory_debugger()
 
 # link in the shared libraries
-<<<<<<< HEAD
 link_hifi_libraries(
-    shared octree gl gpu model render fbx networking entities 
+    shared octree gl gpu graphics render fbx networking entities 
     script-engine physics 
     render-utils entities-renderer
     ${PLATFORM_GL_BACKEND}
 )
-=======
-link_hifi_libraries(shared octree gl gpu gpu-gl graphics render fbx networking entities 
-                    script-engine physics 
-                    render-utils entities-renderer)
->>>>>>> d4571bd8
 
 include_directories("${PROJECT_BINARY_DIR}/../../libraries/gpu/")
 include_directories("${PROJECT_BINARY_DIR}/../../libraries/render-utils/")
