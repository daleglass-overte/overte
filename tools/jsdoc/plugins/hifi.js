--- conflicted
+++ resolved
@@ -24,11 +24,8 @@
             '../../libraries/controllers/src/controllers/',
             '../../libraries/entities/src',
             '../../libraries/networking/src',
-<<<<<<< HEAD
+            '../../libraries/pointers/src',
             '../../libraries/render-utils/src',
-=======
-            '../../libraries/pointers/src',
->>>>>>> 425e2eb8
             '../../libraries/shared/src',
             '../../libraries/shared/src/shared',
             '../../libraries/script-engine/src',
