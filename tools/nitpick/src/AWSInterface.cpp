//
//  AWSInterface.cpp
//
//  Created by Nissim Hadar on 3 Oct 2018.
//  Copyright 2013 High Fidelity, Inc.
//
//  Distributed under the Apache License, Version 2.0.
//  See the accompanying file LICENSE or http://www.apache.org/licenses/LICENSE-2.0.html
//
#include "AWSInterface.h"

#include <QDirIterator>
#include <QJsonDocument>
#include <QJsonObject>
#include <QMessageBox>
#include <QProcess>

#include <quazip5/quazip.h>
#include <quazip5/JlCompress.h>

AWSInterface::AWSInterface(QObject* parent) : QObject(parent) {
    _pythonInterface = new PythonInterface();
    _pythonCommand = _pythonInterface->getPythonCommand();
}

void AWSInterface::createWebPageFromResults(const QString& testResults,
                                            const QString& workingDirectory,
                                            QCheckBox* updateAWSCheckBox,
                                            QLineEdit* urlLineEdit) {
    _testResults = testResults;
    _workingDirectory = workingDirectory;

    _urlLineEdit = urlLineEdit;
    _urlLineEdit->setEnabled(false);

    extractTestFailuresFromZippedFolder();
    createHTMLFile();

    if (updateAWSCheckBox->isChecked()) {
        updateAWS();
        QMessageBox::information(0, "Success", "HTML file has been created and copied to AWS");
    } else {
        QMessageBox::information(0, "Success", "HTML file has been created");
    }
}

void AWSInterface::extractTestFailuresFromZippedFolder() {
    // For a test results zip file called `D:/tt/TestResults--2018-10-02_16-54-11(9426)[DESKTOP-PMKNLSQ].zip`
    //   the folder will be called `TestResults--2018-10-02_16-54-11(9426)[DESKTOP-PMKNLSQ]`
    //   and, this folder will be in the working directory
    QStringList parts = _testResults.split('/');
    QString zipFolderName = _workingDirectory + "/" + parts[parts.length() - 1].split('.')[0];
    if (QDir(zipFolderName).exists()) {
        QDir dir = zipFolderName;
        dir.removeRecursively();
    }

    JlCompress::extractDir(_testResults, _workingDirectory);
}

void AWSInterface::createHTMLFile() {
    // For file named `D:/tt/snapshots/TestResults--2018-10-03_15-35-28(9433)[DESKTOP-PMKNLSQ].zip` 
    //    - the HTML will be in a folder named `TestResults--2018-10-03_15-35-28(9433)[DESKTOP-PMKNLSQ]`
    QStringList pathComponents = _testResults.split('/');
    QString filename = pathComponents[pathComponents.length() - 1];
    _resultsFolder = filename.left(filename.length() - 4);

    QString resultsPath = _workingDirectory + "/" + _resultsFolder + "/";
    QDir().mkdir(resultsPath);
    _htmlFilename = resultsPath + HTML_FILENAME;

    QFile file(_htmlFilename);
    if (!file.open(QIODevice::WriteOnly | QIODevice::Text)) {
        QMessageBox::critical(0, "Internal error: " + QString(__FILE__) + ":" + QString::number(__LINE__),
                              "Could not create '" + _htmlFilename + "'");
        exit(-1);
    }

    QTextStream stream(&file);

    startHTMLpage(stream);
    writeHead(stream);
    writeBody(stream);
    finishHTMLpage(stream);

    file.close();
}

void AWSInterface::startHTMLpage(QTextStream& stream) {
    stream << "<!DOCTYPE html>\n";
    stream << "<html>\n";
}

void AWSInterface::writeHead(QTextStream& stream) {
    stream << "\t" << "<head>\n";
    stream << "\t" << "\t" << "<style>\n";
    stream << "\t" << "\t" << "\t" << "table, th, td {\n";
    stream << "\t" << "\t" << "\t" << "\t" << "border: 1px solid blue;\n";
    stream << "\t" << "\t" << "\t" << "}\n";
    stream << "\t" << "\t" << "</style>\n";
    stream << "\t" << "</head>\n";
}

void AWSInterface::writeBody(QTextStream& stream) {
    stream << "\t" << "<body>\n";

    // The results are read here as they are used both in the title (for the summary) and for table
    QStringList originalNamesFailures;
    QStringList originalNamesSuccesses;
    QDirIterator it1(_workingDirectory);
    while (it1.hasNext()) {
        QString nextDirectory = it1.next();

        // Skip `.` and `..` directories
        if (nextDirectory.right(1) == ".") {
            continue;
        }

        // Only process result folders
        if (!nextDirectory.contains("--tests.")) {
            continue;
        }

        // Look at the filename at the end of the path
        QStringList parts = nextDirectory.split('/');
        QString name = parts[parts.length() - 1];
        if (name.left(7) == "Failure") {
            originalNamesFailures.append(nextDirectory);
        } else {
            originalNamesSuccesses.append(nextDirectory);
        }
    }

    writeTitle(stream, originalNamesFailures, originalNamesSuccesses);
    writeTable(stream, originalNamesFailures, originalNamesSuccesses);
    stream << "\t" << "</body>\n";
}

void AWSInterface::finishHTMLpage(QTextStream& stream) {
    stream << "</html>\n";
}

void AWSInterface::writeTitle(QTextStream& stream, const QStringList& originalNamesFailures, const QStringList& originalNamesSuccesses) {
    // Separate relevant components from the results name
    // The expected format is as follows: `D:/tt/snapshots/TestResults--2018-10-04_11-09-41(PR14128)[DESKTOP-PMKNLSQ].zip`
    QStringList tokens = _testResults.split('/');

    // date_buildorPR_hostName will be 2018-10-03_15-35-28(9433)[DESKTOP-PMKNLSQ]
    QString date_buildorPR_hostName = tokens[tokens.length() - 1].split("--")[1].split(".")[0];

    QString buildorPR = date_buildorPR_hostName.split('(')[1].split(')')[0];
    QString hostName = date_buildorPR_hostName.split('[')[1].split(']')[0];

    QStringList dateList = date_buildorPR_hostName.split('(')[0].split('_')[0].split('-');
    QString year = dateList[0];
    QString month = dateList[1];
    QString day = dateList[2];

    QStringList timeList = date_buildorPR_hostName.split('(')[0].split('_')[1].split('-');
    QString hour = timeList[0];
    QString minute = timeList[1];
    QString second = timeList[2];

    const QString months[] = { "Jan", "Feb", "Mar", "Apr", "May", "Jun", "Jul", "Aug", "Sep", "Oct", "Nov", "Dec" };

    stream << "\t" << "\t" << "<font color=\"Green\">\n";
    stream << "\t" << "\t" << "<h1>Results for ";
    stream << months[month.toInt() - 1] << " " << day << ", " << year << ", ";
    stream << hour << ":" << minute << ":" << second << ", ";

    if (buildorPR.left(2) == "PR") {
        stream << "PR " << buildorPR.right(buildorPR.length() - 2) << ", ";
    } else {
        stream << "build " << buildorPR << ", ";
    }

    stream << "run on " << hostName << "</h1>\n";

    int numberOfFailures = originalNamesFailures.length();
    int numberOfSuccesses = originalNamesSuccesses.length();

    stream << "<h2>" << QString::number(numberOfFailures) << " failed, out of a total of " << QString::number(numberOfSuccesses) << " tests</h2>\n";

    stream << "\t" << "\t" << "<font color=\"red\">\n";
    stream << "\t" << "\t" << "<h1>The following tests failed:</h1>";
}

void AWSInterface::writeTable(QTextStream& stream, const QStringList& originalNamesFailures, const QStringList& originalNamesSuccesses) {
    QString previousTestName{ "" };

    // Loop over all entries in directory.  This is done in stages, as the names are not in the order of the tests
    //      The first stage reads the directory names into a list 
    //      The second stage renames the tests by removing everything up to "--tests."
    //      The third stage renames the directories
    //      The fourth and lasts stage creates the HTML entries
    //
    // Note that failures are processed first, then successes
<<<<<<< HEAD
    QStringList originalNamesFailures;
    QStringList originalNamesSuccesses;
    QDirIterator it1(_workingDirectory);
    while (it1.hasNext()) {
        QString nextDirectory = it1.next();

        // Skip `.` and `..` directories
        if (nextDirectory.right(1) == ".") {
            continue;
        }

        // Only process failure folders
        if (!nextDirectory.contains("--tests.")) {
            continue;
        }

        // Look at the filename at the end of the path
        QStringList parts = nextDirectory.split('/');
        QString name = parts[parts.length() - 1];
        if (name.left(7) == "Failure") {
            originalNamesFailures.append(nextDirectory);
        } else {
            originalNamesSuccesses.append(nextDirectory);
        }
    }
=======
>>>>>>> 4a50badd

    QStringList newNamesFailures;
    for (int i = 0; i < originalNamesFailures.length(); ++i) {
        newNamesFailures.append(originalNamesFailures[i].split("--tests.")[1]);
    }

    QStringList newNamesSuccesses;
    for (int i = 0; i < originalNamesSuccesses.length(); ++i) {
        newNamesSuccesses.append(originalNamesSuccesses[i].split("--tests.")[1]);
    }

    _htmlFailuresFolder = _workingDirectory + "/" + _resultsFolder + "/" + FAILURES_FOLDER;
    QDir().mkdir(_htmlFailuresFolder);

    _htmlSuccessesFolder = _workingDirectory + "/" + _resultsFolder + "/" + SUCCESSES_FOLDER;
    QDir().mkdir(_htmlSuccessesFolder);

    for (int i = 0; i < newNamesFailures.length(); ++i) {
        QDir().rename(originalNamesFailures[i], _htmlFailuresFolder + "/" + newNamesFailures[i]);
    }

    for (int i = 0; i < newNamesSuccesses.length(); ++i) {
        QDir().rename(originalNamesSuccesses[i], _htmlSuccessesFolder + "/" + newNamesSuccesses[i]);
    }

    // Mac does not read folders in lexicographic order, so this step is divided into 2
    // Each test consists of the test name and its index.
<<<<<<< HEAD
    QDirIterator it2(_htmlFailuresFolder);
    QStringList folderNames;

=======
    QStringList folderNames;

    QDirIterator it2(_htmlFailuresFolder);
>>>>>>> 4a50badd
    while (it2.hasNext()) {
        QString nextDirectory = it2.next();

        // Skip `.` and `..` directories, as well as the HTML directory
        if (nextDirectory.right(1) == "." || nextDirectory.contains(QString("/") + _resultsFolder + "/TestResults--")) {
            continue;
        }

        QStringList pathComponents = nextDirectory.split('/');
        QString folderName = pathComponents[pathComponents.length() - 1];

        folderNames << folderName;
    }

    folderNames.sort();
    for (const auto& folderName : folderNames) {
        int splitIndex = folderName.lastIndexOf(".");
        QString testName = folderName.left(splitIndex).replace('.', " / ");

        int testNumber = folderName.right(folderName.length() - (splitIndex + 1)).toInt();

        // The failures are ordered lexicographically, so we know that we can rely on the testName changing to create a new table
        if (testName != previousTestName) {
            if (!previousTestName.isEmpty()) {
                closeTable(stream);
            }

            previousTestName = testName;

            stream << "\t\t<h2>" << testName << "</h2>\n";
            openTable(stream, folderName, true);
        }

        createEntry(testNumber, folderName, stream, true);
    }

    closeTable(stream);
    stream << "\t" << "\t" << "<font color=\"blue\">\n";
    stream << "\t" << "\t" << "<h1>The following tests passed:</h1>";

<<<<<<< HEAD
=======
    // Now do the same for passes
    folderNames.clear();

>>>>>>> 4a50badd
    QDirIterator it3(_htmlSuccessesFolder);
    while (it3.hasNext()) {
        QString nextDirectory = it3.next();

        // Skip `.` and `..` directories, as well as the HTML directory
        if (nextDirectory.right(1) == "." || nextDirectory.contains(QString("/") + _resultsFolder + "/TestResults--")) {
            continue;
        }

        QStringList pathComponents = nextDirectory.split('/');
        QString folderName = pathComponents[pathComponents.length() - 1];

        folderNames << folderName;
    }

    folderNames.sort();
    for (const auto& folderName : folderNames) {
        int splitIndex = folderName.lastIndexOf(".");
        QString testName = folderName.left(splitIndex).replace('.', " / ");

        int testNumber = folderName.right(folderName.length() - (splitIndex + 1)).toInt();

        // The failures are ordered lexicographically, so we know that we can rely on the testName changing to create a new table
        if (testName != previousTestName) {
            if (!previousTestName.isEmpty()) {
                closeTable(stream);
            }

            previousTestName = testName;

            stream << "\t\t<h2>" << testName << "</h2>\n";
            openTable(stream, folderName, false);
        }

        createEntry(testNumber, folderName, stream, false);
    }

    closeTable(stream);
}

void AWSInterface::openTable(QTextStream& stream, const QString& testResult, const bool isFailure) {
    QStringList resultNameComponents = testResult.split('/');
    QString resultName = resultNameComponents[resultNameComponents.length() - 1];

    bool textResultsFileFound;
    if (isFailure) {
        textResultsFileFound = QFile::exists(_htmlFailuresFolder + "/" + resultName + "/Result.txt");
    } else {
        textResultsFileFound = QFile::exists(_htmlSuccessesFolder + "/" + resultName + "/Result.txt");
    }

    if (textResultsFileFound) {
        if (isFailure) {
            stream << "\t\t<table>\n";
            stream << "\t\t\t<tr>\n";
            stream << "\t\t\t\t<th><h1>Element</h1></th>\n";
            stream << "\t\t\t\t<th><h1>Actual Value</h1></th>\n";
            stream << "\t\t\t\t<th><h1>Expected Value</h1></th>\n";
            stream << "\t\t\t</tr>\n";
        } else {
            stream << "\t\t<h3>No errors found</h3>\n\n";
            stream << "\t\t<h3>===============</h3>\n\n";
        }
    } else {
        stream << "\t\t<table>\n";
        stream << "\t\t\t<tr>\n";
        stream << "\t\t\t\t<th><h1>Test</h1></th>\n";
        stream << "\t\t\t\t<th><h1>Actual Image</h1></th>\n";
        stream << "\t\t\t\t<th><h1>Expected Image</h1></th>\n";
        stream << "\t\t\t\t<th><h1>Difference Image</h1></th>\n";
        stream << "\t\t\t</tr>\n";
    }
}

void AWSInterface::closeTable(QTextStream& stream) {
    stream << "\t\t</table>\n";
}

<<<<<<< HEAD
void AWSInterface::createEntry(int index, const QString& testResult, QTextStream& stream, const bool isFailure) {
    stream << "\t\t\t<tr>\n";
    stream << "\t\t\t\t<td><h1>" << QString::number(index) << "</h1></td>\n";

=======
void AWSInterface::createEntry(const int index, const QString& testResult, QTextStream& stream, const bool isFailure) {
>>>>>>> 4a50badd
    // For a test named `D:/t/fgadhcUDHSFaidsfh3478JJJFSDFIUSOEIrf/Failure_1--tests.engine.interaction.pick.collision.many.00000`
    // we need `Failure_1--tests.engine.interaction.pick.collision.many.00000`
    QStringList resultNameComponents = testResult.split('/');
    QString resultName = resultNameComponents[resultNameComponents.length() - 1];

    QString textResultFilename;
    if (isFailure) {
        textResultFilename = _htmlFailuresFolder + "/" + resultName + "/Result.txt";
    } else {
        textResultFilename = _htmlSuccessesFolder + "/" + resultName + "/Result.txt";
    }
    bool textResultsFileFound{ QFile::exists(textResultFilename) };

    QString folder;
    bool differenceFileFound;
    if (isFailure) {
        folder = FAILURES_FOLDER;
        differenceFileFound = QFile::exists(_htmlFailuresFolder + "/" + resultName + "/Difference Image.png");
    } else {
        folder = SUCCESSES_FOLDER;
        differenceFileFound = QFile::exists(_htmlSuccessesFolder + "/" + resultName + "/Difference Image.png");
    }

<<<<<<< HEAD

    stream << "\t\t\t\t<td><img src=\"./" << folder << "/" << resultName << "/Actual Image.png\" width = \"576\" height = \"324\" ></td>\n";
    stream << "\t\t\t\t<td><img src=\"./" << folder << "/" << resultName << "/Expected Image.png\" width = \"576\" height = \"324\" ></td>\n";
=======
    if (textResultsFileFound) {
        // Parse the JSON file
        QFile file;
        file.setFileName(textResultFilename);
        if (!file.open(QIODevice::ReadOnly | QIODevice::Text)) {
            QMessageBox::critical(0, "Internal error: " + QString(__FILE__) + ":" + QString::number(__LINE__),
                "Failed to open file " + textResultFilename);
        }
>>>>>>> 4a50badd

        QString value = file.readAll();
        file.close();

        // The Result.txt file is an object containing elements such as the following:
        //    "angularDamping": {
        //        "actual": 0.3938899040222168,
        //        "expected" : 0.3938899,
        //        "result" : "pass"
        //    },
        //
        // Failures are thos element that have "fail for the result

        QJsonDocument document = QJsonDocument::fromJson(value.toUtf8());
        QJsonObject json = document.object();
        foreach(const QString& key, json.keys()) {
            QJsonValue value = json.value(key);
            QJsonObject object = value.toObject();

            QJsonValue actualValue = object.value("actual");
            QString actualValueString;
            if (actualValue.isString()) {
                actualValueString = actualValue.toString();
            } else if (actualValue.isBool()) {
                actualValueString = actualValue.toBool() ? "true" : "false";
            } else if (actualValue.isDouble()) {
                actualValueString = QString::number(actualValue.toDouble());
            }

            QJsonValue expectedValue = object.value("expected");
            QString expectedValueString;
            if (expectedValue.isString()) {
                expectedValueString = expectedValue.toString();
            } else if (expectedValue.isBool()) {
                expectedValueString = expectedValue.toBool() ? "true" : "false";
            } else if (expectedValue.isDouble()) {
                expectedValueString = QString::number(expectedValue.toDouble());
            }
            QString result = object.value("result").toString();
           
            if (result == "fail") {
                stream << "\t\t\t<tr>\n";
                stream << "\t\t\t\t<td><font size=\"6\">" + key + "</td>\n";
                stream << "\t\t\t\t<td><font size=\"6\">" + actualValueString + "</td>\n";
                stream << "\t\t\t\t<td><font size=\"6\">" + expectedValueString + "</td>\n";
                stream << "\t\t\t</tr>\n";
            }
        }
    } else {
        stream << "\t\t\t<tr>\n";
        stream << "\t\t\t\t<td><h1>" << QString::number(index) << "</h1></td>\n";

        stream << "\t\t\t\t<td><img src=\"./" << folder << "/" << resultName << "/Actual Image.png\" width = \"576\" height = \"324\" ></td>\n";
        stream << "\t\t\t\t<td><img src=\"./" << folder << "/" << resultName << "/Expected Image.png\" width = \"576\" height = \"324\" ></td>\n";

        if (differenceFileFound) {
            stream << "\t\t\t\t<td><img src=\"./" << folder << "/" << resultName << "/Difference Image.png\" width = \"576\" height = \"324\" ></td>\n";
        } else {
            stream << "\t\t\t\t<td><h2>No Image Found</h2>\n";
        }

        stream << "\t\t\t</tr>\n";
    }

}

void AWSInterface::updateAWS() {
    QString filename = _workingDirectory + "/updateAWS.py";
    if (QFile::exists(filename)) {
        QFile::remove(filename);
    }
    QFile file(filename);

    if (!file.open(QIODevice::WriteOnly | QIODevice::Text)) {
        QMessageBox::critical(0, "Internal error: " + QString(__FILE__) + ":" + QString::number(__LINE__),
                              "Could not create 'addTestCases.py'");
        exit(-1);
    }

    QTextStream stream(&file);

    stream << "import boto3\n";
    stream << "s3 = boto3.resource('s3')\n\n";

    QDirIterator it1(_htmlFailuresFolder);
    while (it1.hasNext()) {
        QString nextDirectory = it1.next();

        // Skip `.` and `..` directories
        if (nextDirectory.right(1) == ".") {
            continue;
        }

        // nextDirectory looks like `D:/t/TestResults--2018-10-02_16-54-11(9426)[DESKTOP-PMKNLSQ]/failures/engine.render.effect.bloom.00000`
        // We need to concatenate the last 3 components, to get `TestResults--2018-10-02_16-54-11(9426)[DESKTOP-PMKNLSQ]/failures/engine.render.effect.bloom.00000`
        QStringList parts = nextDirectory.split('/');
        QString filename = parts[parts.length() - 3] + "/" + parts[parts.length() - 2] + "/" + parts[parts.length() - 1];

        stream << "data = open('" << _workingDirectory << "/" << filename << "/"
               << "Actual Image.png"
               << "', 'rb')\n";

        stream << "s3.Bucket('hifi-content').put_object(Bucket='" << AWS_BUCKET << "', Key='" << filename << "/" << "Actual Image.png" << "', Body=data)\n\n";

        stream << "data = open('" << _workingDirectory << "/" << filename << "/"
               << "Expected Image.png"
               << "', 'rb')\n";

        stream << "s3.Bucket('hifi-content').put_object(Bucket='" << AWS_BUCKET << "', Key='" << filename << "/" << "Expected Image.png" << "', Body=data)\n\n";

        if (QFile::exists(_htmlFailuresFolder + "/" + parts[parts.length() - 1] + "/Difference Image.png")) {
            stream << "data = open('" << _workingDirectory << "/" << filename << "/"
                   << "Difference Image.png"
                   << "', 'rb')\n";

            stream << "s3.Bucket('hifi-content').put_object(Bucket='" << AWS_BUCKET << "', Key='" << filename << "/" << "Difference Image.png" << "', Body=data)\n\n";
        }
    }

    QDirIterator it2(_htmlSuccessesFolder);
    while (it2.hasNext()) {
        QString nextDirectory = it2.next();

        // Skip `.` and `..` directories
        if (nextDirectory.right(1) == ".") {
            continue;
        }

        // nextDirectory looks like `D:/t/TestResults--2018-10-02_16-54-11(9426)[DESKTOP-PMKNLSQ]/successes/engine.render.effect.bloom.00000`
        // We need to concatenate the last 3 components, to get `TestResults--2018-10-02_16-54-11(9426)[DESKTOP-PMKNLSQ]/successes/engine.render.effect.bloom.00000`
        QStringList parts = nextDirectory.split('/');
        QString filename = parts[parts.length() - 3] + "/" + parts[parts.length() - 2] + "/" + parts[parts.length() - 1];

        stream << "data = open('" << _workingDirectory << "/" << filename << "/"
               << "Actual Image.png"
               << "', 'rb')\n";

        stream << "s3.Bucket('hifi-content').put_object(Bucket='" << AWS_BUCKET << "', Key='" << filename << "/" << "Actual Image.png" << "', Body=data)\n\n";

        stream << "data = open('" << _workingDirectory << "/" << filename << "/"
               << "Expected Image.png"
               << "', 'rb')\n";

        stream << "s3.Bucket('hifi-content').put_object(Bucket='" << AWS_BUCKET << "', Key='" << filename << "/" << "Expected Image.png" << "', Body=data)\n\n";

        if (QFile::exists(_htmlSuccessesFolder + "/" + parts[parts.length() - 1] + "/Difference Image.png")) {
            stream << "data = open('" << _workingDirectory << "/" << filename << "/"
                   << "Difference Image.png"
                   << "', 'rb')\n";

            stream << "s3.Bucket('hifi-content').put_object(Bucket='" << AWS_BUCKET << "', Key='" << filename << "/" << "Difference Image.png" << "', Body=data)\n\n";
        }
    }

    stream << "data = open('" << _workingDirectory << "/" << _resultsFolder << "/" << HTML_FILENAME << "', 'rb')\n";
    stream << "s3.Bucket('hifi-content').put_object(Bucket='" << AWS_BUCKET << "', Key='" << _resultsFolder << "/"
           << HTML_FILENAME << "', Body=data, ContentType='text/html')\n";

    file.close();

    // Show user the URL
    _urlLineEdit->setEnabled(true);
    _urlLineEdit->setText(QString("https://") + AWS_BUCKET + ".s3.amazonaws.com/" + _resultsFolder + "/" + HTML_FILENAME);
    _urlLineEdit->setCursorPosition(0);

    QProcess* process = new QProcess();

    connect(process, &QProcess::started, this, [=]() { _busyWindow.exec(); });
    connect(process, SIGNAL(finished(int)), process, SLOT(deleteLater()));
    connect(process, static_cast<void (QProcess::*)(int, QProcess::ExitStatus)>(&QProcess::finished), this,
            [=](int exitCode, QProcess::ExitStatus exitStatus) { _busyWindow.hide(); });

#ifdef Q_OS_WIN
    QStringList parameters = QStringList() << filename;
    process->start(_pythonCommand, parameters);
#elif defined Q_OS_MAC
    QStringList parameters = QStringList() << "-c" << _pythonCommand + " " + filename;
    process->start("sh", parameters);
#endif
}<|MERGE_RESOLUTION|>--- conflicted
+++ resolved
@@ -195,34 +195,6 @@
     //      The fourth and lasts stage creates the HTML entries
     //
     // Note that failures are processed first, then successes
-<<<<<<< HEAD
-    QStringList originalNamesFailures;
-    QStringList originalNamesSuccesses;
-    QDirIterator it1(_workingDirectory);
-    while (it1.hasNext()) {
-        QString nextDirectory = it1.next();
-
-        // Skip `.` and `..` directories
-        if (nextDirectory.right(1) == ".") {
-            continue;
-        }
-
-        // Only process failure folders
-        if (!nextDirectory.contains("--tests.")) {
-            continue;
-        }
-
-        // Look at the filename at the end of the path
-        QStringList parts = nextDirectory.split('/');
-        QString name = parts[parts.length() - 1];
-        if (name.left(7) == "Failure") {
-            originalNamesFailures.append(nextDirectory);
-        } else {
-            originalNamesSuccesses.append(nextDirectory);
-        }
-    }
-=======
->>>>>>> 4a50badd
 
     QStringList newNamesFailures;
     for (int i = 0; i < originalNamesFailures.length(); ++i) {
@@ -250,15 +222,9 @@
 
     // Mac does not read folders in lexicographic order, so this step is divided into 2
     // Each test consists of the test name and its index.
-<<<<<<< HEAD
+    QStringList folderNames;
+
     QDirIterator it2(_htmlFailuresFolder);
-    QStringList folderNames;
-
-=======
-    QStringList folderNames;
-
-    QDirIterator it2(_htmlFailuresFolder);
->>>>>>> 4a50badd
     while (it2.hasNext()) {
         QString nextDirectory = it2.next();
 
@@ -299,12 +265,9 @@
     stream << "\t" << "\t" << "<font color=\"blue\">\n";
     stream << "\t" << "\t" << "<h1>The following tests passed:</h1>";
 
-<<<<<<< HEAD
-=======
     // Now do the same for passes
     folderNames.clear();
 
->>>>>>> 4a50badd
     QDirIterator it3(_htmlSuccessesFolder);
     while (it3.hasNext()) {
         QString nextDirectory = it3.next();
@@ -383,14 +346,7 @@
     stream << "\t\t</table>\n";
 }
 
-<<<<<<< HEAD
-void AWSInterface::createEntry(int index, const QString& testResult, QTextStream& stream, const bool isFailure) {
-    stream << "\t\t\t<tr>\n";
-    stream << "\t\t\t\t<td><h1>" << QString::number(index) << "</h1></td>\n";
-
-=======
 void AWSInterface::createEntry(const int index, const QString& testResult, QTextStream& stream, const bool isFailure) {
->>>>>>> 4a50badd
     // For a test named `D:/t/fgadhcUDHSFaidsfh3478JJJFSDFIUSOEIrf/Failure_1--tests.engine.interaction.pick.collision.many.00000`
     // we need `Failure_1--tests.engine.interaction.pick.collision.many.00000`
     QStringList resultNameComponents = testResult.split('/');
@@ -414,11 +370,6 @@
         differenceFileFound = QFile::exists(_htmlSuccessesFolder + "/" + resultName + "/Difference Image.png");
     }
 
-<<<<<<< HEAD
-
-    stream << "\t\t\t\t<td><img src=\"./" << folder << "/" << resultName << "/Actual Image.png\" width = \"576\" height = \"324\" ></td>\n";
-    stream << "\t\t\t\t<td><img src=\"./" << folder << "/" << resultName << "/Expected Image.png\" width = \"576\" height = \"324\" ></td>\n";
-=======
     if (textResultsFileFound) {
         // Parse the JSON file
         QFile file;
@@ -427,7 +378,6 @@
             QMessageBox::critical(0, "Internal error: " + QString(__FILE__) + ":" + QString::number(__LINE__),
                 "Failed to open file " + textResultFilename);
         }
->>>>>>> 4a50badd
 
         QString value = file.readAll();
         file.close();
