//
//  Test.cpp
//
//  Created by Nissim Hadar on 2 Nov 2017.
//  Copyright 2013 High Fidelity, Inc.
//
//  Distributed under the Apache License, Version 2.0.
//  See the accompanying file LICENSE or http://www.apache.org/licenses/LICENSE-2.0.html
//
#include "Test.h"

#include <assert.h>
#include <QtCore/QTextStream>
#include <QDirIterator>
#include <QHostInfo>
#include <QImageReader>
#include <QImageWriter>

#include <quazip5/quazip.h>
#include <quazip5/JlCompress.h>

#include "ui/Nitpick.h"
extern Nitpick* nitpick;

#include <math.h>

Test::Test(QProgressBar* progressBar, QCheckBox* checkBoxInteractiveMode) {
    _progressBar = progressBar;
    _checkBoxInteractiveMode = checkBoxInteractiveMode;

    _mismatchWindow.setModal(true);

    if (nitpick) {
        nitpick->setUserText(GIT_HUB_DEFAULT_USER);
        nitpick->setBranchText(GIT_HUB_DEFAULT_BRANCH);
    }
}

bool Test::createTestResultsFolderPath(const QString& directory) {
    QDateTime now = QDateTime::currentDateTime();
    _testResultsFolderPath =  directory + "/" + TEST_RESULTS_FOLDER + "--" + now.toString(DATETIME_FORMAT) + "(local)[" + QHostInfo::localHostName() + "]";
    QDir testResultsFolder(_testResultsFolderPath);

    // Create a new test results folder
    return QDir().mkdir(_testResultsFolderPath);
}

QString Test::zipAndDeleteTestResultsFolder() {
    QString zippedResultsFileName { _testResultsFolderPath + ".zip" };
    QFileInfo fileInfo(zippedResultsFileName);
    if (fileInfo.exists()) {
        QFile::remove(zippedResultsFileName);
    }

    QDir testResultsFolder(_testResultsFolderPath);
    JlCompress::compressDir(_testResultsFolderPath + ".zip", _testResultsFolderPath);

    testResultsFolder.removeRecursively();

    //In all cases, for the next evaluation
    _testResultsFolderPath = "";
    _failureIndex = 1;
    _successIndex = 1;

    return zippedResultsFileName;
}

int Test::compareImageLists() {
    _progressBar->setMinimum(0);
    _progressBar->setMaximum(_expectedImagesFullFilenames.length() - 1);
    _progressBar->setValue(0);
    _progressBar->setVisible(true);

    // Loop over both lists and compare each pair of images
    // Quit loop if user has aborted due to a failed test.
    bool keepOn{ true };
    int numberOfFailures{ 0 };
    for (int i = 0; keepOn && i < _expectedImagesFullFilenames.length(); ++i) {
        // First check that images are the same size
        QImage resultImage(_resultImagesFullFilenames[i]);
        QImage expectedImage(_expectedImagesFullFilenames[i]);

        double similarityIndex;  // in [-1.0 .. 1.0], where 1.0 means images are identical

        bool isInteractiveMode = (!_isRunningFromCommandLine && _checkBoxInteractiveMode->isChecked() && !_isRunningInAutomaticTestRun);
                                 
        // similarityIndex is set to -100.0 to indicate images are not the same size
        if (isInteractiveMode && (resultImage.width() != expectedImage.width() || resultImage.height() != expectedImage.height())) {
            QMessageBox::critical(0, "Internal error: " + QString(__FILE__) + ":" + QString::number(__LINE__), "Images are not the same size");
            similarityIndex = -100.0;
        } else {
            similarityIndex = _imageComparer.compareImages(resultImage, expectedImage);
        }

        TestResult testResult = TestResult{
            (float)similarityIndex,
            _expectedImagesFullFilenames[i].left(_expectedImagesFullFilenames[i].lastIndexOf("/") + 1),  // path to the test (including trailing /)
            QFileInfo(_expectedImagesFullFilenames[i].toStdString().c_str()).fileName(),                 // filename of expected image
            QFileInfo(_resultImagesFullFilenames[i].toStdString().c_str()).fileName()                    // filename of result image
        };

        _mismatchWindow.setTestResult(testResult);

        if (similarityIndex < THRESHOLD) {
            ++numberOfFailures;

            if (!isInteractiveMode) {
                appendTestResultsToFile(testResult, _mismatchWindow.getComparisonImage(), true);
            } else {
                _mismatchWindow.exec();

                switch (_mismatchWindow.getUserResponse()) {
                    case USER_RESPONSE_PASS:
                        break;
                    case USE_RESPONSE_FAIL:
                        appendTestResultsToFile(testResult, _mismatchWindow.getComparisonImage(), true);
                        break;
                    case USER_RESPONSE_ABORT:
                        keepOn = false;
                        break;
                    default:
                        assert(false);
                        break;
                }
            }
        } else {
            appendTestResultsToFile(testResult, _mismatchWindow.getComparisonImage(), false);
        }

        _progressBar->setValue(i);
    }

    _progressBar->setVisible(false);
    return numberOfFailures;
}

int Test::checkTextResults() {
    // Create lists of failed and passed tests
    QStringList nameFilterFailed;
    nameFilterFailed << "*.failed.txt";
    QStringList testsFailed = QDir(_snapshotDirectory).entryList(nameFilterFailed, QDir::Files, QDir::Name);

    QStringList nameFilterPassed;
    nameFilterPassed << "*.passed.txt";
    QStringList testsPassed = QDir(_snapshotDirectory).entryList(nameFilterPassed, QDir::Files, QDir::Name);

    // Add results to Test Results folder
    foreach(QString currentFilename, testsFailed) {
<<<<<<< HEAD
=======
        appendTestResultsToFile(currentFilename, true);
    }

    foreach(QString currentFilename, testsPassed) {
        appendTestResultsToFile(currentFilename, false);
>>>>>>> 4a50badd
    }

    return testsFailed.length();
}

void Test::appendTestResultsToFile(TestResult testResult, QPixmap comparisonImage, bool hasFailed) {
    // Critical error if Test Results folder does not exist
    if (!QDir().exists(_testResultsFolderPath)) {
        QMessageBox::critical(0, "Internal error: " + QString(__FILE__) + ":" + QString::number(__LINE__), "Folder " + _testResultsFolderPath + " not found");
        exit(-1);
    }

    // There are separate subfolders for failures and passes
    QString resultFolderPath;
    if (hasFailed) {
        resultFolderPath = _testResultsFolderPath + "/Failure_" + QString::number(_failureIndex) + "--" +
                           testResult._actualImageFilename.left(testResult._actualImageFilename.length() - 4);

        ++_failureIndex;
    } else {
        resultFolderPath = _testResultsFolderPath + "/Success_" + QString::number(_successIndex) + "--" +
                           testResult._actualImageFilename.left(testResult._actualImageFilename.length() - 4);

        ++_successIndex;
    }
    
    if (!QDir().mkdir(resultFolderPath)) {
        QMessageBox::critical(0, "Internal error: " + QString(__FILE__) + ":" + QString::number(__LINE__),
                              "Failed to create folder " + resultFolderPath);
        exit(-1);
    }

    QFile descriptionFile(resultFolderPath + "/" + TEST_RESULTS_FILENAME);
    if (!descriptionFile.open(QIODevice::ReadWrite)) {
        QMessageBox::critical(0, "Internal error: " + QString(__FILE__) + ":" + QString::number(__LINE__), "Failed to create file " + TEST_RESULTS_FILENAME);
        exit(-1);
    }

    // Create text file describing the failure
    QTextStream stream(&descriptionFile);
    stream << "Test in folder " << testResult._pathname.left(testResult._pathname.length() - 1) << endl; // remove trailing '/'
    stream << "Expected image was    " << testResult._expectedImageFilename << endl;
    stream << "Actual image was      " << testResult._actualImageFilename << endl;
    stream << "Similarity index was  " << testResult._error << endl;

    descriptionFile.close();

    // Copy expected and actual images, and save the difference image
    QString sourceFile;
    QString destinationFile;

    sourceFile = testResult._pathname + testResult._expectedImageFilename;
    destinationFile = resultFolderPath + "/" + "Expected Image.png";
    if (!QFile::copy(sourceFile, destinationFile)) {
        QMessageBox::critical(0, "Internal error: " + QString(__FILE__) + ":" + QString::number(__LINE__), "Failed to copy " + sourceFile + " to " + destinationFile);
        exit(-1);
    }

    sourceFile = testResult._pathname + testResult._actualImageFilename;
    destinationFile = resultFolderPath + "/" + "Actual Image.png";
    if (!QFile::copy(sourceFile, destinationFile)) {
        QMessageBox::critical(0, "Internal error: " + QString(__FILE__) + ":" + QString::number(__LINE__), "Failed to copy " + sourceFile + " to " + destinationFile);
        exit(-1);
    }

    comparisonImage.save(resultFolderPath + "/" + "Difference Image.png");
}

void::Test::appendTestResultsToFile(QString testResultFilename, bool hasFailed) {
<<<<<<< HEAD
    QString resultFolderPath { _testResultsFolderPath };
    if (hasFailed) {
        resultFolderPath += "/Failure_";
        ++_failureIndex;
    } else {
        resultFolderPath += "/Success_";
        ++_successIndex;
    }

    if (!QFile::copy(testResultFilename, resultFolderPath)) {
        QMessageBox::critical(0, "Internal error: " + QString(__FILE__) + ":" + QString::number(__LINE__), "Failed to copy " + testResultFilename + " to " + resultFolderPath);
=======
    // The test name includes everything until the penultimate period
    QString testNameTemp = testResultFilename.left(testResultFilename.lastIndexOf('.'));
    QString testName = testResultFilename.left(testNameTemp.lastIndexOf('.'));
    QString resultFolderPath;
    if (hasFailed) {
        resultFolderPath = _testResultsFolderPath + "/Failure_" + QString::number(_failureIndex) + "--" + testName;
        ++_failureIndex;
    } else {
        resultFolderPath = _testResultsFolderPath + "/Success_" + QString::number(_successIndex) + "--" + testName;
        ++_successIndex;
    }

    if (!QDir().mkdir(resultFolderPath)) {
        QMessageBox::critical(0, "Internal error: " + QString(__FILE__) + ":" + QString::number(__LINE__),
            "Failed to create folder " + resultFolderPath);
        exit(-1);
    }

    QString source = _snapshotDirectory + "/" + testResultFilename;
    QString destination = resultFolderPath + "/Result.txt";
    if (!QFile::copy(source, destination)) {
        QMessageBox::critical(0, "Internal error: " + QString(__FILE__) + ":" + QString::number(__LINE__), "Failed to copy " + source + " to " + destination);
>>>>>>> 4a50badd
        exit(-1);
    }
}

void Test::startTestsEvaluation(const bool isRunningFromCommandLine,
                                const bool isRunningInAutomaticTestRun, 
                                const QString& snapshotDirectory,
                                const QString& branchFromCommandLine,
                                const QString& userFromCommandLine
) {
    _isRunningFromCommandLine = isRunningFromCommandLine;
    _isRunningInAutomaticTestRun = isRunningInAutomaticTestRun;

    if (snapshotDirectory.isNull()) {
        // Get list of PNG images in folder, sorted by name
        QString previousSelection = _snapshotDirectory;
        QString parent = previousSelection.left(previousSelection.lastIndexOf('/'));
        if (!parent.isNull() && parent.right(1) != "/") {
            parent += "/";
        }
        _snapshotDirectory = QFileDialog::getExistingDirectory(nullptr, "Please select folder containing the snapshots", parent,
            QFileDialog::ShowDirsOnly);

        // If user canceled then restore previous selection and return
        if (_snapshotDirectory == "") {
            _snapshotDirectory = previousSelection;
            return;
        }
    } else {
        _snapshotDirectory = snapshotDirectory;
        _exitWhenComplete = (isRunningFromCommandLine && !isRunningInAutomaticTestRun);
    }

    // Quit if test results folder could not be created
    if (!createTestResultsFolderPath(_snapshotDirectory)) {
        return;
    }

    // Create two lists.  The first is the test results,  the second is the expected images
    // The expected images are represented as a URL to enable download from GitHub
    // Images that are in the wrong format are ignored.

    QStringList sortedTestResultsFilenames = createListOfAll_imagesInDirectory("png", _snapshotDirectory);
    QStringList expectedImagesURLs;

    _resultImagesFullFilenames.clear();
    _expectedImagesFilenames.clear();
    _expectedImagesFullFilenames.clear();

    QString branch = (branchFromCommandLine.isNull()) ? nitpick->getSelectedBranch() : branchFromCommandLine;
    QString user = (userFromCommandLine.isNull()) ? nitpick->getSelectedUser() : userFromCommandLine;

    foreach(QString currentFilename, sortedTestResultsFilenames) {
        QString fullCurrentFilename = _snapshotDirectory + "/" + currentFilename;
        if (isInSnapshotFilenameFormat("png", currentFilename)) {
            _resultImagesFullFilenames << fullCurrentFilename;

            QString expectedImagePartialSourceDirectory = getExpectedImagePartialSourceDirectory(currentFilename);

            // Images are stored on GitHub as ExpectedImage_ddddd.png
            // Extract the digits at the end of the filename (excluding the file extension)
            QString expectedImageFilenameTail = currentFilename.left(currentFilename.length() - 4).right(NUM_DIGITS);
            QString expectedImageStoredFilename = EXPECTED_IMAGE_PREFIX + expectedImageFilenameTail + ".png";

            QString imageURLString("https://raw.githubusercontent.com/" + user + "/" + GIT_HUB_REPOSITORY  + "/" + branch + "/" +
                expectedImagePartialSourceDirectory + "/" + expectedImageStoredFilename);

            expectedImagesURLs << imageURLString;

            // The image retrieved from GitHub needs a unique name
            QString expectedImageFilename = currentFilename.replace("/", "_").replace(".png", "_EI.png");

            _expectedImagesFilenames << expectedImageFilename;
            _expectedImagesFullFilenames << _snapshotDirectory + "/" + expectedImageFilename;
        }
    }

    nitpick->downloadFiles(expectedImagesURLs, _snapshotDirectory, _expectedImagesFilenames, (void *)this);
}

void Test::finishTestsEvaluation() {
    // First - compare the pairs of images
    int numberOfFailures = compareImageLists();
 
    // Next - check text results
    numberOfFailures += checkTextResults();

    if (!_isRunningFromCommandLine && !_isRunningInAutomaticTestRun) {
        if (numberOfFailures == 0) {
            QMessageBox::information(0, "Success", "All images are as expected");
        } else {
            QMessageBox::information(0, "Failure", "One or more images are not as expected");
        }
    }

    QString zippedFolderName = zipAndDeleteTestResultsFolder();

    if (_exitWhenComplete) {
        exit(0);
    }

    if (_isRunningInAutomaticTestRun) {
        nitpick->automaticTestRunEvaluationComplete(zippedFolderName, numberOfFailures);
    }
}

bool Test::isAValidDirectory(const QString& pathname) {
    // Only process directories
    QDir dir(pathname);
    if (!dir.exists()) {
        return false;
    }

    // Ignore '.', '..' directories
    if (pathname[pathname.length() - 1] == '.') {
        return false;
    }

    return true;
}

QString Test::extractPathFromTestsDown(const QString& fullPath) {
    // `fullPath` includes the full path to the test.  We need the portion below (and including) `tests`
    QStringList pathParts = fullPath.split('/');
    int i{ 0 };
    while (i < pathParts.length() && pathParts[i] != "tests") {
        ++i;
    }

    if (i == pathParts.length()) {
        QMessageBox::critical(0, "Internal error: " + QString(__FILE__) + ":" + QString::number(__LINE__), "Bad testPathname");
        exit(-1);
    }

    QString partialPath;
    for (int j = i; j < pathParts.length(); ++j) {
        partialPath += "/" + pathParts[j];
    }

    return partialPath;
}

void Test::includeTest(QTextStream& textStream, const QString& testPathname) {
    QString partialPath = extractPathFromTestsDown(testPathname);
    QString partialPathWithoutTests = partialPath.right(partialPath.length() - 7);

    textStream << "Script.include(testsRootPath + \"" << partialPathWithoutTests + "\");" << endl;
}

void Test::createTests() {
    // Rename files sequentially, as ExpectedResult_00000.png, ExpectedResult_00001.png and so on
    // Any existing expected result images will be deleted
    QString previousSelection = _snapshotDirectory;
    QString parent = previousSelection.left(previousSelection.lastIndexOf('/'));
    if (!parent.isNull() && parent.right(1) != "/") {
        parent += "/";
    }

    _snapshotDirectory = QFileDialog::getExistingDirectory(nullptr, "Please select folder containing the snapshots", parent,
                                                          QFileDialog::ShowDirsOnly);

    // If user canceled then restore previous selection and return
    if (_snapshotDirectory == "") {
        _snapshotDirectory = previousSelection;
        return;
    }

    previousSelection = _testsRootDirectory;
    parent = previousSelection.left(previousSelection.lastIndexOf('/'));
    if (!parent.isNull() && parent.right(1) != "/") {
        parent += "/";
    }

    _testsRootDirectory = QFileDialog::getExistingDirectory(nullptr, "Please select test root folder", parent,
                                                              QFileDialog::ShowDirsOnly);

    // If user canceled then restore previous selection and return
    if (_testsRootDirectory == "") {
        _testsRootDirectory = previousSelection;
        return;
    }

    QStringList sortedImageFilenames = createListOfAll_imagesInDirectory("png", _snapshotDirectory);

    int i = 1; 
    const int maxImages = pow(10, NUM_DIGITS);
    foreach (QString currentFilename, sortedImageFilenames) {
        QString fullCurrentFilename = _snapshotDirectory + "/" + currentFilename;
        if (isInSnapshotFilenameFormat("png", currentFilename)) {
            if (i >= maxImages) {
                QMessageBox::critical(0, "Error", "More than " + QString::number(maxImages) + " images not supported");
                exit(-1);
            }

            // Path to test is extracted from the file name
            // Example:
            //      filename is tests.engine.interaction.pointer.laser.distanceScaleEnd.00000.jpg
            //      path is <_testDirectory>/engine/interaction/pointer/laser/distanceScaleEnd
            //
            //      Note: we don't use the first part and the last 2 parts of the filename at this stage
            //
            QStringList pathParts = currentFilename.split(".");
            QString fullNewFileName = _testsRootDirectory;
            for (int j = 1; j < pathParts.size() - 2; ++j) {
                fullNewFileName += "/" + pathParts[j];
            }

            // The image _index is the penultimate component of the path parts (the last being the file extension)
            QString newFilename = "ExpectedImage_" + pathParts[pathParts.size() - 2].rightJustified(5, '0') + ".png";
            fullNewFileName += "/" + newFilename;

            try {
                if (QFile::exists(fullNewFileName)) {
                    QFile::remove(fullNewFileName);
                }               
                QFile::copy(fullCurrentFilename, fullNewFileName);
            } catch (...) {
                QMessageBox::critical(0, "Error", "Could not copy file: " + fullCurrentFilename + " to " + fullNewFileName + "\n");
                exit(-1);
            }
            ++i;
        }
    }

    QMessageBox::information(0, "Success", "Test images have been created");
}

ExtractedText Test::getTestScriptLines(QString testFileName) {
    ExtractedText relevantTextFromTest;

    QFile inputFile(testFileName);
    inputFile.open(QIODevice::ReadOnly);
    if (!inputFile.isOpen()) {
        QMessageBox::critical(0,
            "Internal error: " + QString(__FILE__) + ":" + QString::number(__LINE__),
            "Failed to open \"" + testFileName
        );
    }

    QTextStream stream(&inputFile);
    QString line = stream.readLine();

    // Name of test is the string in the following line:
    //        nitpick.perform("Apply Material Entities to Avatars", Script.resolvePath("."), function(testType) {...
    const QString ws("\\h*");    //white-space character
    const QString functionPerformName(ws + "nitpick" + ws + "\\." + ws + "perform");
    const QString quotedString("\\\".+\\\"");
    QString regexTestTitle(ws + functionPerformName + "\\(" + quotedString);
    QRegularExpression lineContainingTitle = QRegularExpression(regexTestTitle);


    // Each step is either of the following forms:
    //        nitpick.addStepSnapshot("Take snapshot"...
    //        nitpick.addStep("Clean up after test"...
    const QString functionAddStepSnapshotName(ws + "nitpick" + ws + "\\." + ws + "addStepSnapshot");
    const QString regexStepSnapshot(ws + functionAddStepSnapshotName + ws + "\\(" + ws + quotedString + ".*");
    const QRegularExpression lineStepSnapshot = QRegularExpression(regexStepSnapshot);

    const QString functionAddStepName(ws + "nitpick" + ws + "\\." + ws + "addStep");
    const QString regexStep(ws + functionAddStepName + ws + "\\(" + ws + quotedString + ".*");
    const QRegularExpression lineStep = QRegularExpression(regexStep);

    while (!line.isNull()) {
        line = stream.readLine();
        if (lineContainingTitle.match(line).hasMatch()) {
            QStringList tokens = line.split('"');
            relevantTextFromTest.title = tokens[1];
        } else if (lineStepSnapshot.match(line).hasMatch()) {
            QStringList tokens = line.split('"');
            QString nameOfStep = tokens[1];

            Step *step = new Step();
            step->text = nameOfStep;
            step->takeSnapshot = true;
            relevantTextFromTest.stepList.emplace_back(step);

        } else if (lineStep.match(line).hasMatch()) {
            QStringList tokens = line.split('"');
            QString nameOfStep = tokens[1];

            Step *step = new Step();
            step->text = nameOfStep;
            step->takeSnapshot = false;
            relevantTextFromTest.stepList.emplace_back(step);
        }
    }

    inputFile.close();

    return relevantTextFromTest;
}

bool Test::createFileSetup() {
    // Folder selection
    QString previousSelection = _testDirectory;
    QString parent = previousSelection.left(previousSelection.lastIndexOf('/'));
    if (!parent.isNull() && parent.right(1) != "/") {
        parent += "/";
    }

    _testDirectory = QFileDialog::getExistingDirectory(nullptr, "Please select folder containing the test", parent,
                                                       QFileDialog::ShowDirsOnly);

    // If user canceled then restore previous selection and return
    if (_testDirectory == "") {
        _testDirectory = previousSelection;
        return false;
    }

    return true;
}

bool Test::createAllFilesSetup() {
    // Select folder to start recursing from
    QString previousSelection = _testsRootDirectory;
    QString parent = previousSelection.left(previousSelection.lastIndexOf('/'));
    if (!parent.isNull() && parent.right(1) != "/") {
        parent += "/";
    }

    _testsRootDirectory = QFileDialog::getExistingDirectory(nullptr, "Please select the tests root folder", parent,
                                                            QFileDialog::ShowDirsOnly);

    // If user cancelled then restore previous selection and return
    if (_testsRootDirectory == "") {
        _testsRootDirectory = previousSelection;
        return false;
    }

    return true;
}

// Create an MD file for a user-selected test.
// The folder selected must contain a script named "test.js", the file produced is named "test.md"
void Test::createMDFile() {
    if (!createFileSetup()) {
        return;
    } 
    
    if (createMDFile(_testDirectory)) {
        QMessageBox::information(0, "Success", "MD file has been created");
    }
}

void Test::createAllMDFiles() {
    if (!createAllFilesSetup()) {
        return;
    }

    // First test if top-level folder has a test.js file
    const QString testPathname{ _testsRootDirectory + "/" + TEST_FILENAME };
    QFileInfo fileInfo(testPathname);
    if (fileInfo.exists()) {
        createMDFile(_testsRootDirectory);
    }

    QDirIterator it(_testsRootDirectory, QDirIterator::Subdirectories);
    while (it.hasNext()) {
        QString directory = it.next();

        // Only process directories
        QDir dir;
        if (!isAValidDirectory(directory)) {
            continue;
        }

        const QString testPathname{ directory + "/" + TEST_FILENAME };
        QFileInfo fileInfo(testPathname);
        if (fileInfo.exists()) {
            createMDFile(directory);
        }
    }

    QMessageBox::information(0, "Success", "MD files have been created");
}

bool Test::createMDFile(const QString& directory) {
    // Verify folder contains test.js file
    QString testFileName(directory + "/" + TEST_FILENAME);
    QFileInfo testFileInfo(testFileName);
    if (!testFileInfo.exists()) {
        QMessageBox::critical(0, "Error", "Could not find file: " + TEST_FILENAME);
        return false;
    }

    ExtractedText testScriptLines = getTestScriptLines(testFileName);

    QString mdFilename(directory + "/" + "test.md");
    QFile mdFile(mdFilename);
    if (!mdFile.open(QIODevice::WriteOnly)) {
        QMessageBox::critical(0, "Internal error: " + QString(__FILE__) + ":" + QString::number(__LINE__), "Failed to create file " + mdFilename);
        exit(-1);
    }

    QTextStream stream(&mdFile);

    //Test title
    QString testName = testScriptLines.title;
    stream << "# " << testName << "\n";

    stream << "## Run this script URL: [Manual](./test.js?raw=true)   [Auto](./testAuto.js?raw=true)(from menu/Edit/Open and Run scripts from URL...)."  << "\n\n";

    stream << "## Preconditions" << "\n";
    stream << "- In an empty region of a domain with editing rights." << "\n\n";

    stream << "## Steps\n";
    stream << "Press '" + ADVANCE_KEY + "' key to advance step by step\n\n"; // note apostrophes surrounding 'ADVANCE_KEY'

    int snapShotIndex { 0 };
    for (size_t i = 0; i < testScriptLines.stepList.size(); ++i) {
        stream << "### Step " << QString::number(i + 1) << "\n";
        stream << "- " << testScriptLines.stepList[i]->text << "\n";
        if ((i + 1 < testScriptLines.stepList.size()) && testScriptLines.stepList[i]->takeSnapshot) {
            stream << "- ![](./ExpectedImage_" << QString::number(snapShotIndex).rightJustified(5, '0') << ".png)\n";
            ++snapShotIndex;
        }
    }

    mdFile.close();

    foreach (auto test, testScriptLines.stepList) {
        delete test;
    }
    testScriptLines.stepList.clear();

    return true;
}

void Test::createTestAutoScript() {
    if (!createFileSetup()) {
        return;
    } 
    
    if (createTestAutoScript(_testDirectory)) {
        QMessageBox::information(0, "Success", "'testAuto.js` script has been created");
    }
}

void Test::createAllTestAutoScripts() {
    if (!createAllFilesSetup()) {
        return;
    }

    // First test if top-level folder has a test.js file
    const QString testPathname{ _testsRootDirectory + "/" + TEST_FILENAME };
    QFileInfo fileInfo(testPathname);
    if (fileInfo.exists()) {
        createTestAutoScript(_testsRootDirectory);
    }

    QDirIterator it(_testsRootDirectory, QDirIterator::Subdirectories);
    while (it.hasNext()) {
        QString directory = it.next();

        // Only process directories
        QDir dir;
        if (!isAValidDirectory(directory)) {
            continue;
        }

        const QString testPathname{ directory + "/" + TEST_FILENAME };
        QFileInfo fileInfo(testPathname);
        if (fileInfo.exists()) {
            createTestAutoScript(directory);
        }
    }

    QMessageBox::information(0, "Success", "All 'testAuto.js' scripts have been created");
}

bool Test::createTestAutoScript(const QString& directory) {
    // Verify folder contains test.js file
    QString testFileName(directory + "/" + TEST_FILENAME);
    QFileInfo testFileInfo(testFileName);
    if (!testFileInfo.exists()) {
        QMessageBox::critical(0, "Error", "Could not find file: " + TEST_FILENAME);
        return false;
    }

    QString testAutoScriptFilename(directory + "/" + "testAuto.js");
    QFile testAutoScriptFile(testAutoScriptFilename);
    if (!testAutoScriptFile.open(QIODevice::WriteOnly)) {
        QMessageBox::critical(0, "Internal error: " + QString(__FILE__) + ":" + QString::number(__LINE__),
                              "Failed to create file " + testAutoScriptFilename);
        exit(-1);
    }

    QTextStream stream(&testAutoScriptFile);

    stream << "if (typeof PATH_TO_THE_REPO_PATH_UTILS_FILE === 'undefined') PATH_TO_THE_REPO_PATH_UTILS_FILE = 'https://raw.githubusercontent.com/highfidelity/hifi_tests/master/tests/utils/branchUtils.js';\n";
    stream << "Script.include(PATH_TO_THE_REPO_PATH_UTILS_FILE);\n";
    stream << "var nitpick = createNitpick(Script.resolvePath('.'));\n\n";
    stream << "nitpick.enableAuto();\n\n";
    stream << "Script.include('./test.js?raw=true');\n";

    testAutoScriptFile.close();
    return true;
}

// Creates a single script in a user-selected folder.
// This script will run all text.js scripts in every applicable sub-folder
void Test::createRecursiveScript() {
    if (!createFileSetup()) {
        return;
    }

    createRecursiveScript(_testDirectory, true);
    QMessageBox::information(0, "Success", "'testRecursive.js` script has been created");
}

// This method creates a `testRecursive.js` script in every sub-folder.
void Test::createAllRecursiveScripts() {
    if (!createAllFilesSetup()) {
        return;
    }

    createRecursiveScript(_testsRootDirectory, false);

    QDirIterator it(_testsRootDirectory, QDirIterator::Subdirectories);
    while (it.hasNext()) {
        QString directory = it.next();

        // Only process directories
        QDir dir;
        if (!isAValidDirectory(directory)) {
            continue;
        }

        // Only process directories that have sub-directories
        bool hasNoSubDirectories{ true };
        QDirIterator it2(directory, QDirIterator::Subdirectories);
        while (it2.hasNext()) {
            QString directory2 = it2.next();

            // Only process directories
            QDir dir;
            if (isAValidDirectory(directory2)) {
                hasNoSubDirectories = false;
                break;
            }
        }

        if (!hasNoSubDirectories) {
            createRecursiveScript(directory, false);
        }
    }

    QMessageBox::information(0, "Success", "Scripts have been created");
}

void Test::createRecursiveScript(const QString& topLevelDirectory, bool interactiveMode) {
    const QString recursiveTestsScriptName("testRecursive.js");
    const QString recursiveTestsFilename(topLevelDirectory + "/" + recursiveTestsScriptName);
    QFile recursiveTestsFile(recursiveTestsFilename);
    if (!recursiveTestsFile.open(QIODevice::WriteOnly | QIODevice::Text)) {
        QMessageBox::critical(0, "Internal error: " + QString(__FILE__) + ":" + QString::number(__LINE__),
                              "Failed to create \"" + recursiveTestsScriptName + "\" in directory \"" + topLevelDirectory + "\"");

        exit(-1);
    }

    QTextStream textStream(&recursiveTestsFile);

    textStream << "// This is an automatically generated file, created by nitpick" << endl;

    // Include 'nitpick.js'
    QString branch = nitpick->getSelectedBranch();
    QString user = nitpick->getSelectedUser();

    textStream << "PATH_TO_THE_REPO_PATH_UTILS_FILE = \"https://raw.githubusercontent.com/" + user + "/hifi_tests/" + branch +
                      "/tests/utils/branchUtils.js\";"
               << endl;
    textStream << "Script.include(PATH_TO_THE_REPO_PATH_UTILS_FILE);" << endl;
    textStream << "var nitpick = createNitpick(Script.resolvePath(\".\"));" << endl << endl;

    textStream << "var testsRootPath = nitpick.getTestsRootPath();" << endl << endl;

    // Wait 10 seconds before starting
    textStream << "if (typeof Test !== 'undefined') {" << endl;
    textStream << "    Test.wait(10000);" << endl;
    textStream << "};" << endl << endl;

    textStream << "nitpick.enableRecursive();" << endl;
    textStream << "nitpick.enableAuto();" << endl << endl;

    // This is used to verify that the recursive test contains at least one test
    bool testFound{ false };

    // Directories are included in reverse order.  The nitpick scripts use a stack mechanism,
    // so this ensures that the tests run in alphabetical order (a convenience when debugging)
    QStringList directories;

    // First test if top-level folder has a test.js file
    const QString testPathname{ topLevelDirectory + "/" + TEST_FILENAME };
    QFileInfo fileInfo(testPathname);
    if (fileInfo.exists()) {
        // Current folder contains a test
        directories.push_front(testPathname);

        testFound = true;
    }

    QDirIterator it(topLevelDirectory, QDirIterator::Subdirectories);
    while (it.hasNext()) {
        QString directory = it.next();

        // Only process directories
        QDir dir(directory);
        if (!isAValidDirectory(directory)) {
            continue;
        }

        const QString testPathname{ directory + "/" + TEST_FILENAME };
        QFileInfo fileInfo(testPathname);
        if (fileInfo.exists()) {
            // Current folder contains a test
            directories.push_front(testPathname);

            testFound = true;
        }
    }

    if (interactiveMode && !testFound) {
        QMessageBox::information(0, "Failure", "No \"" + TEST_FILENAME + "\" files found");
        recursiveTestsFile.close();
        return;
    }

    // If 'directories' is empty, this means that this recursive script has no tests to call, so it is redundant
    // The script will be closed and deleted
    if (directories.length() == 0) {
        recursiveTestsFile.close();
        QFile::remove(recursiveTestsFilename);
        return;
    }

    // Now include the test scripts
    for (int i = 0; i < directories.length(); ++i) {
        includeTest(textStream, directories.at(i));
    }

    textStream << endl;
    textStream << "nitpick.runRecursive();" << endl;

    recursiveTestsFile.close();
}

void Test::createTestsOutline() {
    QString previousSelection = _testDirectory;
    QString parent = previousSelection.left(previousSelection.lastIndexOf('/'));
    if (!parent.isNull() && parent.right(1) != "/") {
        parent += "/";
    }

    _testDirectory =
        QFileDialog::getExistingDirectory(nullptr, "Please select the tests root folder", parent, QFileDialog::ShowDirsOnly);

    // If user canceled then restore previous selection and return
    if (_testDirectory == "") {
        _testDirectory = previousSelection;
        return;
    }

    const QString testsOutlineFilename { "testsOutline.md" };
    QString mdFilename(_testDirectory + "/" + testsOutlineFilename);
    QFile mdFile(mdFilename);
    if (!mdFile.open(QIODevice::WriteOnly)) {
        QMessageBox::critical(0, "Internal error: " + QString(__FILE__) + ":" + QString::number(__LINE__), "Failed to create file " + mdFilename);
        exit(-1);
    }

    QTextStream stream(&mdFile);

    //Test title
    stream << "# Outline of all tests\n";
    stream << "Directories with an appended (*) have an automatic test\n\n";

    // We need to know our current depth, as this isn't given by QDirIterator
    int rootDepth { _testDirectory.count('/') };

    // Each test is shown as the folder name linking to the matching GitHub URL, and the path to the associated test.md file
    QDirIterator it(_testDirectory, QDirIterator::Subdirectories);
    while (it.hasNext()) {
        QString directory = it.next();

        // Only process directories
        QDir dir;
        if (!isAValidDirectory(directory)) {
            continue;
        }

        // Ignore the utils directory
        if (directory.right(5) == "utils") {
            continue;
        }

        // The prefix is the MarkDown prefix needed for correct indentation
        // It consists of 2 spaces for each level of indentation, folled by a dash sign
        int currentDepth = directory.count('/') - rootDepth;
        QString prefix = QString(" ").repeated(2 * currentDepth - 1) + " - ";

        // The directory name appears after the last slash (we are assured there is at least 1).
        QString directoryName = directory.right(directory.length() - directory.lastIndexOf("/") - 1);

        // nitpick is run on a clone of the repository.  We use relative paths, so we can use both local disk and GitHub
        // For a test in "D:/GitHub/hifi_tests/tests/content/entity/zone/ambientLightInheritance" the
        // GitHub URL  is "./content/entity/zone/ambientLightInheritance?raw=true"
        QString partialPath = directory.right(directory.length() - (directory.lastIndexOf("/tests/") + QString("/tests").length() + 1));
        QString url = "./" + partialPath;

        stream << prefix << "[" << directoryName << "](" << url << "?raw=true" << ")";

        // note that md files may be named 'test.md' or 'testStory.md'
        QFileInfo fileInfo1(directory + "/test.md");
        if (fileInfo1.exists()) {
            stream << "  [(test description)](" << url << "/test.md)";
        }

        QFileInfo fileInfo2(directory + "/testStory.md");
        if (fileInfo2.exists()) {
            stream << "  [(test description)](" << url << "/testStory.md)";
        }

        QFileInfo fileInfo3(directory + "/" + TEST_FILENAME);
        if (fileInfo3.exists()) {
            stream << " (*)";
        }
        stream << "\n";
    }

    mdFile.close();

    QMessageBox::information(0, "Success", "Test outline file " + testsOutlineFilename + " has been created");
}

void Test::createTestRailTestCases() {
    QString previousSelection = _testDirectory;
    QString parent = previousSelection.left(previousSelection.lastIndexOf('/'));
    if (!parent.isNull() && parent.right(1) != "/") {
        parent += "/";
    }

    _testDirectory =
        QFileDialog::getExistingDirectory(nullptr, "Please select the tests root folder", parent, QFileDialog::ShowDirsOnly);

    // If user cancelled then restore previous selection and return
    if (_testDirectory.isNull()) {
        _testDirectory = previousSelection;
        return;
    }

    QString outputDirectory = QFileDialog::getExistingDirectory(nullptr, "Please select a folder to store generated files in",
                                                                nullptr, QFileDialog::ShowDirsOnly);

    // If user cancelled then return
    if (outputDirectory.isNull()) {
        return;
    }

    if (_testRailCreateMode == PYTHON) {
        _testRailInterface.createTestSuitePython(_testDirectory, outputDirectory, nitpick->getSelectedUser(),
                                              nitpick->getSelectedBranch());
    } else {
        _testRailInterface.createTestSuiteXML(_testDirectory, outputDirectory, nitpick->getSelectedUser(),
                                           nitpick->getSelectedBranch());
    }
}

void Test::createTestRailRun() {
    QString outputDirectory = QFileDialog::getExistingDirectory(nullptr, "Please select a folder to store generated files in",
                                                                nullptr, QFileDialog::ShowDirsOnly);

    if (outputDirectory.isNull()) {
        return;
    }

    _testRailInterface.createTestRailRun(outputDirectory);
}

void Test::updateTestRailRunResult() {
    QString testResults = QFileDialog::getOpenFileName(nullptr, "Please select the zipped test results to update from", nullptr,
                                                       "Zipped Test Results (*.zip)");   
    if (testResults.isNull()) {
        return;
    }

    QString tempDirectory = QFileDialog::getExistingDirectory(nullptr, "Please select a folder to store temporary files in",
                                                                nullptr, QFileDialog::ShowDirsOnly);
    if (tempDirectory.isNull()) {
        return;
    }

    _testRailInterface.updateTestRailRunResults(testResults, tempDirectory);
}

QStringList Test::createListOfAll_imagesInDirectory(const QString& imageFormat, const QString& pathToImageDirectory) {
    _imageDirectory = QDir(pathToImageDirectory);
    QStringList nameFilters;
    nameFilters << "*." + imageFormat;

    return _imageDirectory.entryList(nameFilters, QDir::Files, QDir::Name);
}

// Snapshots are files in the following format:
//      Filename (i.e. without extension) contains tests (this is based on all test scripts being within the tests folder)
//      Last 5 characters in filename are digits (after removing the extension)
//      Extension is 'imageFormat'
bool Test::isInSnapshotFilenameFormat(const QString& imageFormat, const QString& filename) {
    bool contains_tests = filename.contains("tests" + PATH_SEPARATOR);

    QString filenameWithoutExtension = filename.left(filename.lastIndexOf('.'));
    bool last5CharactersAreDigits;
    filenameWithoutExtension.right(5).toInt(&last5CharactersAreDigits, 10);

    bool extensionIsIMAGE_FORMAT = (filename.right(imageFormat.length()) == imageFormat);

    return (contains_tests && last5CharactersAreDigits && extensionIsIMAGE_FORMAT);
}

// For a file named "D_GitHub_hifi-tests_tests_content_entity_zone_create_0.jpg", the test directory is
// D:/GitHub/hifi-tests/tests/content/entity/zone/create
// This method assumes the filename is in the correct format
QString Test::getExpectedImageDestinationDirectory(const QString& filename) {
    QString filenameWithoutExtension = filename.left(filename.length() - 4);
    QStringList filenameParts = filenameWithoutExtension.split(PATH_SEPARATOR);

    QString result = filenameParts[0] + ":";

    for (int i = 1; i < filenameParts.length() - 1; ++i) {
        result += "/" + filenameParts[i];
    }

    return result;
}

// For a file named "D_GitHub_hifi-tests_tests_content_entity_zone_create_0.jpg", the source directory on GitHub
// is ...tests/content/entity/zone/create
// This is used to create the full URL
// This method assumes the filename is in the correct format
QString Test::getExpectedImagePartialSourceDirectory(const QString& filename) {
    QString filenameWithoutExtension = filename.left(filename.length() - 4);
    QStringList filenameParts = filenameWithoutExtension.split(PATH_SEPARATOR);

    // Note that the bottom-most "tests" folder is assumed to be the root
    // This is required because the tests folder is named hifi_tests
    int i { filenameParts.length() - 1 };
    while (i >= 0 && filenameParts[i] != "tests") {
        --i;
    }

    if (i < 0) {
        QMessageBox::critical(0, "Internal error: " + QString(__FILE__) + ":" + QString::number(__LINE__), "Bad filename");
        exit(-1);
    }

    QString result = filenameParts[i];

    for (int j = i + 1; j < filenameParts.length() - 1; ++j) {
        result += "/" + filenameParts[j];
    }

    return result;
}

void Test::setTestRailCreateMode(TestRailCreateMode testRailCreateMode) {
    _testRailCreateMode = testRailCreateMode;
}

void Test::createWebPage(QCheckBox* updateAWSCheckBox, QLineEdit* urlLineEdit) {
    QString testResults = QFileDialog::getOpenFileName(nullptr, "Please select the zipped test results to update from", nullptr,
                                                       "Zipped Test Results (*.zip)");
    if (testResults.isNull()) {
        return;
    }

    QString workingDirectory = QFileDialog::getExistingDirectory(nullptr, "Please select a folder to store temporary files in",
                                                              nullptr, QFileDialog::ShowDirsOnly);
    if (workingDirectory.isNull()) {
        return;
    }

    _awsInterface.createWebPageFromResults(testResults, workingDirectory, updateAWSCheckBox, urlLineEdit);
}<|MERGE_RESOLUTION|>--- conflicted
+++ resolved
@@ -146,14 +146,11 @@
 
     // Add results to Test Results folder
     foreach(QString currentFilename, testsFailed) {
-<<<<<<< HEAD
-=======
         appendTestResultsToFile(currentFilename, true);
     }
 
     foreach(QString currentFilename, testsPassed) {
         appendTestResultsToFile(currentFilename, false);
->>>>>>> 4a50badd
     }
 
     return testsFailed.length();
@@ -223,19 +220,6 @@
 }
 
 void::Test::appendTestResultsToFile(QString testResultFilename, bool hasFailed) {
-<<<<<<< HEAD
-    QString resultFolderPath { _testResultsFolderPath };
-    if (hasFailed) {
-        resultFolderPath += "/Failure_";
-        ++_failureIndex;
-    } else {
-        resultFolderPath += "/Success_";
-        ++_successIndex;
-    }
-
-    if (!QFile::copy(testResultFilename, resultFolderPath)) {
-        QMessageBox::critical(0, "Internal error: " + QString(__FILE__) + ":" + QString::number(__LINE__), "Failed to copy " + testResultFilename + " to " + resultFolderPath);
-=======
     // The test name includes everything until the penultimate period
     QString testNameTemp = testResultFilename.left(testResultFilename.lastIndexOf('.'));
     QString testName = testResultFilename.left(testNameTemp.lastIndexOf('.'));
@@ -257,8 +241,7 @@
     QString source = _snapshotDirectory + "/" + testResultFilename;
     QString destination = resultFolderPath + "/Result.txt";
     if (!QFile::copy(source, destination)) {
-        QMessageBox::critical(0, "Internal error: " + QString(__FILE__) + ":" + QString::number(__LINE__), "Failed to copy " + source + " to " + destination);
->>>>>>> 4a50badd
+        QMessageBox::critical(0, "Internal error: " + QString(__FILE__) + ":" + QString::number(__LINE__), "Failed to copy " + testResultFilename + " to " + resultFolderPath);
         exit(-1);
     }
 }
