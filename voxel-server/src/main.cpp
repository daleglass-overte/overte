--- conflicted
+++ resolved
@@ -30,7 +30,7 @@
         printf("portParameter=%s listenPort=%d\n", portParameter, listenPort);
     }
     
-    VoxelServer ourVoxelServer;
+    VoxelServer ourVoxelServer(Assignment::CreateCommand);
 
     if (wantLocalDomain) {
         ourVoxelServer.setupStandAlone(local, listenPort);
@@ -40,14 +40,7 @@
         }
     }
 
-<<<<<<< HEAD
     ourVoxelServer.setArguments(argc, const_cast<char**>(argv));
     ourVoxelServer.run();
-=======
-    VoxelServer::setArguments(argc, const_cast<char**>(argv));
-    
-    VoxelServer dummyAssignedVoxelServer(Assignment::CreateCommand);
-    dummyAssignedVoxelServer.run();
->>>>>>> d074a349
 }
 
